/*
 * Licensed to the Apache Software Foundation (ASF) under one or more
 * contributor license agreements.  See the NOTICE file distributed with
 * this work for additional information regarding copyright ownership.
 * The ASF licenses this file to You under the Apache License, Version 2.0
 * (the "License"); you may not use this file except in compliance with
 * the License.  You may obtain a copy of the License at
 *
 *     http://www.apache.org/licenses/LICENSE-2.0
 *
 * Unless required by applicable law or agreed to in writing, software
 * distributed under the License is distributed on an "AS IS" BASIS,
 * WITHOUT WARRANTIES OR CONDITIONS OF ANY KIND, either express or implied.
 * See the License for the specific language governing permissions and
 * limitations under the License.
 */

package org.apache.solr.client.solrj.impl;

import static org.apache.solr.common.util.Utils.getObjectByPath;

import java.util.Collections;
import org.apache.solr.client.solrj.SolrClient;
import org.apache.solr.common.util.NamedList;

public abstract class BaseHttpSolrClient extends SolrClient {

  /**
<<<<<<< HEAD
   * This should be thrown when a server has an error in executing the request and it sends a proper
   * payload back to the client
=======
   * Subclass of SolrException that allows us to capture an arbitrary HTTP status code that may have
   * been returned by the remote server or a proxy along the way.
   */
  public static class RemoteSolrException extends SolrException {
    /**
     * @param remoteHost the host the error was received from
     * @param code Arbitrary HTTP status code
     * @param msg Exception Message
     * @param th Throwable to wrap with this Exception
     */
    public RemoteSolrException(String remoteHost, int code, String msg, Throwable th) {
      super(code, "Error from server at " + remoteHost + ": " + msg, th);
    }
  }

  /**
   * This should be thrown when a server has an error in executing the request, and it sends a
   * proper payload back to the client
>>>>>>> 7d608838
   */
  public static class RemoteExecutionException extends RemoteSolrException {
    private NamedList<?> meta;

    public RemoteExecutionException(String remoteHost, int code, String msg, NamedList<?> meta) {
      super(remoteHost, code, msg + (meta != null ? ": " + meta : ""), null);
      this.meta = meta;
    }

    public static RemoteExecutionException create(String host, NamedList<?> errResponse) {
      Object errObj = errResponse.get("error");
      if (errObj != null) {
        Number code = (Number) getObjectByPath(errObj, true, Collections.singletonList("code"));
        String msg = (String) getObjectByPath(errObj, true, Collections.singletonList("msg"));
        return new RemoteExecutionException(
            host,
            code == null ? ErrorCode.UNKNOWN.code : code.intValue(),
            msg == null ? "Unknown Error" : msg,
            errResponse);

      } else {
        throw new RuntimeException("No error");
      }
    }

    public NamedList<?> getMetaData() {
      return meta;
    }
  }
}<|MERGE_RESOLUTION|>--- conflicted
+++ resolved
@@ -26,29 +26,8 @@
 public abstract class BaseHttpSolrClient extends SolrClient {
 
   /**
-<<<<<<< HEAD
-   * This should be thrown when a server has an error in executing the request and it sends a proper
-   * payload back to the client
-=======
-   * Subclass of SolrException that allows us to capture an arbitrary HTTP status code that may have
-   * been returned by the remote server or a proxy along the way.
-   */
-  public static class RemoteSolrException extends SolrException {
-    /**
-     * @param remoteHost the host the error was received from
-     * @param code Arbitrary HTTP status code
-     * @param msg Exception Message
-     * @param th Throwable to wrap with this Exception
-     */
-    public RemoteSolrException(String remoteHost, int code, String msg, Throwable th) {
-      super(code, "Error from server at " + remoteHost + ": " + msg, th);
-    }
-  }
-
-  /**
    * This should be thrown when a server has an error in executing the request, and it sends a
    * proper payload back to the client
->>>>>>> 7d608838
    */
   public static class RemoteExecutionException extends RemoteSolrException {
     private NamedList<?> meta;
