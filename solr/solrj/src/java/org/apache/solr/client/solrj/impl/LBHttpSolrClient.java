/*
 * Licensed to the Apache Software Foundation (ASF) under one or more
 * contributor license agreements.  See the NOTICE file distributed with
 * this work for additional information regarding copyright ownership.
 * The ASF licenses this file to You under the Apache License, Version 2.0
 * (the "License"); you may not use this file except in compliance with
 * the License.  You may obtain a copy of the License at
 *
 *     http://www.apache.org/licenses/LICENSE-2.0
 *
 * Unless required by applicable law or agreed to in writing, software
 * distributed under the License is distributed on an "AS IS" BASIS,
 * WITHOUT WARRANTIES OR CONDITIONS OF ANY KIND, either express or implied.
 * See the License for the specific language governing permissions and
 * limitations under the License.
 */
package org.apache.solr.client.solrj.impl;

import java.util.ArrayList;
import java.util.HashSet;
import java.util.List;
import java.util.Set;
import java.util.concurrent.ConcurrentHashMap;
import java.util.concurrent.TimeUnit;
import org.apache.http.client.HttpClient;
import org.apache.solr.client.solrj.SolrClient;
import org.apache.solr.common.params.ModifiableSolrParams;
import org.apache.solr.common.util.URLUtil;

/**
 * LBHttpSolrClient or "LoadBalanced HttpSolrClient" is a load balancing wrapper around {@link
 * HttpSolrClient}. This is useful when you have multiple Solr servers and the requests need to be
 * Load Balanced among them.
 *
 * <p>Do <b>NOT</b> use this class for indexing in leader/follower scenarios since documents must be
 * sent to the correct leader; no inter-node routing is done.
 *
 * <p>In SolrCloud (leader/replica) scenarios, it is usually better to use {@link CloudSolrClient},
 * but this class may be used for updates because the server will forward them to the appropriate
 * leader.
 *
 * <p>It offers automatic failover when a server goes down and it detects when the server comes back
 * up.
 *
 * <p>Load balancing is done using a simple round-robin on the list of servers.
 *
 * <p>If a request to a server fails by an IOException due to a connection timeout or read timeout
 * then the host is taken off the list of live servers and moved to a 'dead server list' and the
 * request is resent to the next live server. This process is continued till it tries all the live
 * servers. If at least one server is alive, the request succeeds, and if not it fails.
 *
 * <blockquote>
 *
 * <pre>
 * SolrClient lbHttpSolrClient = new LBHttpSolrClient("http://host1:8080/solr/", "http://host2:8080/solr", "http://host2:8080/solr");
 * //or if you wish to pass the HttpClient do as follows
 * httpClient httpClient = new HttpClient();
 * SolrClient lbHttpSolrClient = new LBHttpSolrClient(httpClient, "http://host1:8080/solr/", "http://host2:8080/solr", "http://host2:8080/solr");
 * </pre>
 *
 * </blockquote>
 *
 * This detects if a dead server comes alive automatically. The check is done in fixed intervals in
 * a dedicated thread. This interval can be set using {@link
 * LBHttpSolrClient.Builder#setAliveCheckInterval(int)} , the default is set to one minute.
 *
 * <p><b>When to use this?</b><br>
 * This can be used as a software load balancer when you do not wish to setup an external load
 * balancer. Alternatives to this code are to use a dedicated hardware load balancer or using Apache
 * httpd with mod_proxy_balancer as a load balancer. See <a
 * href="http://en.wikipedia.org/wiki/Load_balancing_(computing)">Load balancing on Wikipedia</a>
 *
 * @since solr 1.4
 * @deprecated Please use {@link LBHttp2SolrClient}
 */
@Deprecated(since = "9.0")
public class LBHttpSolrClient extends LBSolrClient {

  private final HttpClient httpClient;
  private final boolean clientIsInternal;
  private final ConcurrentHashMap<String, HttpSolrClient> urlToClient = new ConcurrentHashMap<>();
  private final HttpSolrClient.Builder httpSolrClientBuilder;
  private volatile Set<String> urlParamNames = new HashSet<>();

  final int connectionTimeoutMillis;
  final int soTimeoutMillis;

  /** The provided httpClient should use a multi-threaded connection manager */
  protected LBHttpSolrClient(Builder builder) {
    super(builder.baseSolrUrls);
    this.clientIsInternal = builder.httpClient == null;
    this.httpSolrClientBuilder = builder.httpSolrClientBuilder;
    this.httpClient =
        builder.httpClient == null
            ? constructClient(builder.baseSolrUrls.toArray(new String[0]))
            : builder.httpClient;
    this.defaultCollection = builder.defaultCollection;
    if (httpSolrClientBuilder != null && this.defaultCollection != null) {
      httpSolrClientBuilder.defaultCollection = this.defaultCollection;
    }
    this.connectionTimeoutMillis = builder.connectionTimeoutMillis;
    this.soTimeoutMillis = builder.socketTimeoutMillis;
    this.parser = builder.responseParser;
    this.aliveCheckIntervalMillis = builder.aliveCheckInterval;
    for (String baseUrl : builder.baseSolrUrls) {
      urlToClient.put(baseUrl, makeSolrClient(baseUrl));
    }
  }

  private HttpClient constructClient(String[] solrServerUrl) {
    ModifiableSolrParams params = new ModifiableSolrParams();
    if (solrServerUrl != null && solrServerUrl.length > 1) {
      // we prefer retrying another server
      params.set(HttpClientUtil.PROP_USE_RETRY, false);
    } else {
      params.set(HttpClientUtil.PROP_USE_RETRY, true);
    }
    return HttpClientUtil.createClient(params);
  }

  protected HttpSolrClient makeSolrClient(String server) {
    HttpSolrClient client;
    if (httpSolrClientBuilder != null) {
      synchronized (this) {
        httpSolrClientBuilder
            .withBaseSolrUrl(server)
            .withHttpClient(httpClient)
            .withConnectionTimeout(connectionTimeoutMillis, TimeUnit.MILLISECONDS)
            .withSocketTimeout(soTimeoutMillis, TimeUnit.MILLISECONDS);
        if (defaultCollection != null) {
          httpSolrClientBuilder.withDefaultCollection(defaultCollection);
        }
        if (requestWriter != null) {
          httpSolrClientBuilder.withRequestWriter(requestWriter);
        }
        if (urlParamNames != null) {
          httpSolrClientBuilder.withTheseParamNamesInTheUrl(urlParamNames);
        }
        client = httpSolrClientBuilder.build();
      }
    } else {
<<<<<<< HEAD
      final HttpSolrClient.Builder clientBuilder =
          new HttpSolrClient.Builder(server)
              .withHttpClient(httpClient)
              .withResponseParser(parser)
              .withDefaultCollection(defaultCollection)
              .withConnectionTimeout(connectionTimeoutMillis, TimeUnit.MILLISECONDS)
              .withSocketTimeout(soTimeoutMillis, TimeUnit.MILLISECONDS);
=======
      final var clientBuilder =
          (URLUtil.isBaseUrl(server))
              ? new HttpSolrClient.Builder(server)
              : new HttpSolrClient.Builder(URLUtil.extractBaseUrl(server))
                  .withDefaultCollection(URLUtil.extractCoreFromCoreUrl(server));
      clientBuilder
          .withHttpClient(httpClient)
          .withResponseParser(parser)
          .withConnectionTimeout(connectionTimeoutMillis, TimeUnit.MILLISECONDS)
          .withSocketTimeout(soTimeoutMillis, TimeUnit.MILLISECONDS);
>>>>>>> 5c64979c
      if (requestWriter != null) {
        clientBuilder.withRequestWriter(requestWriter);
      }
      if (urlParamNames != null) {
        clientBuilder.withTheseParamNamesInTheUrl(urlParamNames);
      }
      client = clientBuilder.build();
    }

    return client;
  }

  @Override
  protected SolrClient getClient(String baseUrl) {
    SolrClient client = urlToClient.get(baseUrl);
    if (client == null) {
      return makeSolrClient(baseUrl);
    } else {
      return client;
    }
  }

  @Override
  public String removeSolrServer(String server) {
    urlToClient.remove(server);
    return super.removeSolrServer(server);
  }

  @Override
  public void close() {
    super.close();
    if (clientIsInternal) {
      HttpClientUtil.close(httpClient);
    }
  }

  /** Return the HttpClient this instance uses. */
  public HttpClient getHttpClient() {
    return httpClient;
  }

  /** Constructs {@link LBHttpSolrClient} instances from provided configuration. */
  public static class Builder extends SolrClientBuilder<Builder> {

    public static final int CHECK_INTERVAL = 60 * 1000; // 1 minute between checks
    protected final List<String> baseSolrUrls;
    protected HttpSolrClient.Builder httpSolrClientBuilder;
    private int aliveCheckInterval = CHECK_INTERVAL;

    public Builder() {
      this.baseSolrUrls = new ArrayList<>();
      this.responseParser = new BinaryResponseParser();
    }

    public HttpSolrClient.Builder getHttpSolrClientBuilder() {
      return httpSolrClientBuilder;
    }

    /**
     * Provide a Solr endpoint to be used when configuring {@link LBHttpSolrClient} instances.
     *
     * <p>Method may be called multiple times. All provided values will be used.
     *
     * <p>Two different paths can be specified as a part of the URL:
     *
     * <p>1) A path pointing directly at a particular core
     *
     * <pre>
     *   SolrClient client = builder.withBaseSolrUrl("http://my-solr-server:8983/solr/core1").build();
     *   QueryResponse resp = client.query(new SolrQuery("*:*"));
     * </pre>
     *
     * Note that when a core is provided in the base URL, queries and other requests can be made
     * without mentioning the core explicitly. However, the client can only send requests to that
     * core.
     *
     * <p>2) The path of the root Solr path ("/solr")
     *
     * <pre>
     *   SolrClient client = builder.withBaseSolrUrl("http://my-solr-server:8983/solr").build();
     *   QueryResponse resp = client.query("core1", new SolrQuery("*:*"));
     * </pre>
     *
     * In this case the client is more flexible and can be used to send requests to any cores. This
     * flexibility though requires that the core is specified on all requests.
     */
    public Builder withBaseSolrUrl(String baseSolrUrl) {
      this.baseSolrUrls.add(baseSolrUrl);
      return this;
    }

    /**
     * Provide Solr endpoints to be used when configuring {@link LBHttpSolrClient} instances.
     *
     * <p>Method may be called multiple times. All provided values will be used.
     *
     * <p>Two different paths can be specified as a part of each URL:
     *
     * <p>1) A path pointing directly at a particular core
     *
     * <pre>
     *   SolrClient client = builder.withBaseSolrUrls("http://my-solr-server:8983/solr/core1").build();
     *   QueryResponse resp = client.query(new SolrQuery("*:*"));
     * </pre>
     *
     * Note that when a core is provided in the base URL, queries and other requests can be made
     * without mentioning the core explicitly. However, the client can only send requests to that
     * core.
     *
     * <p>2) The path of the root Solr path ("/solr")
     *
     * <pre>
     *   SolrClient client = builder.withBaseSolrUrls("http://my-solr-server:8983/solr").build();
     *   QueryResponse resp = client.query("core1", new SolrQuery("*:*"));
     * </pre>
     *
     * In this case the client is more flexible and can be used to send requests to any cores. This
     * flexibility though requires that the core is specified on all requests.
     */
    public Builder withBaseSolrUrls(String... solrUrls) {
      for (String baseSolrUrl : solrUrls) {
        this.baseSolrUrls.add(baseSolrUrl);
      }
      return this;
    }

    /**
     * LBHttpSolrServer keeps pinging the dead servers at fixed interval to find if it is alive. Use
     * this to set that interval
     *
     * @param aliveCheckInterval time in milliseconds
     */
    public Builder setAliveCheckInterval(int aliveCheckInterval) {
      if (aliveCheckInterval <= 0) {
        throw new IllegalArgumentException(
            "Alive check interval must be " + "positive, specified value = " + aliveCheckInterval);
      }
      this.aliveCheckInterval = aliveCheckInterval;
      return this;
    }

    /**
     * Provides a {@link HttpSolrClient.Builder} to be used for building the internally used
     * clients.
     */
    public Builder withHttpSolrClientBuilder(HttpSolrClient.Builder builder) {
      this.httpSolrClientBuilder = builder;
      return this;
    }

    /** Create a {@link HttpSolrClient} based on provided configuration. */
    public LBHttpSolrClient build() {
      return new LBHttpSolrClient(this);
    }

    @Override
    public Builder getThis() {
      return this;
    }
  }
}<|MERGE_RESOLUTION|>--- conflicted
+++ resolved
@@ -139,15 +139,6 @@
         client = httpSolrClientBuilder.build();
       }
     } else {
-<<<<<<< HEAD
-      final HttpSolrClient.Builder clientBuilder =
-          new HttpSolrClient.Builder(server)
-              .withHttpClient(httpClient)
-              .withResponseParser(parser)
-              .withDefaultCollection(defaultCollection)
-              .withConnectionTimeout(connectionTimeoutMillis, TimeUnit.MILLISECONDS)
-              .withSocketTimeout(soTimeoutMillis, TimeUnit.MILLISECONDS);
-=======
       final var clientBuilder =
           (URLUtil.isBaseUrl(server))
               ? new HttpSolrClient.Builder(server)
@@ -158,7 +149,12 @@
           .withResponseParser(parser)
           .withConnectionTimeout(connectionTimeoutMillis, TimeUnit.MILLISECONDS)
           .withSocketTimeout(soTimeoutMillis, TimeUnit.MILLISECONDS);
->>>>>>> 5c64979c
+
+      // Note that this may override the value extracted from the base URL..should we log a warning
+      // here?
+      if (defaultCollection != null) {
+        clientBuilder.withDefaultCollection(defaultCollection);
+      }
       if (requestWriter != null) {
         clientBuilder.withRequestWriter(requestWriter);
       }
