--- conflicted
+++ resolved
@@ -1212,29 +1212,10 @@
   public String getDefaultCollection() {
     return defaultCollection;
   }
-<<<<<<< HEAD
-=======
-
-  /**
-   * Subclass of SolrException that allows us to capture an arbitrary HTTP status code that may have
-   * been returned by the remote server or a proxy along the way.
-   */
-  public static class RemoteSolrException extends SolrException {
-    /**
-     * @param remoteHost the host the error was received from
-     * @param code Arbitrary HTTP status code
-     * @param msg Exception Message
-     * @param th Throwable to wrap with this Exception
-     */
-    public RemoteSolrException(String remoteHost, int code, String msg, Throwable th) {
-      super(code, "Error from server at " + remoteHost + ": " + msg, th);
-    }
-  }
 
   /** A lambda intended for invoking SolrClient operations */
   @FunctionalInterface
   public interface SolrClientFunction<C extends SolrClient, R> {
     R apply(C c) throws IOException, SolrServerException;
   }
->>>>>>> 08441615
 }