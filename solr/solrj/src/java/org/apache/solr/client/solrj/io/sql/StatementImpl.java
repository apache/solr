--- conflicted
+++ resolved
@@ -76,14 +76,9 @@
 
   protected SolrStream constructStream(String sql) throws IOException {
     try {
-<<<<<<< HEAD
       ZkStateReader zkStateReader = ZkStateReader.from(this.connection.getClient());
-      Slice[] slices = CloudSolrStream.getSlices(this.connection.getCollection(), zkStateReader, true);
-=======
-      ZkStateReader zkStateReader = this.connection.getClient().getZkStateReader();
       Slice[] slices =
           CloudSolrStream.getSlices(this.connection.getCollection(), zkStateReader, true);
->>>>>>> f07b7b0c
 
       List<Replica> shuffler = new ArrayList<>();
       for (Slice slice : slices) {
