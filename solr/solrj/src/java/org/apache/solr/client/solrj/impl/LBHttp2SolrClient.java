/*
 * Licensed to the Apache Software Foundation (ASF) under one or more
 * contributor license agreements.  See the NOTICE file distributed with
 * this work for additional information regarding copyright ownership.
 * The ASF licenses this file to You under the Apache License, Version 2.0
 * (the "License"); you may not use this file except in compliance with
 * the License.  You may obtain a copy of the License at
 *
 *     http://www.apache.org/licenses/LICENSE-2.0
 *
 * Unless required by applicable law or agreed to in writing, software
 * distributed under the License is distributed on an "AS IS" BASIS,
 * WITHOUT WARRANTIES OR CONDITIONS OF ANY KIND, either express or implied.
 * See the License for the specific language governing permissions and
 * limitations under the License.
 */
package org.apache.solr.client.solrj.impl;

import static org.apache.solr.common.params.CommonParams.ADMIN_PATHS;

import java.io.IOException;
import java.net.ConnectException;
import java.net.SocketException;
import java.net.SocketTimeoutException;
import java.util.Arrays;
import java.util.Set;
import java.util.concurrent.TimeUnit;
import java.util.concurrent.atomic.AtomicBoolean;
import java.util.concurrent.atomic.AtomicReference;
import org.apache.solr.client.solrj.ResponseParser;
import org.apache.solr.client.solrj.SolrClient;
import org.apache.solr.client.solrj.SolrServerException;
import org.apache.solr.client.solrj.request.IsUpdateRequest;
import org.apache.solr.client.solrj.request.RequestWriter;
import org.apache.solr.client.solrj.util.AsyncListener;
import org.apache.solr.client.solrj.util.Cancellable;
import org.apache.solr.common.SolrException;
import org.apache.solr.common.util.NamedList;
import org.slf4j.MDC;

/**
 * LBHttp2SolrClient or "LoadBalanced LBHttp2SolrClient" is a load balancing wrapper around {@link
 * Http2SolrClient}. This is useful when you have multiple Solr servers and the requests need to be
 * Load Balanced among them.
 *
 * <p>Do <b>NOT</b> use this class for indexing in leader/follower scenarios since documents must be
 * sent to the correct leader; no inter-node routing is done.
 *
 * <p>In SolrCloud (leader/replica) scenarios, it is usually better to use {@link CloudSolrClient},
 * but this class may be used for updates because the server will forward them to the appropriate
 * leader.
 *
 * <p>It offers automatic failover when a server goes down, and it detects when the server comes
 * back up.
 *
 * <p>Load balancing is done using a simple round-robin on the list of servers.
 *
 * <p>If a request to a server fails by an IOException due to a connection timeout or read timeout
 * then the host is taken off the list of live servers and moved to a 'dead server list' and the
 * request is resent to the next live server. This process is continued till it tries all the live
 * servers. If at least one server is alive, the request succeeds, and if not it fails.
 *
 * <blockquote>
 *
 * <pre>
 * SolrClient lbHttp2SolrClient = new LBHttp2SolrClient(http2SolrClient, "http://host1:8080/solr/", "http://host2:8080/solr", "http://host2:8080/solr");
 * </pre>
 *
 * </blockquote>
 *
 *
 * <p><b>When to use this?</b><br>
 * This can be used as a software load balancer when you do not wish to set up an external load
 * balancer. Alternatives to this code are to use a dedicated hardware load balancer or using Apache
 * httpd with mod_proxy_balancer as a load balancer. See <a
 * href="http://en.wikipedia.org/wiki/Load_balancing_(computing)">Load balancing on Wikipedia</a>
 *
 * @lucene.experimental
 * @since solr 8.0
 */
public class LBHttp2SolrClient extends LBSolrClient {
  private final Http2SolrClient solrClient;

  private LBHttp2SolrClient(Builder builder) {
    super(Arrays.asList(builder.baseSolrUrls));
    this.solrClient = builder.http2SolrClient;
    this.aliveCheckIntervalMillis = builder.aliveCheckIntervalMillis;
    this.defaultCollection = builder.defaultCollection;
  }

  @Override
  protected SolrClient getClient(String baseUrl) {
    return solrClient;
  }

  @Override
  public ResponseParser getParser() {
    return solrClient.getParser();
  }

  @Override
  public RequestWriter getRequestWriter() {
    return solrClient.getRequestWriter();
  }

  public Set<String> getUrlParamNames() {
    return solrClient.getUrlParamNames();
  }

  public Cancellable asyncReq(Req req, AsyncListener<Rsp> asyncListener) {
    Rsp rsp = new Rsp();
    boolean isNonRetryable =
        req.request instanceof IsUpdateRequest || ADMIN_PATHS.contains(req.request.getPath());
    ServerIterator it = new ServerIterator(req, zombieServers);
    asyncListener.onStart();
    final AtomicBoolean cancelled = new AtomicBoolean(false);
    AtomicReference<Cancellable> currentCancellable = new AtomicReference<>();
    RetryListener retryListener =
        new RetryListener() {

          @Override
          public void onSuccess(Rsp rsp) {
            asyncListener.onSuccess(rsp);
          }

          @Override
          public void onFailure(Exception e, boolean retryReq) {
            if (retryReq) {
              String url;
              try {
                url = it.nextOrError(e);
              } catch (SolrServerException ex) {
                asyncListener.onFailure(e);
                return;
              }
              try {
                MDC.put("LBSolrClient.url", url);
                synchronized (cancelled) {
                  if (cancelled.get()) {
                    return;
                  }
                  Cancellable cancellable =
                      doRequest(url, req, rsp, isNonRetryable, it.isServingZombieServer(), this);
                  currentCancellable.set(cancellable);
                }
              } finally {
                MDC.remove("LBSolrClient.url");
              }
            } else {
              asyncListener.onFailure(e);
            }
          }
        };
    try {
      Cancellable cancellable =
          doRequest(
              it.nextOrError(),
              req,
              rsp,
              isNonRetryable,
              it.isServingZombieServer(),
              retryListener);
      currentCancellable.set(cancellable);
    } catch (SolrServerException e) {
      asyncListener.onFailure(e);
    }
    return () -> {
      synchronized (cancelled) {
        cancelled.set(true);
        if (currentCancellable.get() != null) {
          currentCancellable.get().cancel();
        }
      }
    };
  }

  private interface RetryListener {
    void onSuccess(Rsp rsp);

    void onFailure(Exception e, boolean retryReq);
  }

  private Cancellable doRequest(
      String baseUrl,
      Req req,
      Rsp rsp,
      boolean isNonRetryable,
      boolean isZombie,
      RetryListener listener) {
    rsp.server = baseUrl;
    req.getRequest().setBasePath(baseUrl);
    return ((Http2SolrClient) getClient(baseUrl))
        .asyncRequest(
            req.getRequest(),
            null,
            new AsyncListener<>() {
              @Override
              public void onSuccess(NamedList<Object> result) {
                rsp.rsp = result;
                if (isZombie) {
                  zombieServers.remove(baseUrl);
                }
                listener.onSuccess(rsp);
              }

              @Override
              public void onFailure(Throwable oe) {
                try {
                  throw (Exception) oe;
                } catch (BaseHttpSolrClient.RemoteExecutionException e) {
                  listener.onFailure(e, false);
                } catch (SolrException e) {
                  // we retry on 404 or 403 or 503 or 500
                  // unless it's an update - then we only retry on connect exception
                  if (!isNonRetryable && RETRY_CODES.contains(e.code())) {
                    listener.onFailure((!isZombie) ? addZombie(baseUrl, e) : e, true);
                  } else {
                    // Server is alive but the request was likely malformed or invalid
                    if (isZombie) {
                      zombieServers.remove(baseUrl);
                    }
                    listener.onFailure(e, false);
                  }
                } catch (SocketException e) {
                  if (!isNonRetryable || e instanceof ConnectException) {
                    listener.onFailure((!isZombie) ? addZombie(baseUrl, e) : e, true);
                  } else {
                    listener.onFailure(e, false);
                  }
                } catch (SocketTimeoutException e) {
                  if (!isNonRetryable) {
                    listener.onFailure((!isZombie) ? addZombie(baseUrl, e) : e, true);
                  } else {
                    listener.onFailure(e, false);
                  }
                } catch (SolrServerException e) {
                  Throwable rootCause = e.getRootCause();
                  if (!isNonRetryable && rootCause instanceof IOException) {
                    listener.onFailure((!isZombie) ? addZombie(baseUrl, e) : e, true);
                  } else if (isNonRetryable && rootCause instanceof ConnectException) {
                    listener.onFailure((!isZombie) ? addZombie(baseUrl, e) : e, true);
                  } else {
                    listener.onFailure(e, false);
                  }
                } catch (Exception e) {
                  listener.onFailure(new SolrServerException(e), false);
                }
              }
            });
  }

  public static class Builder {

    private final Http2SolrClient http2SolrClient;
    private final String[] baseSolrUrls;
<<<<<<< HEAD

    //Boolean parameter to make zombie ping checks configurable. If true, zombie ping checks are enabled.
    // If false, zombieServers are monitored to check for servers that have spent at least minZombieReleaseTimeMillis as zombies and release them
    private boolean enableZombiePingChecks;

    //min time a server is regarded to be in zombie state before being released to the alive set. This param is relevant if enableZombiePingChecks = false
    private long minZombieReleaseTimeMillis;

    //If enableZombiePingChecks = true, configure aliveCheckExecutor thread to run every zombiePingIntervalMillis to ping zombie servers
    private long zombiePingIntervalMillis =
        TimeUnit.MILLISECONDS.convert(60, TimeUnit.SECONDS); // 1 min between checks


    //If enableZombiePingChecks=false, zombieServers are monitored every zombieStateMonitoringIntervalMillis before releasing them
    private long zombieStateMonitoringIntervalMillis =
            TimeUnit.MILLISECONDS.convert(5, TimeUnit.SECONDS); //5 sec between checks

=======
    private long aliveCheckIntervalMillis =
        TimeUnit.MILLISECONDS.convert(60, TimeUnit.SECONDS); // 1 minute between checks
    protected String defaultCollection;
>>>>>>> 5e87f8ec

    public Builder(Http2SolrClient http2Client, String... baseSolrUrls) {
      this.http2SolrClient = http2Client;
      this.baseSolrUrls = baseSolrUrls;
    }

    /**
     * LBHttpSolrServer keeps pinging the dead servers at fixed interval to find if it is alive. Use this to set that
     * interval
     *
     * @param zombiePingIntervalMillis time in milliseconds
     */
    public LBHttp2SolrClient.Builder setZombiePingIntervalMillis(long zombiePingIntervalMillis){
      if(zombiePingIntervalMillis <=0 ){
        throw new IllegalArgumentException(("Zombie check interval must be positive, specified value = " + zombiePingIntervalMillis));
      }
      this.zombiePingIntervalMillis = zombiePingIntervalMillis;
      return this;
    }

    /**
     * LBHttpSolrServer monitors the zombieServers list at fixed interval to see if any of the servers have spent atleast minZombieReleaseTimeMillis as zombies. Use this to set that
     * interval. Note with enableZombiePingChecks, either zombie checking (ping dead servers at fixed interval) or zombie tracking (monitor zombieServers to check who can be released as zombies, minus the pings) is supported
     *
     * @param zombieStateMonitoringIntervalMillis time in milliseconds
     */
    public LBHttp2SolrClient.Builder setZombieStateMonitoringIntervalMillis(long zombieStateMonitoringIntervalMillis){
      if(zombieStateMonitoringIntervalMillis <=0 ){
        throw new IllegalArgumentException(("Zombie track interval must be positive, specified value = " + zombieStateMonitoringIntervalMillis));
      }
      this.zombieStateMonitoringIntervalMillis = zombieStateMonitoringIntervalMillis;
      return this;
    }

<<<<<<< HEAD
    /**
     * With this parameter, zombie checking (ping dead servers at fixed interval) or zombie tracking (monitor zombieServers to check who can be released as zombies, minus the pings) is supported
     * @param enableZombiePingChecks If set to true, this would enable zombie ping checks, else only do zombie tracking, thereby holding a server as zombie for atleast minZombieReleaseTimeMillis
     */
    public LBHttp2SolrClient.Builder setEnableZombiePingChecks(boolean enableZombiePingChecks){
      this.enableZombiePingChecks = enableZombiePingChecks;
      return this;
    }

    /**
     * This param should be set if enableZombieChecks=false. This param configures the time a server should be regarded, at a minimum, as a zombie before being released
     * @param minZombieReleaseTimeMillis This corresponds to the amount of time in milliseconds a server would be held as zombie if enableZombieChecks is set to false
     */
    public LBHttp2SolrClient.Builder setMinZombieReleaseTimeMillis(long minZombieReleaseTimeMillis) {
      if( minZombieReleaseTimeMillis < 0){
        throw new IllegalArgumentException("Jail time should be positive, specified value = " + minZombieReleaseTimeMillis);
      }
      this.minZombieReleaseTimeMillis = minZombieReleaseTimeMillis;
      return this;
    }



    public LBHttp2SolrClient build() {
      LBHttp2SolrClient solrClient =
          new LBHttp2SolrClient(this.http2SolrClient, Arrays.asList(this.baseSolrUrls));
      solrClient.enableZombiePingChecks = this.enableZombiePingChecks;
      solrClient.zombieCheckIntervalMillis = this.enableZombiePingChecks ? this.zombiePingIntervalMillis: this.zombieStateMonitoringIntervalMillis;
      solrClient.minZombieReleaseTimeMillis = this.minZombieReleaseTimeMillis;
      return solrClient;
=======
    /** Sets a default collection for collection-based requests. */
    public LBHttp2SolrClient.Builder withDefaultCollection(String defaultCollection) {
      this.defaultCollection = defaultCollection;
      return this;
    }

    public LBHttp2SolrClient build() {
      return new LBHttp2SolrClient(this);
>>>>>>> 5e87f8ec
    }
  }
}<|MERGE_RESOLUTION|>--- conflicted
+++ resolved
@@ -253,7 +253,7 @@
 
     private final Http2SolrClient http2SolrClient;
     private final String[] baseSolrUrls;
-<<<<<<< HEAD
+
 
     //Boolean parameter to make zombie ping checks configurable. If true, zombie ping checks are enabled.
     // If false, zombieServers are monitored to check for servers that have spent at least minZombieReleaseTimeMillis as zombies and release them
@@ -271,11 +271,6 @@
     private long zombieStateMonitoringIntervalMillis =
             TimeUnit.MILLISECONDS.convert(5, TimeUnit.SECONDS); //5 sec between checks
 
-=======
-    private long aliveCheckIntervalMillis =
-        TimeUnit.MILLISECONDS.convert(60, TimeUnit.SECONDS); // 1 minute between checks
-    protected String defaultCollection;
->>>>>>> 5e87f8ec
 
     public Builder(Http2SolrClient http2Client, String... baseSolrUrls) {
       this.http2SolrClient = http2Client;
@@ -310,7 +305,7 @@
       return this;
     }
 
-<<<<<<< HEAD
+
     /**
      * With this parameter, zombie checking (ping dead servers at fixed interval) or zombie tracking (monitor zombieServers to check who can be released as zombies, minus the pings) is supported
      * @param enableZombiePingChecks If set to true, this would enable zombie ping checks, else only do zombie tracking, thereby holding a server as zombie for atleast minZombieReleaseTimeMillis
@@ -332,8 +327,6 @@
       return this;
     }
 
-
-
     public LBHttp2SolrClient build() {
       LBHttp2SolrClient solrClient =
           new LBHttp2SolrClient(this.http2SolrClient, Arrays.asList(this.baseSolrUrls));
@@ -341,16 +334,14 @@
       solrClient.zombieCheckIntervalMillis = this.enableZombiePingChecks ? this.zombiePingIntervalMillis: this.zombieStateMonitoringIntervalMillis;
       solrClient.minZombieReleaseTimeMillis = this.minZombieReleaseTimeMillis;
       return solrClient;
-=======
+      
+      
     /** Sets a default collection for collection-based requests. */
     public LBHttp2SolrClient.Builder withDefaultCollection(String defaultCollection) {
       this.defaultCollection = defaultCollection;
       return this;
     }
 
-    public LBHttp2SolrClient build() {
-      return new LBHttp2SolrClient(this);
->>>>>>> 5e87f8ec
     }
   }
 }