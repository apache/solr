--- conflicted
+++ resolved
@@ -210,20 +210,6 @@
       RetryListener listener) {
     String baseUrl = endpoint.toString();
     rsp.server = baseUrl;
-<<<<<<< HEAD
-    req.getRequest().setBasePath(baseUrl);
-    CompletableFuture<NamedList<Object>> future =
-        ((HttpSolrClientBase) getClient(endpoint)).requestAsync(req.getRequest());
-    future.whenComplete(
-        (result, throwable) -> {
-          if (!future.isCompletedExceptionally()) {
-            onSuccessfulRequest(result, endpoint, rsp, isZombie, listener);
-          } else if (!future.isCancelled()) {
-            onFailedRequest(throwable, endpoint, isNonRetryable, isZombie, listener);
-          }
-        });
-    return future;
-=======
     final var client = (Http2SolrClient) getClient(endpoint);
     try {
       CompletableFuture<NamedList<Object>> future =
@@ -241,7 +227,6 @@
       // Unreachable, since 'requestWithBaseUrl' above is running the request asynchronously
       throw new RuntimeException(e);
     }
->>>>>>> aaa24010
   }
 
   private void onSuccessfulRequest(
