/*
 * Licensed to the Apache Software Foundation (ASF) under one or more
 * contributor license agreements.  See the NOTICE file distributed with
 * this work for additional information regarding copyright ownership.
 * The ASF licenses this file to You under the Apache License, Version 2.0
 * (the "License"); you may not use this file except in compliance with
 * the License.  You may obtain a copy of the License at
 *
 *     http://www.apache.org/licenses/LICENSE-2.0
 *
 * Unless required by applicable law or agreed to in writing, software
 * distributed under the License is distributed on an "AS IS" BASIS,
 * WITHOUT WARRANTIES OR CONDITIONS OF ANY KIND, either express or implied.
 * See the License for the specific language governing permissions and
 * limitations under the License.
 */

package org.apache.solr.client.solrj.impl;

import static org.apache.solr.common.params.CommonParams.ADMIN_PATHS;
import static org.apache.solr.common.params.CommonParams.ID;

import java.io.IOException;
import java.lang.invoke.MethodHandles;
import java.net.ConnectException;
import java.net.SocketException;
import java.util.ArrayList;
import java.util.Arrays;
import java.util.Collection;
import java.util.Collections;
import java.util.HashMap;
import java.util.HashSet;
import java.util.Iterator;
import java.util.LinkedHashSet;
import java.util.List;
import java.util.Map;
import java.util.Optional;
import java.util.Random;
import java.util.Set;
import java.util.concurrent.ConcurrentHashMap;
import java.util.concurrent.ExecutionException;
import java.util.concurrent.ExecutorService;
import java.util.concurrent.Future;
import java.util.concurrent.TimeUnit;
import java.util.concurrent.TimeoutException;
import java.util.concurrent.atomic.AtomicLong;
import java.util.concurrent.locks.Lock;
import java.util.concurrent.locks.ReentrantLock;
import java.util.function.Supplier;
import java.util.stream.Collectors;
import org.apache.solr.client.solrj.ResponseParser;
import org.apache.solr.client.solrj.SolrClient;
import org.apache.solr.client.solrj.SolrRequest;
import org.apache.solr.client.solrj.SolrServerException;
import org.apache.solr.client.solrj.V2RequestSupport;
import org.apache.solr.client.solrj.request.AbstractUpdateRequest;
import org.apache.solr.client.solrj.request.IsUpdateRequest;
import org.apache.solr.client.solrj.request.RequestWriter;
import org.apache.solr.client.solrj.request.UpdateRequest;
import org.apache.solr.client.solrj.request.V2Request;
import org.apache.solr.client.solrj.routing.ReplicaListTransformer;
import org.apache.solr.client.solrj.routing.RequestReplicaListTransformerGenerator;
import org.apache.solr.client.solrj.util.ClientUtils;
import org.apache.solr.common.SolrException;
import org.apache.solr.common.SolrInputDocument;
import org.apache.solr.common.ToleratedUpdateError;
import org.apache.solr.common.cloud.ClusterState;
import org.apache.solr.common.cloud.DocCollection;
import org.apache.solr.common.cloud.DocRouter;
import org.apache.solr.common.cloud.ImplicitDocRouter;
import org.apache.solr.common.cloud.Replica;
import org.apache.solr.common.cloud.Slice;
import org.apache.solr.common.cloud.ZkCoreNodeProps;
import org.apache.solr.common.params.ModifiableSolrParams;
import org.apache.solr.common.params.ShardParams;
import org.apache.solr.common.params.SolrParams;
import org.apache.solr.common.params.UpdateParams;
import org.apache.solr.common.util.ExecutorUtil;
import org.apache.solr.common.util.Hash;
import org.apache.solr.common.util.NamedList;
import org.apache.solr.common.util.SimpleOrderedMap;
import org.apache.solr.common.util.SolrNamedThreadFactory;
import org.apache.solr.common.util.StrUtils;
import org.apache.solr.common.util.Utils;
import org.slf4j.Logger;
import org.slf4j.LoggerFactory;
import org.slf4j.MDC;

public abstract class CloudSolrClient extends SolrClient {

  private static final Logger log = LoggerFactory.getLogger(MethodHandles.lookup().lookupClass());

  private volatile String defaultCollection;
  // no of times collection state to be reloaded if stale state error is received
  private static final int MAX_STALE_RETRIES =
      Integer.parseInt(System.getProperty("cloudSolrClientMaxStaleRetries", "5"));
  private final Random rand = new Random();

  private final boolean updatesToLeaders;
  private final boolean directUpdatesToLeadersOnly;
  private final RequestReplicaListTransformerGenerator requestRLTGenerator;
  boolean parallelUpdates; // TODO final
  private ExecutorService threadPool =
      ExecutorUtil.newMDCAwareCachedThreadPool(
          new SolrNamedThreadFactory("CloudSolrClient ThreadPool"));

  public static final String STATE_VERSION = "_stateVer_";
  protected long retryExpiryTime =
      TimeUnit.NANOSECONDS.convert(3, TimeUnit.SECONDS); // 3 seconds or 3 million nanos
  private final Set<String> NON_ROUTABLE_PARAMS;

  {
    NON_ROUTABLE_PARAMS = new HashSet<>();
    NON_ROUTABLE_PARAMS.add(UpdateParams.EXPUNGE_DELETES);
    NON_ROUTABLE_PARAMS.add(UpdateParams.MAX_OPTIMIZE_SEGMENTS);
    NON_ROUTABLE_PARAMS.add(UpdateParams.COMMIT);
    NON_ROUTABLE_PARAMS.add(UpdateParams.WAIT_SEARCHER);
    NON_ROUTABLE_PARAMS.add(UpdateParams.OPEN_SEARCHER);

    NON_ROUTABLE_PARAMS.add(UpdateParams.SOFT_COMMIT);
    NON_ROUTABLE_PARAMS.add(UpdateParams.PREPARE_COMMIT);
    NON_ROUTABLE_PARAMS.add(UpdateParams.OPTIMIZE);

    // Not supported via SolrCloud
    // NON_ROUTABLE_PARAMS.add(UpdateParams.ROLLBACK);

  }

  private volatile List<Object> locks = objectList(3);

  /** Constructs {@link CloudSolrClient} instances from provided configuration. */
  public static class Builder extends CloudHttp2SolrClient.Builder {

    /**
     * Provide a series of Solr URLs to be used when configuring {@link CloudSolrClient} instances.
     * The solr client will use these urls to understand the cluster topology, which solr nodes are
     * active etc.
     *
     * <p>Provided Solr URLs are expected to point to the root Solr path
     * ("http://hostname:8983/solr"); they should not include any collections, cores, or other path
     * components.
     *
     * <p>Usage example:
     *
     * <pre>
     *   final List&lt;String&gt; solrBaseUrls = new ArrayList&lt;String&gt;();
     *   solrBaseUrls.add("http://solr1:8983/solr"); solrBaseUrls.add("http://solr2:8983/solr"); solrBaseUrls.add("http://solr3:8983/solr");
     *   final SolrClient client = new CloudSolrClient.Builder(solrBaseUrls).build();
     * </pre>
     */
    public Builder(List<String> solrUrls) {
      super(solrUrls);
    }

    /**
     * Provide a series of ZK hosts which will be used when configuring {@link CloudSolrClient}
     * instances. This requires a dependency on {@code solr-solrj-zookeeper} which transitively
     * depends on more JARs. The ZooKeeper based connection is the most reliable and performant
     * means for CloudSolrClient to work. On the other hand, it means exposing ZooKeeper more
     * broadly than to Solr nodes, which is a security risk.
     *
     * <p>Usage example when Solr stores data at the ZooKeeper root ('/'):
     *
     * <pre>
     *   final List&lt;String&gt; zkServers = new ArrayList&lt;String&gt;();
     *   zkServers.add("zookeeper1:2181"); zkServers.add("zookeeper2:2181"); zkServers.add("zookeeper3:2181");
     *   final SolrClient client = new CloudSolrClient.Builder(zkServers, Optional.empty()).build();
     * </pre>
     *
     * Usage example when Solr data is stored in a ZooKeeper chroot:
     *
     * <pre>
     *    final List&lt;String&gt; zkServers = new ArrayList&lt;String&gt;();
     *    zkServers.add("zookeeper1:2181"); zkServers.add("zookeeper2:2181"); zkServers.add("zookeeper3:2181");
     *    final SolrClient client = new CloudSolrClient.Builder(zkServers, Optional.of("/solr")).build();
     *  </pre>
     *
     * @param zkHosts a List of at least one ZooKeeper host and port (e.g. "zookeeper1:2181")
     * @param zkChroot the path to the root ZooKeeper node containing Solr data. Provide {@code
     *     java.util.Optional.empty()} if no ZK chroot is used.
     */
    public Builder(List<String> zkHosts, Optional<String> zkChroot) {
      super(zkHosts, zkChroot);
    }
  }

  static class StateCache extends ConcurrentHashMap<String, ExpiringCachedDocCollection> {
    final AtomicLong puts = new AtomicLong();
    final AtomicLong hits = new AtomicLong();
    final Lock evictLock = new ReentrantLock(true);
    protected volatile long timeToLive = 60 * 1000L;

    @Override
    public ExpiringCachedDocCollection get(Object key) {
      ExpiringCachedDocCollection val = super.get(key);
      if (val == null) {
        // a new collection is likely to be added now.
        // check if there are stale items and remove them
        evictStale();
        return null;
      }
      if (val.isExpired(timeToLive)) {
        super.remove(key);
        return null;
      }
      hits.incrementAndGet();
      return val;
    }

    @Override
    public ExpiringCachedDocCollection put(String key, ExpiringCachedDocCollection value) {
      puts.incrementAndGet();
      return super.put(key, value);
    }

    void evictStale() {
      if (!evictLock.tryLock()) return;
      try {
        for (Entry<String, ExpiringCachedDocCollection> e : entrySet()) {
          if (e.getValue().isExpired(timeToLive)) {
            super.remove(e.getKey());
          }
        }
      } finally {
        evictLock.unlock();
      }
    }
  }

  /**
   * This is the time to wait to refetch the state after getting the same state version from ZK
   *
   * <p>secs
<<<<<<< HEAD
=======
   *
>>>>>>> a6a77b37
   * @deprecated use {@link CloudSolrClient.Builder#setRetryExpiryTime(int)} instead
   */
  @Deprecated
  public void setRetryExpiryTime(int secs) {
    this.retryExpiryTime = TimeUnit.NANOSECONDS.convert(secs, TimeUnit.SECONDS);
  }

  protected final StateCache collectionStateCache = new StateCache();

  class ExpiringCachedDocCollection {
    final DocCollection cached;
    final long cachedAt;
    // This is the time at which the collection is retried and got the same old version
    volatile long retriedAt = -1;
    // flag that suggests that this is potentially to be rechecked
    volatile boolean maybeStale = false;

    ExpiringCachedDocCollection(DocCollection cached) {
      this.cached = cached;
      this.cachedAt = System.nanoTime();
    }

    boolean isExpired(long timeToLiveMs) {
      return (System.nanoTime() - cachedAt)
          > TimeUnit.NANOSECONDS.convert(timeToLiveMs, TimeUnit.MILLISECONDS);
    }

    boolean shouldRetry() {
      if (maybeStale) { // we are not sure if it is stale so check with retry time
        if ((retriedAt == -1 || (System.nanoTime() - retriedAt) > retryExpiryTime)) {
          return true; // we retried a while back. and we could not get anything new.
          // it's likely that it is not going to be available now also.
        }
      }
      return false;
    }

    void setRetriedAt() {
      retriedAt = System.nanoTime();
    }
  }

  protected CloudSolrClient(
      boolean updatesToLeaders, boolean parallelUpdates, boolean directUpdatesToLeadersOnly) {
    this.updatesToLeaders = updatesToLeaders;
    this.parallelUpdates = parallelUpdates;
    this.directUpdatesToLeadersOnly = directUpdatesToLeadersOnly;
    this.requestRLTGenerator = new RequestReplicaListTransformerGenerator();
  }

  /**
   * Sets the cache ttl for DocCollection Objects cached.
   *
   * @param seconds ttl value in seconds
   */
  public void setCollectionCacheTTl(int seconds) {
    assert seconds > 0;
    this.collectionStateCache.timeToLive = seconds * 1000L;
  }

  protected abstract LBSolrClient getLbClient();

  public abstract ClusterStateProvider getClusterStateProvider();

  public ClusterState getClusterState() {
    return getClusterStateProvider().getClusterState();
  }

  protected abstract boolean wasCommError(Throwable t);

  @Override
  public void close() throws IOException {
    if (this.threadPool != null && !ExecutorUtil.isShutdown(this.threadPool)) {
      ExecutorUtil.shutdownAndAwaitTermination(this.threadPool);
      this.threadPool = null;
    }
  }

  public ResponseParser getParser() {
    return getLbClient().getParser();
  }

  /**
   * Note: This setter method is <b>not thread-safe</b>.
   *
   * @param processor Default Response Parser chosen to parse the response if the parser were not
   *     specified as part of the request.
   * @see org.apache.solr.client.solrj.SolrRequest#getResponseParser()
   * @deprecated use {@link CloudHttp2SolrClient.Builder} instead
   */
  @Deprecated
  public void setParser(ResponseParser processor) {
    getLbClient().setParser(processor);
  }

  public RequestWriter getRequestWriter() {
    return getLbClient().getRequestWriter();
  }

  /**
   * Choose the {@link RequestWriter} to use.
   *
   * <p>Note: This setter method is <b>not thread-safe</b>.
   *
   * @deprecated use {@link CloudHttp2SolrClient.Builder} instead
   */
  @Deprecated
  public void setRequestWriter(RequestWriter requestWriter) {
    getLbClient().setRequestWriter(requestWriter);
  }

  /** Sets the default collection for request */
  public void setDefaultCollection(String collection) {
    this.defaultCollection = collection;
  }

  /** Gets the default collection for request */
  public String getDefaultCollection() {
    return defaultCollection;
  }

  /** Gets whether direct updates are sent in parallel */
  public boolean isParallelUpdates() {
    return parallelUpdates;
  }

  /**
   * Connect to the zookeeper ensemble. This is an optional method that may be used to force a
   * connect before any other requests are sent.
   */
  public void connect() {
    getClusterStateProvider().connect();
  }

  /**
   * Connect to a cluster. If the cluster is not ready, retry connection up to a given timeout.
   *
   * @param duration the timeout
   * @param timeUnit the units of the timeout
   * @throws TimeoutException if the cluster is not ready after the timeout
   * @throws InterruptedException if the wait is interrupted
   */
  public void connect(long duration, TimeUnit timeUnit)
      throws TimeoutException, InterruptedException {
    if (log.isInfoEnabled()) {
      log.info(
          "Waiting for {} {} for cluster at {} to be ready",
          duration,
          timeUnit,
          getClusterStateProvider());
    }
    long timeout = System.nanoTime() + timeUnit.toNanos(duration);
    while (System.nanoTime() < timeout) {
      try {
        connect();
        if (log.isInfoEnabled()) {
          log.info("Cluster at {} ready", getClusterStateProvider());
        }
        return;
      } catch (RuntimeException e) {
        // not ready yet, then...
      }
      TimeUnit.MILLISECONDS.sleep(250);
    }
    throw new TimeoutException("Timed out waiting for cluster");
  }

  @SuppressWarnings({"unchecked"})
  private NamedList<Object> directUpdate(AbstractUpdateRequest request, String collection)
      throws SolrServerException {
    UpdateRequest updateRequest = (UpdateRequest) request;
    SolrParams params = request.getParams();
    ModifiableSolrParams routableParams = new ModifiableSolrParams();
    ModifiableSolrParams nonRoutableParams = new ModifiableSolrParams();

    if (params != null) {
      nonRoutableParams.add(params);
      routableParams.add(params);
      for (String param : NON_ROUTABLE_PARAMS) {
        routableParams.remove(param);
      }
    } else {
      params = new ModifiableSolrParams();
    }

    if (collection == null) {
      throw new SolrServerException(
          "No collection param specified on request and no default collection has been set.");
    }

    // Check to see if the collection is an alias. Updates to multi-collection aliases are ok as
    // long as they are routed aliases
    List<String> aliasedCollections = getClusterStateProvider().resolveAlias(collection);
    if (getClusterStateProvider().isRoutedAlias(collection) || aliasedCollections.size() == 1) {
      collection = aliasedCollections.get(0); // pick 1st (consistent with HttpSolrCall behavior)
    } else {
      throw new SolrException(
          SolrException.ErrorCode.BAD_REQUEST,
          "Update request to non-routed multi-collection alias not supported: "
              + collection
              + " -> "
              + aliasedCollections);
    }

    DocCollection col = getDocCollection(collection, null);

    DocRouter router = col.getRouter();

    if (router instanceof ImplicitDocRouter) {
      // short circuit as optimization
      return null;
    }

    ReplicaListTransformer replicaListTransformer =
        requestRLTGenerator.getReplicaListTransformer(params);

    // Create the URL map, which is keyed on slice name.
    // The value is a list of URLs for each replica in the slice.
    // The first value in the list is the leader for the slice.
    final Map<String, List<String>> urlMap = buildUrlMap(col, replicaListTransformer);
    String routeField =
        (col.getRouter().getRouteField(col) == null) ? ID : col.getRouter().getRouteField(col);
    final Map<String, ? extends LBSolrClient.Req> routes =
        createRoutes(updateRequest, routableParams, col, router, urlMap, routeField);
    if (routes == null) {
      if (directUpdatesToLeadersOnly && hasInfoToFindLeaders(updateRequest, routeField)) {
        // we have info (documents with ids and/or ids to delete) with
        // which to find the leaders but we could not find (all of) them
        throw new SolrException(
            SolrException.ErrorCode.SERVICE_UNAVAILABLE,
            "directUpdatesToLeadersOnly==true but could not find leader(s)");
      } else {
        // we could not find a leader or routes yet - use unoptimized general path
        return null;
      }
    }

    final NamedList<Throwable> exceptions = new NamedList<>();
    final NamedList<NamedList<?>> shardResponses =
        new NamedList<>(routes.size() + 1); // +1 for deleteQuery

    long start = System.nanoTime();

    if (parallelUpdates) {
      final Map<String, Future<NamedList<?>>> responseFutures = new HashMap<>(routes.size());
      for (final Map.Entry<String, ? extends LBSolrClient.Req> entry : routes.entrySet()) {
        final String url = entry.getKey();
        final LBSolrClient.Req lbRequest = entry.getValue();
        try {
          MDC.put("CloudSolrClient.url", url);
          responseFutures.put(
              url,
              threadPool.submit(
                  () -> {
                    return getLbClient().request(lbRequest).getResponse();
                  }));
        } finally {
          MDC.remove("CloudSolrClient.url");
        }
      }

      for (final Map.Entry<String, Future<NamedList<?>>> entry : responseFutures.entrySet()) {
        final String url = entry.getKey();
        final Future<NamedList<?>> responseFuture = entry.getValue();
        try {
          shardResponses.add(url, responseFuture.get());
        } catch (InterruptedException e) {
          Thread.currentThread().interrupt();
          throw new RuntimeException(e);
        } catch (ExecutionException e) {
          exceptions.add(url, e.getCause());
        }
      }

      if (exceptions.size() > 0) {
        Throwable firstException = exceptions.getVal(0);
        if (firstException instanceof SolrException) {
          SolrException e = (SolrException) firstException;
          throw getRouteException(
              SolrException.ErrorCode.getErrorCode(e.code()), exceptions, routes);
        } else {
          throw getRouteException(SolrException.ErrorCode.SERVER_ERROR, exceptions, routes);
        }
      }
    } else {
      for (Map.Entry<String, ? extends LBSolrClient.Req> entry : routes.entrySet()) {
        String url = entry.getKey();
        LBSolrClient.Req lbRequest = entry.getValue();
        try {
          NamedList<Object> rsp = getLbClient().request(lbRequest).getResponse();
          shardResponses.add(url, rsp);
        } catch (Exception e) {
          if (e instanceof SolrException) {
            throw (SolrException) e;
          } else {
            throw new SolrServerException(e);
          }
        }
      }
    }

    UpdateRequest nonRoutableRequest = null;
    List<String> deleteQuery = updateRequest.getDeleteQuery();
    if (deleteQuery != null && deleteQuery.size() > 0) {
      UpdateRequest deleteQueryRequest = new UpdateRequest();
      deleteQueryRequest.setDeleteQuery(deleteQuery);
      nonRoutableRequest = deleteQueryRequest;
    }

    Set<String> paramNames = nonRoutableParams.getParameterNames();

    Set<String> intersection = new HashSet<>(paramNames);
    intersection.retainAll(NON_ROUTABLE_PARAMS);

    if (nonRoutableRequest != null || intersection.size() > 0) {
      if (nonRoutableRequest == null) {
        nonRoutableRequest = new UpdateRequest();
      }
      nonRoutableRequest.setParams(nonRoutableParams);
      nonRoutableRequest.setBasicAuthCredentials(
          request.getBasicAuthUser(), request.getBasicAuthPassword());
      List<String> urlList = new ArrayList<>(routes.keySet());
      Collections.shuffle(urlList, rand);
      LBSolrClient.Req req = new LBSolrClient.Req(nonRoutableRequest, urlList);
      try {
        LBSolrClient.Rsp rsp = getLbClient().request(req);
        shardResponses.add(urlList.get(0), rsp.getResponse());
      } catch (Exception e) {
        throw new SolrException(SolrException.ErrorCode.SERVER_ERROR, urlList.get(0), e);
      }
    }

    long end = System.nanoTime();

    @SuppressWarnings({"rawtypes"})
    RouteResponse rr =
        condenseResponse(
            shardResponses, (int) TimeUnit.MILLISECONDS.convert(end - start, TimeUnit.NANOSECONDS));
    rr.setRouteResponses(shardResponses);
    rr.setRoutes(routes);
    return rr;
  }

  protected RouteException getRouteException(
      SolrException.ErrorCode serverError,
      NamedList<Throwable> exceptions,
      Map<String, ? extends LBSolrClient.Req> routes) {
    return new RouteException(serverError, exceptions, routes);
  }

  protected Map<String, ? extends LBSolrClient.Req> createRoutes(
      UpdateRequest updateRequest,
      ModifiableSolrParams routableParams,
      DocCollection col,
      DocRouter router,
      Map<String, List<String>> urlMap,
      String routeField) {
    return urlMap == null
        ? null
        : updateRequest.getRoutesToCollection(router, col, urlMap, routableParams, routeField);
  }

  private Map<String, List<String>> buildUrlMap(
      DocCollection col, ReplicaListTransformer replicaListTransformer) {
    Map<String, List<String>> urlMap = new HashMap<>();
    Slice[] slices = col.getActiveSlicesArr();
    for (Slice slice : slices) {
      String name = slice.getName();
      List<Replica> sortedReplicas = new ArrayList<>();
      Replica leader = slice.getLeader();
      if (directUpdatesToLeadersOnly && leader == null) {
        for (Replica replica :
            slice.getReplicas(
                replica ->
                    replica.isActive(getClusterStateProvider().getLiveNodes())
                        && replica.getType() == Replica.Type.NRT)) {
          leader = replica;
          break;
        }
      }
      if (leader == null) {
        if (directUpdatesToLeadersOnly) {
          continue;
        }
        // take unoptimized general path - we cannot find a leader yet
        return null;
      }

      if (!directUpdatesToLeadersOnly) {
        for (Replica replica : slice.getReplicas()) {
          if (!replica.equals(leader)) {
            sortedReplicas.add(replica);
          }
        }
      }

      // Sort the non-leader replicas according to the request parameters
      replicaListTransformer.transform(sortedReplicas);

      // put the leaderUrl first.
      sortedReplicas.add(0, leader);

      urlMap.put(
          name, sortedReplicas.stream().map(Replica::getCoreUrl).collect(Collectors.toList()));
    }
    return urlMap;
  }

  protected <T extends RouteResponse<?>> T condenseResponse(
      NamedList<?> response, int timeMillis, Supplier<T> supplier) {
    T condensed = supplier.get();
    int status = 0;
    Integer rf = null;

    // TolerantUpdateProcessor
    List<SimpleOrderedMap<String>> toleratedErrors = null;
    int maxToleratedErrors = Integer.MAX_VALUE;

    // For "adds", "deletes", "deleteByQuery" etc.
    Map<String, NamedList<Object>> versions = new HashMap<>();

    for (int i = 0; i < response.size(); i++) {
      NamedList<?> shardResponse = (NamedList<?>) response.getVal(i);
      NamedList<?> header = (NamedList<?>) shardResponse.get("responseHeader");
      Integer shardStatus = (Integer) header.get("status");
      int s = shardStatus.intValue();
      if (s > 0) {
        status = s;
      }
      Object rfObj = header.get(UpdateRequest.REPFACT);
      if (rfObj != null && rfObj instanceof Integer) {
        Integer routeRf = (Integer) rfObj;
        if (rf == null || routeRf < rf) rf = routeRf;
      }

      @SuppressWarnings("unchecked")
      List<SimpleOrderedMap<String>> shardTolerantErrors =
          (List<SimpleOrderedMap<String>>) header.get("errors");
      if (null != shardTolerantErrors) {
        Integer shardMaxToleratedErrors = (Integer) header.get("maxErrors");
        assert null != shardMaxToleratedErrors
            : "TolerantUpdateProcessor reported errors but not maxErrors";
        // if we get into some weird state where the nodes disagree about the effective maxErrors,
        // assume the min value seen to decide if we should fail.
        maxToleratedErrors =
            Math.min(
                maxToleratedErrors,
                ToleratedUpdateError.getEffectiveMaxErrors(shardMaxToleratedErrors.intValue()));

        if (null == toleratedErrors) {
          toleratedErrors = new ArrayList<SimpleOrderedMap<String>>(shardTolerantErrors.size());
        }
        for (SimpleOrderedMap<String> err : shardTolerantErrors) {
          toleratedErrors.add(err);
        }
      }
      for (String updateType : Arrays.asList("adds", "deletes", "deleteByQuery")) {
        Object obj = shardResponse.get(updateType);
        if (obj instanceof NamedList) {
          NamedList<Object> versionsList =
              versions.containsKey(updateType) ? versions.get(updateType) : new NamedList<>();
          NamedList<?> nl = (NamedList<?>) obj;
          versionsList.addAll(nl);
          versions.put(updateType, versionsList);
        }
      }
    }

    NamedList<Object> cheader = new NamedList<>();
    cheader.add("status", status);
    cheader.add("QTime", timeMillis);
    if (rf != null) cheader.add(UpdateRequest.REPFACT, rf);
    if (null != toleratedErrors) {
      cheader.add("maxErrors", ToleratedUpdateError.getUserFriendlyMaxErrors(maxToleratedErrors));
      cheader.add("errors", toleratedErrors);
      if (maxToleratedErrors < toleratedErrors.size()) {
        // cumulative errors are too high, we need to throw a client exception w/correct metadata

        // NOTE: it shouldn't be possible for 1 == toleratedErrors.size(), because if that were the
        // case then at least one shard should have thrown a real error before this, so we don't
        // worry about having a more "singular" exception msg for that situation
        StringBuilder msgBuf =
            new StringBuilder()
                .append(toleratedErrors.size())
                .append(" Async failures during distributed update: ");

        NamedList<String> metadata = new NamedList<>();
        for (SimpleOrderedMap<String> err : toleratedErrors) {
          ToleratedUpdateError te = ToleratedUpdateError.parseMap(err);
          metadata.add(te.getMetadataKey(), te.getMetadataValue());

          msgBuf.append("\n").append(te.getMessage());
        }

        SolrException toThrow =
            new SolrException(SolrException.ErrorCode.BAD_REQUEST, msgBuf.toString());
        toThrow.setMetadata(metadata);
        throw toThrow;
      }
    }
    for (Map.Entry<String, NamedList<Object>> entry : versions.entrySet()) {
      condensed.add(entry.getKey(), entry.getValue());
    }
    condensed.add("responseHeader", cheader);
    return condensed;
  }

  @SuppressWarnings({"rawtypes"})
  public RouteResponse condenseResponse(NamedList<?> response, int timeMillis) {
    return condenseResponse(response, timeMillis, RouteResponse::new);
  }

  @SuppressWarnings({"rawtypes"})
  public static class RouteResponse<T extends LBSolrClient.Req> extends NamedList<Object> {
    private NamedList<NamedList<?>> routeResponses;
    private Map<String, T> routes;

    public void setRouteResponses(NamedList<NamedList<?>> routeResponses) {
      this.routeResponses = routeResponses;
    }

    public NamedList<NamedList<?>> getRouteResponses() {
      return routeResponses;
    }

    public void setRoutes(Map<String, T> routes) {
      this.routes = routes;
    }

    public Map<String, T> getRoutes() {
      return routes;
    }
  }

  public static class RouteException extends SolrException {

    private NamedList<Throwable> throwables;
    private Map<String, ? extends LBSolrClient.Req> routes;

    public RouteException(
        ErrorCode errorCode,
        NamedList<Throwable> throwables,
        Map<String, ? extends LBSolrClient.Req> routes) {
      super(errorCode, throwables.getVal(0).getMessage(), throwables.getVal(0));
      this.throwables = throwables;
      this.routes = routes;

      // create a merged copy of the metadata from all wrapped exceptions
      NamedList<String> metadata = new NamedList<String>();
      for (int i = 0; i < throwables.size(); i++) {
        Throwable t = throwables.getVal(i);
        if (t instanceof SolrException) {
          SolrException e = (SolrException) t;
          NamedList<String> eMeta = e.getMetadata();
          if (null != eMeta) {
            metadata.addAll(eMeta);
          }
        }
      }
      if (0 < metadata.size()) {
        this.setMetadata(metadata);
      }
    }

    public NamedList<Throwable> getThrowables() {
      return throwables;
    }

    public Map<String, ? extends LBSolrClient.Req> getRoutes() {
      return this.routes;
    }
  }

  @Override
  public NamedList<Object> request(SolrRequest<?> request, String collection)
      throws SolrServerException, IOException {
    // the collection parameter of the request overrides that of the parameter to this method
    String requestCollection = request.getCollection();
    if (requestCollection != null) {
      collection = requestCollection;
    } else if (collection == null) {
      collection = defaultCollection;
    }
    List<String> inputCollections =
        collection == null ? Collections.emptyList() : StrUtils.splitSmart(collection, ",", true);
    return requestWithRetryOnStaleState(request, 0, inputCollections);
  }

  /**
   * As this class doesn't watch external collections on the client side, there's a chance that the
   * request will fail due to cached stale state, which means the state must be refreshed from ZK
   * and retried.
   */
  protected NamedList<Object> requestWithRetryOnStaleState(
      SolrRequest<?> request, int retryCount, List<String> inputCollections)
      throws SolrServerException, IOException {
    connect(); // important to call this before you start working with the ZkStateReader

    // build up a _stateVer_ param to pass to the server containing all of the
    // external collection state versions involved in this request, which allows
    // the server to notify us that our cached state for one or more of the external
    // collections is stale and needs to be refreshed ... this code has no impact on internal
    // collections
    String stateVerParam = null;
    List<DocCollection> requestedCollections = null;
    boolean isCollectionRequestOfV2 = false;
    if (request instanceof V2RequestSupport) {
      request = ((V2RequestSupport) request).getV2Request();
    }
    if (request instanceof V2Request) {
      isCollectionRequestOfV2 = ((V2Request) request).isPerCollectionRequest();
    }
    boolean isAdmin = ADMIN_PATHS.contains(request.getPath());
    boolean isUpdate = (request instanceof IsUpdateRequest) && (request instanceof UpdateRequest);
    if (!inputCollections.isEmpty()
        && !isAdmin
        && !isCollectionRequestOfV2) { // don't do _stateVer_ checking for admin, v2 api requests
      Set<String> requestedCollectionNames = resolveAliases(inputCollections, isUpdate);

      StringBuilder stateVerParamBuilder = null;
      for (String requestedCollection : requestedCollectionNames) {
        // track the version of state we're using on the client side using the _stateVer_ param
        DocCollection coll = getDocCollection(requestedCollection, null);
        if (coll == null) {
          throw new SolrException(
              SolrException.ErrorCode.BAD_REQUEST, "Collection not found: " + requestedCollection);
        }
        int collVer = coll.getZNodeVersion();
        if (requestedCollections == null)
          requestedCollections = new ArrayList<>(requestedCollectionNames.size());
        requestedCollections.add(coll);

        if (stateVerParamBuilder == null) {
          stateVerParamBuilder = new StringBuilder();
        } else {
          stateVerParamBuilder.append(
              "|"); // hopefully pipe is not an allowed char in a collection name
        }

        stateVerParamBuilder.append(coll.getName()).append(":").append(collVer);
      }

      if (stateVerParamBuilder != null) {
        stateVerParam = stateVerParamBuilder.toString();
      }
    }

    if (request.getParams() instanceof ModifiableSolrParams) {
      ModifiableSolrParams params = (ModifiableSolrParams) request.getParams();
      if (stateVerParam != null) {
        params.set(STATE_VERSION, stateVerParam);
      } else {
        params.remove(STATE_VERSION);
      }
    } // else: ??? how to set this ???

    NamedList<Object> resp = null;
    try {
      resp = sendRequest(request, inputCollections);
      // to avoid an O(n) operation we always add STATE_VERSION to the last and try to read it from
      // there
      Object o = resp == null || resp.size() == 0 ? null : resp.get(STATE_VERSION, resp.size() - 1);
      if (o != null && o instanceof Map) {
        // remove this because no one else needs this and tests would fail if they are comparing
        // responses
        resp.remove(resp.size() - 1);
        Map<?, ?> invalidStates = (Map<?, ?>) o;
        for (Map.Entry<?, ?> e : invalidStates.entrySet()) {
          getDocCollection((String) e.getKey(), (Integer) e.getValue());
        }
      }
    } catch (Exception exc) {

      Throwable rootCause = SolrException.getRootCause(exc);
      // don't do retry support for admin requests
      // or if the request doesn't have a collection specified
      // or request is v2 api and its method is not GET
      if (inputCollections.isEmpty()
          || isAdmin
          || (request instanceof V2Request && request.getMethod() != SolrRequest.METHOD.GET)) {
        if (exc instanceof SolrServerException) {
          throw (SolrServerException) exc;
        } else if (exc instanceof IOException) {
          throw (IOException) exc;
        } else if (exc instanceof RuntimeException) {
          throw (RuntimeException) exc;
        } else {
          throw new SolrServerException(rootCause);
        }
      }

      int errorCode =
          (rootCause instanceof SolrException)
              ? ((SolrException) rootCause).code()
              : SolrException.ErrorCode.UNKNOWN.code;

      boolean wasCommError =
          (rootCause instanceof ConnectException
              || rootCause instanceof SocketException
              || wasCommError(rootCause));

      if (wasCommError
          || (exc instanceof RouteException
              && (errorCode == 503)) // 404 because the core does not exist 503 service unavailable
      // TODO there are other reasons for 404. We need to change the solr response format from HTML
      // to structured data to know that
      ) {
        // it was a communication error. it is likely that
        // the node to which the request to be sent is down . So , expire the state
        // so that the next attempt would fetch the fresh state
        // just re-read state for all of them, if it has not been retried
        // in retryExpiryTime time
        if (requestedCollections != null) {
          for (DocCollection ext : requestedCollections) {
            ExpiringCachedDocCollection cacheEntry = collectionStateCache.get(ext.getName());
            if (cacheEntry == null) continue;
            cacheEntry.maybeStale = true;
          }
        }
        if (retryCount < MAX_STALE_RETRIES) { // if it is a communication error , we must try again
          // may be, we have a stale version of the collection state
          // and we could not get any information from the server
          // it is probably not worth trying again and again because
          // the state would not have been updated
          log.info(
              "Request to collection {} failed due to ({}) {}, retry={} maxRetries={} commError={} errorCode={} - retrying",
              inputCollections,
              errorCode,
              rootCause,
              retryCount,
              MAX_STALE_RETRIES,
              wasCommError,
              errorCode);
          return requestWithRetryOnStaleState(request, retryCount + 1, inputCollections);
        }
      } else {
        log.info("request was not communication error it seems");
      }
      log.info(
          "Request to collection {} failed due to ({}) {}, retry={} maxRetries={} commError={} errorCode={} ",
          inputCollections,
          errorCode,
          rootCause,
          retryCount,
          MAX_STALE_RETRIES,
          wasCommError,
          errorCode);

      boolean stateWasStale = false;
      if (retryCount < MAX_STALE_RETRIES
          && requestedCollections != null
          && !requestedCollections.isEmpty()
          && (SolrException.ErrorCode.getErrorCode(errorCode)
                  == SolrException.ErrorCode.INVALID_STATE
              || errorCode == 404)) {
        // cached state for one or more external collections was stale
        // re-issue request using updated state
        stateWasStale = true;

        // just re-read state for all of them, which is a little heavy handed but hopefully a rare
        // occurrence
        for (DocCollection ext : requestedCollections) {
          collectionStateCache.remove(ext.getName());
        }
      }

      // if we experienced a communication error, it's worth checking the state
      // with ZK just to make sure the node we're trying to hit is still part of the collection
      if (retryCount < MAX_STALE_RETRIES
          && !stateWasStale
          && requestedCollections != null
          && !requestedCollections.isEmpty()
          && wasCommError) {
        for (DocCollection ext : requestedCollections) {
          DocCollection latestStateFromZk = getDocCollection(ext.getName(), null);
          if (latestStateFromZk.getZNodeVersion() != ext.getZNodeVersion()) {
            // looks like we couldn't reach the server because the state was stale == retry
            stateWasStale = true;
            // we just pulled state from ZK, so update the cache so that the retry uses it
            collectionStateCache.put(
                ext.getName(), new ExpiringCachedDocCollection(latestStateFromZk));
          }
        }
      }

      if (requestedCollections != null) {
        requestedCollections.clear(); // done with this
      }

      // if the state was stale, then we retry the request once with new state pulled from Zk
      if (stateWasStale) {
        log.warn(
            "Re-trying request to collection(s) {} after stale state error from server.",
            inputCollections);
        resp = requestWithRetryOnStaleState(request, retryCount + 1, inputCollections);
      } else {
        if (exc instanceof SolrException
            || exc instanceof SolrServerException
            || exc instanceof IOException) {
          throw exc;
        } else {
          throw new SolrServerException(rootCause);
        }
      }
    }

    return resp;
  }

  protected NamedList<Object> sendRequest(SolrRequest<?> request, List<String> inputCollections)
      throws SolrServerException, IOException {
    connect();

    boolean sendToLeaders = false;
    boolean isUpdate = false;

    if (request instanceof IsUpdateRequest) {
      if (request instanceof UpdateRequest) {
        isUpdate = true;
        if (inputCollections.size() > 1) {
          throw new SolrException(
              SolrException.ErrorCode.BAD_REQUEST,
              "Update request must be sent to a single collection "
                  + "or an alias: "
                  + inputCollections);
        }
        String collection =
            inputCollections.isEmpty()
                ? null
                : inputCollections.get(0); // getting first mimics HttpSolrCall
        NamedList<Object> response = directUpdate((AbstractUpdateRequest) request, collection);
        if (response != null) {
          return response;
        }
      }
      sendToLeaders = true;
    }

    SolrParams reqParams = request.getParams();
    if (reqParams == null) { // TODO fix getParams to never return null!
      reqParams = new ModifiableSolrParams();
    }

    ReplicaListTransformer replicaListTransformer =
        requestRLTGenerator.getReplicaListTransformer(reqParams);

    final ClusterStateProvider provider = getClusterStateProvider();
    final String urlScheme = provider.getClusterProperty(ClusterState.URL_SCHEME, "http");
    final Set<String> liveNodes = provider.getLiveNodes();

    final List<String> theUrlList = new ArrayList<>(); // we populate this as follows...

    if (request instanceof V2Request) {
      if (!liveNodes.isEmpty()) {
        List<String> liveNodesList = new ArrayList<>(liveNodes);
        Collections.shuffle(liveNodesList, rand);
        theUrlList.add(Utils.getBaseUrlForNodeName(liveNodesList.get(0), urlScheme));
      }

    } else if (ADMIN_PATHS.contains(request.getPath())) {
      for (String liveNode : liveNodes) {
        theUrlList.add(Utils.getBaseUrlForNodeName(liveNode, urlScheme));
      }

    } else { // Typical...
      Set<String> collectionNames = resolveAliases(inputCollections, isUpdate);
      if (collectionNames.isEmpty()) {
        throw new SolrException(
            SolrException.ErrorCode.BAD_REQUEST,
            "No collection param specified on request and no default collection has been set: "
                + inputCollections);
      }

      List<String> preferredNodes = request.getPreferredNodes();
      if (preferredNodes != null && !preferredNodes.isEmpty()) {
        String joinedInputCollections = StrUtils.join(inputCollections, ',');
        List<String> urlList = new ArrayList<>(preferredNodes.size());
        for (String nodeName : preferredNodes) {
          urlList.add(
              Utils.getBaseUrlForNodeName(nodeName, urlScheme) + "/" + joinedInputCollections);
        }
        if (!urlList.isEmpty()) {
          LBSolrClient.Req req = new LBSolrClient.Req(request, urlList);
          LBSolrClient.Rsp rsp = getLbClient().request(req);
          return rsp.getResponse();
        }
      }

      // TODO: not a big deal because of the caching, but we could avoid looking
      //   at every shard when getting leaders if we tweaked some things

      // Retrieve slices from the cloud state and, for each collection specified, add it to the Map
      // of slices.
      Map<String, Slice> slices = new HashMap<>();
      String shardKeys = reqParams.get(ShardParams._ROUTE_);
      for (String collectionName : collectionNames) {
        DocCollection col = getDocCollection(collectionName, null);
        if (col == null) {
          throw new SolrException(
              SolrException.ErrorCode.BAD_REQUEST, "Collection not found: " + collectionName);
        }
        Collection<Slice> routeSlices = col.getRouter().getSearchSlices(shardKeys, reqParams, col);
        ClientUtils.addSlices(slices, collectionName, routeSlices, true);
      }

      // Gather URLs, grouped by leader or replica
      List<Replica> sortedReplicas = new ArrayList<>();
      List<Replica> replicas = new ArrayList<>();
      for (Slice slice : slices.values()) {
        Replica leader = slice.getLeader();
        for (Replica replica : slice.getReplicas()) {
          String node = replica.getNodeName();
          if (!liveNodes.contains(node) // Must be a live node to continue
              || replica.getState()
                  != Replica.State.ACTIVE) // Must be an ACTIVE replica to continue
          continue;
          if (sendToLeaders && replica.equals(leader)) {
            sortedReplicas.add(replica); // put leaders here eagerly (if sendToLeader mode)
          } else {
            replicas.add(replica); // replicas here
          }
        }
      }

      // Sort the leader replicas, if any, according to the request preferences    (none if
      // !sendToLeaders)
      replicaListTransformer.transform(sortedReplicas);

      // Sort the replicas, if any, according to the request preferences and append to our list
      replicaListTransformer.transform(replicas);

      sortedReplicas.addAll(replicas);

      String joinedInputCollections = StrUtils.join(inputCollections, ',');
      Set<String> seenNodes = new HashSet<>();
      sortedReplicas.forEach(
          replica -> {
            if (seenNodes.add(replica.getNodeName())) {
              theUrlList.add(
                  ZkCoreNodeProps.getCoreUrl(replica.getBaseUrl(), joinedInputCollections));
            }
          });

      if (theUrlList.isEmpty()) {
        collectionStateCache.keySet().removeAll(collectionNames);
        throw new SolrException(
            SolrException.ErrorCode.INVALID_STATE,
            "Could not find a healthy node to handle the request.");
      }
    }

    LBSolrClient.Req req = new LBSolrClient.Req(request, theUrlList);
    LBSolrClient.Rsp rsp = getLbClient().request(req);
    return rsp.getResponse();
  }

  /**
   * Resolves the input collections to their possible aliased collections. Doesn't validate
   * collection existence.
   */
  private Set<String> resolveAliases(List<String> inputCollections, boolean isUpdate) {
    if (inputCollections.isEmpty()) {
      return Collections.emptySet();
    }
    LinkedHashSet<String> uniqueNames = new LinkedHashSet<>(); // consistent ordering
    for (String collectionName : inputCollections) {
      if (getClusterStateProvider().getState(collectionName) == null) {
        // perhaps it's an alias
        uniqueNames.addAll(getClusterStateProvider().resolveAlias(collectionName));
      } else {
        uniqueNames.add(collectionName); // it's a collection
      }
    }
    return uniqueNames;
  }

  public boolean isUpdatesToLeaders() {
    return updatesToLeaders;
  }

  /**
   * @return true if direct updates are sent to shard leaders only
   */
  public boolean isDirectUpdatesToLeadersOnly() {
    return directUpdatesToLeadersOnly;
  }

  /**
   * If caches are expired they are refreshed after acquiring a lock. use this to set the number of
   * locks
   */
  public void setParallelCacheRefreshes(int n) {
    locks = objectList(n);
  }

  protected static ArrayList<Object> objectList(int n) {
    ArrayList<Object> l = new ArrayList<>(n);
    for (int i = 0; i < n; i++) l.add(new Object());
    return l;
  }

  protected DocCollection getDocCollection(String collection, Integer expectedVersion)
      throws SolrException {
    if (expectedVersion == null) expectedVersion = -1;
    if (collection == null) return null;
    ExpiringCachedDocCollection cacheEntry = collectionStateCache.get(collection);
    DocCollection col = cacheEntry == null ? null : cacheEntry.cached;
    if (col != null) {
      if (expectedVersion <= col.getZNodeVersion() && !cacheEntry.shouldRetry()) return col;
    }

    ClusterState.CollectionRef ref = getCollectionRef(collection);
    if (ref == null) {
      // no such collection exists
      return null;
    }
    if (!ref.isLazilyLoaded()) {
      // it is readily available just return it
      return ref.get();
    }
    List<Object> locks = this.locks;
    final Object lock =
        locks.get(
            Math.abs(
                Hash.murmurhash3_x86_32(collection, 0, collection.length(), 0) % locks.size()));
    DocCollection fetchedCol = null;
    synchronized (lock) {
      /*we have waited for sometime just check once again*/
      cacheEntry = collectionStateCache.get(collection);
      col = cacheEntry == null ? null : cacheEntry.cached;
      if (col != null) {
        if (expectedVersion <= col.getZNodeVersion() && !cacheEntry.shouldRetry()) return col;
      }
      // We are going to fetch a new version
      // we MUST try to get a new version
      fetchedCol = ref.get(); // this is a call to ZK
      if (fetchedCol == null) return null; // this collection no more exists
      if (col != null && fetchedCol.getZNodeVersion() == col.getZNodeVersion()) {
        cacheEntry.setRetriedAt(); // we retried and found that it is the same version
        cacheEntry.maybeStale = false;
      } else {
        collectionStateCache.put(collection, new ExpiringCachedDocCollection(fetchedCol));
      }
      return fetchedCol;
    }
  }

  ClusterState.CollectionRef getCollectionRef(String collection) {
    return getClusterStateProvider().getState(collection);
  }

  /**
   * Useful for determining the minimum achieved replication factor across all shards involved in
   * processing an update request, typically useful for gauging the replication factor of a batch.
   */
  public int getMinAchievedReplicationFactor(String collection, NamedList<?> resp) {
    // it's probably already on the top-level header set by condense
    NamedList<?> header = (NamedList<?>) resp.get("responseHeader");
    Integer achRf = (Integer) header.get(UpdateRequest.REPFACT);
    if (achRf != null) return achRf.intValue();

    // not on the top-level header, walk the shard route tree
    Map<String, Integer> shardRf = getShardReplicationFactor(collection, resp);
    for (Integer rf : shardRf.values()) {
      if (achRf == null || rf < achRf) {
        achRf = rf;
      }
    }
    return (achRf != null) ? achRf.intValue() : -1;
  }

  /**
   * Walks the NamedList response after performing an update request looking for the replication
   * factor that was achieved in each shard involved in the request. For single doc updates, there
   * will be only one shard in the return value.
   */
  public Map<String, Integer> getShardReplicationFactor(String collection, NamedList<?> resp) {
    connect();

    Map<String, Integer> results = new HashMap<>();
    if (resp instanceof RouteResponse) {
      NamedList<NamedList<?>> routes = ((RouteResponse<?>) resp).getRouteResponses();
      DocCollection coll = getDocCollection(collection, null);
      Map<String, String> leaders = new HashMap<>();
      for (Slice slice : coll.getActiveSlicesArr()) {
        Replica leader = slice.getLeader();
        if (leader != null) {
          ZkCoreNodeProps zkProps = new ZkCoreNodeProps(leader);
          String leaderUrl = zkProps.getBaseUrl() + "/" + zkProps.getCoreName();
          leaders.put(leaderUrl, slice.getName());
          String altLeaderUrl = zkProps.getBaseUrl() + "/" + collection;
          leaders.put(altLeaderUrl, slice.getName());
        }
      }

      Iterator<Map.Entry<String, NamedList<?>>> routeIter = routes.iterator();
      while (routeIter.hasNext()) {
        Map.Entry<String, NamedList<?>> next = routeIter.next();
        String host = next.getKey();
        NamedList<?> hostResp = next.getValue();
        Integer rf =
            (Integer) ((NamedList<?>) hostResp.get("responseHeader")).get(UpdateRequest.REPFACT);
        if (rf != null) {
          String shard = leaders.get(host);
          if (shard == null) {
            if (host.endsWith("/")) shard = leaders.get(host.substring(0, host.length() - 1));
            if (shard == null) {
              shard = host;
            }
          }
          results.put(shard, rf);
        }
      }
    }
    return results;
  }

  private static boolean hasInfoToFindLeaders(UpdateRequest updateRequest, String idField) {
    final Map<SolrInputDocument, Map<String, Object>> documents = updateRequest.getDocumentsMap();
    final Map<String, Map<String, Object>> deleteById = updateRequest.getDeleteByIdMap();

    final boolean hasNoDocuments = (documents == null || documents.isEmpty());
    final boolean hasNoDeleteById = (deleteById == null || deleteById.isEmpty());
    if (hasNoDocuments && hasNoDeleteById) {
      // no documents and no delete-by-id, so no info to find leader(s)
      return false;
    }

    if (documents != null) {
      for (final Map.Entry<SolrInputDocument, Map<String, Object>> entry : documents.entrySet()) {
        final SolrInputDocument doc = entry.getKey();
        final Object fieldValue = doc.getFieldValue(idField);
        if (fieldValue == null) {
          // a document with no id field value, so can't find leader for it
          return false;
        }
      }
    }

    return true;
  }
}<|MERGE_RESOLUTION|>--- conflicted
+++ resolved
@@ -231,10 +231,7 @@
    * This is the time to wait to refetch the state after getting the same state version from ZK
    *
    * <p>secs
-<<<<<<< HEAD
-=======
    *
->>>>>>> a6a77b37
    * @deprecated use {@link CloudSolrClient.Builder#setRetryExpiryTime(int)} instead
    */
   @Deprecated
