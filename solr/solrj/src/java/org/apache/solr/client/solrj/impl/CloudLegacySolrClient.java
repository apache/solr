/*
 * Licensed to the Apache Software Foundation (ASF) under one or more
 * contributor license agreements.  See the NOTICE file distributed with
 * this work for additional information regarding copyright ownership.
 * The ASF licenses this file to You under the Apache License, Version 2.0
 * (the "License"); you may not use this file except in compliance with
 * the License.  You may obtain a copy of the License at
 *
 *     http://www.apache.org/licenses/LICENSE-2.0
 *
 * Unless required by applicable law or agreed to in writing, software
 * distributed under the License is distributed on an "AS IS" BASIS,
 * WITHOUT WARRANTIES OR CONDITIONS OF ANY KIND, either express or implied.
 * See the License for the specific language governing permissions and
 * limitations under the License.
 */
package org.apache.solr.client.solrj.impl;

import java.io.IOException;
import java.util.ArrayList;
import java.util.Collection;
import java.util.List;
import java.util.Map;
import java.util.Optional;
import java.util.concurrent.TimeUnit;
import org.apache.http.NoHttpResponseException;
import org.apache.http.client.HttpClient;
import org.apache.http.conn.ConnectTimeoutException;
import org.apache.solr.client.solrj.request.UpdateRequest;
import org.apache.solr.common.SolrException;
import org.apache.solr.common.cloud.DocCollection;
import org.apache.solr.common.cloud.DocRouter;
import org.apache.solr.common.params.ModifiableSolrParams;
import org.apache.solr.common.util.NamedList;

/**
 * SolrJ client class to communicate with SolrCloud. Instances of this class communicate with
 * Zookeeper to discover Solr endpoints for SolrCloud collections, and then use the {@link
 * LBHttpSolrClient} to issue requests.
 *
 * @deprecated Please use {@link CloudSolrClient}
 */
@Deprecated(since = "9.0")
public class CloudLegacySolrClient extends CloudSolrClient {

  private final ClusterStateProvider stateProvider;
  private final LBHttpSolrClient lbClient;
  private final boolean shutdownLBHttpSolrServer;
  private HttpClient myClient;
  private final boolean clientIsInternal;

  public static final String STATE_VERSION = CloudSolrClient.STATE_VERSION;

  /**
   * Create a new client object that connects to Zookeeper and is always aware of the SolrCloud
   * state. If there is a fully redundant Zookeeper quorum and SolrCloud has enough replicas for
   * every shard in a collection, there is no single point of failure. Updates will be sent to shard
   * leaders by default.
   *
   * @param builder a {@link Builder} with the options used to create the client.
   */
  protected CloudLegacySolrClient(Builder builder) {
    super(builder.shardLeadersOnly, builder.parallelUpdates, builder.directUpdatesToLeadersOnly);
    if (builder.stateProvider == null) {
      if (builder.zkHosts != null && builder.solrUrls != null) {
        throw new IllegalArgumentException(
            "Both zkHost(s) & solrUrl(s) have been specified. Only specify one.");
      }
      if (builder.zkHosts != null) {
        this.stateProvider =
            ClusterStateProvider.newZkClusterStateProvider(builder.zkHosts, builder.zkChroot);
      } else if (builder.solrUrls != null && !builder.solrUrls.isEmpty()) {
        try {
          this.stateProvider = new HttpClusterStateProvider(builder.solrUrls, builder.httpClient);
        } catch (Exception e) {
          throw new RuntimeException(
              "Couldn't initialize a HttpClusterStateProvider (is/are the "
                  + "Solr server(s), "
                  + builder.solrUrls
                  + ", down?)",
              e);
        }
      } else {
        throw new IllegalArgumentException("Both zkHosts and solrUrl cannot be null.");
      }
    } else {
      this.stateProvider = builder.stateProvider;
    }
<<<<<<< HEAD
    this.retryExpiryTime = builder.retryExpiryTime;
    this.defaultCollection = builder.defaultCollection;
    this.collectionStateCache.timeToLiveMs = builder.timeToLiveSeconds * 1000L;
=======
    this.retryExpiryTimeNano = builder.retryExpiryTimeNano;
    this.collectionStateCache.timeToLiveMs =
        TimeUnit.MILLISECONDS.convert(builder.timeToLiveSeconds, TimeUnit.SECONDS);
>>>>>>> a7fc4a0c
    this.clientIsInternal = builder.httpClient == null;
    this.shutdownLBHttpSolrServer = builder.loadBalancedSolrClient == null;
    if (builder.lbClientBuilder != null) {
      propagateLBClientConfigOptions(builder);
      builder.loadBalancedSolrClient = builder.lbClientBuilder.build();
    }
    if (builder.loadBalancedSolrClient != null)
      builder.httpClient = builder.loadBalancedSolrClient.getHttpClient();
    this.myClient =
        (builder.httpClient == null) ? HttpClientUtil.createClient(null) : builder.httpClient;
    if (builder.loadBalancedSolrClient == null)
      builder.loadBalancedSolrClient = createLBHttpSolrClient(builder, myClient);
    this.lbClient = builder.loadBalancedSolrClient;
  }

  private void propagateLBClientConfigOptions(Builder builder) {
    final LBHttpSolrClient.Builder lbBuilder = builder.lbClientBuilder;

    if (builder.connectionTimeoutMillis != null) {
      lbBuilder.withConnectionTimeout(builder.connectionTimeoutMillis, TimeUnit.MILLISECONDS);
    }

    if (builder.socketTimeoutMillis != null) {
      lbBuilder.withSocketTimeout(builder.socketTimeoutMillis, TimeUnit.MILLISECONDS);
    }
  }

  @Override
  protected Map<String, LBSolrClient.Req> createRoutes(
      UpdateRequest updateRequest,
      ModifiableSolrParams routableParams,
      DocCollection col,
      DocRouter router,
      Map<String, List<String>> urlMap,
      String idField) {
    return urlMap == null
        ? null
        : updateRequest.getRoutesToCollection(router, col, urlMap, routableParams, idField);
  }

  @Override
  protected RouteException getRouteException(
      SolrException.ErrorCode serverError,
      NamedList<Throwable> exceptions,
      Map<String, ? extends LBSolrClient.Req> routes) {
    return new RouteException(serverError, exceptions, routes);
  }

  @Override
  public void close() throws IOException {
    stateProvider.close();

    if (shutdownLBHttpSolrServer) {
      lbClient.close();
    }

    if (clientIsInternal && myClient != null) {
      HttpClientUtil.close(myClient);
    }

    super.close();
  }

  @Override
  public LBHttpSolrClient getLbClient() {
    return lbClient;
  }

  public HttpClient getHttpClient() {
    return myClient;
  }

  @Override
  public ClusterStateProvider getClusterStateProvider() {
    return stateProvider;
  }

  @Override
  protected boolean wasCommError(Throwable rootCause) {
    return rootCause instanceof ConnectTimeoutException
        || rootCause instanceof NoHttpResponseException;
  }

  private static LBHttpSolrClient createLBHttpSolrClient(
      Builder cloudSolrClientBuilder, HttpClient httpClient) {
    final LBHttpSolrClient.Builder lbBuilder = new LBHttpSolrClient.Builder();
    lbBuilder.withHttpClient(httpClient);
    if (cloudSolrClientBuilder.connectionTimeoutMillis != null) {
      lbBuilder.withConnectionTimeout(
          cloudSolrClientBuilder.connectionTimeoutMillis, TimeUnit.MILLISECONDS);
    }
    if (cloudSolrClientBuilder.socketTimeoutMillis != null) {
      lbBuilder.withSocketTimeout(
          cloudSolrClientBuilder.socketTimeoutMillis, TimeUnit.MILLISECONDS);
    }
    lbBuilder.withRequestWriter(new BinaryRequestWriter());
    lbBuilder.withResponseParser(new BinaryResponseParser());

    return lbBuilder.build();
  }

  /** Constructs {@link CloudLegacySolrClient} instances from provided configuration. */
  public static class Builder extends SolrClientBuilder<Builder> {
    protected Collection<String> zkHosts = new ArrayList<>();
    protected List<String> solrUrls = new ArrayList<>();
    protected String zkChroot;
    protected LBHttpSolrClient loadBalancedSolrClient;
    protected LBHttpSolrClient.Builder lbClientBuilder;
    protected boolean shardLeadersOnly = true;
    protected boolean directUpdatesToLeadersOnly = false;
    protected boolean parallelUpdates = true;
<<<<<<< HEAD
    protected String defaultCollection;
    protected long retryExpiryTime =
=======
    protected long retryExpiryTimeNano =
>>>>>>> a7fc4a0c
        TimeUnit.NANOSECONDS.convert(3, TimeUnit.SECONDS); // 3 seconds or 3 million nanos
    protected ClusterStateProvider stateProvider;

    /** Constructor for use by subclasses. This constructor was public prior to version 9.0 */
    protected Builder() {}

    /**
     * Provide a series of Solr URLs to be used when configuring {@link CloudLegacySolrClient}
     * instances. The solr client will use these urls to understand the cluster topology, which solr
     * nodes are active etc.
     *
     * <p>Provided Solr URLs are expected to point to the root Solr path
     * ("http://hostname:8983/solr"); they should not include any collections, cores, or other path
     * components.
     *
     * <p>Usage example:
     *
     * <pre>
     *   final List&lt;String&gt; solrBaseUrls = new ArrayList&lt;String&gt;();
     *   solrBaseUrls.add("http://solr1:8983/solr"); solrBaseUrls.add("http://solr2:8983/solr"); solrBaseUrls.add("http://solr3:8983/solr");
     *   final SolrClient client = new CloudSolrClient.Builder(solrBaseUrls).build();
     * </pre>
     */
    public Builder(List<String> solrUrls) {
      this.solrUrls = solrUrls;
    }

    /** Provide an already created {@link ClusterStateProvider} instance */
    public Builder(ClusterStateProvider stateProvider) {
      this.stateProvider = stateProvider;
    }

    /**
     * Provide a series of ZK hosts which will be used when configuring {@link
     * CloudLegacySolrClient} instances.
     *
     * <p>Usage example when Solr stores data at the ZooKeeper root ('/'):
     *
     * <pre>
     *   final List&lt;String&gt; zkServers = new ArrayList&lt;String&gt;();
     *   zkServers.add("zookeeper1:2181"); zkServers.add("zookeeper2:2181"); zkServers.add("zookeeper3:2181");
     *   final SolrClient client = new CloudSolrClient.Builder(zkServers, Optional.empty()).build();
     * </pre>
     *
     * Usage example when Solr data is stored in a ZooKeeper chroot:
     *
     * <pre>
     *    final List&lt;String&gt; zkServers = new ArrayList&lt;String&gt;();
     *    zkServers.add("zookeeper1:2181"); zkServers.add("zookeeper2:2181"); zkServers.add("zookeeper3:2181");
     *    final SolrClient client = new CloudSolrClient.Builder(zkServers, Optional.of("/solr")).build();
     *  </pre>
     *
     * @param zkHosts a List of at least one ZooKeeper host and port (e.g. "zookeeper1:2181")
     * @param zkChroot the path to the root ZooKeeper node containing Solr data. Provide {@code
     *     java.util.Optional.empty()} if no ZK chroot is used.
     */
    public Builder(List<String> zkHosts, Optional<String> zkChroot) {
      this.zkHosts = zkHosts;
      if (zkChroot.isPresent()) this.zkChroot = zkChroot.get();
    }

    /** Provides a {@link HttpClient} for the builder to use when creating clients. */
    public Builder withLBHttpSolrClientBuilder(LBHttpSolrClient.Builder lbHttpSolrClientBuilder) {
      this.lbClientBuilder = lbHttpSolrClientBuilder;
      return this;
    }

    /** Provides a {@link LBHttpSolrClient} for the builder to use when creating clients. */
    public Builder withLBHttpSolrClient(LBHttpSolrClient loadBalancedSolrClient) {
      this.loadBalancedSolrClient = loadBalancedSolrClient;
      return this;
    }

    /**
     * Sets the cache ttl for DocCollection Objects cached.
     *
     * @param seconds ttl value in seconds
     */
    public Builder withCollectionCacheTtl(int seconds) {
      assert seconds > 0;
      this.timeToLiveSeconds = seconds;
      return this;
    }

    /**
     * Tells {@link Builder} that created clients should be configured such that {@link
     * CloudSolrClient#isUpdatesToLeaders} returns <code>true</code>.
     *
     * @see #sendUpdatesToAnyReplica
     * @see CloudSolrClient#isUpdatesToLeaders
     */
    public Builder sendUpdatesOnlyToShardLeaders() {
      shardLeadersOnly = true;
      return this;
    }

    /**
     * Tells {@link Builder} that created clients should be configured such that {@link
     * CloudSolrClient#isUpdatesToLeaders} returns <code>false</code>.
     *
     * @see #sendUpdatesOnlyToShardLeaders
     * @see CloudSolrClient#isUpdatesToLeaders
     */
    public Builder sendUpdatesToAnyReplica() {
      shardLeadersOnly = false;
      return this;
    }

    /**
     * This method has no effect.
     *
     * <p>In older versions of Solr, this method was an incorrectly named equivilent to {@link
     * #sendUpdatesToAnyReplica}, which had no effect because that setting was ignored in the
     * created clients. When the underlying {@link CloudSolrClient} behavior was fixed, this method
     * was modified to be an explicit No-Op, since the implied behavior of sending updates to
     * <em>all</em> replicas has never been supported, and was never intended to be supported.
     *
     * @see #sendUpdatesOnlyToShardLeaders
     * @see #sendUpdatesToAnyReplica
     * @see CloudSolrClient#isUpdatesToLeaders
     * @see <a href="https://issues.apache.org/jira/browse/SOLR-6312">SOLR-6312</a>
     * @deprecated Never supported
     */
    @Deprecated
    public Builder sendUpdatesToAllReplicasInShard() {
      return this;
    }

    /**
     * Tells {@link Builder} that created clients should send direct updates to shard leaders only.
     *
     * <p>UpdateRequests whose leaders cannot be found will "fail fast" on the client side with a
     * {@link SolrException}
     *
     * @see #sendDirectUpdatesToAnyShardReplica
     * @see CloudSolrClient#isDirectUpdatesToLeadersOnly
     */
    public Builder sendDirectUpdatesToShardLeadersOnly() {
      directUpdatesToLeadersOnly = true;
      return this;
    }

    /**
     * Tells {@link Builder} that created clients can send updates to any shard replica (shard
     * leaders and non-leaders).
     *
     * <p>Shard leaders are still preferred, but the created clients will fallback to using other
     * replicas if a leader cannot be found.
     *
     * @see #sendDirectUpdatesToShardLeadersOnly
     * @see CloudSolrClient#isDirectUpdatesToLeadersOnly
     */
    public Builder sendDirectUpdatesToAnyShardReplica() {
      directUpdatesToLeadersOnly = false;
      return this;
    }

    /**
     * Tells {@link Builder} whether created clients should send shard updates serially or in
     * parallel
     *
     * <p>When an {@link UpdateRequest} affects multiple shards, {@link CloudLegacySolrClient}
     * splits it up and sends a request to each affected shard. This setting chooses whether those
     * sub-requests are sent serially or in parallel.
     *
     * <p>If not set, this defaults to 'true' and sends sub-requests in parallel.
     */
    public Builder withParallelUpdates(boolean parallelUpdates) {
      this.parallelUpdates = parallelUpdates;
      return this;
    }

    /** Sets the default collection for request. */
    public Builder withDefaultCollection(String collection) {
      this.defaultCollection = collection;
      return this;
    }

    /** Create a {@link CloudLegacySolrClient} based on the provided configuration. */
    public CloudLegacySolrClient build() {
      if (stateProvider == null) {
        if (!zkHosts.isEmpty()) {
          this.stateProvider = ClusterStateProvider.newZkClusterStateProvider(zkHosts, zkChroot);
        } else if (!this.solrUrls.isEmpty()) {
          try {
            stateProvider = new HttpClusterStateProvider(solrUrls, httpClient);
          } catch (Exception e) {
            throw new RuntimeException(
                "Couldn't initialize a HttpClusterStateProvider (is/are the "
                    + "Solr server(s), "
                    + solrUrls
                    + ", down?)",
                e);
          }
        } else {
          throw new IllegalArgumentException("Both zkHosts and solrUrl cannot be null.");
        }
      }
      return new CloudLegacySolrClient(this);
    }

    @Override
    public Builder getThis() {
      return this;
    }
  }
}<|MERGE_RESOLUTION|>--- conflicted
+++ resolved
@@ -86,15 +86,10 @@
     } else {
       this.stateProvider = builder.stateProvider;
     }
-<<<<<<< HEAD
-    this.retryExpiryTime = builder.retryExpiryTime;
+    this.retryExpiryTimeNano = builder.retryExpiryTimeNano;
     this.defaultCollection = builder.defaultCollection;
-    this.collectionStateCache.timeToLiveMs = builder.timeToLiveSeconds * 1000L;
-=======
-    this.retryExpiryTimeNano = builder.retryExpiryTimeNano;
     this.collectionStateCache.timeToLiveMs =
         TimeUnit.MILLISECONDS.convert(builder.timeToLiveSeconds, TimeUnit.SECONDS);
->>>>>>> a7fc4a0c
     this.clientIsInternal = builder.httpClient == null;
     this.shutdownLBHttpSolrServer = builder.loadBalancedSolrClient == null;
     if (builder.lbClientBuilder != null) {
@@ -206,12 +201,8 @@
     protected boolean shardLeadersOnly = true;
     protected boolean directUpdatesToLeadersOnly = false;
     protected boolean parallelUpdates = true;
-<<<<<<< HEAD
     protected String defaultCollection;
-    protected long retryExpiryTime =
-=======
     protected long retryExpiryTimeNano =
->>>>>>> a7fc4a0c
         TimeUnit.NANOSECONDS.convert(3, TimeUnit.SECONDS); // 3 seconds or 3 million nanos
     protected ClusterStateProvider stateProvider;
 
