/*
 * Licensed to the Apache Software Foundation (ASF) under one or more
 * contributor license agreements.  See the NOTICE file distributed with
 * this work for additional information regarding copyright ownership.
 * The ASF licenses this file to You under the Apache License, Version 2.0
 * (the "License"); you may not use this file except in compliance with
 * the License.  You may obtain a copy of the License at
 *
 *     http://www.apache.org/licenses/LICENSE-2.0
 *
 * Unless required by applicable law or agreed to in writing, software
 * distributed under the License is distributed on an "AS IS" BASIS,
 * WITHOUT WARRANTIES OR CONDITIONS OF ANY KIND, either express or implied.
 * See the License for the specific language governing permissions and
 * limitations under the License.
 */
package org.apache.solr.client.solrj.io;

import java.io.IOException;
import java.io.PrintWriter;
import java.io.StringWriter;
import java.time.Instant;
import java.util.ArrayList;
import java.util.Date;
import java.util.HashMap;
import java.util.List;
import java.util.Map;
import java.util.stream.Collectors;
import org.apache.solr.common.MapWriter;
import org.apache.solr.common.params.StreamParams;

/**
 * A simple abstraction of a record containing key/value pairs. Convenience methods are provided for
 * returning single and multiValue String, Long and Double values. Note that ints and floats are
 * treated as longs and doubles respectively.
 */
public class Tuple implements Cloneable, MapWriter {

  /**
   * When EOF field is true the Tuple marks the end of the stream. The EOF Tuple will not contain a
   * record from the stream, but it may contain metrics/aggregates gathered by underlying streams.
   */
  public boolean EOF;
  /**
   * When EXCEPTION field is true the Tuple marks an exception in the stream and the corresponding
   * "EXCEPTION" field contains a related message.
   */
  public boolean EXCEPTION;

  /**
   * Tuple fields.
<<<<<<< HEAD
   */
  private Map<String, Object> fields = new HashMap<>(2);
  /**
   * External serializable field names.
   */
  private List<String> fieldNames;
  /**
   * Mapping of external field names to internal tuple field names.
   */
  private Map<String, String> fieldLabels;
=======
   *
   * @deprecated use {@link #getFields()} instead of this public field.
   */
  @Deprecated public Map<String, Object> fields = new HashMap<>(2);
  /**
   * External serializable field names.
   *
   * @deprecated use {@link #getFieldNames()} instead of this public field.
   */
  @Deprecated public List<String> fieldNames;
  /**
   * Mapping of external field names to internal tuple field names.
   *
   * @deprecated use {@link #getFieldLabels()} instead of this public field.
   */
  @Deprecated public Map<String, String> fieldLabels;
>>>>>>> 4b9ea5c0

  public Tuple() {
    // just an empty tuple
  }

  public Tuple(String k1, Object v1) {
    if (k1 != null) put(k1, v1);
  }

  public Tuple(String k1, Object v1, String k2, Object v2) {
    if (k1 != null) put(k1, v1);
    if (k2 != null) put(k2, v2);
  }

  /**
   * A copy constructor.
   *
   * @param fields map containing keys and values to be copied to this tuple
   */
  public Tuple(Map<String, ?> fields) {
    putAll(fields);
  }

  /**
   * A copy constructor
   *
   * @param original Tuple that will be copied
   */
  public Tuple(Tuple original) {
    this.putAll(original.fields);
    if (original.fieldNames != null) {
      this.fieldNames = new ArrayList<>(original.fieldNames);
    }
    if (original.fieldLabels != null) {
      this.fieldLabels = new HashMap<>(original.fieldLabels);
    }
  }

  public Object get(String key) {
    return this.fields.get(key);
  }

  public void put(String key, Object value) {
    this.fields.put(key, value);
    if (key.equals(StreamParams.EOF)) {
      EOF = true;
    } else if (key.equals(StreamParams.EXCEPTION)) {
      EXCEPTION = true;
    }
  }

  public void putAll(Map<String, ?> fields) {
    this.fields.putAll(fields);
    if (fields.containsKey(StreamParams.EOF)) {
      EOF = true;
    }
    if (fields.containsKey(StreamParams.EXCEPTION)) {
      EXCEPTION = true;
    }
  }

  public void remove(String key) {
    this.fields.remove(key);
  }

  public String getString(String key) {
    return String.valueOf(this.fields.get(key));
  }

  public String getException() {
    return (String) this.fields.get(StreamParams.EXCEPTION);
  }

  public Long getLong(String key) {
    Object o = this.fields.get(key);

    if (o == null) {
      return null;
    }

    if (o instanceof Long) {
      return (Long) o;
    } else if (o instanceof Number) {
      return ((Number) o).longValue();
    } else {
      // Attempt to parse the long
      return Long.parseLong(o.toString());
    }
  }

  // Convenience method since Booleans can be passed around as Strings.
  public Boolean getBool(String key) {
    Object o = this.fields.get(key);

    if (o == null) {
      return null;
    }

    if (o instanceof Boolean) {
      return (Boolean) o;
    } else {
      // Attempt to parse the Boolean
      return Boolean.parseBoolean(o.toString());
    }
  }

  @SuppressWarnings({"unchecked"})
  public List<Boolean> getBools(String key) {
    return (List<Boolean>) this.fields.get(key);
  }

  // Convenience methods since the dates are actually shipped around as Strings.
  public Date getDate(String key) {
    Object o = this.fields.get(key);

    if (o == null) {
      return null;
    }

    if (o instanceof Date) {
      return (Date) o;
    } else {
      // Attempt to parse the Date from a String
      return new Date(Instant.parse(o.toString()).toEpochMilli());
    }
  }

  @SuppressWarnings({"unchecked"})
  public List<Date> getDates(String key) {
    List<String> vals = (List<String>) this.fields.get(key);
    if (vals == null) return null;

    List<Date> ret = new ArrayList<>();
    for (String dateStr : (List<String>) this.fields.get(key)) {
      ret.add(new Date(Instant.parse(dateStr).toEpochMilli()));
    }
    return ret;
  }

  public Double getDouble(String key) {
    Object o = this.fields.get(key);

    if (o == null) {
      return null;
    }

    if (o instanceof Double) {
      return (Double) o;
    } else {
      // Attempt to parse the double
      return Double.parseDouble(o.toString());
    }
  }

  @SuppressWarnings({"unchecked"})
  public List<String> getStrings(String key) {
    return (List<String>) this.fields.get(key);
  }

  @SuppressWarnings({"unchecked"})
  public List<Long> getLongs(String key) {
    return (List<Long>) this.fields.get(key);
  }

  @SuppressWarnings({"unchecked"})
  public List<Double> getDoubles(String key) {
    return (List<Double>) this.fields.get(key);
  }

  /** Return all tuple fields and their values. */
  public Map<String, Object> getFields() {
    return this.fields;
  }

  /**
<<<<<<< HEAD
   * This represents the mapping of external field labels to the tuple's
   * internal field names if they are different from field names.
=======
   * Return all tuple fields.
   *
   * @deprecated use {@link #getFields()} instead.
   */
  @Deprecated(since = "8.6.0")
  public Map<String, Object> getMap() {
    return this.fields;
  }

  /**
   * This represents the mapping of external field labels to the tuple's internal field names if
   * they are different from field names.
   *
>>>>>>> 4b9ea5c0
   * @return field labels or null
   */
  public Map<String, String> getFieldLabels() {
    return fieldLabels;
  }

  public void setFieldLabels(Map<String, String> fieldLabels) {
    this.fieldLabels = fieldLabels;
  }

  /**
   * A list of field names to serialize. This list (together with the mapping in {@link
   * #getFieldLabels()} determines what tuple values are serialized and their external (serialized)
   * names.
   *
   * @return list of external field names or null
   */
  public List<String> getFieldNames() {
    return fieldNames;
  }

  public void setFieldNames(List<String> fieldNames) {
    this.fieldNames = fieldNames;
  }

  @SuppressWarnings({"unchecked"})
  public List<Map<?, ?>> getMaps(String key) {
    return (List<Map<?, ?>>) this.fields.get(key);
  }

  public void setMaps(String key, List<Map<?, ?>> maps) {
    this.fields.put(key, maps);
  }

  @SuppressWarnings({"unchecked"})
  public Map<String, Map<?, ?>> getMetrics() {
    return (Map<String, Map<?, ?>>) this.fields.get(StreamParams.METRICS);
  }

  public void setMetrics(Map<String, Map<?, ?>> metrics) {
    this.fields.put(StreamParams.METRICS, metrics);
  }

  @Override
  public Tuple clone() {
    Tuple clone = new Tuple(this);
    return clone;
  }

  /**
   * The other tuples fields and fieldLabels will be putAll'd directly to this's fields and
   * fieldLabels while other's fieldNames will be added such that duplicates aren't present.
   *
   * @param other Tuple to be merged into this.
   */
  public void merge(Tuple other) {
    this.putAll(other.getFields());
    if (other.fieldNames != null) {
      if (this.fieldNames != null) {
        this.fieldNames.addAll(
            other.fieldNames.stream()
                .filter(otherFieldName -> !this.fieldNames.contains(otherFieldName))
                .collect(Collectors.toList()));
      } else {
        this.fieldNames = new ArrayList<>(other.fieldNames);
      }
    }
    if (other.fieldLabels != null) {
      if (this.fieldLabels != null) {
        this.fieldLabels.putAll(other.fieldLabels);
      } else {
        this.fieldLabels = new HashMap<>(other.fieldLabels);
      }
    }
  }

  @Override
  public void writeMap(EntryWriter ew) throws IOException {
    if (fieldNames == null) {
      fields.forEach(
          (k, v) -> {
            try {
              ew.put(k, v);
            } catch (IOException e) {
              throw new RuntimeException(e);
            }
          });
    } else {
      for (String fieldName : fieldNames) {
        String label = fieldLabels.get(fieldName);
        ew.put(label, fields.get(label));
      }
    }
  }

  /** Create a new empty tuple marked as EOF. */
  public static Tuple EOF() {
    Tuple tuple = new Tuple();
    tuple.put(StreamParams.EOF, true);
    return tuple;
  }

  /**
   * Create a new empty tuple marked as EXCEPTION, and optionally EOF.
   *
   * @param msg exception message
   * @param eof if true the tuple will be marked as EOF
   */
  public static Tuple EXCEPTION(String msg, boolean eof) {
    Tuple tuple = new Tuple();
    tuple.put(StreamParams.EXCEPTION, msg);
    if (eof) {
      tuple.put(StreamParams.EOF, true);
    }
    return tuple;
  }

  /**
   * Create a new empty tuple marked as EXCEPTION and optionally EOF.
   *
   * @param t exception - full stack trace will be used as an exception message
   * @param eof if true the tuple will be marked as EOF
   */
  public static Tuple EXCEPTION(Throwable t, boolean eof) {
    StringWriter sw = new StringWriter();
    t.printStackTrace(new PrintWriter(sw));
    return EXCEPTION(sw.toString(), eof);
  }
}<|MERGE_RESOLUTION|>--- conflicted
+++ resolved
@@ -49,7 +49,6 @@
 
   /**
    * Tuple fields.
-<<<<<<< HEAD
    */
   private Map<String, Object> fields = new HashMap<>(2);
   /**
@@ -60,24 +59,6 @@
    * Mapping of external field names to internal tuple field names.
    */
   private Map<String, String> fieldLabels;
-=======
-   *
-   * @deprecated use {@link #getFields()} instead of this public field.
-   */
-  @Deprecated public Map<String, Object> fields = new HashMap<>(2);
-  /**
-   * External serializable field names.
-   *
-   * @deprecated use {@link #getFieldNames()} instead of this public field.
-   */
-  @Deprecated public List<String> fieldNames;
-  /**
-   * Mapping of external field names to internal tuple field names.
-   *
-   * @deprecated use {@link #getFieldLabels()} instead of this public field.
-   */
-  @Deprecated public Map<String, String> fieldLabels;
->>>>>>> 4b9ea5c0
 
   public Tuple() {
     // just an empty tuple
@@ -253,24 +234,9 @@
   }
 
   /**
-<<<<<<< HEAD
-   * This represents the mapping of external field labels to the tuple's
-   * internal field names if they are different from field names.
-=======
-   * Return all tuple fields.
-   *
-   * @deprecated use {@link #getFields()} instead.
-   */
-  @Deprecated(since = "8.6.0")
-  public Map<String, Object> getMap() {
-    return this.fields;
-  }
-
-  /**
    * This represents the mapping of external field labels to the tuple's internal field names if
    * they are different from field names.
    *
->>>>>>> 4b9ea5c0
    * @return field labels or null
    */
   public Map<String, String> getFieldLabels() {
