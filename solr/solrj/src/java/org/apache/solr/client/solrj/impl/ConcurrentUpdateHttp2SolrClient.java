--- conflicted
+++ resolved
@@ -187,14 +187,9 @@
         } finally {
           synchronized (runners) {
             // check to see if anything else was added to the queue
-<<<<<<< HEAD
             if (runners.size() == 1 && !queue.isEmpty() && !isSchedulerShutdown()) {
-              // If there is something else to process, keep last runner alive by staying in the loop.
-=======
-            if (runners.size() == 1 && !queue.isEmpty() && !scheduler.isShutdown()) {
               // If there is something else to process, keep last runner alive by staying in the
               // loop.
->>>>>>> b8ca0ce2
             } else {
               runners.remove(this);
               if (runners.isEmpty()) {
@@ -509,12 +504,7 @@
         int loopCount = 0;
         while (!runners.isEmpty()) {
 
-<<<<<<< HEAD
-          if (isSchedulerShutdown())
-            break;
-=======
-          if (scheduler.isShutdown()) break;
->>>>>>> b8ca0ce2
+          if (isSchedulerShutdown()) break;
 
           loopCount++;
 
@@ -584,19 +574,13 @@
     long lastStallTime = -1;
     int lastQueueSize = -1;
     while (!queue.isEmpty()) {
-<<<<<<< HEAD
       if (isSchedulerTerminated()) {
-        log.warn("The task queue still has elements but the update scheduler {} is terminated. Can't process any more tasks. Queue size: {}, Runners: {}. Current thread Interrupted? {}"
-            , scheduler, queue.size(), runners.size(), threadInterrupted);
-=======
-      if (scheduler.isTerminated()) {
         log.warn(
             "The task queue still has elements but the update scheduler {} is terminated. Can't process any more tasks. Queue size: {}, Runners: {}. Current thread Interrupted? {}",
             scheduler,
             queue.size(),
             runners.size(),
             threadInterrupted);
->>>>>>> b8ca0ce2
         break;
       }
 
