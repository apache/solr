/*
 * Licensed to the Apache Software Foundation (ASF) under one or more
 * contributor license agreements.  See the NOTICE file distributed with
 * this work for additional information regarding copyright ownership.
 * The ASF licenses this file to You under the Apache License, Version 2.0
 * (the "License"); you may not use this file except in compliance with
 * the License.  You may obtain a copy of the License at
 *
 *     http://www.apache.org/licenses/LICENSE-2.0
 *
 * Unless required by applicable law or agreed to in writing, software
 * distributed under the License is distributed on an "AS IS" BASIS,
 * WITHOUT WARRANTIES OR CONDITIONS OF ANY KIND, either express or implied.
 * See the License for the specific language governing permissions and
 * limitations under the License.
 */

package org.apache.solr.client.solrj.impl;

import static org.apache.solr.client.solrj.impl.BaseHttpSolrClient.RemoteSolrException;

import java.io.IOException;
import java.lang.invoke.MethodHandles;
import java.util.Collections;
import java.util.HashMap;
import java.util.HashSet;
import java.util.List;
import java.util.Map;
import java.util.Set;
import java.util.concurrent.TimeUnit;
import org.apache.solr.client.solrj.SolrClient;
import org.apache.solr.client.solrj.SolrServerException;
import org.apache.solr.client.solrj.request.CollectionAdminRequest;
import org.apache.solr.client.solrj.request.QueryRequest;
import org.apache.solr.client.solrj.response.CollectionAdminResponse;
import org.apache.solr.common.cloud.Aliases;
import org.apache.solr.common.cloud.ClusterState;
import org.apache.solr.common.cloud.DocCollection;
import org.apache.solr.common.cloud.PerReplicaStates;
import org.apache.solr.common.params.ModifiableSolrParams;
import org.apache.solr.common.util.NamedList;
import org.apache.solr.common.util.SimpleOrderedMap;
import org.apache.solr.common.util.Utils;
import org.slf4j.Logger;
import org.slf4j.LoggerFactory;

public abstract class BaseHttpClusterStateProvider implements ClusterStateProvider {
  private static final Logger log = LoggerFactory.getLogger(MethodHandles.lookup().lookupClass());

  private String urlScheme;
  volatile Set<String> liveNodes;
  long liveNodesTimestamp = 0;
  volatile Map<String, List<String>> aliases;
  volatile Map<String, Map<String, String>> aliasProperties;
  long aliasesTimestamp = 0;

  private int cacheTimeout = 5; // the liveNodes and aliases cache will be invalidated after 5 secs

  public void init(List<String> solrUrls) throws Exception {
    for (String solrUrl : solrUrls) {
      urlScheme = solrUrl.startsWith("https") ? "https" : "http";
      try (SolrClient initialClient = getSolrClient(solrUrl)) {
        this.liveNodes = fetchLiveNodes(initialClient);
        liveNodesTimestamp = System.nanoTime();
        break;
      } catch (SolrServerException | IOException e) {
        log.warn("Attempt to fetch cluster state from {} failed.", solrUrl, e);
      }
    }

    if (this.liveNodes == null || this.liveNodes.isEmpty()) {
      throw new RuntimeException(
          "Tried fetching live_nodes using Solr URLs provided, i.e. "
              + solrUrls
              + ". However, "
              + "succeeded in obtaining the cluster state from none of them."
              + "If you think your Solr cluster is up and is accessible,"
              + " you could try re-creating a new CloudSolrClient using working"
              + " solrUrl(s) or zkHost(s).");
    }
  }

  protected abstract SolrClient getSolrClient(String baseUrl);

  @Override
  public ClusterState.CollectionRef getState(String collection) {
    for (String nodeName : liveNodes) {
      String baseUrl = Utils.getBaseUrlForNodeName(nodeName, urlScheme);
      try (SolrClient client = getSolrClient(baseUrl)) {
        ClusterState cs = fetchClusterState(client, collection, null);
        return cs.getCollectionRef(collection);
      } catch (SolrServerException | IOException e) {
        log.warn(
            "Attempt to fetch cluster state from {} failed.",
            Utils.getBaseUrlForNodeName(nodeName, urlScheme),
            e);
      } catch (RemoteSolrException e) {
        if ("NOT_FOUND".equals(e.getMetadata("CLUSTERSTATUS"))) {
          return null;
        }
        log.warn("Attempt to fetch cluster state from {} failed.", baseUrl, e);
      } catch (NotACollectionException e) {
        // Cluster state for the given collection was not found, could be an alias.
        // Lets fetch/update our aliases:
        getAliases(true);
        return null;
      }
    }
    throw new RuntimeException(
        "Tried fetching cluster state using the node names we knew of, i.e. "
            + liveNodes
            + ". However, "
            + "succeeded in obtaining the cluster state from none of them."
            + "If you think your Solr cluster is up and is accessible,"
            + " you could try re-creating a new CloudSolrClient using working"
            + " solrUrl(s) or zkHost(s).");
  }

  @SuppressWarnings("unchecked")
  private ClusterState fetchClusterState(
      SolrClient client, String collection, Map<String, Object> clusterProperties)
      throws SolrServerException, IOException, NotACollectionException {
    ModifiableSolrParams params = new ModifiableSolrParams();
    if (collection != null) {
      params.set("collection", collection);
    }
    params.set("action", "CLUSTERSTATUS");
    params.set("prs", "true");
    QueryRequest request = new QueryRequest(params);
    request.setPath("/admin/collections");
    SimpleOrderedMap<?> cluster = (SimpleOrderedMap<?>) client.request(request).get("cluster");
    Map<String, Object> collectionsMap;
    if (collection != null) {
      collectionsMap =
          Collections.singletonMap(
              collection, ((NamedList<?>) cluster.get("collections")).get(collection));
    } else {
      collectionsMap = ((NamedList<?>) cluster.get("collections")).asMap(10);
    }
    int znodeVersion;
    Map<String, Object> collFromStatus = (Map<String, Object>) (collectionsMap).get(collection);
    if (collection != null && collFromStatus == null) {
      throw new NotACollectionException(); // probably an alias
    }
    if (collection != null) { // can be null if alias
      znodeVersion = (int) collFromStatus.get("znodeVersion");
    } else {
      znodeVersion = -1;
    }
    Set<String> liveNodes = new HashSet<>((List<String>) (cluster.get("live_nodes")));
    this.liveNodes = liveNodes;
    liveNodesTimestamp = System.nanoTime();
    ClusterState cs = new ClusterState(liveNodes, new HashMap<>());
    for (Map.Entry<String, Object> e : collectionsMap.entrySet()) {
      @SuppressWarnings("rawtypes")
      Map m = (Map) e.getValue();
      cs = cs.copyWith(e.getKey(), fillPrs(znodeVersion, e, m));
    }

    if (clusterProperties != null) {
      Map<String, Object> properties = (Map<String, Object>) cluster.get("properties");
      if (properties != null) {
        clusterProperties.putAll(properties);
      }
    }
    return cs;
  }

  @SuppressWarnings({"rawtypes", "unchecked"})
  private DocCollection fillPrs(int znodeVersion, Map.Entry<String, Object> e, Map m) {
    DocCollection.PrsSupplier prsSupplier = null;
    if (m.containsKey("PRS")) {
      Map prs = (Map) m.remove("PRS");
      prsSupplier =
<<<<<<< HEAD
          new DocCollection.PrsSupplier(
              () ->
                  new PerReplicaStates(
                      (String) prs.get("path"),
                      ((Number) prs.get("cversion")).longValue(),
                      (List<String>) prs.get("states")));
=======
          () ->
              new PerReplicaStates(
                  (String) prs.get("path"),
                  (Integer) prs.get("cversion"),
                  (List<String>) prs.get("states"));
>>>>>>> e89ab86e
    }

    return ClusterState.collectionFromObjects(e.getKey(), m, znodeVersion, prsSupplier);
  }

  @Override
  public Set<String> getLiveNodes() {
    if (liveNodes == null) {
      throw new RuntimeException(
          "We don't know of any live_nodes to fetch the"
              + " latest live_nodes information from. "
              + "If you think your Solr cluster is up and is accessible,"
              + " you could try re-creating a new CloudSolrClient using working"
              + " solrUrl(s) or zkHost(s).");
    }
    if (TimeUnit.SECONDS.convert((System.nanoTime() - liveNodesTimestamp), TimeUnit.NANOSECONDS)
        > getCacheTimeout()) {
      for (String nodeName : liveNodes) {
        String baseUrl = Utils.getBaseUrlForNodeName(nodeName, urlScheme);
        try (SolrClient client = getSolrClient(baseUrl)) {
          Set<String> liveNodes = fetchLiveNodes(client);
          this.liveNodes = (liveNodes);
          liveNodesTimestamp = System.nanoTime();
          return liveNodes;
        } catch (Exception e) {
          log.warn("Attempt to fetch cluster state from {} failed.", baseUrl, e);
        }
      }
      throw new RuntimeException(
          "Tried fetching live_nodes using all the node names we knew of, i.e. "
              + liveNodes
              + ". However, "
              + "succeeded in obtaining the cluster state from none of them."
              + "If you think your Solr cluster is up and is accessible,"
              + " you could try re-creating a new CloudSolrClient using working"
              + " solrUrl(s) or zkHost(s).");
    } else {
      return liveNodes; // cached copy is fresh enough
    }
  }

  @SuppressWarnings({"rawtypes", "unchecked"})
  private static Set<String> fetchLiveNodes(SolrClient client) throws Exception {
    ModifiableSolrParams params = new ModifiableSolrParams();
    params.set("action", "CLUSTERSTATUS");
    QueryRequest request = new QueryRequest(params);
    request.setPath("/admin/collections");
    NamedList cluster = (SimpleOrderedMap) client.request(request).get("cluster");
    return (Set<String>) new HashSet((List<String>) (cluster.get("live_nodes")));
  }

  @Override
  public List<String> resolveAlias(String aliasName) {
    return resolveAlias(aliasName, false);
  }

  public List<String> resolveAlias(String aliasName, boolean forceFetch) {
    return Aliases.resolveAliasesGivenAliasMap(getAliases(forceFetch), aliasName);
  }

  @Override
  public String resolveSimpleAlias(String aliasName) throws IllegalArgumentException {
    return Aliases.resolveSimpleAliasGivenAliasMap(getAliases(false), aliasName);
  }

  private Map<String, List<String>> getAliases(boolean forceFetch) {
    if (this.liveNodes == null) {
      throw new RuntimeException(
          "We don't know of any live_nodes to fetch the"
              + " latest aliases information from. "
              + "If you think your Solr cluster is up and is accessible,"
              + " you could try re-creating a new CloudSolrClient using working"
              + " solrUrl(s) or zkHost(s).");
    }

    if (forceFetch
        || this.aliases == null
        || TimeUnit.SECONDS.convert((System.nanoTime() - aliasesTimestamp), TimeUnit.NANOSECONDS)
            > getCacheTimeout()) {
      for (String nodeName : liveNodes) {
        String baseUrl = Utils.getBaseUrlForNodeName(nodeName, urlScheme);
        try (SolrClient client = getSolrClient(baseUrl)) {

          CollectionAdminResponse response =
              new CollectionAdminRequest.ListAliases().process(client);
          this.aliases = response.getAliasesAsLists();
          this.aliasProperties = response.getAliasProperties(); // side-effect
          this.aliasesTimestamp = System.nanoTime();
          return Collections.unmodifiableMap(this.aliases);
        } catch (SolrServerException | RemoteSolrException | IOException e) {
          // Situation where we're hitting an older Solr which doesn't have LISTALIASES
          if (e instanceof RemoteSolrException && ((RemoteSolrException) e).code() == 400) {
            log.warn(
                "LISTALIASES not found, possibly using older Solr server. Aliases won't work {}",
                "unless you re-create the CloudSolrClient using zkHost(s) or upgrade Solr server",
                e);
            this.aliases = Collections.emptyMap();
            this.aliasProperties = Collections.emptyMap();
            this.aliasesTimestamp = System.nanoTime();
            return aliases;
          }
          log.warn("Attempt to fetch cluster state from {} failed.", baseUrl, e);
        }
      }

      throw new RuntimeException(
          "Tried fetching aliases using all the node names we knew of, i.e. "
              + liveNodes
              + ". However, "
              + "succeeded in obtaining the cluster state from none of them."
              + "If you think your Solr cluster is up and is accessible,"
              + " you could try re-creating a new CloudSolrClient using a working"
              + " solrUrl or zkHost.");
    } else {
      return Collections.unmodifiableMap(this.aliases); // cached copy is fresh enough
    }
  }

  @Override
  public Map<String, String> getAliasProperties(String alias) {
    getAliases(false);
    return Collections.unmodifiableMap(aliasProperties.getOrDefault(alias, Collections.emptyMap()));
  }

  @Override
  public ClusterState getClusterState() {
    for (String nodeName : liveNodes) {
      String baseUrl = Utils.getBaseUrlForNodeName(nodeName, urlScheme);
      try (SolrClient client = getSolrClient(baseUrl)) {
        return fetchClusterState(client, null, null);
      } catch (SolrServerException | BaseHttpSolrClient.RemoteSolrException | IOException e) {
        log.warn("Attempt to fetch cluster state from {} failed.", baseUrl, e);
      } catch (NotACollectionException e) {
        // not possible! (we passed in null for collection so it can't be an alias)
        throw new RuntimeException(
            "null should never cause NotACollectionException in "
                + "fetchClusterState() Please report this as a bug!");
      }
    }
    throw new RuntimeException(
        "Tried fetching cluster state using the node names we knew of, i.e. "
            + liveNodes
            + ". However, "
            + "succeeded in obtaining the cluster state from none of them."
            + "If you think your Solr cluster is up and is accessible,"
            + " you could try re-creating a new CloudSolrClient using working"
            + " solrUrl(s) or zkHost(s).");
  }

  @Override
  public Map<String, Object> getClusterProperties() {
    for (String nodeName : liveNodes) {
      String baseUrl = Utils.getBaseUrlForNodeName(nodeName, urlScheme);
      try (SolrClient client = getSolrClient(baseUrl)) {
        Map<String, Object> clusterProperties = new HashMap<>();
        fetchClusterState(client, null, clusterProperties);
        return clusterProperties;
      } catch (SolrServerException | BaseHttpSolrClient.RemoteSolrException | IOException e) {
        log.warn("Attempt to fetch cluster state from {} failed.", baseUrl, e);
      } catch (NotACollectionException e) {
        // not possible! (we passed in null for collection so it can't be an alias)
        throw new RuntimeException(
            "null should never cause NotACollectionException in "
                + "fetchClusterState() Please report this as a bug!");
      }
    }
    throw new RuntimeException(
        "Tried fetching cluster state using the node names we knew of, i.e. "
            + liveNodes
            + ". However, "
            + "succeeded in obtaining the cluster state from none of them."
            + "If you think your Solr cluster is up and is accessible,"
            + " you could try re-creating a new CloudSolrClient using working"
            + " solrUrl(s) or zkHost(s).");
  }

  @Override
  public String getPolicyNameByCollection(String coll) {
    throw new UnsupportedOperationException(
        "Fetching cluster properties not supported"
            + " using the HttpClusterStateProvider. "
            + "ZkClientClusterStateProvider can be used for this."); // TODO
  }

  @Override
  public Object getClusterProperty(String propertyName) {
    if (propertyName.equals(ClusterState.URL_SCHEME)) {
      return this.urlScheme;
    }
    return getClusterProperties().get(propertyName);
  }

  @Override
  public void connect() {}

  public int getCacheTimeout() {
    return cacheTimeout;
  }

  public void setCacheTimeout(int cacheTimeout) {
    this.cacheTimeout = cacheTimeout;
  }

  // This exception is not meant to escape this class it should be caught and wrapped.
  private static class NotACollectionException extends Exception {}

  @Override
  public String getQuorumHosts() {
    if (this.liveNodes == null) {
      return null;
    }
    return String.join(",", this.liveNodes);
  }
}<|MERGE_RESOLUTION|>--- conflicted
+++ resolved
@@ -172,20 +172,12 @@
     if (m.containsKey("PRS")) {
       Map prs = (Map) m.remove("PRS");
       prsSupplier =
-<<<<<<< HEAD
           new DocCollection.PrsSupplier(
               () ->
                   new PerReplicaStates(
                       (String) prs.get("path"),
                       ((Number) prs.get("cversion")).longValue(),
                       (List<String>) prs.get("states")));
-=======
-          () ->
-              new PerReplicaStates(
-                  (String) prs.get("path"),
-                  (Integer) prs.get("cversion"),
-                  (List<String>) prs.get("states"));
->>>>>>> e89ab86e
     }
 
     return ClusterState.collectionFromObjects(e.getKey(), m, znodeVersion, prsSupplier);
