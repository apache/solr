--- conflicted
+++ resolved
@@ -357,9 +357,7 @@
   }
 
   // This exception is not meant to escape this class it should be caught and wrapped.
-<<<<<<< HEAD
-  private class NotACollectionException extends Exception {
-  }
+  private class NotACollectionException extends Exception {}
 
   @Override
   public String getQuorumHosts() {
@@ -368,7 +366,4 @@
     }
     return String.join(",", this.liveNodes);
   }
-=======
-  private class NotACollectionException extends Exception {}
->>>>>>> f07b7b0c
 }