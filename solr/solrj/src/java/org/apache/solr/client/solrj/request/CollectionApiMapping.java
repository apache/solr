--- conflicted
+++ resolved
@@ -23,7 +23,6 @@
 import org.apache.solr.common.params.CollectionParams.CollectionAction;
 import org.apache.solr.common.util.CommandOperation;
 import org.apache.solr.common.util.Pair;
-import org.apache.solr.common.util.Utils;
 
 import java.util.ArrayList;
 import java.util.Collection;
@@ -34,15 +33,6 @@
 import java.util.Map;
 import java.util.stream.Stream;
 
-<<<<<<< HEAD
-=======
-import org.apache.solr.client.solrj.SolrRequest;
-import org.apache.solr.client.solrj.request.beans.V2ApiConstants;
-import org.apache.solr.common.params.CollectionParams.CollectionAction;
-import org.apache.solr.common.util.CommandOperation;
-import org.apache.solr.common.util.Pair;
-
->>>>>>> 73963caf
 import static org.apache.solr.client.solrj.SolrRequest.METHOD.DELETE;
 import static org.apache.solr.client.solrj.SolrRequest.METHOD.*;
 import static org.apache.solr.client.solrj.request.CollectionApiMapping.EndPoint.*;
@@ -56,32 +46,6 @@
 
   public enum Meta implements CommandMeta {
     GET_A_COLLECTION(COLLECTION_STATE, GET, CLUSTERSTATUS),
-<<<<<<< HEAD
-=======
-    RELOAD_COLL(PER_COLLECTION,
-        POST,
-        RELOAD,
-        RELOAD.toLower(),
-        Map.of(NAME, "collection")),
-    MODIFY_COLLECTION(PER_COLLECTION,
-        POST,
-        MODIFYCOLLECTION,
-        "modify",null),
-    MIGRATE_DOCS(PER_COLLECTION,
-        POST,
-        MIGRATE,
-        "migrate-docs",
-        Map.of("split.key", "splitKey",
-            "target.collection", "target",
-            "forward.timeout", "forwardTimeout"
-        )),
-    MOVE_REPLICA(PER_COLLECTION,
-        POST, MOVEREPLICA, "move-replica", null),
-    REBALANCE_LEADERS(PER_COLLECTION,
-        POST,
-        REBALANCELEADERS,
-        "rebalance-leaders", null),
->>>>>>> 73963caf
     CREATE_SHARD(PER_COLLECTION_SHARDS_COMMANDS,
         POST,
         CREATESHARD,
@@ -107,12 +71,8 @@
         ADDREPLICA,
         "add-replica",
         null,
-<<<<<<< HEAD
-        Utils.makeMap("property.", "coreProperties.")),
-=======
         Map.of("property.", "coreProperties.")),
 
->>>>>>> 73963caf
     DELETE_REPLICA(PER_COLLECTION_PER_SHARD_PER_REPLICA_DELETE,
         DELETE, DELETEREPLICA),
     SYNC_SHARD(PER_COLLECTION_PER_SHARD_COMMANDS,
@@ -120,31 +80,7 @@
         CollectionAction.SYNCSHARD,
         "synch-shard",
         null),
-<<<<<<< HEAD
     FORCE_LEADER(PER_COLLECTION_PER_SHARD_COMMANDS, POST, CollectionAction.FORCELEADER, "force-leader", null);
-=======
-    ADD_REPLICA_PROPERTY(PER_COLLECTION,
-        POST,
-        CollectionAction.ADDREPLICAPROP,
-        "add-replica-property",
-        Map.of("property", "name", "property.value", "value")),
-    DELETE_REPLICA_PROPERTY(PER_COLLECTION,
-        POST,
-        DELETEREPLICAPROP,
-        "delete-replica-property",
-        null),
-    SET_COLLECTION_PROPERTY(PER_COLLECTION,
-        POST,
-        COLLECTIONPROP,
-        "set-collection-property",
-        Map.of(
-            NAME, "collection",
-            "propertyName", "name",
-            "propertyValue", "value")),
-    FORCE_LEADER(PER_COLLECTION_PER_SHARD_COMMANDS, POST, CollectionAction.FORCELEADER, "force-leader", null),
-    BALANCE_SHARD_UNIQUE(PER_COLLECTION, POST, BALANCESHARDUNIQUE,"balance-shard-unique" , null)
-    ;
->>>>>>> 73963caf
 
     public final String commandName;
     public final EndPoint endPoint;
