/*
 * Licensed to the Apache Software Foundation (ASF) under one or more
 * contributor license agreements.  See the NOTICE file distributed with
 * this work for additional information regarding copyright ownership.
 * The ASF licenses this file to You under the Apache License, Version 2.0
 * (the "License"); you may not use this file except in compliance with
 * the License.  You may obtain a copy of the License at
 *
 *     http://www.apache.org/licenses/LICENSE-2.0
 *
 * Unless required by applicable law or agreed to in writing, software
 * distributed under the License is distributed on an "AS IS" BASIS,
 * WITHOUT WARRANTIES OR CONDITIONS OF ANY KIND, either express or implied.
 * See the License for the specific language governing permissions and
 * limitations under the License.
 */

package org.apache.solr.client.solrj.request;


import org.apache.solr.client.solrj.SolrRequest;
import org.apache.solr.common.params.CollectionParams.CollectionAction;
import org.apache.solr.common.util.CommandOperation;
import org.apache.solr.common.util.Pair;

import java.util.ArrayList;
import java.util.Collection;
import java.util.Collections;
import java.util.HashMap;
import java.util.Iterator;
import java.util.List;
import java.util.Map;
import java.util.stream.Stream;

import static org.apache.solr.client.solrj.SolrRequest.METHOD.DELETE;
import static org.apache.solr.client.solrj.SolrRequest.METHOD.*;
import static org.apache.solr.client.solrj.request.CollectionApiMapping.EndPoint.*;
import static org.apache.solr.common.params.CollectionParams.CollectionAction.*;

/**
 * Stores the mapping of v1 API parameters to v2 API parameters
 * for the collection API and the configset API.
 */
public class CollectionApiMapping {

  public enum Meta implements CommandMeta {
<<<<<<< HEAD
    CREATE_SHARD(PER_COLLECTION_SHARDS_COMMANDS,
        POST,
        CREATESHARD,
        "create",
        Map.of("createNodeSet", V2ApiConstants.NODE_SET),
        Map.of("property.", "coreProperties.")) {
      @Override
      public String getParamSubstitute(String param) {
        return super.getParamSubstitute(param);
      }
    },
    SPLIT_SHARD(PER_COLLECTION_SHARDS_COMMANDS,
        POST,
        SPLITSHARD,
        "split",
        Map.of("split.key", "splitKey"),
        Map.of("property.", "coreProperties.")),

    CREATE_REPLICA(PER_COLLECTION_SHARDS_COMMANDS,
        POST,
        ADDREPLICA,
        "add-replica",
        null,
        Map.of("property.", "coreProperties.")),

    DELETE_REPLICA(PER_COLLECTION_PER_SHARD_PER_REPLICA_DELETE,
        DELETE, DELETEREPLICA);
=======
    DELETE_SHARD(PER_COLLECTION_PER_SHARD_DELETE, DELETE, DELETESHARD),
    DELETE_REPLICA(PER_COLLECTION_PER_SHARD_PER_REPLICA_DELETE, DELETE, DELETEREPLICA),
    SYNC_SHARD(PER_COLLECTION_PER_SHARD_COMMANDS,
        POST,
        CollectionAction.SYNCSHARD,
        "synch-shard",
        null),
    FORCE_LEADER(PER_COLLECTION_PER_SHARD_COMMANDS, POST, CollectionAction.FORCELEADER, "force-leader", null);
>>>>>>> 81d3478f

    public final String commandName;
    public final EndPoint endPoint;
    public final SolrRequest.METHOD method;
    public final CollectionAction action;

    //bi-directional mapping of v1 http param name to v2 json attribute
    public final Map<String, String> paramsToAttrs; // v1 -> v2
    public final Map<String, String> attrsToParams; // v2 -> v1
    //mapping of old prefix to new for instance properties.a=val can be substituted with property:{a:val}
    public final Map<String, String> prefixParamsToAttrs; // v1 -> v2

    public SolrRequest.METHOD getMethod() {
      return method;
    }


    Meta(EndPoint endPoint, SolrRequest.METHOD method, CollectionAction action) {
      this(endPoint, method, action, null, null);
    }

    Meta(EndPoint endPoint, SolrRequest.METHOD method, CollectionAction action,
         String commandName,
         Map<String, String> paramsToAttrs) {
      this(endPoint, method, action, commandName, paramsToAttrs, Collections.emptyMap());
    }

    Meta(EndPoint endPoint, SolrRequest.METHOD method, CollectionAction action,
         String commandName,
         Map<String, String> paramsToAttrs,
         Map<String, String> prefixParamsToAttrs) {
      this.action = action;
      this.commandName = commandName;
      this.endPoint = endPoint;
      this.method = method;

      this.paramsToAttrs = paramsToAttrs == null ? Collections.emptyMap() : Collections.unmodifiableMap(paramsToAttrs);
      this.attrsToParams = Collections.unmodifiableMap(reverseMap(this.paramsToAttrs));
      this.prefixParamsToAttrs = prefixParamsToAttrs == null ? Collections.emptyMap() : Collections.unmodifiableMap(prefixParamsToAttrs);
    }

    private static Map<String, String> reverseMap(Map<String, String> input) { // swap keys and values
      Map<String, String> attrToParams = new HashMap<>(input.size());
      for (Map.Entry<String, String> entry :input.entrySet()) {
        final String existing = attrToParams.put(entry.getValue(), entry.getKey());
        if (existing != null) {
          throw new IllegalArgumentException("keys and values must collectively be unique");
        }
      }
      return attrToParams;
    }

    @Override
    public String getName() {
      return commandName;
    }

    @Override
    public SolrRequest.METHOD getHttpMethod() {
      return method;
    }

    @Override
    public V2EndPoint getEndPoint() {
      return endPoint;
    }

    // Returns iterator of v1 "params".
    @Override
    public Iterator<String> getParamNamesIterator(CommandOperation op) {
      Collection<String> paramNames = getParamNames_(op, this);
      Stream<String> pStream = paramNames.stream();
      if (!attrsToParams.isEmpty()) {
        pStream = pStream.map(paramName -> attrsToParams.getOrDefault(paramName, paramName));
      }
      if (!prefixParamsToAttrs.isEmpty()) {
        pStream = pStream.map(paramName -> {
          for (Map.Entry<String, String> e : prefixParamsToAttrs.entrySet()) {
            final String prefixV1 = e.getKey();
            final String prefixV2 = e.getValue();
            if (paramName.startsWith(prefixV2)) {
              return prefixV1 + paramName.substring(prefixV2.length()); // replace
            }
          }
          return paramName;
        });
      }
      return pStream.iterator();
    }

    // returns params (v1) from an underlying v2, with param (v1) input
    @Override
    public String getParamSubstitute(String param) {//input is v1
      for (Map.Entry<String, String> e : prefixParamsToAttrs.entrySet()) {
        final String prefixV1 = e.getKey();
        final String prefixV2 = e.getValue();
        if (param.startsWith(prefixV1)) {
          return prefixV2 + param.substring(prefixV1.length()); // replace
        }
      }
      return paramsToAttrs.getOrDefault(param, param);
    }

    // TODO document!
    public Object getReverseParamSubstitute(String param) {//input is v1
      for (Map.Entry<String, String> e : prefixParamsToAttrs.entrySet()) {
        final String prefixV1 = e.getKey();
        final String prefixV2 = e.getValue();
        if (param.startsWith(prefixV1)) {
          return new Pair<>(prefixV2.substring(0, prefixV2.length() - 1), param.substring(prefixV1.length()));
        }
      }
      return paramsToAttrs.getOrDefault(param, param);
    }

  }

  public enum EndPoint implements V2EndPoint {
<<<<<<< HEAD
    PER_COLLECTION_SHARDS_COMMANDS("collections.collection.shards.Commands"),
=======
    PER_COLLECTION_PER_SHARD_COMMANDS("collections.collection.shards.shard.Commands"),
    PER_COLLECTION_PER_SHARD_DELETE("collections.collection.shards.shard.delete"),
>>>>>>> 81d3478f
    PER_COLLECTION_PER_SHARD_PER_REPLICA_DELETE("collections.collection.shards.shard.replica.delete");
    final String specName;


    EndPoint(String specName) {
      this.specName = specName;
    }

    @Override
    public String getSpecName() {
      return specName;
    }
  }

  public interface V2EndPoint {

    String getSpecName();
  }

  private static Collection<String> getParamNames_(CommandOperation op, CommandMeta command) {
    Object o = op.getCommandData();
    if (o instanceof Map) {
      @SuppressWarnings("unchecked")
      Map<String,Object> map = (Map<String, Object>) o;
      List<String> result = new ArrayList<>();
      collectKeyNames(map, result, "");
      return result;
    } else {
      return Collections.emptySet();
    }
  }

  @SuppressWarnings({"unchecked"})
  public static void collectKeyNames(Map<String, Object> map, List<String> result, String prefix) {
    for (Map.Entry<String, Object> e : map.entrySet()) {
      if (e.getValue() instanceof Map) {
        collectKeyNames((Map<String, Object>) e.getValue(), result, prefix + e.getKey() + ".");
      } else {
        result.add(prefix + e.getKey());
      }
    }
  }
  public interface CommandMeta {
    String getName();

    /**
     * the http method supported by this command
     */
    SolrRequest.METHOD getHttpMethod();

    V2EndPoint getEndPoint();

    default Iterator<String> getParamNamesIterator(CommandOperation op) {
      return getParamNames_(op, CommandMeta.this).iterator();
    }

    /** Given a v1 param, return the v2 attribute (possibly a dotted path). */
    default String getParamSubstitute(String name) {
      return name;
    }
  }
}<|MERGE_RESOLUTION|>--- conflicted
+++ resolved
@@ -23,19 +23,12 @@
 import org.apache.solr.common.util.CommandOperation;
 import org.apache.solr.common.util.Pair;
 
-import java.util.ArrayList;
-import java.util.Collection;
-import java.util.Collections;
-import java.util.HashMap;
-import java.util.Iterator;
-import java.util.List;
-import java.util.Map;
+import java.util.*;
 import java.util.stream.Stream;
 
 import static org.apache.solr.client.solrj.SolrRequest.METHOD.DELETE;
-import static org.apache.solr.client.solrj.SolrRequest.METHOD.*;
-import static org.apache.solr.client.solrj.request.CollectionApiMapping.EndPoint.*;
-import static org.apache.solr.common.params.CollectionParams.CollectionAction.*;
+import static org.apache.solr.client.solrj.request.CollectionApiMapping.EndPoint.PER_COLLECTION_PER_SHARD_PER_REPLICA_DELETE;
+import static org.apache.solr.common.params.CollectionParams.CollectionAction.DELETEREPLICA;
 
 /**
  * Stores the mapping of v1 API parameters to v2 API parameters
@@ -44,44 +37,7 @@
 public class CollectionApiMapping {
 
   public enum Meta implements CommandMeta {
-<<<<<<< HEAD
-    CREATE_SHARD(PER_COLLECTION_SHARDS_COMMANDS,
-        POST,
-        CREATESHARD,
-        "create",
-        Map.of("createNodeSet", V2ApiConstants.NODE_SET),
-        Map.of("property.", "coreProperties.")) {
-      @Override
-      public String getParamSubstitute(String param) {
-        return super.getParamSubstitute(param);
-      }
-    },
-    SPLIT_SHARD(PER_COLLECTION_SHARDS_COMMANDS,
-        POST,
-        SPLITSHARD,
-        "split",
-        Map.of("split.key", "splitKey"),
-        Map.of("property.", "coreProperties.")),
-
-    CREATE_REPLICA(PER_COLLECTION_SHARDS_COMMANDS,
-        POST,
-        ADDREPLICA,
-        "add-replica",
-        null,
-        Map.of("property.", "coreProperties.")),
-
-    DELETE_REPLICA(PER_COLLECTION_PER_SHARD_PER_REPLICA_DELETE,
-        DELETE, DELETEREPLICA);
-=======
-    DELETE_SHARD(PER_COLLECTION_PER_SHARD_DELETE, DELETE, DELETESHARD),
-    DELETE_REPLICA(PER_COLLECTION_PER_SHARD_PER_REPLICA_DELETE, DELETE, DELETEREPLICA),
-    SYNC_SHARD(PER_COLLECTION_PER_SHARD_COMMANDS,
-        POST,
-        CollectionAction.SYNCSHARD,
-        "synch-shard",
-        null),
-    FORCE_LEADER(PER_COLLECTION_PER_SHARD_COMMANDS, POST, CollectionAction.FORCELEADER, "force-leader", null);
->>>>>>> 81d3478f
+    DELETE_REPLICA(PER_COLLECTION_PER_SHARD_PER_REPLICA_DELETE, DELETE, DELETEREPLICA);
 
     public final String commandName;
     public final EndPoint endPoint;
@@ -200,12 +156,6 @@
   }
 
   public enum EndPoint implements V2EndPoint {
-<<<<<<< HEAD
-    PER_COLLECTION_SHARDS_COMMANDS("collections.collection.shards.Commands"),
-=======
-    PER_COLLECTION_PER_SHARD_COMMANDS("collections.collection.shards.shard.Commands"),
-    PER_COLLECTION_PER_SHARD_DELETE("collections.collection.shards.shard.delete"),
->>>>>>> 81d3478f
     PER_COLLECTION_PER_SHARD_PER_REPLICA_DELETE("collections.collection.shards.shard.replica.delete");
     final String specName;
 
