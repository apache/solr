/*
 * Licensed to the Apache Software Foundation (ASF) under one or more
 * contributor license agreements.  See the NOTICE file distributed with
 * this work for additional information regarding copyright ownership.
 * The ASF licenses this file to You under the Apache License, Version 2.0
 * (the "License"); you may not use this file except in compliance with
 * the License.  You may obtain a copy of the License at
 *
 *     http://www.apache.org/licenses/LICENSE-2.0
 *
 * Unless required by applicable law or agreed to in writing, software
 * distributed under the License is distributed on an "AS IS" BASIS,
 * WITHOUT WARRANTIES OR CONDITIONS OF ANY KIND, either express or implied.
 * See the License for the specific language governing permissions and
 * limitations under the License.
 */

package org.apache.solr.client.solrj.impl;

import java.io.IOException;
import java.util.ArrayList;
import java.util.Collection;
import java.util.List;
import java.util.Optional;
import java.util.concurrent.TimeUnit;
import org.apache.solr.client.solrj.ResponseParser;
import org.apache.solr.client.solrj.request.RequestWriter;
import org.apache.solr.client.solrj.request.UpdateRequest;
import org.apache.solr.common.SolrException;

/**
 * SolrJ client class to communicate with SolrCloud using Http2SolrClient. Instances of this class
 * communicate with Zookeeper to discover Solr endpoints for SolrCloud collections, and then use the
 * {@link LBHttp2SolrClient} to issue requests.
 *
 * @lucene.experimental
 * @since solr 8.0
 */
@SuppressWarnings("serial")
public class CloudHttp2SolrClient extends CloudSolrClient {

  private final ClusterStateProvider stateProvider;
  private final LBHttp2SolrClient lbClient;
  private final Http2SolrClient myClient;
  private final boolean clientIsInternal;

  /**
   * Create a new client object that connects to Zookeeper and is always aware of the SolrCloud
   * state. If there is a fully redundant Zookeeper quorum and SolrCloud has enough replicas for
   * every shard in a collection, there is no single point of failure. Updates will be sent to shard
   * leaders by default.
   *
   * @param builder a {@link Http2SolrClient.Builder} with the options used to create the client.
   */
  protected CloudHttp2SolrClient(Builder builder) {
    super(builder.shardLeadersOnly, builder.parallelUpdates, builder.directUpdatesToLeadersOnly);
    if (builder.httpClient == null) {
      this.clientIsInternal = true;
      if (builder.internalClientBuilder == null) {
        this.myClient = new Http2SolrClient.Builder().build();
      } else {
        this.myClient = builder.internalClientBuilder.build();
      }
    } else {
      this.clientIsInternal = false;
      this.myClient = builder.httpClient;
    }
<<<<<<< HEAD
    this.retryExpiryTime = builder.retryExpiryTime;
    this.defaultCollection = builder.defaultCollection;
=======
    this.retryExpiryTimeNano = builder.retryExpiryTimeNano;
>>>>>>> a7fc4a0c
    if (builder.requestWriter != null) {
      this.myClient.requestWriter = builder.requestWriter;
    }
    if (builder.responseParser != null) {
      this.myClient.parser = builder.responseParser;
    }
    if (builder.stateProvider == null) {
      if (builder.zkHosts != null && builder.solrUrls != null) {
        throw new IllegalArgumentException(
            "Both zkHost(s) & solrUrl(s) have been specified. Only specify one.");
      }
      if (builder.zkHosts != null) {
        this.stateProvider =
            ClusterStateProvider.newZkClusterStateProvider(builder.zkHosts, builder.zkChroot);
      } else if (builder.solrUrls != null && !builder.solrUrls.isEmpty()) {
        try {
          this.stateProvider = new Http2ClusterStateProvider(builder.solrUrls, builder.httpClient);
        } catch (Exception e) {
          throw new RuntimeException(
              "Couldn't initialize a HttpClusterStateProvider (is/are the "
                  + "Solr server(s), "
                  + builder.solrUrls
                  + ", down?)",
              e);
        }
      } else {
        throw new IllegalArgumentException("Both zkHosts and solrUrl cannot be null.");
      }
    } else {
      this.stateProvider = builder.stateProvider;
    }

    this.collectionStateCache.timeToLiveMs =
        TimeUnit.MILLISECONDS.convert(builder.timeToLiveSeconds, TimeUnit.SECONDS);

    //  If caches are expired then they are refreshed after acquiring a lock. Set the number of
    // locks.
    this.locks = objectList(builder.parallelCacheRefreshesLocks);

    this.lbClient = new LBHttp2SolrClient.Builder(myClient).build();
  }

  @Override
  public void close() throws IOException {
    stateProvider.close();
    lbClient.close();

    if (clientIsInternal && myClient != null) {
      myClient.close();
    }

    super.close();
  }

  @Override
  public LBHttp2SolrClient getLbClient() {
    return lbClient;
  }

  @Override
  public ClusterStateProvider getClusterStateProvider() {
    return stateProvider;
  }

  public Http2SolrClient getHttpClient() {
    return myClient;
  }

  @Override
  protected boolean wasCommError(Throwable rootCause) {
    return false;
  }

  /** Constructs {@link CloudHttp2SolrClient} instances from provided configuration. */
  public static class Builder {
    protected Collection<String> zkHosts = new ArrayList<>();
    protected List<String> solrUrls = new ArrayList<>();
    protected String zkChroot;
    protected Http2SolrClient httpClient;
    protected boolean shardLeadersOnly = true;
    protected boolean directUpdatesToLeadersOnly = false;
    protected boolean parallelUpdates = true;
    protected ClusterStateProvider stateProvider;
    protected Http2SolrClient.Builder internalClientBuilder;
    private RequestWriter requestWriter;
    private ResponseParser responseParser;
    private long retryExpiryTimeNano =
        TimeUnit.NANOSECONDS.convert(3, TimeUnit.SECONDS); // 3 seconds or 3 million nanos
<<<<<<< HEAD
    private String defaultCollection;
    private int timeToLiveSeconds = 60;
=======
    private long timeToLiveSeconds = 60;
>>>>>>> a7fc4a0c
    private int parallelCacheRefreshesLocks = 3;

    /**
     * Provide a series of Solr URLs to be used when configuring {@link CloudHttp2SolrClient}
     * instances. The solr client will use these urls to understand the cluster topology, which solr
     * nodes are active etc.
     *
     * <p>Provided Solr URLs are expected to point to the root Solr path
     * ("http://hostname:8983/solr"); they should not include any collections, cores, or other path
     * components.
     *
     * <p>Usage example:
     *
     * <pre>
     *   final List&lt;String&gt; solrBaseUrls = new ArrayList&lt;String&gt;();
     *   solrBaseUrls.add("http://solr1:8983/solr"); solrBaseUrls.add("http://solr2:8983/solr"); solrBaseUrls.add("http://solr3:8983/solr");
     *   final SolrClient client = new CloudHttp2SolrClient.Builder(solrBaseUrls).build();
     * </pre>
     */
    public Builder(List<String> solrUrls) {
      this.solrUrls = solrUrls;
    }

    /**
     * Provide a series of ZK hosts which will be used when configuring {@link CloudHttp2SolrClient}
     * instances.
     *
     * <p>Usage example when Solr stores data at the ZooKeeper root ('/'):
     *
     * <pre>
     *   final List&lt;String&gt; zkServers = new ArrayList&lt;String&gt;();
     *   zkServers.add("zookeeper1:2181"); zkServers.add("zookeeper2:2181"); zkServers.add("zookeeper3:2181");
     *   final SolrClient client = new CloudHttp2SolrClient.Builder(zkServers, Optional.empty()).build();
     * </pre>
     *
     * Usage example when Solr data is stored in a ZooKeeper chroot:
     *
     * <pre>
     *    final List&lt;String&gt; zkServers = new ArrayList&lt;String&gt;();
     *    zkServers.add("zookeeper1:2181"); zkServers.add("zookeeper2:2181"); zkServers.add("zookeeper3:2181");
     *    final SolrClient client = new CloudHttp2SolrClient.Builder(zkServers, Optional.of("/solr")).build();
     *  </pre>
     *
     * @param zkHosts a List of at least one ZooKeeper host and port (e.g. "zookeeper1:2181")
     * @param zkChroot the path to the root ZooKeeper node containing Solr data. Provide {@code
     *     java.util.Optional.empty()} if no ZK chroot is used.
     */
    public Builder(List<String> zkHosts, Optional<String> zkChroot) {
      this.zkHosts = zkHosts;
      if (zkChroot.isPresent()) this.zkChroot = zkChroot.get();
    }

    /**
     * Tells {@link Builder} that created clients should be configured such that {@link
     * CloudSolrClient#isUpdatesToLeaders} returns <code>true</code>.
     *
     * @see #sendUpdatesToAnyReplica
     * @see CloudSolrClient#isUpdatesToLeaders
     */
    public Builder sendUpdatesOnlyToShardLeaders() {
      shardLeadersOnly = true;
      return this;
    }

    /**
     * Tells {@link Builder} that created clients should be configured such that {@link
     * CloudSolrClient#isUpdatesToLeaders} returns <code>false</code>.
     *
     * @see #sendUpdatesOnlyToShardLeaders
     * @see CloudSolrClient#isUpdatesToLeaders
     */
    public Builder sendUpdatesToAnyReplica() {
      shardLeadersOnly = false;
      return this;
    }

    /**
     * Tells {@link CloudHttp2SolrClient.Builder} that created clients should send direct updates to
     * shard leaders only.
     *
     * <p>UpdateRequests whose leaders cannot be found will "fail fast" on the client side with a
     * {@link SolrException}
     *
     * @see #sendDirectUpdatesToAnyShardReplica
     * @see CloudSolrClient#isDirectUpdatesToLeadersOnly
     */
    public Builder sendDirectUpdatesToShardLeadersOnly() {
      directUpdatesToLeadersOnly = true;
      return this;
    }

    /**
     * Tells {@link CloudHttp2SolrClient.Builder} that created clients can send updates to any shard
     * replica (shard leaders and non-leaders).
     *
     * <p>Shard leaders are still preferred, but the created clients will fallback to using other
     * replicas if a leader cannot be found.
     *
     * @see #sendDirectUpdatesToShardLeadersOnly
     * @see CloudSolrClient#isDirectUpdatesToLeadersOnly
     */
    public Builder sendDirectUpdatesToAnyShardReplica() {
      directUpdatesToLeadersOnly = false;
      return this;
    }

    /** Provides a {@link RequestWriter} for created clients to use when handing requests. */
    public Builder withRequestWriter(RequestWriter requestWriter) {
      this.requestWriter = requestWriter;
      return this;
    }

    /** Provides a {@link ResponseParser} for created clients to use when handling requests. */
    public Builder withResponseParser(ResponseParser responseParser) {
      this.responseParser = responseParser;
      return this;
    }

    /**
     * Tells {@link CloudHttp2SolrClient.Builder} whether created clients should send shard updates
     * serially or in parallel
     *
     * <p>When an {@link UpdateRequest} affects multiple shards, {@link CloudHttp2SolrClient} splits
     * it up and sends a request to each affected shard. This setting chooses whether those
     * sub-requests are sent serially or in parallel.
     *
     * <p>If not set, this defaults to 'true' and sends sub-requests in parallel.
     */
    public Builder withParallelUpdates(boolean parallelUpdates) {
      this.parallelUpdates = parallelUpdates;
      return this;
    }

    /**
     * When caches are expired then they are refreshed after acquiring a lock. Use this to set the
     * number of locks.
     *
     * <p>Defaults to 3.
     *
     * @deprecated Please use {@link #withParallelCacheRefreshes(int)}
     */
    @Deprecated(since = "9.2")
    public Builder setParallelCacheRefreshes(int parallelCacheRefreshesLocks) {
      this.withParallelCacheRefreshes(parallelCacheRefreshesLocks);
      return this;
    }

    /**
     * When caches are expired then they are refreshed after acquiring a lock. Use this to set the
     * number of locks.
     *
     * <p>Defaults to 3.
     */
    public Builder withParallelCacheRefreshes(int parallelCacheRefreshesLocks) {
      this.parallelCacheRefreshesLocks = parallelCacheRefreshesLocks;
      return this;
    }

    /**
     * This is the time to wait to refetch the state after getting the same state version from ZK
     *
     * @deprecated Please use {@link #withRetryExpiryTime(long, TimeUnit)}
     */
    @Deprecated(since = "9.2")
    public Builder setRetryExpiryTime(int secs) {
      this.withRetryExpiryTime(secs, TimeUnit.SECONDS);
      return this;
    }

    /**
     * This is the time to wait to refetch the state after getting the same state version from ZK
     */
    public Builder withRetryExpiryTime(long expiryTime, TimeUnit unit) {
      this.retryExpiryTimeNano = TimeUnit.NANOSECONDS.convert(expiryTime, unit);
      return this;
    }

    /** Sets the default collection for request. */
    public Builder withDefaultCollection(String collection) {
      this.defaultCollection = collection;
      return this;
    }
    /**
     * Sets the cache ttl for DocCollection Objects cached.
     *
     * @param timeToLiveSeconds ttl value in seconds
     * @deprecated Please use {@link #withCollectionCacheTtl(long, TimeUnit)}
     */
    @Deprecated(since = "9.2")
    public Builder withCollectionCacheTtl(int timeToLiveSeconds) {
      withCollectionCacheTtl(timeToLiveSeconds, TimeUnit.SECONDS);
      return this;
    }

    /**
     * Sets the cache ttl for DocCollection Objects cached.
     *
     * @param timeToLive ttl value
     */
    public Builder withCollectionCacheTtl(long timeToLive, TimeUnit unit) {
      assert timeToLive > 0;
      this.timeToLiveSeconds = TimeUnit.SECONDS.convert(timeToLive, unit);
      return this;
    }

    public Builder withHttpClient(Http2SolrClient httpClient) {
      if (this.internalClientBuilder != null) {
        throw new IllegalStateException(
            "The builder can't accept an httpClient AND an internalClientBuilder, only one of those can be provided");
      }
      this.httpClient = httpClient;
      return this;
    }

    /**
     * If provided, the CloudHttp2SolrClient will build it's internal Http2SolrClient using this
     * builder (instead of the empty default one). Providing this builder allows users to configure
     * the internal clients (authentication, timeouts, etc).
     *
     * @param internalClientBuilder the builder to use for creating the internal http client.
     * @return this
     */
    public Builder withInternalClientBuilder(Http2SolrClient.Builder internalClientBuilder) {
      if (this.httpClient != null) {
        throw new IllegalStateException(
            "The builder can't accept an httpClient AND an internalClientBuilder, only one of those can be provided");
      }
      this.internalClientBuilder = internalClientBuilder;
      return this;
    }

    /** Create a {@link CloudHttp2SolrClient} based on the provided configuration. */
    public CloudHttp2SolrClient build() {
      if (stateProvider == null) {
        if (!zkHosts.isEmpty()) {
          stateProvider =
              ClusterStateProvider.newZkClusterStateProvider(zkHosts, Builder.this.zkChroot);
        } else if (!this.solrUrls.isEmpty()) {
          try {
            stateProvider = new Http2ClusterStateProvider(solrUrls, httpClient);
          } catch (Exception e) {
            throw new RuntimeException(
                "Couldn't initialize a HttpClusterStateProvider (is/are the "
                    + "Solr server(s), "
                    + solrUrls
                    + ", down?)",
                e);
          }
        } else {
          throw new IllegalArgumentException("Both zkHosts and solrUrl cannot be null.");
        }
      }
      return new CloudHttp2SolrClient(this);
    }
  }
}<|MERGE_RESOLUTION|>--- conflicted
+++ resolved
@@ -65,12 +65,8 @@
       this.clientIsInternal = false;
       this.myClient = builder.httpClient;
     }
-<<<<<<< HEAD
     this.retryExpiryTime = builder.retryExpiryTime;
     this.defaultCollection = builder.defaultCollection;
-=======
-    this.retryExpiryTimeNano = builder.retryExpiryTimeNano;
->>>>>>> a7fc4a0c
     if (builder.requestWriter != null) {
       this.myClient.requestWriter = builder.requestWriter;
     }
@@ -159,12 +155,9 @@
     private ResponseParser responseParser;
     private long retryExpiryTimeNano =
         TimeUnit.NANOSECONDS.convert(3, TimeUnit.SECONDS); // 3 seconds or 3 million nanos
-<<<<<<< HEAD
+
     private String defaultCollection;
-    private int timeToLiveSeconds = 60;
-=======
     private long timeToLiveSeconds = 60;
->>>>>>> a7fc4a0c
     private int parallelCacheRefreshesLocks = 3;
 
     /**
