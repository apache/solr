--- conflicted
+++ resolved
@@ -23,10 +23,6 @@
 import java.util.List;
 import java.util.Optional;
 import java.util.concurrent.TimeUnit;
-<<<<<<< HEAD
-
-=======
->>>>>>> a6a77b37
 import org.apache.solr.client.solrj.ResponseParser;
 import org.apache.solr.client.solrj.request.RequestWriter;
 import org.apache.solr.client.solrj.request.UpdateRequest;
@@ -149,12 +145,8 @@
     protected Http2SolrClient.Builder internalClientBuilder;
     private RequestWriter requestWriter;
     private ResponseParser responseParser;
-<<<<<<< HEAD
-    private long retryExpiryTime;
-=======
     private long retryExpiryTime =
         TimeUnit.NANOSECONDS.convert(3, TimeUnit.SECONDS); // 3 seconds or 3 million nanos
->>>>>>> a6a77b37
 
     /**
      * Provide a series of Solr URLs to be used when configuring {@link CloudHttp2SolrClient}
@@ -259,11 +251,6 @@
 
     /**
      * This is the time to wait to refetch the state after getting the same state version from ZK
-<<<<<<< HEAD
-     *
-     * <p>secs
-=======
->>>>>>> a6a77b37
      */
     public Builder setRetryExpiryTime(int secs) {
       this.retryExpiryTime = TimeUnit.NANOSECONDS.convert(secs, TimeUnit.SECONDS);
