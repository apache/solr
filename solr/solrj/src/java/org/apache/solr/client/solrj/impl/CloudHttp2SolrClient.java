--- conflicted
+++ resolved
@@ -154,12 +154,9 @@
     private ResponseParser responseParser;
     private long retryExpiryTime =
         TimeUnit.NANOSECONDS.convert(3, TimeUnit.SECONDS); // 3 seconds or 3 million nanos
-<<<<<<< HEAD
     private String defaultCollection;
-=======
     private int timeToLiveSeconds = 60;
     private int parallelCacheRefreshesLocks = 3;
->>>>>>> f0c6549e
 
     /**
      * Provide a series of Solr URLs to be used when configuring {@link CloudHttp2SolrClient}
@@ -281,11 +278,11 @@
       return this;
     }
 
-<<<<<<< HEAD
     /** Sets the default collection for request. */
     public Builder setDefaultCollection(String collection) {
       this.defaultCollection = collection;
-=======
+      return this;
+    }
     /**
      * Sets the cache ttl for DocCollection Objects cached.
      *
@@ -294,7 +291,6 @@
     public Builder withCollectionCacheTtl(int timeToLiveSeconds) {
       assert timeToLiveSeconds > 0;
       this.timeToLiveSeconds = timeToLiveSeconds;
->>>>>>> f0c6549e
       return this;
     }
 
