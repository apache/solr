--- conflicted
+++ resolved
@@ -813,14 +813,10 @@
    * In this case the client is more flexible and can be used to send requests to any cores. The
    * cost of this is that the core must be specified on each request.
    */
-<<<<<<< HEAD
+
   @Deprecated
   public void setBaseURL(String baseURL) {
     this.baseUrl = baseURL;
-=======
-  public void setBaseURL(String baseUrl) {
-    this.baseUrl = baseUrl;
->>>>>>> 4e178202
   }
 
   public ResponseParser getParser() {
