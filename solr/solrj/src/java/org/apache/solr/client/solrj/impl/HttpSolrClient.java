/*
 * Licensed to the Apache Software Foundation (ASF) under one or more
 * contributor license agreements.  See the NOTICE file distributed with
 * this work for additional information regarding copyright ownership.
 * The ASF licenses this file to You under the Apache License, Version 2.0
 * (the "License"); you may not use this file except in compliance with
 * the License.  You may obtain a copy of the License at
 *
 *     http://www.apache.org/licenses/LICENSE-2.0
 *
 * Unless required by applicable law or agreed to in writing, software
 * distributed under the License is distributed on an "AS IS" BASIS,
 * WITHOUT WARRANTIES OR CONDITIONS OF ANY KIND, either express or implied.
 * See the License for the specific language governing permissions and
 * limitations under the License.
 */
package org.apache.solr.client.solrj.impl;

import static org.apache.solr.common.util.Utils.getObjectByPath;

import java.io.ByteArrayOutputStream;
import java.io.IOException;
import java.io.InputStream;
import java.io.OutputStream;
import java.io.UnsupportedEncodingException;
import java.lang.invoke.MethodHandles;
import java.net.ConnectException;
import java.net.MalformedURLException;
import java.net.SocketTimeoutException;
import java.net.URL;
import java.nio.charset.Charset;
import java.nio.charset.StandardCharsets;
import java.security.Principal;
import java.util.ArrayList;
import java.util.Arrays;
import java.util.Base64;
import java.util.Collection;
import java.util.Collections;
import java.util.HashSet;
import java.util.Iterator;
import java.util.List;
import java.util.Locale;
import java.util.Map;
import java.util.Objects;
import java.util.Set;
import java.util.concurrent.ExecutorService;
import java.util.concurrent.Future;
import java.util.stream.Collectors;
import org.apache.http.Header;
import org.apache.http.HttpEntity;
import org.apache.http.HttpMessage;
import org.apache.http.HttpResponse;
import org.apache.http.HttpStatus;
import org.apache.http.NameValuePair;
import org.apache.http.client.HttpClient;
import org.apache.http.client.entity.UrlEncodedFormEntity;
import org.apache.http.client.methods.HttpDelete;
import org.apache.http.client.methods.HttpEntityEnclosingRequestBase;
import org.apache.http.client.methods.HttpGet;
import org.apache.http.client.methods.HttpPost;
import org.apache.http.client.methods.HttpPut;
import org.apache.http.client.methods.HttpRequestBase;
import org.apache.http.client.methods.HttpUriRequest;
import org.apache.http.client.protocol.HttpClientContext;
import org.apache.http.conn.HttpClientConnectionManager;
import org.apache.http.entity.BasicHttpEntity;
import org.apache.http.entity.ContentType;
import org.apache.http.entity.InputStreamEntity;
import org.apache.http.entity.mime.FormBodyPart;
import org.apache.http.entity.mime.HttpMultipartMode;
import org.apache.http.entity.mime.MultipartEntity;
import org.apache.http.entity.mime.content.InputStreamBody;
import org.apache.http.entity.mime.content.StringBody;
import org.apache.http.message.BasicHeader;
import org.apache.http.message.BasicNameValuePair;
import org.apache.solr.client.solrj.ResponseParser;
import org.apache.solr.client.solrj.SolrRequest;
import org.apache.solr.client.solrj.SolrServerException;
import org.apache.solr.client.solrj.request.RequestWriter;
import org.apache.solr.client.solrj.request.V2Request;
import org.apache.solr.client.solrj.util.ClientUtils;
import org.apache.solr.common.SolrException;
import org.apache.solr.common.params.CommonParams;
import org.apache.solr.common.params.ModifiableSolrParams;
import org.apache.solr.common.params.SolrParams;
import org.apache.solr.common.util.ContentStream;
import org.apache.solr.common.util.ExecutorUtil;
import org.apache.solr.common.util.NamedList;
import org.apache.solr.common.util.SolrNamedThreadFactory;
import org.apache.solr.common.util.Utils;
import org.slf4j.Logger;
import org.slf4j.LoggerFactory;
import org.slf4j.MDC;

/**
 * A SolrClient implementation that talks directly to a Solr server via Apache HTTP client
 *
 * @deprecated Please use {@link Http2SolrClient} or {@link HttpJdkSolrClient}
 */
@Deprecated(since = "9.0")
public class HttpSolrClient extends BaseHttpSolrClient {

  private static final Charset FALLBACK_CHARSET = StandardCharsets.UTF_8;
  private static final String DEFAULT_PATH = "/select";
  private static final long serialVersionUID = -946812319974801896L;

  protected static final Set<Integer> UNMATCHED_ACCEPTED_ERROR_CODES = Collections.singleton(429);

  /** User-Agent String. */
  public static final String AGENT = "Solr[" + HttpSolrClient.class.getName() + "] 1.0";

  private static final Logger log = LoggerFactory.getLogger(MethodHandles.lookup().lookupClass());

  static final Class<HttpSolrClient> cacheKey = HttpSolrClient.class;

  /** The URL of the Solr server. */
  protected volatile String baseUrl;

  /**
   * Default value: null / empty.
   *
   * <p>Parameters that are added to every request regardless. This may be a place to add something
   * like an authentication token.
   */
  protected ModifiableSolrParams invariantParams;

  /**
   * Default response parser is BinaryResponseParser
   *
   * <p>This parser represents the default Response Parser chosen to parse the response if the
   * parser were not specified as part of the request.
   *
   * @see org.apache.solr.client.solrj.impl.BinaryResponseParser
   */
  protected volatile ResponseParser parser;

  /**
   * The RequestWriter used to write all requests to Solr
   *
   * @see org.apache.solr.client.solrj.request.RequestWriter
   */
  protected volatile RequestWriter requestWriter = new BinaryRequestWriter();

  private final HttpClient httpClient;

  private volatile Boolean followRedirects = false;

  private volatile boolean useMultiPartPost;
  private final boolean internalClient;

  private volatile Set<String> urlParamNames = Set.of();
  private final int connectionTimeout;
  private final int soTimeout;

  /** Use the builder to create this client */
  protected HttpSolrClient(Builder builder) {
    this.baseUrl = builder.baseSolrUrl;
    if (baseUrl.endsWith("/")) {
      baseUrl = baseUrl.substring(0, baseUrl.length() - 1);
    }

    if (baseUrl.indexOf('?') >= 0) {
      throw new RuntimeException(
          "Invalid base url for solrj.  The base URL must not contain parameters: " + baseUrl);
    }

    if (builder.httpClient != null) {
      this.internalClient = false;
      this.followRedirects = builder.followRedirects;
      this.httpClient = builder.httpClient;
    } else {
      this.internalClient = true;
      this.followRedirects = builder.followRedirects;
      ModifiableSolrParams params = new ModifiableSolrParams();
      params.set(HttpClientUtil.PROP_FOLLOW_REDIRECTS, followRedirects);
      params.set(HttpClientUtil.PROP_ALLOW_COMPRESSION, builder.compression);
      params.set(HttpClientUtil.PROP_CONNECTION_TIMEOUT, builder.connectionTimeoutMillis);
      params.set(HttpClientUtil.PROP_SO_TIMEOUT, builder.socketTimeoutMillis);
      httpClient = HttpClientUtil.createClient(params);
    }

    if (builder.requestWriter != null) {
      this.requestWriter = builder.requestWriter;
    }

    this.parser = builder.responseParser;
    this.invariantParams = builder.invariantParams;
    this.connectionTimeout = builder.connectionTimeoutMillis;
    this.soTimeout = builder.socketTimeoutMillis;
    this.useMultiPartPost = builder.useMultiPartPost;
    this.urlParamNames = builder.urlParamNames;
    this.defaultCollection = builder.defaultCollection;
  }

  public Set<String> getUrlParamNames() {
    return urlParamNames;
  }

  /**
   * Returns the connection timeout, and should be based on httpClient overriding the solrClient.
   * For unit testing.
   *
   * @return the connection timeout
   */
  int getConnectionTimeout() {
    return this.connectionTimeout;
  }

  /**
   * Returns the socket timeout, and should be based on httpClient overriding the solrClient. For
   * unit testing.
   *
   * @return the socket timeout
   */
  int getSocketTimeout() {
    return this.soTimeout;
  }

  /**
   * Process the request. If {@link org.apache.solr.client.solrj.SolrRequest#getResponseParser()} is
   * null, then use {@link #getParser()}
   *
   * @param request The {@link org.apache.solr.client.solrj.SolrRequest} to process
   * @return The {@link org.apache.solr.common.util.NamedList} result
   * @throws IOException If there is a low-level I/O error.
   * @see #request(org.apache.solr.client.solrj.SolrRequest,
   *     org.apache.solr.client.solrj.ResponseParser)
   */
  @Override
  public NamedList<Object> request(final SolrRequest<?> request, String collection)
      throws SolrServerException, IOException {
    ResponseParser responseParser = request.getResponseParser();
    if (responseParser == null) {
      responseParser = parser;
    }
    return request(request, responseParser, collection);
  }

  public NamedList<Object> request(final SolrRequest<?> request, final ResponseParser processor)
      throws SolrServerException, IOException {
    return request(request, processor, null);
  }

  public NamedList<Object> request(
      final SolrRequest<?> request, final ResponseParser processor, String collection)
      throws SolrServerException, IOException {
    if (ClientUtils.shouldApplyDefaultCollection(collection, request))
      collection = defaultCollection;
    HttpRequestBase method = createMethod(request, collection);
    setBasicAuthHeader(request, method);
    if (request.getHeaders() != null) {
      Map<String, String> headers = request.getHeaders();
      for (Map.Entry<String, String> entry : headers.entrySet()) {
        method.setHeader(entry.getKey(), entry.getValue());
      }
    }
    return executeMethod(method, request.getUserPrincipal(), processor, isV2ApiRequest(request));
  }

  private boolean isV2ApiRequest(final SolrRequest<?> request) {
    return request instanceof V2Request || request.getPath().contains("/____v2");
  }

  private void setBasicAuthHeader(SolrRequest<?> request, HttpRequestBase method)
      throws UnsupportedEncodingException {
    if (request.getBasicAuthUser() != null && request.getBasicAuthPassword() != null) {
      String userPass = request.getBasicAuthUser() + ":" + request.getBasicAuthPassword();
      String encoded = Base64.getEncoder().encodeToString(userPass.getBytes(FALLBACK_CHARSET));
      method.setHeader(new BasicHeader("Authorization", "Basic " + encoded));
    }
  }

  /**
   * @lucene.experimental
   */
  public static class HttpUriRequestResponse {
    public HttpUriRequest httpUriRequest;
    public Future<NamedList<Object>> future;
  }

  /**
   * @lucene.experimental
   */
  public HttpUriRequestResponse httpUriRequest(final SolrRequest<?> request)
      throws SolrServerException, IOException {
    ResponseParser responseParser = request.getResponseParser();
    if (responseParser == null) {
      responseParser = parser;
    }
    return httpUriRequest(request, responseParser);
  }

  /**
   * @lucene.experimental
   */
  public HttpUriRequestResponse httpUriRequest(
      final SolrRequest<?> request, final ResponseParser processor)
      throws SolrServerException, IOException {
    HttpUriRequestResponse mrr = new HttpUriRequestResponse();
    final HttpRequestBase method = createMethod(request, defaultCollection);
    ExecutorService pool =
        ExecutorUtil.newMDCAwareFixedThreadPool(1, new SolrNamedThreadFactory("httpUriRequest"));
    try {
      MDC.put("HttpSolrClient.url", baseUrl);
      mrr.future =
          pool.submit(
              () ->
                  executeMethod(
                      method, request.getUserPrincipal(), processor, isV2ApiRequest(request)));

    } finally {
      pool.shutdown();
      MDC.remove("HttpSolrClient.url");
    }
    assert method != null;
    mrr.httpUriRequest = method;
    return mrr;
  }

  protected ModifiableSolrParams calculateQueryParams(
      Set<String> queryParamNames, ModifiableSolrParams wparams) {
    ModifiableSolrParams queryModParams = new ModifiableSolrParams();
    if (queryParamNames != null) {
      for (String param : queryParamNames) {
        String[] value = wparams.getParams(param);
        if (value != null) {
          for (String v : value) {
            queryModParams.add(param, v);
          }
          wparams.remove(param);
        }
      }
    }
    return queryModParams;
  }

  static String changeV2RequestEndpoint(String basePath) throws MalformedURLException {
    URL oldURL = new URL(basePath);
    String newPath = oldURL.getPath().replaceFirst("/solr", "/api");
    return new URL(oldURL.getProtocol(), oldURL.getHost(), oldURL.getPort(), newPath).toString();
  }

  protected HttpRequestBase createMethod(SolrRequest<?> request, String collection)
      throws IOException, SolrServerException {
    SolrParams params = request.getParams();
    RequestWriter.ContentWriter contentWriter = requestWriter.getContentWriter(request);
    Collection<ContentStream> streams =
        contentWriter == null ? requestWriter.getContentStreams(request) : null;

    final String requestUrlBeforeParams =
        ClientUtils.buildRequestUrl(request, requestWriter, baseUrl, collection);

    ResponseParser parser = request.getResponseParser();
    if (parser == null) {
      parser = this.parser;
    }

    Header[] contextHeaders = buildRequestSpecificHeaders(request);

    // The parser 'wt=' and 'version=' params are used instead of the original
    // params
    ModifiableSolrParams wparams = new ModifiableSolrParams(params);
    if (parser != null) {
      wparams.set(CommonParams.WT, parser.getWriterType());
      wparams.set(CommonParams.VERSION, parser.getVersion());
    }
    if (invariantParams != null) {
      wparams.add(invariantParams);
    }

<<<<<<< HEAD
=======
    String basePath = baseUrl;
    if (collection != null) basePath += "/" + collection;

    if (request instanceof V2Request) {
      if (System.getProperty("solr.v2RealPath") == null || ((V2Request) request).isForceV2()) {
        basePath = changeV2RequestEndpoint(baseUrl);
      } else {
        basePath = baseUrl + "/____v2";
      }
    }

>>>>>>> 8c5ae1bb
    if (SolrRequest.METHOD.GET == request.getMethod()) {
      if (streams != null || contentWriter != null) {
        throw new SolrException(SolrException.ErrorCode.BAD_REQUEST, "GET can't send streams!");
      }

      HttpGet result = new HttpGet(requestUrlBeforeParams + wparams.toQueryString());

      populateHeaders(result, contextHeaders);
      return result;
    }

    if (SolrRequest.METHOD.DELETE == request.getMethod()) {
      return new HttpDelete(requestUrlBeforeParams + wparams.toQueryString());
    }

    if (SolrRequest.METHOD.POST == request.getMethod()
        || SolrRequest.METHOD.PUT == request.getMethod()) {

      boolean hasNullStreamName = false;
      if (streams != null) {
        for (ContentStream cs : streams) {
          if (cs.getName() == null) {
            hasNullStreamName = true;
            break;
          }
        }
      }
      boolean isMultipart =
          ((this.useMultiPartPost && SolrRequest.METHOD.POST == request.getMethod())
                  || (streams != null && streams.size() > 1))
              && !hasNullStreamName;

      List<NameValuePair> postOrPutParams = new ArrayList<>();

      if (contentWriter != null) {
        String fullQueryUrl = requestUrlBeforeParams + wparams.toQueryString();
        HttpEntityEnclosingRequestBase postOrPut =
            SolrRequest.METHOD.POST == request.getMethod()
                ? new HttpPost(fullQueryUrl)
                : new HttpPut(fullQueryUrl);
        postOrPut.addHeader("Content-Type", contentWriter.getContentType());
        postOrPut.setEntity(
            new BasicHttpEntity() {
              @Override
              public boolean isStreaming() {
                return true;
              }

              @Override
              public void writeTo(OutputStream outstream) throws IOException {
                contentWriter.write(outstream);
              }
            });

        populateHeaders(postOrPut, contextHeaders);

        return postOrPut;

      } else if (streams == null || isMultipart) {
        // send server list and request list as query string params
        ModifiableSolrParams queryParams = calculateQueryParams(this.urlParamNames, wparams);
        queryParams.add(calculateQueryParams(request.getQueryParams(), wparams));
        String fullQueryUrl = requestUrlBeforeParams + queryParams.toQueryString();
        HttpEntityEnclosingRequestBase postOrPut =
            fillContentStream(
                request, streams, wparams, isMultipart, postOrPutParams, fullQueryUrl);
        return postOrPut;
      }
      // It is has one stream, it is the post body, put the params in the URL
      else {
        String fullQueryUrl = requestUrlBeforeParams + wparams.toQueryString();
        HttpEntityEnclosingRequestBase postOrPut =
            SolrRequest.METHOD.POST == request.getMethod()
                ? new HttpPost(fullQueryUrl)
                : new HttpPut(fullQueryUrl);
        fillSingleContentStream(streams, postOrPut);

        return postOrPut;
      }
    }

    throw new SolrServerException("Unsupported method: " + request.getMethod());
  }

  private void fillSingleContentStream(
      Collection<ContentStream> streams, HttpEntityEnclosingRequestBase postOrPut)
      throws IOException {
    // Single stream as body
    // Using a loop just to get the first one
    final ContentStream[] contentStream = new ContentStream[1];
    for (ContentStream content : streams) {
      contentStream[0] = content;
      break;
    }
    Long size = contentStream[0].getSize();
    postOrPut.setEntity(
        new InputStreamEntity(contentStream[0].getStream(), size == null ? -1 : size) {
          @Override
          public Header getContentType() {
            return new BasicHeader("Content-Type", contentStream[0].getContentType());
          }

          @Override
          public boolean isRepeatable() {
            return false;
          }
        });
  }

  private HttpEntityEnclosingRequestBase fillContentStream(
      SolrRequest<?> request,
      Collection<ContentStream> streams,
      ModifiableSolrParams wparams,
      boolean isMultipart,
      List<NameValuePair> postOrPutParams,
      String fullQueryUrl)
      throws IOException {
    HttpEntityEnclosingRequestBase postOrPut =
        SolrRequest.METHOD.POST == request.getMethod()
            ? new HttpPost(fullQueryUrl)
            : new HttpPut(fullQueryUrl);

    if (!isMultipart) {
      postOrPut.addHeader("Content-Type", "application/x-www-form-urlencoded; charset=UTF-8");
    }

    List<FormBodyPart> parts = new ArrayList<>();
    Iterator<String> iter = wparams.getParameterNamesIterator();
    while (iter.hasNext()) {
      String p = iter.next();
      String[] vals = wparams.getParams(p);
      if (vals != null) {
        for (String v : vals) {
          if (isMultipart) {
            parts.add(new FormBodyPart(p, new StringBody(v, StandardCharsets.UTF_8)));
          } else {
            postOrPutParams.add(new BasicNameValuePair(p, v));
          }
        }
      }
    }

    // TODO: remove deprecated - first simple attempt failed, see {@link MultipartEntityBuilder}
    if (isMultipart && streams != null) {
      for (ContentStream content : streams) {
        String contentType = content.getContentType();
        if (contentType == null) {
          contentType = "multipart/form-data"; // default
        }
        String name = content.getName();
        if (name == null) {
          name = "";
        }
        parts.add(
            new FormBodyPart(
                name,
                new InputStreamBody(
                    content.getStream(), ContentType.parse(contentType), content.getName())));
      }
    }

    if (parts.size() > 0) {
      MultipartEntity entity = new MultipartEntity(HttpMultipartMode.STRICT);
      for (FormBodyPart p : parts) {
        entity.addPart(p);
      }
      postOrPut.setEntity(entity);
    } else {
      // not using multipart
      postOrPut.setEntity(new UrlEncodedFormEntity(postOrPutParams, StandardCharsets.UTF_8));
    }
    return postOrPut;
  }

  // Utils.getObjectByPath(err, false,"metadata/error-class")
  private static final List<String> errPath = Arrays.asList("metadata", "error-class");

  @SuppressWarnings({"unchecked", "rawtypes"})
  protected NamedList<Object> executeMethod(
      HttpRequestBase method,
      Principal userPrincipal,
      final ResponseParser processor,
      final boolean isV2Api)
      throws SolrServerException {
    method.addHeader("User-Agent", AGENT);

    org.apache.http.client.config.RequestConfig.Builder requestConfigBuilder =
        HttpClientUtil.createDefaultRequestConfigBuilder();
    requestConfigBuilder.setSocketTimeout(soTimeout);
    requestConfigBuilder.setConnectTimeout(connectionTimeout);

    if (followRedirects != null) {
      requestConfigBuilder.setRedirectsEnabled(followRedirects);
    }

    method.setConfig(requestConfigBuilder.build());

    HttpEntity entity = null;
    InputStream respBody = null;
    boolean shouldClose = true;
    try {
      // Execute the method.
      HttpClientContext httpClientRequestContext =
          HttpClientUtil.createNewHttpClientRequestContext();
      if (userPrincipal != null) {
        // Normally the context contains a static userToken to enable reuse resources. However, if a
        // personal Principal object exists, we use that instead, also as a means to transfer
        // authentication information to Auth plugins that wish to intercept the request later
        httpClientRequestContext.setUserToken(userPrincipal);
      }
      final HttpResponse response = httpClient.execute(method, httpClientRequestContext);

      int httpStatus = response.getStatusLine().getStatusCode();

      // Read the contents
      entity = response.getEntity();
      respBody = entity.getContent();
      String mimeType = null;
      Charset charset = null;
      String charsetName = null;

      ContentType contentType = ContentType.get(entity);
      if (contentType != null) {
        mimeType = contentType.getMimeType().trim().toLowerCase(Locale.ROOT);
        charset = contentType.getCharset();

        if (charset != null) {
          charsetName = charset.name();
        }
      }

      // handle some http level checks before trying to parse the response
      switch (httpStatus) {
        case HttpStatus.SC_OK:
        case HttpStatus.SC_BAD_REQUEST:
        case HttpStatus.SC_CONFLICT: // 409
          break;
        case HttpStatus.SC_MOVED_PERMANENTLY:
        case HttpStatus.SC_MOVED_TEMPORARILY:
          if (!followRedirects) {
            throw new SolrServerException(
                "Server at " + getBaseURL() + " sent back a redirect (" + httpStatus + ").");
          }
          break;
        default:
          if (processor == null || contentType == null) {
            throw new RemoteSolrException(
                baseUrl,
                httpStatus,
                "non ok status: "
                    + httpStatus
                    + ", message:"
                    + response.getStatusLine().getReasonPhrase(),
                null);
          }
      }
      if (processor == null || processor instanceof InputStreamResponseParser) {

        // no processor specified, return raw stream
        NamedList<Object> rsp = new NamedList<>();
        rsp.add("stream", respBody);
        rsp.add("closeableResponse", response);
        rsp.add("responseStatus", response.getStatusLine().getStatusCode());
        // Only case where stream should not be closed
        shouldClose = false;
        return rsp;
      }

      final Collection<String> processorSupportedContentTypes = processor.getContentTypes();
      if (processorSupportedContentTypes != null && !processorSupportedContentTypes.isEmpty()) {
        final Collection<String> processorMimeTypes =
            processorSupportedContentTypes.stream()
                .map(ct -> ContentType.parse(ct).getMimeType().trim().toLowerCase(Locale.ROOT))
                .collect(Collectors.toSet());
        if (!processorMimeTypes.contains(mimeType)) {
          if (isUnmatchedErrorCode(mimeType, httpStatus)) {
            throw new RemoteSolrException(
                baseUrl,
                httpStatus,
                "non ok status: "
                    + httpStatus
                    + ", message:"
                    + response.getStatusLine().getReasonPhrase(),
                null);
          }

          // unexpected mime type
          final String combinedMimeTypes = String.join(", ", processorMimeTypes);
          String prefix =
              "Expected mime type in [" + combinedMimeTypes + "] but got " + mimeType + ". ";
          Charset exceptionCharset = charset != null ? charset : FALLBACK_CHARSET;
          try {
            ByteArrayOutputStream body = new ByteArrayOutputStream();
            respBody.transferTo(body);
            throw new RemoteSolrException(
                baseUrl, httpStatus, prefix + body.toString(exceptionCharset), null);
          } catch (IOException e) {
            throw new RemoteSolrException(
                baseUrl,
                httpStatus,
                "Could not parse response with encoding " + exceptionCharset,
                e);
          }
        }
      }

      NamedList<Object> rsp = null;
      try {
        rsp = processor.processResponse(respBody, charsetName);
      } catch (Exception e) {
        throw new RemoteSolrException(baseUrl, httpStatus, e.getMessage(), e);
      }
      Object error = rsp == null ? null : rsp.get("error");
      if (error != null
          && (isV2Api
              || String.valueOf(getObjectByPath(error, true, errPath))
                  .endsWith("ExceptionWithErrObject"))) {
        throw RemoteExecutionException.create(baseUrl, rsp);
      }
      if (httpStatus != HttpStatus.SC_OK && !isV2Api) {
        NamedList<String> metadata = null;
        String reason = null;
        try {
          if (error != null) {
            reason = (String) Utils.getObjectByPath(error, false, Collections.singletonList("msg"));
            if (reason == null) {
              reason =
                  (String) Utils.getObjectByPath(error, false, Collections.singletonList("trace"));
            }
            Object metadataObj =
                Utils.getObjectByPath(error, false, Collections.singletonList("metadata"));
            if (metadataObj instanceof NamedList) {
              metadata = (NamedList<String>) metadataObj;
            } else if (metadataObj instanceof List) {
              // NamedList parsed as List convert to NamedList again
              List<Object> list = (List<Object>) metadataObj;
              metadata = new NamedList<>(list.size() / 2);
              for (int i = 0; i < list.size(); i += 2) {
                metadata.add((String) list.get(i), (String) list.get(i + 1));
              }
            } else if (metadataObj instanceof Map) {
              metadata = new NamedList((Map) metadataObj);
            }
          }
        } catch (Exception ex) {
        }
        if (reason == null) {
          StringBuilder msg = new StringBuilder();
          msg.append(response.getStatusLine().getReasonPhrase())
              .append("\n\n")
              .append("request: ")
              .append(method.getURI());
          reason = java.net.URLDecoder.decode(msg.toString(), FALLBACK_CHARSET);
        }
        RemoteSolrException rss = new RemoteSolrException(baseUrl, httpStatus, reason, null);
        if (metadata != null) rss.setMetadata(metadata);
        throw rss;
      }
      return rsp;
    } catch (ConnectException e) {
      throw new SolrServerException("Server refused connection at: " + getBaseURL(), e);
    } catch (SocketTimeoutException e) {
      throw new SolrServerException(
          "Timeout occurred while waiting response from server at: " + getBaseURL(), e);
    } catch (IOException e) {
      throw new SolrServerException(
          "IOException occurred when talking to server at: " + getBaseURL(), e);
    } finally {
      if (shouldClose) {
        Utils.consumeFully(entity);
      }
    }
  }

  // When raising an error using HTTP sendError, mime types can be mismatched. This is specifically
  // true when SolrDispatchFilter uses the sendError mechanism since the expected MIME type of
  // response is not HTML but HTTP sendError generates a HTML output, which can lead to mismatch
  private boolean isUnmatchedErrorCode(String mimeType, int httpStatus) {
    if (mimeType == null) {
      return false;
    }

    if (mimeType.equalsIgnoreCase("text/html")
        && UNMATCHED_ACCEPTED_ERROR_CODES.contains(httpStatus)) {
      return true;
    }

    return false;
  }

  private Header[] buildRequestSpecificHeaders(final SolrRequest<?> request) {
    Header[] contextHeaders = new Header[2];

    // TODO: validate request context here: https://issues.apache.org/jira/browse/SOLR-14720
    contextHeaders[0] =
        new BasicHeader(CommonParams.SOLR_REQUEST_CONTEXT_PARAM, getContext().toString());

    contextHeaders[1] =
        new BasicHeader(CommonParams.SOLR_REQUEST_TYPE_PARAM, request.getRequestType());

    return contextHeaders;
  }

  private void populateHeaders(HttpMessage message, Header[] contextHeaders) {
    message.addHeader(contextHeaders[0]);
    message.addHeader(contextHeaders[1]);
  }

  // -------------------------------------------------------------------
  // -------------------------------------------------------------------

  /**
   * Retrieve the default list of parameters are added to every request regardless.
   *
   * @see #invariantParams
   */
  public ModifiableSolrParams getInvariantParams() {
    return invariantParams;
  }

  /** Typically looks like {@code http://localhost:8983/solr} (no core or collection) */
  public String getBaseURL() {
    return baseUrl;
  }

  public ResponseParser getParser() {
    return parser;
  }

  /** Return the HttpClient this instance uses. */
  public HttpClient getHttpClient() {
    return httpClient;
  }

  /** Close the {@link HttpClientConnectionManager} from the internal client. */
  @Override
  public void close() throws IOException {
    if (httpClient != null && internalClient) {
      HttpClientUtil.close(httpClient);
    }
  }

  public boolean isUseMultiPartPost() {
    return useMultiPartPost;
  }

  /**
   * Constructs {@link HttpSolrClient} instances from provided configuration.
   *
   * @deprecated Please use {@link Http2SolrClient}
   */
  @Deprecated(since = "9.0")
  public static class Builder extends SolrClientBuilder<Builder> {
    protected String baseSolrUrl;
    protected boolean compression;
    protected ModifiableSolrParams invariantParams = new ModifiableSolrParams();

    public Builder() {
      this.responseParser = new BinaryResponseParser();
    }

    /**
     * Specify the base-url for the created client to use when sending requests to Solr.
     *
     * <p>The provided URL must point to the root Solr path ("/solr"), for example:
     *
     * <pre>
     *   SolrClient client = new HttpSolrClient.Builder()
     *       .withBaseSolrUrl("http://my-solr-server:8983/solr")
     *       .withDefaultCollection("core1")
     *       .build();
     *   QueryResponse resp = client.query(new SolrQuery("*:*"));
     * </pre>
     */
    public Builder withBaseSolrUrl(String baseSolrUrl) {
      this.baseSolrUrl = baseSolrUrl;
      return this;
    }

    /**
     * Initialize a Builder object, based on the provided Solr URL.
     *
     * <p>The provided URL must point to the root Solr path ("/solr"), for example:
     *
     * <pre>
     *   SolrClient client = new HttpSolrClient.Builder("http://my-solr-server:8983/solr")
     *       .withDefaultCollection("core1")
     *       .build();
     *   QueryResponse resp = client.query(new SolrQuery("*:*"));
     * </pre>
     *
     * <p>By default, compression is not enabled on created HttpSolrClient objects. By default,
     * redirects are not followed in created HttpSolrClient objects. By default, {@link
     * BinaryRequestWriter} is used for composing requests. By default, {@link BinaryResponseParser}
     * is used for parsing responses.
     *
     * @param baseSolrUrl a URL to the root Solr path (i.e. "/solr") that will be targeted by any
     *     created clients.
     */
    public Builder(String baseSolrUrl) {
      this.baseSolrUrl = baseSolrUrl;
      this.responseParser = new BinaryResponseParser();
    }

    /** Chooses whether created {@link HttpSolrClient}s use compression by default. */
    public Builder allowCompression(boolean compression) {
      this.compression = compression;
      return this;
    }

    /** Use a delegation token for authenticating via the KerberosPlugin */
    public Builder withKerberosDelegationToken(String delegationToken) {
      if (this.invariantParams.get(DelegationTokenHttpSolrClient.DELEGATION_TOKEN_PARAM) != null) {
        throw new IllegalStateException(
            DelegationTokenHttpSolrClient.DELEGATION_TOKEN_PARAM + " is already defined!");
      }
      this.invariantParams.add(
          DelegationTokenHttpSolrClient.DELEGATION_TOKEN_PARAM, delegationToken);
      return this;
    }

    /**
     * Adds to the set of params that the created {@link HttpSolrClient} will add on all requests
     *
     * @param params a set of parameters to add to the invariant-params list. These params must be
     *     unique and may not duplicate a param already in the invariant list.
     */
    public Builder withInvariantParams(ModifiableSolrParams params) {
      Objects.requireNonNull(params, "params must be non null!");

      for (String name : params.getParameterNames()) {
        if (this.invariantParams.get(name) != null) {
          throw new IllegalStateException("parameter " + name + " is redefined.");
        }
      }

      this.invariantParams.add(params);
      return this;
    }

    /** Create a {@link HttpSolrClient} based on provided configuration. */
    public HttpSolrClient build() {
      if (baseSolrUrl == null) {
        throw new IllegalArgumentException(
            "Cannot create HttpSolrClient without a valid baseSolrUrl!");
      }

      if (this.invariantParams.get(DelegationTokenHttpSolrClient.DELEGATION_TOKEN_PARAM) == null) {
        return new HttpSolrClient(this);
      } else {
        urlParamNames =
            urlParamNames == null
                ? Set.of(DelegationTokenHttpSolrClient.DELEGATION_TOKEN_PARAM)
                : urlParamNames;
        if (!urlParamNames.contains(DelegationTokenHttpSolrClient.DELEGATION_TOKEN_PARAM)) {
          urlParamNames = new HashSet<>(urlParamNames);
          urlParamNames.add(DelegationTokenHttpSolrClient.DELEGATION_TOKEN_PARAM);
        }
        urlParamNames = Set.copyOf(urlParamNames);
        return new DelegationTokenHttpSolrClient(this);
      }
    }

    @Override
    public Builder getThis() {
      return this;
    }
  }
}<|MERGE_RESOLUTION|>--- conflicted
+++ resolved
@@ -25,9 +25,7 @@
 import java.io.UnsupportedEncodingException;
 import java.lang.invoke.MethodHandles;
 import java.net.ConnectException;
-import java.net.MalformedURLException;
 import java.net.SocketTimeoutException;
-import java.net.URL;
 import java.nio.charset.Charset;
 import java.nio.charset.StandardCharsets;
 import java.security.Principal;
@@ -334,12 +332,6 @@
     return queryModParams;
   }
 
-  static String changeV2RequestEndpoint(String basePath) throws MalformedURLException {
-    URL oldURL = new URL(basePath);
-    String newPath = oldURL.getPath().replaceFirst("/solr", "/api");
-    return new URL(oldURL.getProtocol(), oldURL.getHost(), oldURL.getPort(), newPath).toString();
-  }
-
   protected HttpRequestBase createMethod(SolrRequest<?> request, String collection)
       throws IOException, SolrServerException {
     SolrParams params = request.getParams();
@@ -368,20 +360,6 @@
       wparams.add(invariantParams);
     }
 
-<<<<<<< HEAD
-=======
-    String basePath = baseUrl;
-    if (collection != null) basePath += "/" + collection;
-
-    if (request instanceof V2Request) {
-      if (System.getProperty("solr.v2RealPath") == null || ((V2Request) request).isForceV2()) {
-        basePath = changeV2RequestEndpoint(baseUrl);
-      } else {
-        basePath = baseUrl + "/____v2";
-      }
-    }
-
->>>>>>> 8c5ae1bb
     if (SolrRequest.METHOD.GET == request.getMethod()) {
       if (streams != null || contentWriter != null) {
         throw new SolrException(SolrException.ErrorCode.BAD_REQUEST, "GET can't send streams!");
