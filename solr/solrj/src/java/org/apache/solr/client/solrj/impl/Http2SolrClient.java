/*
 * Licensed to the Apache Software Foundation (ASF) under one or more
 * contributor license agreements.  See the NOTICE file distributed with
 * this work for additional information regarding copyright ownership.
 * The ASF licenses this file to You under the Apache License, Version 2.0
 * (the "License"); you may not use this file except in compliance with
 * the License.  You may obtain a copy of the License at
 *
 *     http://www.apache.org/licenses/LICENSE-2.0
 *
 * Unless required by applicable law or agreed to in writing, software
 * distributed under the License is distributed on an "AS IS" BASIS,
 * WITHOUT WARRANTIES OR CONDITIONS OF ANY KIND, either express or implied.
 * See the License for the specific language governing permissions and
 * limitations under the License.
 */
package org.apache.solr.client.solrj.impl;

import static org.apache.solr.client.solrj.impl.BaseHttpSolrClient.RemoteExecutionException;
import static org.apache.solr.client.solrj.impl.BaseHttpSolrClient.RemoteSolrException;
import static org.apache.solr.common.util.Utils.getObjectByPath;

import java.io.ByteArrayOutputStream;
import java.io.Closeable;
import java.io.IOException;
import java.io.InputStream;
import java.lang.invoke.MethodHandles;
import java.lang.reflect.InvocationTargetException;
import java.net.ConnectException;
import java.net.MalformedURLException;
import java.net.URL;
import java.nio.ByteBuffer;
import java.nio.charset.Charset;
import java.nio.charset.StandardCharsets;
import java.util.Arrays;
import java.util.Base64;
import java.util.Collection;
import java.util.Collections;
import java.util.Iterator;
import java.util.LinkedList;
import java.util.List;
import java.util.Locale;
import java.util.Map;
import java.util.Set;
import java.util.concurrent.ExecutionException;
import java.util.concurrent.ExecutorService;
import java.util.concurrent.Phaser;
import java.util.concurrent.Semaphore;
import java.util.concurrent.TimeUnit;
import java.util.concurrent.TimeoutException;
import java.util.stream.Collectors;
import org.apache.http.entity.ContentType;
import org.apache.solr.client.solrj.ResponseParser;
import org.apache.solr.client.solrj.SolrClient;
import org.apache.solr.client.solrj.SolrRequest;
import org.apache.solr.client.solrj.SolrServerException;
import org.apache.solr.client.solrj.V2RequestSupport;
import org.apache.solr.client.solrj.embedded.SSLConfig;
import org.apache.solr.client.solrj.request.RequestWriter;
import org.apache.solr.client.solrj.request.UpdateRequest;
import org.apache.solr.client.solrj.request.V2Request;
import org.apache.solr.client.solrj.util.AsyncListener;
import org.apache.solr.client.solrj.util.Cancellable;
import org.apache.solr.client.solrj.util.ClientUtils;
import org.apache.solr.common.SolrException;
import org.apache.solr.common.StringUtils;
import org.apache.solr.common.params.CommonParams;
import org.apache.solr.common.params.ModifiableSolrParams;
import org.apache.solr.common.params.SolrParams;
import org.apache.solr.common.params.UpdateParams;
import org.apache.solr.common.util.ContentStream;
import org.apache.solr.common.util.ExecutorUtil;
import org.apache.solr.common.util.NamedList;
import org.apache.solr.common.util.ObjectReleaseTracker;
import org.apache.solr.common.util.SolrNamedThreadFactory;
import org.apache.solr.common.util.Utils;
import org.eclipse.jetty.client.HttpClient;
import org.eclipse.jetty.client.HttpClientTransport;
import org.eclipse.jetty.client.ProtocolHandlers;
import org.eclipse.jetty.client.api.AuthenticationStore;
import org.eclipse.jetty.client.api.Request;
import org.eclipse.jetty.client.api.Response;
import org.eclipse.jetty.client.http.HttpClientTransportOverHTTP;
import org.eclipse.jetty.client.util.ByteBufferContentProvider;
import org.eclipse.jetty.client.util.FormContentProvider;
import org.eclipse.jetty.client.util.InputStreamContentProvider;
import org.eclipse.jetty.client.util.InputStreamResponseListener;
import org.eclipse.jetty.client.util.MultiPartContentProvider;
import org.eclipse.jetty.client.util.OutputStreamContentProvider;
import org.eclipse.jetty.client.util.StringContentProvider;
import org.eclipse.jetty.http.HttpField;
import org.eclipse.jetty.http.HttpFields;
import org.eclipse.jetty.http.HttpHeader;
import org.eclipse.jetty.http.HttpMethod;
import org.eclipse.jetty.http.HttpStatus;
import org.eclipse.jetty.http.MimeTypes;
import org.eclipse.jetty.http2.client.HTTP2Client;
import org.eclipse.jetty.http2.client.http.HttpClientTransportOverHTTP2;
import org.eclipse.jetty.io.ClientConnector;
import org.eclipse.jetty.util.BlockingArrayQueue;
import org.eclipse.jetty.util.Fields;
import org.eclipse.jetty.util.ssl.SslContextFactory;
import org.slf4j.Logger;
import org.slf4j.LoggerFactory;

/**
 * Difference between this {@link Http2SolrClient} and {@link HttpSolrClient}:
 *
 * <ul>
 *   <li>{@link Http2SolrClient} sends requests in HTTP/2
 *   <li>{@link Http2SolrClient} can point to multiple urls
 *   <li>{@link Http2SolrClient} does not expose its internal httpClient like {@link
 *       HttpSolrClient#getHttpClient()}, sharing connection pools should be done by {@link
 *       Http2SolrClient.Builder#withHttpClient(Http2SolrClient)}
 * </ul>
 *
 * @lucene.experimental
 */
public class Http2SolrClient extends SolrClient {
  public static final String REQ_PRINCIPAL_KEY = "solr-req-principal";

  private static volatile SSLConfig defaultSSLConfig;

  private static final Logger log = LoggerFactory.getLogger(MethodHandles.lookup().lookupClass());
  private static final String AGENT = "Solr[" + Http2SolrClient.class.getName() + "] 2.0";
  private static final Charset FALLBACK_CHARSET = StandardCharsets.UTF_8;
  private static final String DEFAULT_PATH = "/select";
  private static final List<String> errPath = Arrays.asList("metadata", "error-class");

  private HttpClient httpClient;
  private volatile Set<String> queryParams = Collections.emptySet();
  private int idleTimeout;
  private int requestTimeout;

  private ResponseParser parser = new BinaryResponseParser();
  private volatile RequestWriter requestWriter = new BinaryRequestWriter();
  private List<HttpListenerFactory> listenerFactory = new LinkedList<>();
  private AsyncTracker asyncTracker = new AsyncTracker();
  /** The URL of the Solr server. */
  private String serverBaseUrl;

  private boolean closeClient;
  private ExecutorService executor;
  private boolean shutdownExecutor;

  private final String basicAuthAuthorizationStr;
  private AuthenticationStoreHolder authenticationStore;

  protected Http2SolrClient(String serverBaseUrl, Builder builder) {
    if (serverBaseUrl != null) {
      if (!serverBaseUrl.equals("/") && serverBaseUrl.endsWith("/")) {
        serverBaseUrl = serverBaseUrl.substring(0, serverBaseUrl.length() - 1);
      }

      if (serverBaseUrl.startsWith("//")) {
        serverBaseUrl = serverBaseUrl.substring(1, serverBaseUrl.length());
      }
      this.serverBaseUrl = serverBaseUrl;
    }

    if (builder.idleTimeout != null && builder.idleTimeout > 0) idleTimeout = builder.idleTimeout;
    else idleTimeout = HttpClientUtil.DEFAULT_SO_TIMEOUT;

    if (builder.http2SolrClient == null) {
      httpClient = createHttpClient(builder);
      closeClient = true;
    } else {
      httpClient = builder.http2SolrClient.httpClient;
    }
    if (builder.basicAuthUser != null && builder.basicAuthPassword != null) {
      basicAuthAuthorizationStr =
          basicAuthCredentialsToAuthorizationString(
              builder.basicAuthUser, builder.basicAuthPassword);
    } else {
      basicAuthAuthorizationStr = null;
    }
    if (builder.requestTimeout == null) {
      requestTimeout = -1;
    } else {
      requestTimeout = builder.requestTimeout;
    }
    assert ObjectReleaseTracker.track(this);
  }

  public void addListenerFactory(HttpListenerFactory factory) {
    this.listenerFactory.add(factory);
  }

  // internal usage only
  HttpClient getHttpClient() {
    return httpClient;
  }

  // internal usage only
  ProtocolHandlers getProtocolHandlers() {
    return httpClient.getProtocolHandlers();
  }

  private HttpClient createHttpClient(Builder builder) {
    HttpClient httpClient;

    executor = builder.executor;
    if (executor == null) {
      BlockingArrayQueue<Runnable> queue = new BlockingArrayQueue<>(256, 256);
      this.executor =
          new ExecutorUtil.MDCAwareThreadPoolExecutor(
              32, 256, 60, TimeUnit.SECONDS, queue, new SolrNamedThreadFactory("h2sc"));
      shutdownExecutor = true;
    } else {
      shutdownExecutor = false;
    }

    SslContextFactory.Client sslContextFactory;
    boolean sslEnabled;
    if (builder.sslConfig == null) {
      sslEnabled =
          System.getProperty("javax.net.ssl.keyStore") != null
              || System.getProperty("javax.net.ssl.trustStore") != null;
      sslContextFactory = sslEnabled ? getDefaultSslContextFactory() : null;
    } else {
      sslContextFactory = builder.sslConfig.createClientContextFactory();
      sslEnabled = true;
    }

    HttpClientTransport transport;
    if (builder.useHttp1_1) {
      if (log.isDebugEnabled()) {
        log.debug("Create Http2SolrClient with HTTP/1.1 transport");
      }

      ClientConnector clientConnector = new ClientConnector();
      clientConnector.setReuseAddress(true);
      clientConnector.setSslContextFactory(sslContextFactory);
      clientConnector.setSelectors(2);
      transport = new HttpClientTransportOverHTTP(clientConnector);

      httpClient = new HttpClient(transport);

      if (builder.maxConnectionsPerHost != null)
        httpClient.setMaxConnectionsPerDestination(builder.maxConnectionsPerHost);
    } else {
      log.debug("Create Http2SolrClient with HTTP/2 transport");
      ClientConnector clientConnector = new ClientConnector();
      clientConnector.setReuseAddress(true);
      clientConnector.setSslContextFactory(sslContextFactory);
      clientConnector.setSelectors(2);

      HTTP2Client http2client = new HTTP2Client(clientConnector);
      transport = new HttpClientTransportOverHTTP2(http2client);
      httpClient = new HttpClient(transport);
      httpClient.setMaxConnectionsPerDestination(4);
    }

    httpClient.setExecutor(this.executor);
    httpClient.setStrictEventOrdering(false);
    httpClient.setConnectBlocking(true);
    httpClient.setFollowRedirects(false);
    httpClient.setMaxRequestsQueuedPerDestination(
        asyncTracker.getMaxRequestsQueuedPerDestination());
    httpClient.setUserAgentField(new HttpField(HttpHeader.USER_AGENT, AGENT));
    httpClient.setIdleTimeout(idleTimeout);

    this.authenticationStore = new AuthenticationStoreHolder();
    httpClient.setAuthenticationStore(this.authenticationStore);

    if (builder.connectionTimeout != null) httpClient.setConnectTimeout(builder.connectionTimeout);

    try {
      httpClient.start();
    } catch (Exception e) {
      close(); // make sure we clean up
      throw new RuntimeException(e);
    }

    return httpClient;
  }

  public void close() {
    // we wait for async requests, so far devs don't want to give sugar for this
    asyncTracker.waitForComplete();
<<<<<<< HEAD
    if (closeClient) {
      try {
=======
    try {
      if (closeClient) {
        httpClient.setStopTimeout(1000);
>>>>>>> b50367a3
        httpClient.stop();
        httpClient.destroy();
      }
    } catch (Exception e) {
      throw new RuntimeException("Exception on closing client", e);
    } finally {
      if (shutdownExecutor) {
        ExecutorUtil.shutdownAndAwaitTermination(executor);
      }
    }

    assert ObjectReleaseTracker.release(this);
  }

  public void setAuthenticationStore(AuthenticationStore authenticationStore) {
    this.authenticationStore.updateAuthenticationStore(authenticationStore);
  }

  public boolean isV2ApiRequest(final SolrRequest<?> request) {
    return request instanceof V2Request || request.getPath().contains("/____v2");
  }

  public long getIdleTimeout() {
    return idleTimeout;
  }

  public static class OutStream implements Closeable {
    private final String origCollection;
    private final ModifiableSolrParams origParams;
    private final OutputStreamContentProvider outProvider;
    private final InputStreamResponseListener responseListener;
    private final boolean isXml;

    public OutStream(
        String origCollection,
        ModifiableSolrParams origParams,
        OutputStreamContentProvider outProvider,
        InputStreamResponseListener responseListener,
        boolean isXml) {
      this.origCollection = origCollection;
      this.origParams = origParams;
      this.outProvider = outProvider;
      this.responseListener = responseListener;
      this.isXml = isXml;
    }

    boolean belongToThisStream(SolrRequest<?> solrRequest, String collection) {
      ModifiableSolrParams solrParams = new ModifiableSolrParams(solrRequest.getParams());
      if (!origParams.toNamedList().equals(solrParams.toNamedList())
          || !StringUtils.equals(origCollection, collection)) {
        return false;
      }
      return true;
    }

    public void write(byte b[]) throws IOException {
      this.outProvider.getOutputStream().write(b);
    }

    public void flush() throws IOException {
      this.outProvider.getOutputStream().flush();
    }

    @Override
    public void close() throws IOException {
      if (isXml) {
        write("</stream>".getBytes(FALLBACK_CHARSET));
      }
      this.outProvider.getOutputStream().close();
    }

    // TODO this class should be hidden
    public InputStreamResponseListener getResponseListener() {
      return responseListener;
    }
  }

  public OutStream initOutStream(String baseUrl, UpdateRequest updateRequest, String collection)
      throws IOException {
    String contentType = requestWriter.getUpdateContentType();
    final ModifiableSolrParams origParams = new ModifiableSolrParams(updateRequest.getParams());

    // The parser 'wt=' and 'version=' params are used instead of the
    // original params
    ModifiableSolrParams requestParams = new ModifiableSolrParams(origParams);
    requestParams.set(CommonParams.WT, parser.getWriterType());
    requestParams.set(CommonParams.VERSION, parser.getVersion());

    String basePath = baseUrl;
    if (collection != null) basePath += "/" + collection;
    if (!basePath.endsWith("/")) basePath += "/";

    OutputStreamContentProvider provider = new OutputStreamContentProvider();
    Request postRequest =
        httpClient
            .newRequest(basePath + "update" + requestParams.toQueryString())
            .method(HttpMethod.POST)
            .header(HttpHeader.CONTENT_TYPE, contentType)
            .content(provider);
    decorateRequest(postRequest, updateRequest);
    InputStreamResponseListener responseListener = new InputStreamResponseListener();
    postRequest.send(responseListener);

    boolean isXml = ClientUtils.TEXT_XML.equals(requestWriter.getUpdateContentType());
    OutStream outStream = new OutStream(collection, origParams, provider, responseListener, isXml);
    if (isXml) {
      outStream.write("<stream>".getBytes(FALLBACK_CHARSET));
    }
    return outStream;
  }

  public void send(OutStream outStream, SolrRequest<?> req, String collection) throws IOException {
    assert outStream.belongToThisStream(req, collection);
    this.requestWriter.write(req, outStream.outProvider.getOutputStream());
    if (outStream.isXml) {
      // check for commit or optimize
      SolrParams params = req.getParams();
      if (params != null) {
        String fmt = null;
        if (params.getBool(UpdateParams.OPTIMIZE, false)) {
          fmt = "<optimize waitSearcher=\"%s\" />";
        } else if (params.getBool(UpdateParams.COMMIT, false)) {
          fmt = "<commit waitSearcher=\"%s\" />";
        }
        if (fmt != null) {
          byte[] content =
              String.format(
                      Locale.ROOT, fmt, params.getBool(UpdateParams.WAIT_SEARCHER, false) + "")
                  .getBytes(FALLBACK_CHARSET);
          outStream.write(content);
        }
      }
    }
    outStream.flush();
  }

  @SuppressWarnings("StaticAssignmentOfThrowable")
  private static final Exception CANCELLED_EXCEPTION = new Exception();

  private static final Cancellable FAILED_MAKING_REQUEST_CANCELLABLE = () -> {};

  public Cancellable asyncRequest(
      SolrRequest<?> solrRequest,
      String collection,
      AsyncListener<NamedList<Object>> asyncListener) {
    Request req;
    try {
      req = makeRequest(solrRequest, collection);
    } catch (SolrServerException | IOException e) {
      asyncListener.onFailure(e);
      return FAILED_MAKING_REQUEST_CANCELLABLE;
    }
    final ResponseParser parser =
        solrRequest.getResponseParser() == null ? this.parser : solrRequest.getResponseParser();
    req.onRequestQueued(asyncTracker.queuedListener)
        .onComplete(asyncTracker.completeListener)
        .send(
            new InputStreamResponseListener() {
              @Override
              public void onHeaders(Response response) {
                super.onHeaders(response);
                InputStreamResponseListener listener = this;
                executor.execute(
                    () -> {
                      InputStream is = listener.getInputStream();
                      assert ObjectReleaseTracker.track(is);
                      try {
                        NamedList<Object> body =
                            processErrorsAndResponse(solrRequest, parser, response, is);
                        asyncListener.onSuccess(body);
                      } catch (RemoteSolrException e) {
                        if (SolrException.getRootCause(e) != CANCELLED_EXCEPTION) {
                          asyncListener.onFailure(e);
                        }
                      } catch (SolrServerException e) {
                        asyncListener.onFailure(e);
                      }
                    });
              }

              @Override
              public void onFailure(Response response, Throwable failure) {
                super.onFailure(response, failure);
                if (failure != CANCELLED_EXCEPTION) {
                  asyncListener.onFailure(new SolrServerException(failure.getMessage(), failure));
                }
              }
            });
    return () -> req.abort(CANCELLED_EXCEPTION);
  }

  @Override
  public NamedList<Object> request(SolrRequest<?> solrRequest, String collection)
      throws SolrServerException, IOException {
    Request req = makeRequest(solrRequest, collection);
    final ResponseParser parser =
        solrRequest.getResponseParser() == null ? this.parser : solrRequest.getResponseParser();

    Throwable abortCause = null;
    try {
      InputStreamResponseListener listener = new InputStreamResponseListener();
      req.send(listener);
      Response response = listener.get(idleTimeout, TimeUnit.MILLISECONDS);
      InputStream is = listener.getInputStream();
      assert ObjectReleaseTracker.track(is);
      return processErrorsAndResponse(solrRequest, parser, response, is);
    } catch (InterruptedException e) {
      Thread.currentThread().interrupt();
      abortCause = e;
      throw new RuntimeException(e);
    } catch (TimeoutException e) {
      throw new SolrServerException(
          "Timeout occurred while waiting response from server at: " + req.getURI(), e);
    } catch (ExecutionException e) {
      Throwable cause = e.getCause();
      abortCause = cause;
      if (cause instanceof ConnectException) {
        throw new SolrServerException("Server refused connection at: " + req.getURI(), cause);
      }
      if (cause instanceof SolrServerException) {
        throw (SolrServerException) cause;
      } else if (cause instanceof IOException) {
        throw new SolrServerException(
            "IOException occurred when talking to server at: " + getBaseURL(), cause);
      }
      throw new SolrServerException(cause.getMessage(), cause);
    } catch (SolrServerException | RuntimeException sse) {
      abortCause = sse;
      throw sse;
    } finally {
      if (abortCause != null) {
        req.abort(abortCause);
      }
    }
  }

  private NamedList<Object> processErrorsAndResponse(
      SolrRequest<?> solrRequest, ResponseParser parser, Response response, InputStream is)
      throws SolrServerException {
    String contentType = response.getHeaders().get(HttpHeader.CONTENT_TYPE);
    String mimeType = null;
    String encoding = null;
    if (contentType != null) {
      mimeType = MimeTypes.getContentTypeWithoutCharset(contentType);
      encoding = MimeTypes.getCharsetFromContentType(contentType);
    }
    return processErrorsAndResponse(
        response, parser, is, mimeType, encoding, isV2ApiRequest(solrRequest));
  }

  private void setBasicAuthHeader(SolrRequest<?> solrRequest, Request req) {
    if (solrRequest.getBasicAuthUser() != null && solrRequest.getBasicAuthPassword() != null) {
      String encoded =
          basicAuthCredentialsToAuthorizationString(
              solrRequest.getBasicAuthUser(), solrRequest.getBasicAuthPassword());
      req.header("Authorization", encoded);
    } else if (basicAuthAuthorizationStr != null) {
      req.header("Authorization", basicAuthAuthorizationStr);
    }
  }

  private String basicAuthCredentialsToAuthorizationString(String user, String pass) {
    String userPass = user + ":" + pass;
    return "Basic " + Base64.getEncoder().encodeToString(userPass.getBytes(FALLBACK_CHARSET));
  }

  private Request makeRequest(SolrRequest<?> solrRequest, String collection)
      throws SolrServerException, IOException {
    Request req = createRequest(solrRequest, collection);
    decorateRequest(req, solrRequest);
    return req;
  }

  private void decorateRequest(Request req, SolrRequest<?> solrRequest) {
    req.header(HttpHeader.ACCEPT_ENCODING, null);
    if (requestTimeout > 0) {
      req.timeout(requestTimeout, TimeUnit.MILLISECONDS);
    } else {
      req.timeout(idleTimeout, TimeUnit.MILLISECONDS);
    }
    if (solrRequest.getUserPrincipal() != null) {
      req.attribute(REQ_PRINCIPAL_KEY, solrRequest.getUserPrincipal());
    }

    setBasicAuthHeader(solrRequest, req);
    for (HttpListenerFactory factory : listenerFactory) {
      HttpListenerFactory.RequestResponseListener listener = factory.get();
      listener.onQueued(req);
      req.onRequestBegin(listener);
      req.onComplete(listener);
    }

    Map<String, String> headers = solrRequest.getHeaders();
    if (headers != null) {
      for (Map.Entry<String, String> entry : headers.entrySet()) {
        req.header(entry.getKey(), entry.getValue());
      }
    }
  }

  private String changeV2RequestEndpoint(String basePath) throws MalformedURLException {
    URL oldURL = new URL(basePath);
    String newPath = oldURL.getPath().replaceFirst("/solr", "/api");
    return new URL(oldURL.getProtocol(), oldURL.getHost(), oldURL.getPort(), newPath).toString();
  }

  private Request createRequest(SolrRequest<?> solrRequest, String collection)
      throws IOException, SolrServerException {
    if (solrRequest.getBasePath() == null && serverBaseUrl == null)
      throw new IllegalArgumentException("Destination node is not provided!");

    if (solrRequest instanceof V2RequestSupport) {
      solrRequest = ((V2RequestSupport) solrRequest).getV2Request();
    }
    SolrParams params = solrRequest.getParams();
    RequestWriter.ContentWriter contentWriter = requestWriter.getContentWriter(solrRequest);
    Collection<ContentStream> streams =
        contentWriter == null ? requestWriter.getContentStreams(solrRequest) : null;
    String path = requestWriter.getPath(solrRequest);
    if (path == null || !path.startsWith("/")) {
      path = DEFAULT_PATH;
    }

    ResponseParser parser = solrRequest.getResponseParser();
    if (parser == null) {
      parser = this.parser;
    }

    // The parser 'wt=' and 'version=' params are used instead of the original
    // params
    ModifiableSolrParams wparams = new ModifiableSolrParams(params);
    if (parser != null) {
      wparams.set(CommonParams.WT, parser.getWriterType());
      wparams.set(CommonParams.VERSION, parser.getVersion());
    }

    // TODO add invariantParams support

    String basePath = solrRequest.getBasePath() == null ? serverBaseUrl : solrRequest.getBasePath();
    if (collection != null) basePath += "/" + collection;

    if (solrRequest instanceof V2Request) {
      if (System.getProperty("solr.v2RealPath") == null) {
        basePath = changeV2RequestEndpoint(basePath);
      } else {
        basePath = serverBaseUrl + "/____v2";
      }
    }

    if (SolrRequest.METHOD.GET == solrRequest.getMethod()) {
      if (streams != null || contentWriter != null) {
        throw new SolrException(SolrException.ErrorCode.BAD_REQUEST, "GET can't send streams!");
      }

      return httpClient
          .newRequest(basePath + path + wparams.toQueryString())
          .method(HttpMethod.GET);
    }

    if (SolrRequest.METHOD.DELETE == solrRequest.getMethod()) {
      return httpClient
          .newRequest(basePath + path + wparams.toQueryString())
          .method(HttpMethod.DELETE);
    }

    if (SolrRequest.METHOD.POST == solrRequest.getMethod()
        || SolrRequest.METHOD.PUT == solrRequest.getMethod()) {

      String url = basePath + path;
      boolean hasNullStreamName = false;
      if (streams != null) {
        hasNullStreamName = streams.stream().anyMatch(cs -> cs.getName() == null);
      }

      boolean isMultipart = streams != null && streams.size() > 1 && !hasNullStreamName;

      HttpMethod method =
          SolrRequest.METHOD.POST == solrRequest.getMethod() ? HttpMethod.POST : HttpMethod.PUT;

      if (contentWriter != null) {
        Request req = httpClient.newRequest(url + wparams.toQueryString()).method(method);
        BinaryRequestWriter.BAOS baos = new BinaryRequestWriter.BAOS();
        contentWriter.write(baos);

        // SOLR-16265: TODO reduce memory usage
        return req.content(
            // We're throwing this BAOS away, so no need to copy the byte[], just use the raw buf
            new ByteBufferContentProvider(
                contentWriter.getContentType(), ByteBuffer.wrap(baos.getbuf(), 0, baos.size())));
      } else if (streams == null || isMultipart) {
        // send server list and request list as query string params
        ModifiableSolrParams queryParams = calculateQueryParams(this.queryParams, wparams);
        queryParams.add(calculateQueryParams(solrRequest.getQueryParams(), wparams));
        Request req = httpClient.newRequest(url + queryParams.toQueryString()).method(method);
        return fillContentStream(req, streams, wparams, isMultipart);
      } else {
        // It is has one stream, it is the post body, put the params in the URL
        ContentStream contentStream = streams.iterator().next();
        return httpClient
            .newRequest(url + wparams.toQueryString())
            .method(method)
            .content(
                new InputStreamContentProvider(contentStream.getStream()),
                contentStream.getContentType());
      }
    }

    throw new SolrServerException("Unsupported method: " + solrRequest.getMethod());
  }

  private Request fillContentStream(
      Request req,
      Collection<ContentStream> streams,
      ModifiableSolrParams wparams,
      boolean isMultipart)
      throws IOException {
    if (isMultipart) {
      // multipart/form-data
      MultiPartContentProvider content = new MultiPartContentProvider();
      Iterator<String> iter = wparams.getParameterNamesIterator();
      while (iter.hasNext()) {
        String key = iter.next();
        String[] vals = wparams.getParams(key);
        if (vals != null) {
          for (String val : vals) {
            content.addFieldPart(key, new StringContentProvider(val), null);
          }
        }
      }
      if (streams != null) {
        for (ContentStream contentStream : streams) {
          String contentType = contentStream.getContentType();
          if (contentType == null) {
            contentType = "multipart/form-data"; // default
          }
          String name = contentStream.getName();
          if (name == null) {
            name = "";
          }
          HttpFields.Mutable fields = HttpFields.build(1);
          fields.add(HttpHeader.CONTENT_TYPE, contentType);
          content.addFilePart(
              name,
              contentStream.getName(),
              new InputStreamContentProvider(contentStream.getStream()),
              fields);
        }
      }
      req.content(content);
    } else {
      // application/x-www-form-urlencoded
      Fields fields = new Fields();
      Iterator<String> iter = wparams.getParameterNamesIterator();
      while (iter.hasNext()) {
        String key = iter.next();
        String[] vals = wparams.getParams(key);
        if (vals != null) {
          for (String val : vals) {
            fields.add(key, val);
          }
        }
      }
      req.content(new FormContentProvider(fields, FALLBACK_CHARSET));
    }

    return req;
  }

  private boolean wantStream(final ResponseParser processor) {
    return processor == null || processor instanceof InputStreamResponseParser;
  }

  @SuppressWarnings({"unchecked", "rawtypes"})
  private NamedList<Object> processErrorsAndResponse(
      Response response,
      final ResponseParser processor,
      InputStream is,
      String mimeType,
      String encoding,
      final boolean isV2Api)
      throws SolrServerException {
    boolean shouldClose = true;
    try {
      // handle some http level checks before trying to parse the response
      int httpStatus = response.getStatus();

      switch (httpStatus) {
        case HttpStatus.OK_200:
        case HttpStatus.BAD_REQUEST_400:
        case HttpStatus.CONFLICT_409:
          break;
        case HttpStatus.MOVED_PERMANENTLY_301:
        case HttpStatus.MOVED_TEMPORARILY_302:
          if (!httpClient.isFollowRedirects()) {
            throw new SolrServerException(
                "Server at " + getBaseURL() + " sent back a redirect (" + httpStatus + ").");
          }
          break;
        default:
          if (processor == null || mimeType == null) {
            throw new RemoteSolrException(
                serverBaseUrl,
                httpStatus,
                "non ok status: " + httpStatus + ", message:" + response.getReason(),
                null);
          }
      }

      if (wantStream(parser)) {
        // no processor specified, return raw stream
        NamedList<Object> rsp = new NamedList<>();
        rsp.add("stream", is);
        // Only case where stream should not be closed
        shouldClose = false;
        return rsp;
      }

      final Collection<String> processorSupportedContentTypes = processor.getContentTypes();
      if (processorSupportedContentTypes != null && !processorSupportedContentTypes.isEmpty()) {
        final Collection<String> processorMimeTypes =
            processorSupportedContentTypes.stream()
                .map(ct -> ContentType.parse(ct).getMimeType().trim().toLowerCase(Locale.ROOT))
                .collect(Collectors.toSet());
        if (!processorMimeTypes.contains(mimeType)) {
          // unexpected mime type
          final String allSupportedTypes = String.join(", ", processorMimeTypes);
          String prefix =
              "Expected mime type in [" + allSupportedTypes + "] but got " + mimeType + ". ";
          String exceptionEncoding = encoding != null ? encoding : FALLBACK_CHARSET.name();
          try {
            ByteArrayOutputStream body = new ByteArrayOutputStream();
            is.transferTo(body);
            throw new RemoteSolrException(
                serverBaseUrl, httpStatus, prefix + body.toString(exceptionEncoding), null);
          } catch (IOException e) {
            throw new RemoteSolrException(
                serverBaseUrl,
                httpStatus,
                "Could not parse response with encoding " + exceptionEncoding,
                e);
          }
        }
      }

      NamedList<Object> rsp;
      try {
        rsp = processor.processResponse(is, encoding);
      } catch (Exception e) {
        throw new RemoteSolrException(serverBaseUrl, httpStatus, e.getMessage(), e);
      }

      Object error = rsp == null ? null : rsp.get("error");
      if (error != null
          && (String.valueOf(getObjectByPath(error, true, errPath))
              .endsWith("ExceptionWithErrObject"))) {
        throw RemoteExecutionException.create(serverBaseUrl, rsp);
      }
      if (httpStatus != HttpStatus.OK_200 && !isV2Api) {
        NamedList<String> metadata = null;
        String reason = null;
        try {
          if (error != null) {
            reason = (String) Utils.getObjectByPath(error, false, Collections.singletonList("msg"));
            if (reason == null) {
              reason =
                  (String) Utils.getObjectByPath(error, false, Collections.singletonList("trace"));
            }
            Object metadataObj =
                Utils.getObjectByPath(error, false, Collections.singletonList("metadata"));
            if (metadataObj instanceof NamedList) {
              metadata = (NamedList<String>) metadataObj;
            } else if (metadataObj instanceof List) {
              // NamedList parsed as List convert to NamedList again
              List<Object> list = (List<Object>) metadataObj;
              metadata = new NamedList<>(list.size() / 2);
              for (int i = 0; i < list.size(); i += 2) {
                metadata.add((String) list.get(i), (String) list.get(i + 1));
              }
            } else if (metadataObj instanceof Map) {
              metadata = new NamedList((Map) metadataObj);
            }
          }
        } catch (Exception ex) {
          /* Ignored */
        }
        if (reason == null) {
          StringBuilder msg = new StringBuilder();
          msg.append(response.getReason())
              .append("\n\n")
              .append("request: ")
              .append(response.getRequest().getMethod());
          reason = java.net.URLDecoder.decode(msg.toString(), FALLBACK_CHARSET);
        }
        RemoteSolrException rss = new RemoteSolrException(serverBaseUrl, httpStatus, reason, null);
        if (metadata != null) rss.setMetadata(metadata);
        throw rss;
      }
      return rsp;
    } finally {
      if (shouldClose) {
        try {
          is.close();
          assert ObjectReleaseTracker.release(is);
        } catch (IOException e) {
          // quitely
        }
      }
    }
  }

  public void setRequestWriter(RequestWriter requestWriter) {
    this.requestWriter = requestWriter;
  }

  protected RequestWriter getRequestWriter() {
    return requestWriter;
  }

  public void setFollowRedirects(boolean follow) {
    httpClient.setFollowRedirects(follow);
  }

  public String getBaseURL() {
    return serverBaseUrl;
  }

  private static class AsyncTracker {
    private static final int MAX_OUTSTANDING_REQUESTS = 1000;

    // wait for async requests
    private final Phaser phaser;
    // maximum outstanding requests left
    private final Semaphore available;
    private final Request.QueuedListener queuedListener;
    private final Response.CompleteListener completeListener;

    AsyncTracker() {
      // TODO: what about shared instances?
      phaser = new Phaser(1);
      available = new Semaphore(MAX_OUTSTANDING_REQUESTS, false);
      queuedListener =
          request -> {
            phaser.register();
            try {
              available.acquire();
            } catch (InterruptedException ignored) {

            }
          };
      completeListener =
          result -> {
            phaser.arriveAndDeregister();
            available.release();
          };
    }

    int getMaxRequestsQueuedPerDestination() {
      // comfortably above max outstanding requests
      return MAX_OUTSTANDING_REQUESTS * 3;
    }

    public void waitForComplete() {
      phaser.arriveAndAwaitAdvance();
      phaser.arriveAndDeregister();
    }
  }

  public static class Builder {

    private Http2SolrClient http2SolrClient;
    private SSLConfig sslConfig = defaultSSLConfig;
    private Integer idleTimeout;
    private Integer connectionTimeout;
    private Integer requestTimeout;
    private Integer maxConnectionsPerHost;
    private String basicAuthUser;
    private String basicAuthPassword;
    private boolean useHttp1_1 = Boolean.getBoolean("solr.http1");
    protected String baseSolrUrl;
    private ExecutorService executor;

    public Builder() {}

    public Builder(String baseSolrUrl) {
      this.baseSolrUrl = baseSolrUrl;
    }

    public Http2SolrClient build() {
      Http2SolrClient client = new Http2SolrClient(baseSolrUrl, this);
      try {
        httpClientBuilderSetup(client);
      } catch (RuntimeException e) {
        try {
          client.close();
        } catch (Exception exceptionOnClose) {
          e.addSuppressed(exceptionOnClose);
        }
        throw e;
      }
      return client;
    }

    private void httpClientBuilderSetup(Http2SolrClient client) {
      String factoryClassName =
          System.getProperty(HttpClientUtil.SYS_PROP_HTTP_CLIENT_BUILDER_FACTORY);
      if (factoryClassName != null) {
        log.debug("Using Http Builder Factory: {}", factoryClassName);
        HttpClientBuilderFactory factory;
        try {
          factory =
              (HttpClientBuilderFactory)
                  Class.forName(factoryClassName).getConstructor().newInstance();
        } catch (InstantiationException
            | IllegalAccessException
            | ClassNotFoundException
            | InvocationTargetException
            | NoSuchMethodException e) {
          throw new RuntimeException("Unable to instantiate " + Http2SolrClient.class.getName(), e);
        }
        factory.setup(client);
      }
    }

    /** Reuse {@code httpClient} connections pool */
    public Builder withHttpClient(Http2SolrClient httpClient) {
      this.http2SolrClient = httpClient;
      return this;
    }

    public Builder withExecutor(ExecutorService executor) {
      this.executor = executor;
      return this;
    }

    public Builder withSSLConfig(SSLConfig sslConfig) {
      this.sslConfig = sslConfig;
      return this;
    }

    public Builder withBasicAuthCredentials(String user, String pass) {
      if (user != null || pass != null) {
        if (user == null || pass == null) {
          throw new IllegalStateException(
              "Invalid Authentication credentials. Either both username and password or none must be provided");
        }
      }
      this.basicAuthUser = user;
      this.basicAuthPassword = pass;
      return this;
    }

    /**
     * Set maxConnectionsPerHost for http1 connections, maximum number http2 connections is limited
     * by 4
     */
    public Builder maxConnectionsPerHost(int max) {
      this.maxConnectionsPerHost = max;
      return this;
    }

    public Builder idleTimeout(int idleConnectionTimeout) {
      this.idleTimeout = idleConnectionTimeout;
      return this;
    }

    public Builder useHttp1_1(boolean useHttp1_1) {
      this.useHttp1_1 = useHttp1_1;
      return this;
    }

    public Builder connectionTimeout(int connectionTimeOut) {
      this.connectionTimeout = connectionTimeOut;
      return this;
    }

    /**
     * Set a timeout in milliseconds for requests issued by this client.
     *
     * @param requestTimeout The timeout in milliseconds
     * @return this Builder.
     */
    public Builder requestTimeout(int requestTimeout) {
      this.requestTimeout = requestTimeout;
      return this;
    }
  }

  public Set<String> getQueryParams() {
    return queryParams;
  }

  /**
   * Expert Method
   *
   * @param queryParams set of param keys to only send via the query string Note that the param will
   *     be sent as a query string if the key is part of this Set or the SolrRequest's query params.
   * @see org.apache.solr.client.solrj.SolrRequest#getQueryParams
   */
  public void setQueryParams(Set<String> queryParams) {
    this.queryParams = queryParams;
  }

  private ModifiableSolrParams calculateQueryParams(
      Set<String> queryParamNames, ModifiableSolrParams wparams) {
    ModifiableSolrParams queryModParams = new ModifiableSolrParams();
    if (queryParamNames != null) {
      for (String param : queryParamNames) {
        String[] value = wparams.getParams(param);
        if (value != null) {
          for (String v : value) {
            queryModParams.add(param, v);
          }
          wparams.remove(param);
        }
      }
    }
    return queryModParams;
  }

  public ResponseParser getParser() {
    return parser;
  }

  public void setParser(ResponseParser processor) {
    parser = processor;
  }

  public static void setDefaultSSLConfig(SSLConfig sslConfig) {
    Http2SolrClient.defaultSSLConfig = sslConfig;
  }

  // public for testing, only used by tests
  public static void resetSslContextFactory() {
    Http2SolrClient.defaultSSLConfig = null;
  }

  /* package-private for testing */
  static SslContextFactory.Client getDefaultSslContextFactory() {
    String checkPeerNameStr = System.getProperty(HttpClientUtil.SYS_PROP_CHECK_PEER_NAME);
    boolean sslCheckPeerName = true;
    if (checkPeerNameStr == null || "false".equalsIgnoreCase(checkPeerNameStr)) {
      sslCheckPeerName = false;
    }

    SslContextFactory.Client sslContextFactory = new SslContextFactory.Client(!sslCheckPeerName);

    if (null != System.getProperty("javax.net.ssl.keyStore")) {
      sslContextFactory.setKeyStorePath(System.getProperty("javax.net.ssl.keyStore"));
    }
    if (null != System.getProperty("javax.net.ssl.keyStorePassword")) {
      sslContextFactory.setKeyStorePassword(System.getProperty("javax.net.ssl.keyStorePassword"));
    }
    if (null != System.getProperty("javax.net.ssl.keyStoreType")) {
      sslContextFactory.setKeyStoreType(System.getProperty("javax.net.ssl.keyStoreType"));
    }
    if (null != System.getProperty("javax.net.ssl.trustStore")) {
      sslContextFactory.setTrustStorePath(System.getProperty("javax.net.ssl.trustStore"));
    }
    if (null != System.getProperty("javax.net.ssl.trustStorePassword")) {
      sslContextFactory.setTrustStorePassword(
          System.getProperty("javax.net.ssl.trustStorePassword"));
    }
    if (null != System.getProperty("javax.net.ssl.trustStoreType")) {
      sslContextFactory.setTrustStoreType(System.getProperty("javax.net.ssl.trustStoreType"));
    }

    sslContextFactory.setEndpointIdentificationAlgorithm(
        System.getProperty("solr.jetty.ssl.verifyClientHostName"));

    return sslContextFactory;
  }
}<|MERGE_RESOLUTION|>--- conflicted
+++ resolved
@@ -278,14 +278,9 @@
   public void close() {
     // we wait for async requests, so far devs don't want to give sugar for this
     asyncTracker.waitForComplete();
-<<<<<<< HEAD
-    if (closeClient) {
-      try {
-=======
     try {
       if (closeClient) {
         httpClient.setStopTimeout(1000);
->>>>>>> b50367a3
         httpClient.stop();
         httpClient.destroy();
       }
