/*
 * Licensed to the Apache Software Foundation (ASF) under one or more
 * contributor license agreements.  See the NOTICE file distributed with
 * this work for additional information regarding copyright ownership.
 * The ASF licenses this file to You under the Apache License, Version 2.0
 * (the "License"); you may not use this file except in compliance with
 * the License.  You may obtain a copy of the License at
 *
 *     http://www.apache.org/licenses/LICENSE-2.0
 *
 * Unless required by applicable law or agreed to in writing, software
 * distributed under the License is distributed on an "AS IS" BASIS,
 * WITHOUT WARRANTIES OR CONDITIONS OF ANY KIND, either express or implied.
 * See the License for the specific language governing permissions and
 * limitations under the License.
 */
package org.apache.solr.client.solrj.impl;

import java.io.Closeable;
import java.io.FilterInputStream;
import java.io.IOException;
import java.io.InputStream;
import java.lang.invoke.MethodHandles;
import java.lang.reflect.InvocationTargetException;
import java.net.ConnectException;
import java.net.CookieStore;
import java.util.ArrayList;
import java.util.Collection;
import java.util.Iterator;
import java.util.List;
import java.util.Locale;
import java.util.Map;
import java.util.Objects;
import java.util.concurrent.ExecutionException;
import java.util.concurrent.ExecutorService;
import java.util.concurrent.Phaser;
import java.util.concurrent.Semaphore;
import java.util.concurrent.TimeUnit;
import java.util.concurrent.TimeoutException;
import java.util.stream.Collectors;
import org.apache.solr.client.solrj.ResponseParser;
import org.apache.solr.client.solrj.SolrRequest;
import org.apache.solr.client.solrj.SolrServerException;
import org.apache.solr.client.solrj.embedded.SSLConfig;
import org.apache.solr.client.solrj.impl.BaseHttpSolrClient.RemoteSolrException;
import org.apache.solr.client.solrj.impl.HttpListenerFactory.RequestResponseListener;
import org.apache.solr.client.solrj.request.RequestWriter;
import org.apache.solr.client.solrj.request.UpdateRequest;
import org.apache.solr.client.solrj.util.AsyncListener;
import org.apache.solr.client.solrj.util.Cancellable;
import org.apache.solr.client.solrj.util.ClientUtils;
import org.apache.solr.common.SolrException;
import org.apache.solr.common.params.ModifiableSolrParams;
import org.apache.solr.common.params.SolrParams;
import org.apache.solr.common.params.UpdateParams;
import org.apache.solr.common.util.ContentStream;
import org.apache.solr.common.util.ExecutorUtil;
import org.apache.solr.common.util.NamedList;
import org.apache.solr.common.util.ObjectReleaseTracker;
import org.apache.solr.common.util.SolrNamedThreadFactory;
import org.eclipse.jetty.client.HttpClient;
import org.eclipse.jetty.client.HttpClientTransport;
import org.eclipse.jetty.client.HttpProxy;
import org.eclipse.jetty.client.Origin.Address;
import org.eclipse.jetty.client.Origin.Protocol;
import org.eclipse.jetty.client.ProtocolHandlers;
import org.eclipse.jetty.client.ProxyConfiguration;
import org.eclipse.jetty.client.Socks4Proxy;
import org.eclipse.jetty.client.api.AuthenticationStore;
import org.eclipse.jetty.client.api.Request;
import org.eclipse.jetty.client.api.Response;
import org.eclipse.jetty.client.api.Result;
import org.eclipse.jetty.client.http.HttpClientTransportOverHTTP;
import org.eclipse.jetty.client.util.FormRequestContent;
import org.eclipse.jetty.client.util.InputStreamRequestContent;
import org.eclipse.jetty.client.util.InputStreamResponseListener;
import org.eclipse.jetty.client.util.MultiPartRequestContent;
import org.eclipse.jetty.client.util.OutputStreamRequestContent;
import org.eclipse.jetty.client.util.StringRequestContent;
import org.eclipse.jetty.http.HttpField;
import org.eclipse.jetty.http.HttpFields;
import org.eclipse.jetty.http.HttpHeader;
import org.eclipse.jetty.http.HttpMethod;
import org.eclipse.jetty.http.MimeTypes;
import org.eclipse.jetty.http2.client.HTTP2Client;
import org.eclipse.jetty.http2.client.http.HttpClientTransportOverHTTP2;
import org.eclipse.jetty.io.ClientConnector;
import org.eclipse.jetty.util.BlockingArrayQueue;
import org.eclipse.jetty.util.Fields;
import org.eclipse.jetty.util.HttpCookieStore;
import org.eclipse.jetty.util.ssl.KeyStoreScanner;
import org.eclipse.jetty.util.ssl.SslContextFactory;
import org.slf4j.Logger;
import org.slf4j.LoggerFactory;
import org.slf4j.MDC;

/**
 * Difference between this {@link Http2SolrClient} and {@link HttpSolrClient}:
 *
 * <ul>
 *   <li>{@link Http2SolrClient} sends requests in HTTP/2
 *   <li>{@link Http2SolrClient} can point to multiple urls
 *   <li>{@link Http2SolrClient} does not expose its internal httpClient like {@link
 *       HttpSolrClient#getHttpClient()}, sharing connection pools should be done by {@link
 *       Http2SolrClient.Builder#withHttpClient(Http2SolrClient)}
 * </ul>
 *
 * @lucene.experimental
 */
public class Http2SolrClient extends HttpSolrClientBase {
  public static final String REQ_PRINCIPAL_KEY = "solr-req-principal";

  private static volatile SSLConfig defaultSSLConfig;
  private static final Logger log = LoggerFactory.getLogger(MethodHandles.lookup().lookupClass());
  private static final String AGENT = "Solr[" + Http2SolrClient.class.getName() + "] 2.0";

  private final HttpClient httpClient;

  private SSLConfig sslConfig;

  private List<HttpListenerFactory> listenerFactory = new ArrayList<>();
  private final AsyncTracker asyncTracker = new AsyncTracker();

  private final boolean closeClient;
  private ExecutorService executor;
  private boolean shutdownExecutor;

  private AuthenticationStoreHolder authenticationStore;

  private KeyStoreScanner scanner;

  protected Http2SolrClient(String serverBaseUrl, Builder builder) {
    super(serverBaseUrl, builder);

    if (builder.httpClient != null) {
      this.httpClient = builder.httpClient;
      this.closeClient = false;
    } else {
      this.httpClient = createHttpClient(builder);
      this.closeClient = true;
    }

    updateDefaultMimeTypeForParser();

    this.httpClient.setFollowRedirects(Boolean.TRUE.equals(builder.followRedirects));
<<<<<<< HEAD
    if (builder.urlParamNames != null) {
      this.urlParamNames = builder.urlParamNames;
    } else {
      this.urlParamNames = Set.of();
    }
    if (builder.listenerFactory != null) {
      this.listenerFactory.addAll(builder.listenerFactory);
    }
=======

>>>>>>> 188ca887
    assert ObjectReleaseTracker.track(this);
  }

  public void addListenerFactory(HttpListenerFactory factory) {
    this.listenerFactory.add(factory);
  }

  // internal usage only
  HttpClient getHttpClient() {
    return httpClient;
  }

  // internal usage only
  ProtocolHandlers getProtocolHandlers() {
    return httpClient.getProtocolHandlers();
  }

  private HttpClient createHttpClient(Builder builder) {
    HttpClient httpClient;

    executor = builder.executor;
    if (executor == null) {
      BlockingArrayQueue<Runnable> queue = new BlockingArrayQueue<>(256, 256);
      this.executor =
          new ExecutorUtil.MDCAwareThreadPoolExecutor(
              32, 256, 60, TimeUnit.SECONDS, queue, new SolrNamedThreadFactory("h2sc"));
      shutdownExecutor = true;
    } else {
      shutdownExecutor = false;
    }

    SslContextFactory.Client sslContextFactory;
    if (builder.sslConfig == null) {
      sslContextFactory = getDefaultSslContextFactory();
    } else {
      sslContextFactory = builder.sslConfig.createClientContextFactory();
    }

    if (sslContextFactory != null
        && sslContextFactory.getKeyStoreResource() != null
        && builder.keyStoreReloadIntervalSecs != null
        && builder.keyStoreReloadIntervalSecs > 0) {
      scanner = new KeyStoreScanner(sslContextFactory);
      try {
        scanner.setScanInterval(
            (int) Math.min(builder.keyStoreReloadIntervalSecs, Integer.MAX_VALUE));
        scanner.start();
        if (log.isDebugEnabled()) {
          log.debug("Key Store Scanner started");
        }
      } catch (Exception e) {
        RuntimeException startException =
            new RuntimeException("Unable to start key store scanner", e);
        try {
          scanner.stop();
        } catch (Exception stopException) {
          startException.addSuppressed(stopException);
        }
        throw startException;
      }
    }

    ClientConnector clientConnector = new ClientConnector();
    clientConnector.setReuseAddress(true);
    clientConnector.setSslContextFactory(sslContextFactory);
    clientConnector.setSelectors(2);

    HttpClientTransport transport;
    if (builder.useHttp1_1) {
      if (log.isDebugEnabled()) {
        log.debug("Create Http2SolrClient with HTTP/1.1 transport");
      }

      transport = new HttpClientTransportOverHTTP(clientConnector);
      httpClient = new HttpClient(transport);
      if (builder.maxConnectionsPerHost != null) {
        httpClient.setMaxConnectionsPerDestination(builder.maxConnectionsPerHost);
      }
    } else {
      if (log.isDebugEnabled()) {
        log.debug("Create Http2SolrClient with HTTP/2 transport");
      }

      HTTP2Client http2client = new HTTP2Client(clientConnector);
      transport = new HttpClientTransportOverHTTP2(http2client);
      httpClient = new HttpClient(transport);
      httpClient.setMaxConnectionsPerDestination(4);
    }

    httpClient.setExecutor(this.executor);
    httpClient.setStrictEventOrdering(false);
    httpClient.setConnectBlocking(true);
    httpClient.setFollowRedirects(false);
    httpClient.setMaxRequestsQueuedPerDestination(
        asyncTracker.getMaxRequestsQueuedPerDestination());
    httpClient.setUserAgentField(new HttpField(HttpHeader.USER_AGENT, AGENT));
    httpClient.setIdleTimeout(idleTimeoutMillis);

    if (builder.cookieStore != null) {
      httpClient.setCookieStore(builder.cookieStore);
    }

    this.authenticationStore = new AuthenticationStoreHolder();
    httpClient.setAuthenticationStore(this.authenticationStore);

    httpClient.setConnectTimeout(builder.connectionTimeoutMillis);

    setupProxy(builder, httpClient);

    try {
      httpClient.start();
    } catch (Exception e) {
      close(); // make sure we clean up
      throw new RuntimeException(e);
    }

    return httpClient;
  }

  private void setupProxy(Builder builder, HttpClient httpClient) {
    if (builder.proxyHost == null) {
      return;
    }
    Address address = new Address(builder.proxyHost, builder.proxyPort);

    final ProxyConfiguration.Proxy proxy;
    if (builder.proxyIsSocks4) {
      proxy = new Socks4Proxy(address, builder.proxyIsSecure);
    } else {
      final Protocol protocol;
      if (builder.useHttp1_1) {
        protocol = HttpClientTransportOverHTTP.HTTP11;
      } else {
        // see HttpClientTransportOverHTTP2#newOrigin
        String protocolName = builder.proxyIsSecure ? "h2" : "h2c";
        protocol = new Protocol(List.of(protocolName), false);
      }
      proxy = new HttpProxy(address, builder.proxyIsSecure, protocol);
    }
    httpClient.getProxyConfiguration().addProxy(proxy);
  }

  @Override
  public void close() {
    // we wait for async requests, so far devs don't want to give sugar for this
    asyncTracker.waitForComplete();
    try {
      if (closeClient) {
        httpClient.stop();
        httpClient.destroy();

        if (scanner != null) {
          scanner.stop();
          if (log.isDebugEnabled()) {
            log.debug("Key Store Scanner stopped");
          }
          scanner = null;
        }
      }
    } catch (Exception e) {
      throw new RuntimeException("Exception on closing client", e);
    } finally {
      if (shutdownExecutor) {
        ExecutorUtil.shutdownAndAwaitTermination(executor);
      }
    }
    assert ObjectReleaseTracker.release(this);
  }

  public void setAuthenticationStore(AuthenticationStore authenticationStore) {
    this.authenticationStore.updateAuthenticationStore(authenticationStore);
  }

  public static class OutStream implements Closeable {
    private final String origCollection;
    private final ModifiableSolrParams origParams;
    private final OutputStreamRequestContent content;
    private final InputStreamResponseListener responseListener;
    private final boolean isXml;

    public OutStream(
        String origCollection,
        ModifiableSolrParams origParams,
        OutputStreamRequestContent content,
        InputStreamResponseListener responseListener,
        boolean isXml) {
      this.origCollection = origCollection;
      this.origParams = origParams;
      this.content = content;
      this.responseListener = responseListener;
      this.isXml = isXml;
    }

    boolean belongToThisStream(SolrRequest<?> solrRequest, String collection) {
      ModifiableSolrParams solrParams = new ModifiableSolrParams(solrRequest.getParams());
      return origParams.toNamedList().equals(solrParams.toNamedList())
          && Objects.equals(origCollection, collection);
    }

    public void write(byte b[]) throws IOException {
      this.content.getOutputStream().write(b);
    }

    public void flush() throws IOException {
      this.content.getOutputStream().flush();
    }

    @Override
    public void close() throws IOException {
      if (isXml) {
        write("</stream>".getBytes(FALLBACK_CHARSET));
      }
      this.content.getOutputStream().close();
    }

    // TODO this class should be hidden
    public InputStreamResponseListener getResponseListener() {
      return responseListener;
    }
  }

  public OutStream initOutStream(String baseUrl, UpdateRequest updateRequest, String collection)
      throws IOException {
    String contentType = requestWriter.getUpdateContentType();
    final ModifiableSolrParams origParams = new ModifiableSolrParams(updateRequest.getParams());
    ModifiableSolrParams requestParams =
        initalizeSolrParams(updateRequest, responseParser(updateRequest));

    String basePath = baseUrl;
    if (collection != null) basePath += "/" + collection;
    if (!basePath.endsWith("/")) basePath += "/";

    OutputStreamRequestContent content = new OutputStreamRequestContent(contentType);
    Request postRequest =
        httpClient
            .newRequest(basePath + "update" + requestParams.toQueryString())
            .method(HttpMethod.POST)
            .body(content);
    decorateRequest(postRequest, updateRequest, false);
    InputStreamResponseListener responseListener = new InputStreamReleaseTrackingResponseListener();
    postRequest.send(responseListener);

    boolean isXml = ClientUtils.TEXT_XML.equals(requestWriter.getUpdateContentType());
    OutStream outStream = new OutStream(collection, origParams, content, responseListener, isXml);
    if (isXml) {
      outStream.write("<stream>".getBytes(FALLBACK_CHARSET));
    }
    return outStream;
  }

  public void send(OutStream outStream, SolrRequest<?> req, String collection) throws IOException {
    assert outStream.belongToThisStream(req, collection);
    this.requestWriter.write(req, outStream.content.getOutputStream());
    if (outStream.isXml) {
      // check for commit or optimize
      SolrParams params = req.getParams();
      if (params != null) {
        String fmt = null;
        if (params.getBool(UpdateParams.OPTIMIZE, false)) {
          fmt = "<optimize waitSearcher=\"%s\" />";
        } else if (params.getBool(UpdateParams.COMMIT, false)) {
          fmt = "<commit waitSearcher=\"%s\" />";
        }
        if (fmt != null) {
          byte[] content =
              String.format(
                      Locale.ROOT, fmt, params.getBool(UpdateParams.WAIT_SEARCHER, false) + "")
                  .getBytes(FALLBACK_CHARSET);
          outStream.write(content);
        }
      }
    }
    outStream.flush();
  }

  @SuppressWarnings("StaticAssignmentOfThrowable")
  private static final Exception CANCELLED_EXCEPTION = new Exception();

  private static final Cancellable FAILED_MAKING_REQUEST_CANCELLABLE = () -> {};

  public Cancellable asyncRequest(
      SolrRequest<?> solrRequest,
      String collection,
      AsyncListener<NamedList<Object>> asyncListener) {
    MDCCopyHelper mdcCopyHelper = new MDCCopyHelper();

    Request req;
    try {
      String url = getRequestPath(solrRequest, collection);
      InputStreamResponseListener listener =
          new InputStreamReleaseTrackingResponseListener() {
            @Override
            public void onHeaders(Response response) {
              super.onHeaders(response);
              executor.execute(
                  () -> {
                    InputStream is = getInputStream();
                    try {
                      NamedList<Object> body =
                          processErrorsAndResponse(solrRequest, response, is, url);
                      mdcCopyHelper.onBegin(null);
                      log.debug("response processing success");
                      asyncListener.onSuccess(body);
                    } catch (RemoteSolrException e) {
                      if (SolrException.getRootCause(e) != CANCELLED_EXCEPTION) {
                        mdcCopyHelper.onBegin(null);
                        log.debug("response processing failed", e);
                        asyncListener.onFailure(e);
                      }
                    } catch (SolrServerException e) {
                      mdcCopyHelper.onBegin(null);
                      log.debug("response processing failed", e);
                      asyncListener.onFailure(e);
                    } finally {
                      log.debug("response processing completed");
                      mdcCopyHelper.onComplete(null);
                    }
                  });
            }

            @Override
            public void onFailure(Response response, Throwable failure) {
              super.onFailure(response, failure);
              if (failure != CANCELLED_EXCEPTION) {
                asyncListener.onFailure(new SolrServerException(failure.getMessage(), failure));
              }
            }
          };

      req = makeRequestAndSend(solrRequest, url, listener, true);
    } catch (SolrServerException | IOException e) {
      asyncListener.onFailure(e);
      return FAILED_MAKING_REQUEST_CANCELLABLE;
    }
    return () -> req.abort(CANCELLED_EXCEPTION);
  }

  @Override
  public NamedList<Object> request(SolrRequest<?> solrRequest, String collection)
      throws SolrServerException, IOException {
    if (ClientUtils.shouldApplyDefaultCollection(collection, solrRequest)) {
      collection = defaultCollection;
    }
    String url = getRequestPath(solrRequest, collection);
    Throwable abortCause = null;
    Request req = null;
    try {
      InputStreamResponseListener listener = new InputStreamReleaseTrackingResponseListener();
      req = makeRequestAndSend(solrRequest, url, listener, false);
      Response response = listener.get(idleTimeoutMillis, TimeUnit.MILLISECONDS);
      url = req.getURI().toString();
      InputStream is = listener.getInputStream();
      return processErrorsAndResponse(solrRequest, response, is, url);
    } catch (InterruptedException e) {
      Thread.currentThread().interrupt();
      abortCause = e;
      throw new RuntimeException(e);
    } catch (TimeoutException e) {
      throw new SolrServerException(
          "Timeout occurred while waiting response from server at: " + url, e);
    } catch (ExecutionException e) {
      Throwable cause = e.getCause();
      abortCause = cause;
      if (cause instanceof ConnectException) {
        throw new SolrServerException("Server refused connection at: " + url, cause);
      }
      if (cause instanceof SolrServerException) {
        throw (SolrServerException) cause;
      } else if (cause instanceof IOException) {
        throw new SolrServerException(
            "IOException occurred when talking to server at: " + url, cause);
      }
      throw new SolrServerException(cause.getMessage(), cause);
    } catch (SolrServerException | RuntimeException sse) {
      abortCause = sse;
      throw sse;
    } finally {
      if (abortCause != null && req != null) {
        req.abort(abortCause);
      }
    }
  }

  private NamedList<Object> processErrorsAndResponse(
      SolrRequest<?> solrRequest, Response response, InputStream is, String urlExceptionMessage)
      throws SolrServerException {
    ResponseParser parser =
        solrRequest.getResponseParser() == null ? this.parser : solrRequest.getResponseParser();
    String contentType = response.getHeaders().get(HttpHeader.CONTENT_TYPE);
    String mimeType = null;
    String encoding = null;
    if (contentType != null) {
      mimeType = MimeTypes.getContentTypeWithoutCharset(contentType);
      encoding = MimeTypes.getCharsetFromContentType(contentType);
    }
    String responseMethod = response.getRequest() == null ? "" : response.getRequest().getMethod();
    return processErrorsAndResponse(
        response.getStatus(),
        response.getReason(),
        responseMethod,
        parser,
        is,
        mimeType,
        encoding,
        isV2ApiRequest(solrRequest),
        urlExceptionMessage);
  }

  private void setBasicAuthHeader(SolrRequest<?> solrRequest, Request req) {
    if (solrRequest.getBasicAuthUser() != null && solrRequest.getBasicAuthPassword() != null) {
      String encoded =
          basicAuthCredentialsToAuthorizationString(
              solrRequest.getBasicAuthUser(), solrRequest.getBasicAuthPassword());
      req.headers(headers -> headers.put("Authorization", encoded));
    } else if (basicAuthAuthorizationStr != null) {
      req.headers(headers -> headers.put("Authorization", basicAuthAuthorizationStr));
    }
  }

  private void decorateRequest(Request req, SolrRequest<?> solrRequest, boolean isAsync) {
    req.headers(headers -> headers.remove(HttpHeader.ACCEPT_ENCODING));

    if (requestTimeoutMillis > 0) {
      req.timeout(requestTimeoutMillis, TimeUnit.MILLISECONDS);
    } else {
      req.timeout(idleTimeoutMillis, TimeUnit.MILLISECONDS);
    }
    if (solrRequest.getUserPrincipal() != null) {
      req.attribute(REQ_PRINCIPAL_KEY, solrRequest.getUserPrincipal());
    }

    setBasicAuthHeader(solrRequest, req);
    for (HttpListenerFactory factory : listenerFactory) {
      HttpListenerFactory.RequestResponseListener listener = factory.get();
      listener.onQueued(req);
      req.onRequestBegin(listener);
      req.onComplete(listener);
    }

    if (isAsync) {
      req.onRequestQueued(asyncTracker.queuedListener);
      req.onComplete(asyncTracker.completeListener);
    }

    Map<String, String> headers = solrRequest.getHeaders();
    if (headers != null) {
      req.headers(
          h ->
              headers.entrySet().stream()
                  .forEach(entry -> h.add(entry.getKey(), entry.getValue())));
    }
  }

  private Request makeRequestAndSend(
      SolrRequest<?> solrRequest, String url, InputStreamResponseListener listener, boolean isAsync)
      throws IOException, SolrServerException {

    ModifiableSolrParams wparams = initalizeSolrParams(solrRequest, responseParser(solrRequest));

    if (SolrRequest.METHOD.GET == solrRequest.getMethod()) {
      validateGetRequest(solrRequest);
      var r = httpClient.newRequest(url + wparams.toQueryString()).method(HttpMethod.GET);
      decorateRequest(r, solrRequest, isAsync);
      r.send(listener);
      return r;
    }

    if (SolrRequest.METHOD.DELETE == solrRequest.getMethod()) {
      var r = httpClient.newRequest(url + wparams.toQueryString()).method(HttpMethod.DELETE);
      decorateRequest(r, solrRequest, isAsync);
      r.send(listener);
      return r;
    }

    if (SolrRequest.METHOD.POST == solrRequest.getMethod()
        || SolrRequest.METHOD.PUT == solrRequest.getMethod()) {
      RequestWriter.ContentWriter contentWriter = requestWriter.getContentWriter(solrRequest);
      Collection<ContentStream> streams =
          contentWriter == null ? requestWriter.getContentStreams(solrRequest) : null;

      boolean isMultipart = isMultipart(streams);

      HttpMethod method =
          SolrRequest.METHOD.POST == solrRequest.getMethod() ? HttpMethod.POST : HttpMethod.PUT;

      if (contentWriter != null) {
        var content = new OutputStreamRequestContent(contentWriter.getContentType());
        var r = httpClient.newRequest(url + wparams.toQueryString()).method(method).body(content);
        decorateRequest(r, solrRequest, isAsync);
        r.send(listener);
        try (var output = content.getOutputStream()) {
          contentWriter.write(output);
        }
        return r;

      } else if (streams == null || isMultipart) {
        // send server list and request list as query string params
        ModifiableSolrParams queryParams = calculateQueryParams(this.urlParamNames, wparams);
        queryParams.add(calculateQueryParams(solrRequest.getQueryParams(), wparams));
        Request req = httpClient.newRequest(url + queryParams.toQueryString()).method(method);
        var r = fillContentStream(req, streams, wparams, isMultipart);
        decorateRequest(r, solrRequest, isAsync);
        r.send(listener);
        return r;

      } else {
        // If is has one stream, it is the post body, put the params in the URL
        ContentStream contentStream = streams.iterator().next();
        var content =
            new InputStreamRequestContent(
                contentStream.getContentType(), contentStream.getStream());
        var r = httpClient.newRequest(url + wparams.toQueryString()).method(method).body(content);
        decorateRequest(r, solrRequest, isAsync);
        r.send(listener);
        return r;
      }
    }

    throw new SolrServerException("Unsupported method: " + solrRequest.getMethod());
  }

  private Request fillContentStream(
      Request req,
      Collection<ContentStream> streams,
      ModifiableSolrParams wparams,
      boolean isMultipart)
      throws IOException {
    if (isMultipart) {
      // multipart/form-data
      try (MultiPartRequestContent content = new MultiPartRequestContent()) {
        Iterator<String> iter = wparams.getParameterNamesIterator();
        while (iter.hasNext()) {
          String key = iter.next();
          String[] vals = wparams.getParams(key);
          if (vals != null) {
            for (String val : vals) {
              content.addFieldPart(key, new StringRequestContent(val), null);
            }
          }
        }
        if (streams != null) {
          for (ContentStream contentStream : streams) {
            String contentType = contentStream.getContentType();
            if (contentType == null) {
              contentType = "multipart/form-data"; // default
            }
            String name = contentStream.getName();
            if (name == null) {
              name = "";
            }
            HttpFields.Mutable fields = HttpFields.build(1);
            fields.add(HttpHeader.CONTENT_TYPE, contentType);
            content.addFilePart(
                name,
                contentStream.getName(),
                new InputStreamRequestContent(contentStream.getStream()),
                fields);
          }
        }
        req.body(content);
      }
    } else {
      // application/x-www-form-urlencoded
      Fields fields = new Fields();
      Iterator<String> iter = wparams.getParameterNamesIterator();
      while (iter.hasNext()) {
        String key = iter.next();
        String[] vals = wparams.getParams(key);
        if (vals != null) {
          for (String val : vals) {
            fields.add(key, val);
          }
        }
      }
      req.body(new FormRequestContent(fields, FALLBACK_CHARSET));
    }

    return req;
  }

  @Override
  protected boolean isFollowRedirects() {
    return httpClient.isFollowRedirects();
  }

  @Override
  protected boolean processorAcceptsMimeType(
      Collection<String> processorSupportedContentTypes, String mimeType) {

    return processorSupportedContentTypes.stream()
        .map(ct -> MimeTypes.getContentTypeWithoutCharset(ct).trim())
        .anyMatch(mimeType::equalsIgnoreCase);
  }

  @Override
  protected void updateDefaultMimeTypeForParser() {
    defaultParserMimeTypes =
        parser.getContentTypes().stream()
            .map(ct -> MimeTypes.getContentTypeWithoutCharset(ct).trim().toLowerCase(Locale.ROOT))
            .collect(Collectors.toSet());
  }

  @Override
  protected String allProcessorSupportedContentTypesCommaDelimited(
      Collection<String> processorSupportedContentTypes) {
    return processorSupportedContentTypes.stream()
        .map(ct -> MimeTypes.getContentTypeWithoutCharset(ct).trim().toLowerCase(Locale.ROOT))
        .collect(Collectors.joining(", "));
  }

  protected RequestWriter getRequestWriter() {
    return requestWriter;
  }

  private static class AsyncTracker {
    private static final int MAX_OUTSTANDING_REQUESTS = 1000;

    // wait for async requests
    private final Phaser phaser;
    // maximum outstanding requests left
    private final Semaphore available;
    private final Request.QueuedListener queuedListener;
    private final Response.CompleteListener completeListener;

    AsyncTracker() {
      // TODO: what about shared instances?
      phaser = new Phaser(1);
      available = new Semaphore(MAX_OUTSTANDING_REQUESTS, false);
      queuedListener =
          request -> {
            phaser.register();
            try {
              available.acquire();
            } catch (InterruptedException ignored) {

            }
          };
      completeListener =
          result -> {
            phaser.arriveAndDeregister();
            available.release();
          };
    }

    int getMaxRequestsQueuedPerDestination() {
      // comfortably above max outstanding requests
      return MAX_OUTSTANDING_REQUESTS * 3;
    }

    public void waitForComplete() {
      phaser.arriveAndAwaitAdvance();
      phaser.arriveAndDeregister();
    }
  }

  public static class Builder
      extends HttpSolrClientBuilderBase<Http2SolrClient.Builder, Http2SolrClient> {

    private HttpClient httpClient;
<<<<<<< HEAD
    private SSLConfig sslConfig = defaultSSLConfig;
    private Long idleTimeoutMillis;
    private Long connectionTimeoutMillis;
    private Long requestTimeoutMillis;
    private Integer maxConnectionsPerHost;
    private String basicAuthAuthorizationStr;
    private boolean useHttp1_1 = Boolean.getBoolean("solr.http1");
    private Boolean followRedirects;
    protected String baseSolrUrl;
    private ExecutorService executor;
    protected RequestWriter requestWriter;
    protected ResponseParser responseParser;
    protected String defaultCollection;
    private Set<String> urlParamNames;
    private CookieStore cookieStore = getDefaultCookieStore();
    private String proxyHost;
    private int proxyPort;
    private boolean proxyIsSocks4;
    private boolean proxyIsSecure;
    private Long keyStoreReloadIntervalSecs;

    private List<HttpListenerFactory> listenerFactory;

    public Builder() {}
=======

    protected CookieStore cookieStore;

    private SSLConfig sslConfig;

    protected Long keyStoreReloadIntervalSecs;

    public Builder() {
      super();
    }
>>>>>>> 188ca887

    /**
     * Initialize a Builder object, based on the provided Solr URL.
     *
     * <p>The provided URL must point to the root Solr path ("/solr"), for example:
     *
     * <pre>
     *   SolrClient client = new Http2SolrClient.Builder("http://my-solr-server:8983/solr")
     *       .withDefaultCollection("core1")
     *       .build();
     *   QueryResponse resp = client.query(new SolrQuery("*:*"));
     * </pre>
     *
     * @param baseSolrUrl a URL to the root Solr path (i.e. "/solr") that will be targeted by any
     *     created clients.
     */
    public Builder(String baseSolrUrl) {
      super();
      this.baseSolrUrl = baseSolrUrl;
    }

    public HttpSolrClientBuilderBase<Http2SolrClient.Builder, Http2SolrClient> withSSLConfig(
        SSLConfig sslConfig) {
      this.sslConfig = sslConfig;
      return this;
    }

    /**
     * Set maxConnectionsPerHost for http1 connections, maximum number http2 connections is limited
     * to 4
     *
     * @deprecated Please use {@link #withMaxConnectionsPerHost(int)}
     */
    @Deprecated(since = "9.2")
    public Http2SolrClient.Builder maxConnectionsPerHost(int max) {
      withMaxConnectionsPerHost(max);
      return this;
    }

    /**
     * Set the scanning interval to check for updates in the Key Store used by this client. If the
     * interval is unset, 0 or less, then the Key Store Scanner is not created, and the client will
     * not attempt to update key stores. The minimum value between checks is 1 second.
     *
     * @param interval Interval between checks
     * @param unit The unit for the interval
     * @return This builder
     */
    public Http2SolrClient.Builder withKeyStoreReloadInterval(long interval, TimeUnit unit) {
      this.keyStoreReloadIntervalSecs = unit.toSeconds(interval);
      if (this.keyStoreReloadIntervalSecs == 0 && interval > 0) {
        this.keyStoreReloadIntervalSecs = 1L;
      }
      return this;
    }

    /**
     * @deprecated Please use {@link #withIdleTimeout(long, TimeUnit)}
     */
    @Deprecated(since = "9.2")
    public Http2SolrClient.Builder idleTimeout(int idleConnectionTimeout) {
      withIdleTimeout(idleConnectionTimeout, TimeUnit.MILLISECONDS);
      return this;
    }

    /**
     * @deprecated Please use {@link #withConnectionTimeout(long, TimeUnit)}
     */
    @Deprecated(since = "9.2")
    public Http2SolrClient.Builder connectionTimeout(int connectionTimeout) {
      withConnectionTimeout(connectionTimeout, TimeUnit.MILLISECONDS);
      return this;
    }

    /**
     * Set a timeout in milliseconds for requests issued by this client.
     *
     * @param requestTimeout The timeout in milliseconds
     * @return this Builder.
     * @deprecated Please use {@link #withRequestTimeout(long, TimeUnit)}
     */
    @Deprecated(since = "9.2")
    public Http2SolrClient.Builder requestTimeout(int requestTimeout) {
      withRequestTimeout(requestTimeout, TimeUnit.MILLISECONDS);
      return this;
    }

    private CookieStore getDefaultCookieStore() {
      if (Boolean.getBoolean("solr.http.disableCookies")) {
        return new HttpCookieStore.Empty();
      }
      /*
       * We could potentially have a Supplier<CookieStore> if we ever need further customization support,
       * but for now it's only either Empty or default (in-memory).
       */
      return null;
    }

    protected <B extends HttpSolrClientBase> B build(Class<B> type) {
      return type.cast(build());
    }

    @Override
    public Http2SolrClient build() {
      if (sslConfig == null) {
        sslConfig = Http2SolrClient.defaultSSLConfig;
      }
      if (cookieStore == null) {
        cookieStore = getDefaultCookieStore();
      }
      if (idleTimeoutMillis == null || idleTimeoutMillis <= 0) {
        idleTimeoutMillis = (long) HttpClientUtil.DEFAULT_SO_TIMEOUT;
      }
      if (connectionTimeoutMillis == null) {
        connectionTimeoutMillis = (long) HttpClientUtil.DEFAULT_CONNECT_TIMEOUT;
      }

      if (keyStoreReloadIntervalSecs != null
          && keyStoreReloadIntervalSecs > 0
          && this.httpClient != null) {
        log.warn("keyStoreReloadIntervalSecs can't be set when using external httpClient");
        keyStoreReloadIntervalSecs = null;
      } else if (keyStoreReloadIntervalSecs == null
          && this.httpClient == null
          && Boolean.getBoolean("solr.keyStoreReload.enabled")) {
        keyStoreReloadIntervalSecs = Long.getLong("solr.jetty.sslContext.reload.scanInterval", 30);
      }

      Http2SolrClient client = new Http2SolrClient(baseSolrUrl, this);
      try {
        httpClientBuilderSetup(client);
      } catch (RuntimeException e) {
        try {
          client.close();
        } catch (Exception exceptionOnClose) {
          e.addSuppressed(exceptionOnClose);
        }
        throw e;
      }
      return client;
    }

    private void httpClientBuilderSetup(Http2SolrClient client) {
      String factoryClassName =
          System.getProperty(HttpClientUtil.SYS_PROP_HTTP_CLIENT_BUILDER_FACTORY);
      if (factoryClassName != null) {
        log.debug("Using Http Builder Factory: {}", factoryClassName);
        HttpClientBuilderFactory factory;
        try {
          factory =
              Class.forName(factoryClassName)
                  .asSubclass(HttpClientBuilderFactory.class)
                  .getDeclaredConstructor()
                  .newInstance();
        } catch (InstantiationException
            | IllegalAccessException
            | ClassNotFoundException
            | InvocationTargetException
            | NoSuchMethodException e) {
          throw new RuntimeException("Unable to instantiate " + Http2SolrClient.class.getName(), e);
        }
        factory.setup(client);
      }
    }

    /**
     * Provide a seed Http2SolrClient for the builder values, values can still be overridden by
     * using builder methods
     */
    public Builder withHttpClient(Http2SolrClient http2SolrClient) {
      this.httpClient = http2SolrClient.httpClient;
      if (this.basicAuthAuthorizationStr == null) {
        this.basicAuthAuthorizationStr = http2SolrClient.basicAuthAuthorizationStr;
      }
      if (this.followRedirects == null) {
        this.followRedirects = http2SolrClient.httpClient.isFollowRedirects();
      }
      if (this.idleTimeoutMillis == null) {
        this.idleTimeoutMillis = http2SolrClient.idleTimeoutMillis;
      }
      if (this.requestWriter == null) {
        this.requestWriter = http2SolrClient.requestWriter;
      }
      if (this.requestTimeoutMillis == null) {
        this.requestTimeoutMillis = http2SolrClient.requestTimeoutMillis;
      }
      if (this.responseParser == null) {
        this.responseParser = http2SolrClient.parser;
      }
      if (this.urlParamNames == null) {
        this.urlParamNames = http2SolrClient.urlParamNames;
      }
      if (this.listenerFactory == null) {
        this.listenerFactory = http2SolrClient.listenerFactory;
      }
      return this;
    }

    /**
     * Set a cookieStore other than the default ({@code java.net.InMemoryCookieStore})
     *
     * @param cookieStore The CookieStore to set. {@code null} will set the default.
     * @return this Builder
     */
    public Builder withCookieStore(CookieStore cookieStore) {
      this.cookieStore = cookieStore;
      return this;
    }
  }

  public static void setDefaultSSLConfig(SSLConfig sslConfig) {
    Http2SolrClient.defaultSSLConfig = sslConfig;
  }

  // public for testing, only used by tests
  public static void resetSslContextFactory() {
    Http2SolrClient.defaultSSLConfig = null;
  }

  /* package-private for testing */
  static SslContextFactory.Client getDefaultSslContextFactory() {
    String checkPeerNameStr = System.getProperty(HttpClientUtil.SYS_PROP_CHECK_PEER_NAME);
    boolean sslCheckPeerName = !"false".equalsIgnoreCase(checkPeerNameStr);

    SslContextFactory.Client sslContextFactory = new SslContextFactory.Client(!sslCheckPeerName);

    if (null != System.getProperty("javax.net.ssl.keyStore")) {
      sslContextFactory.setKeyStorePath(System.getProperty("javax.net.ssl.keyStore"));
    }
    if (null != System.getProperty("javax.net.ssl.keyStorePassword")) {
      sslContextFactory.setKeyStorePassword(System.getProperty("javax.net.ssl.keyStorePassword"));
    }
    if (null != System.getProperty("javax.net.ssl.keyStoreType")) {
      sslContextFactory.setKeyStoreType(System.getProperty("javax.net.ssl.keyStoreType"));
    }
    if (null != System.getProperty("javax.net.ssl.trustStore")) {
      sslContextFactory.setTrustStorePath(System.getProperty("javax.net.ssl.trustStore"));
    }
    if (null != System.getProperty("javax.net.ssl.trustStorePassword")) {
      sslContextFactory.setTrustStorePassword(
          System.getProperty("javax.net.ssl.trustStorePassword"));
    }
    if (null != System.getProperty("javax.net.ssl.trustStoreType")) {
      sslContextFactory.setTrustStoreType(System.getProperty("javax.net.ssl.trustStoreType"));
    }

    return sslContextFactory;
  }

  /**
   * Helper class in change of copying MDC context across all threads involved in processing a
   * request. This does not strictly need to be a RequestResponseListener, but using it since it
   * already provides hooks into the request processing lifecycle.
   */
  private static class MDCCopyHelper extends RequestResponseListener {
    private final Map<String, String> submitterContext = MDC.getCopyOfContextMap();
    private Map<String, String> threadContext;

    @Override
    public void onBegin(Request request) {
      threadContext = MDC.getCopyOfContextMap();
      updateContextMap(submitterContext);
    }

    @Override
    public void onComplete(Result result) {
      updateContextMap(threadContext);
    }

    private static void updateContextMap(Map<String, String> context) {
      if (context != null && !context.isEmpty()) {
        MDC.setContextMap(context);
      } else {
        MDC.clear();
      }
    }
  }

  /**
   * Extension of InputStreamResponseListener that handles Object release tracking of the
   * InputStreams
   *
   * @see ObjectReleaseTracker
   */
  private static class InputStreamReleaseTrackingResponseListener
      extends InputStreamResponseListener {

    @Override
    public InputStream getInputStream() {
      return new ObjectReleaseTrackedInputStream(super.getInputStream());
    }

    private static final class ObjectReleaseTrackedInputStream extends FilterInputStream {
      public ObjectReleaseTrackedInputStream(final InputStream in) {
        super(in);
        assert ObjectReleaseTracker.track(in);
      }

      @Override
      public void close() throws IOException {
        assert ObjectReleaseTracker.release(in);
        super.close();
      }
    }
  }
}<|MERGE_RESOLUTION|>--- conflicted
+++ resolved
@@ -143,18 +143,7 @@
     updateDefaultMimeTypeForParser();
 
     this.httpClient.setFollowRedirects(Boolean.TRUE.equals(builder.followRedirects));
-<<<<<<< HEAD
-    if (builder.urlParamNames != null) {
-      this.urlParamNames = builder.urlParamNames;
-    } else {
-      this.urlParamNames = Set.of();
-    }
-    if (builder.listenerFactory != null) {
-      this.listenerFactory.addAll(builder.listenerFactory);
-    }
-=======
-
->>>>>>> 188ca887
+
     assert ObjectReleaseTracker.track(this);
   }
 
@@ -814,32 +803,6 @@
       extends HttpSolrClientBuilderBase<Http2SolrClient.Builder, Http2SolrClient> {
 
     private HttpClient httpClient;
-<<<<<<< HEAD
-    private SSLConfig sslConfig = defaultSSLConfig;
-    private Long idleTimeoutMillis;
-    private Long connectionTimeoutMillis;
-    private Long requestTimeoutMillis;
-    private Integer maxConnectionsPerHost;
-    private String basicAuthAuthorizationStr;
-    private boolean useHttp1_1 = Boolean.getBoolean("solr.http1");
-    private Boolean followRedirects;
-    protected String baseSolrUrl;
-    private ExecutorService executor;
-    protected RequestWriter requestWriter;
-    protected ResponseParser responseParser;
-    protected String defaultCollection;
-    private Set<String> urlParamNames;
-    private CookieStore cookieStore = getDefaultCookieStore();
-    private String proxyHost;
-    private int proxyPort;
-    private boolean proxyIsSocks4;
-    private boolean proxyIsSecure;
-    private Long keyStoreReloadIntervalSecs;
-
-    private List<HttpListenerFactory> listenerFactory;
-
-    public Builder() {}
-=======
 
     protected CookieStore cookieStore;
 
@@ -850,7 +813,6 @@
     public Builder() {
       super();
     }
->>>>>>> 188ca887
 
     /**
      * Initialize a Builder object, based on the provided Solr URL.
@@ -1022,6 +984,7 @@
      */
     public Builder withHttpClient(Http2SolrClient http2SolrClient) {
       this.httpClient = http2SolrClient.httpClient;
+
       if (this.basicAuthAuthorizationStr == null) {
         this.basicAuthAuthorizationStr = http2SolrClient.basicAuthAuthorizationStr;
       }
@@ -1042,9 +1005,6 @@
       }
       if (this.urlParamNames == null) {
         this.urlParamNames = http2SolrClient.urlParamNames;
-      }
-      if (this.listenerFactory == null) {
-        this.listenerFactory = http2SolrClient.listenerFactory;
       }
       return this;
     }
