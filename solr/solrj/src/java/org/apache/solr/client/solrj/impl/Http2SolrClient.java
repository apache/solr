/*
 * Licensed to the Apache Software Foundation (ASF) under one or more
 * contributor license agreements.  See the NOTICE file distributed with
 * this work for additional information regarding copyright ownership.
 * The ASF licenses this file to You under the Apache License, Version 2.0
 * (the "License"); you may not use this file except in compliance with
 * the License.  You may obtain a copy of the License at
 *
 *     http://www.apache.org/licenses/LICENSE-2.0
 *
 * Unless required by applicable law or agreed to in writing, software
 * distributed under the License is distributed on an "AS IS" BASIS,
 * WITHOUT WARRANTIES OR CONDITIONS OF ANY KIND, either express or implied.
 * See the License for the specific language governing permissions and
 * limitations under the License.
 */
package org.apache.solr.client.solrj.impl;

import java.io.FilterInputStream;
import java.io.IOException;
import java.io.InputStream;
import java.lang.invoke.MethodHandles;
import java.lang.reflect.InvocationTargetException;
import java.net.ConnectException;
import java.util.ArrayList;
import java.util.Collection;
import java.util.Iterator;
import java.util.List;
import java.util.Locale;
import java.util.Map;
import java.util.concurrent.CancellationException;
import java.util.concurrent.CompletableFuture;
import java.util.concurrent.ExecutionException;
import java.util.concurrent.ExecutorService;
import java.util.concurrent.Phaser;
import java.util.concurrent.Semaphore;
import java.util.concurrent.TimeUnit;
import java.util.concurrent.TimeoutException;
import java.util.stream.Collectors;
import org.apache.solr.client.api.util.SolrVersion;
import org.apache.solr.client.solrj.ResponseParser;
import org.apache.solr.client.solrj.SolrClient;
import org.apache.solr.client.solrj.SolrClientFunction;
import org.apache.solr.client.solrj.SolrRequest;
import org.apache.solr.client.solrj.SolrServerException;
import org.apache.solr.client.solrj.embedded.SSLConfig;
import org.apache.solr.client.solrj.impl.HttpListenerFactory.RequestResponseListener;
import org.apache.solr.client.solrj.request.RequestWriter;
import org.apache.solr.client.solrj.util.ClientUtils;
import org.apache.solr.common.params.ModifiableSolrParams;
import org.apache.solr.common.util.ContentStream;
import org.apache.solr.common.util.ExecutorUtil;
import org.apache.solr.common.util.NamedList;
import org.apache.solr.common.util.ObjectReleaseTracker;
import org.apache.solr.common.util.SolrNamedThreadFactory;
import org.eclipse.jetty.client.AuthenticationStore;
import org.eclipse.jetty.client.HttpClient;
import org.eclipse.jetty.client.HttpClientTransport;
import org.eclipse.jetty.client.HttpProxy;
import org.eclipse.jetty.client.InputStreamRequestContent;
import org.eclipse.jetty.client.InputStreamResponseListener;
import org.eclipse.jetty.client.MultiPartRequestContent;
import org.eclipse.jetty.client.Origin.Address;
import org.eclipse.jetty.client.Origin.Protocol;
import org.eclipse.jetty.client.OutputStreamRequestContent;
import org.eclipse.jetty.client.ProxyConfiguration;
import org.eclipse.jetty.client.Request;
import org.eclipse.jetty.client.Response;
import org.eclipse.jetty.client.Result;
import org.eclipse.jetty.client.Socks4Proxy;
import org.eclipse.jetty.client.StringRequestContent;
import org.eclipse.jetty.client.transport.HttpClientTransportOverHTTP;
import org.eclipse.jetty.http.HttpCookieStore;
import org.eclipse.jetty.http.HttpField;
import org.eclipse.jetty.http.HttpFields;
import org.eclipse.jetty.http.HttpHeader;
import org.eclipse.jetty.http.HttpMethod;
import org.eclipse.jetty.http.MimeTypes;
import org.eclipse.jetty.http.MultiPart;
import org.eclipse.jetty.http2.client.HTTP2Client;
import org.eclipse.jetty.http2.client.transport.HttpClientTransportOverHTTP2;
import org.eclipse.jetty.io.ClientConnector;
import org.eclipse.jetty.util.BlockingArrayQueue;
import org.eclipse.jetty.util.ssl.KeyStoreScanner;
import org.eclipse.jetty.util.ssl.SslContextFactory;
import org.slf4j.Logger;
import org.slf4j.LoggerFactory;
import org.slf4j.MDC;

/**
 * An HTTP {@link SolrClient} using Jetty {@link HttpClient}. This is Solr's most mature client for
 * direct HTTP.
 *
 * <p>Despite the name, this client supports HTTP 1.1 and 2 -- toggle with {@link
 * HttpSolrClientBuilderBase#useHttp1_1(boolean)}. In retrospect, the name should have been {@code
 * HttpJettySolrClient}.
 */
public class Http2SolrClient extends HttpSolrClientBase {
  private static final Logger log = LoggerFactory.getLogger(MethodHandles.lookup().lookupClass());
  public static final String REQ_PRINCIPAL_KEY = "solr-req-principal";
  private static final String USER_AGENT =
      "Solr[" + MethodHandles.lookup().lookupClass().getName() + "] " + SolrVersion.LATEST_STRING;

  private static volatile SSLConfig defaultSSLConfig;

  private final HttpClient httpClient;

  private final long idleTimeoutMillis;

  private List<HttpListenerFactory> listenerFactory;
  protected AsyncTracker asyncTracker = new AsyncTracker();

  private final boolean closeClient;
  private ExecutorService executor;
  private boolean shutdownExecutor;

  private AuthenticationStoreHolder authenticationStore;

  private KeyStoreScanner scanner;

  protected Http2SolrClient(String serverBaseUrl, Builder builder) {
    super(serverBaseUrl, builder);

    if (builder.httpClient != null) {
      // Validate that no conflicting options are provided when using an existing HttpClient
      if (builder.followRedirects != null
          || builder.connectionTimeoutMillis != null
          || builder.maxConnectionsPerHost != null
          || builder.useHttp1_1 != null
          || builder.proxyHost != null
          || builder.sslConfig != null
          || builder.cookieStore != null
          || builder.keyStoreReloadIntervalSecs != null) {
        throw new IllegalArgumentException(
            "You cannot provide the HttpClient and also specify options that are used to build a new client");
      }

      this.httpClient = builder.httpClient;
      if (this.executor == null) {
        this.executor = builder.executor;
      }

      initAuthStoreFromExistingClient(httpClient);
      this.closeClient = false;
    } else {
      this.httpClient = createHttpClient(builder);
      this.closeClient = true;
    }
    // note: do not manipulate httpClient below this point; it could be a shared instance

    if (builder.listenerFactories != null) {
      this.listenerFactory = builder.listenerFactories;
    } else {
      this.listenerFactory = new ArrayList<>(0);
    }

    updateDefaultMimeTypeForParser();
    this.idleTimeoutMillis = builder.getIdleTimeoutMillis();

    try {
      applyHttpClientBuilderFactory();
    } catch (RuntimeException e) {
      try {
        this.close();
      } catch (Exception exceptionOnClose) {
        e.addSuppressed(exceptionOnClose);
      }
      throw e;
    }

    assert ObjectReleaseTracker.track(this);
  }

  private void initAuthStoreFromExistingClient(HttpClient httpClient) {
    // Since we don't allow users to provide arbitrary Jetty clients, all parameters to this method
    // must originate from the 'createHttpClient' method, which uses AuthenticationStoreHolder.
    // Verify this assumption and copy the existing instance to avoid unnecessary wrapping.
    assert httpClient.getAuthenticationStore() instanceof AuthenticationStoreHolder;
    this.authenticationStore = (AuthenticationStoreHolder) httpClient.getAuthenticationStore();
  }

  private void applyHttpClientBuilderFactory() {
    String factoryClassName =
        System.getProperty(SolrHttpConstants.SYS_PROP_HTTP_CLIENT_BUILDER_FACTORY);
    if (factoryClassName != null) {
      log.debug("Using Http Builder Factory: {}", factoryClassName);
      HttpClientBuilderFactory factory;
      try {
        factory =
            Class.forName(factoryClassName)
                .asSubclass(HttpClientBuilderFactory.class)
                .getDeclaredConstructor()
                .newInstance();
      } catch (InstantiationException
          | IllegalAccessException
          | ClassNotFoundException
          | InvocationTargetException
          | NoSuchMethodException e) {
        throw new RuntimeException("Unable to instantiate " + Http2SolrClient.class.getName(), e);
      }
      factory.setup(this);
    }
  }

  @Deprecated(since = "9.7")
  public void addListenerFactory(HttpListenerFactory factory) {
    this.listenerFactory.add(factory);
  }

  /** internal use only */
  public HttpClient getHttpClient() {
    return httpClient;
  }

  private HttpClient createHttpClient(Builder builder) {
    executor = builder.executor;
    if (executor == null) {
      BlockingArrayQueue<Runnable> queue = new BlockingArrayQueue<>(256, 256);
      this.executor =
          new ExecutorUtil.MDCAwareThreadPoolExecutor(
              32, 256, 60, TimeUnit.SECONDS, queue, new SolrNamedThreadFactory("h2sc"));
      shutdownExecutor = true;
    } else {
      shutdownExecutor = false;
    }

    SSLConfig sslConfig =
        builder.sslConfig != null ? builder.sslConfig : Http2SolrClient.defaultSSLConfig;
    SslContextFactory.Client sslContextFactory =
        (sslConfig == null)
            ? getDefaultSslContextFactory()
            : sslConfig.createClientContextFactory();

    Long keyStoreReloadIntervalSecs = builder.keyStoreReloadIntervalSecs;
    if (keyStoreReloadIntervalSecs == null && Boolean.getBoolean("solr.keyStoreReload.enabled")) {
      keyStoreReloadIntervalSecs = Long.getLong("solr.jetty.sslContext.reload.scanInterval", 30);
    }
    if (sslContextFactory != null
        && sslContextFactory.getKeyStoreResource() != null
        && keyStoreReloadIntervalSecs != null
        && keyStoreReloadIntervalSecs > 0) {
      scanner = new KeyStoreScanner(sslContextFactory);
      try {
        scanner.setScanInterval((int) Math.min(keyStoreReloadIntervalSecs, Integer.MAX_VALUE));
        scanner.start();
        if (log.isDebugEnabled()) {
          log.debug("Key Store Scanner started");
        }
      } catch (Exception e) {
        RuntimeException startException =
            new RuntimeException("Unable to start key store scanner", e);
        try {
          scanner.stop();
        } catch (Exception stopException) {
          startException.addSuppressed(stopException);
        }
        throw startException;
      }
    }

    ClientConnector clientConnector = new ClientConnector();
    clientConnector.setReuseAddress(true);
    clientConnector.setSslContextFactory(sslContextFactory);
    clientConnector.setSelectors(2);

    HttpClient httpClient;
    HttpClientTransport transport;
    if (builder.shouldUseHttp1_1()) {
      if (log.isDebugEnabled()) {
        log.debug("Create Http2SolrClient with HTTP/1.1 transport");
      }

      transport = new HttpClientTransportOverHTTP(clientConnector);
      httpClient = new HttpClient(transport);
      if (builder.maxConnectionsPerHost != null) {
        httpClient.setMaxConnectionsPerDestination(builder.maxConnectionsPerHost);
      }
    } else {
      if (log.isDebugEnabled()) {
        log.debug("Create Http2SolrClient with HTTP/2 transport");
      }

      HTTP2Client http2client = new HTTP2Client(clientConnector);
      transport = new HttpClientTransportOverHTTP2(http2client);
      httpClient = new HttpClient(transport);
      httpClient.setMaxConnectionsPerDestination(4);
    }

    httpClient.setExecutor(this.executor);
    httpClient.setStrictEventOrdering(false);
    httpClient.setConnectBlocking(true);
    httpClient.setFollowRedirects(Boolean.TRUE.equals(builder.followRedirects));
    httpClient.setMaxRequestsQueuedPerDestination(
        asyncTracker.getMaxRequestsQueuedPerDestination());
    httpClient.setUserAgentField(new HttpField(HttpHeader.USER_AGENT, USER_AGENT));
    httpClient.setConnectTimeout(builder.getConnectionTimeoutMillis());
    httpClient.setIdleTimeout(-1); // don't enforce an idle timeout at this level
    // note: idle & request timeouts are set per request

    var cookieStore = builder.getCookieStore();
    if (cookieStore != null) {
      httpClient.setHttpCookieStore(cookieStore);
    }

    this.authenticationStore = new AuthenticationStoreHolder();
    httpClient.setAuthenticationStore(this.authenticationStore);

    setupProxy(builder, httpClient);

    try {
      httpClient.start();
    } catch (Exception e) {
      close(); // make sure we clean up
      throw new RuntimeException(e);
    }

    return httpClient;
  }

  private void setupProxy(Builder builder, HttpClient httpClient) {
    if (builder.proxyHost == null) {
      return;
    }
    Address address = new Address(builder.proxyHost, builder.proxyPort);

    final ProxyConfiguration.Proxy proxy;
    if (builder.proxyIsSocks4) {
      proxy = new Socks4Proxy(address, builder.proxyIsSecure);
    } else {
      final Protocol protocol;
      if (builder.shouldUseHttp1_1()) {
        protocol = HttpClientTransportOverHTTP.HTTP11;
      } else {
        // see HttpClientTransportOverHTTP2#newOrigin
        String protocolName = builder.proxyIsSecure ? "h2" : "h2c";
        protocol = new Protocol(List.of(protocolName), false);
      }
      proxy = new HttpProxy(address, builder.proxyIsSecure, protocol);
    }
    httpClient.getProxyConfiguration().addProxy(proxy);
  }

  @Override
  public void close() {
    // we wait for async requests, so far devs don't want to give sugar for this
    asyncTracker.waitForComplete();
    try {
      if (closeClient) {
        httpClient.stop();
        httpClient.destroy();

        if (scanner != null) {
          scanner.stop();
          if (log.isDebugEnabled()) {
            log.debug("Key Store Scanner stopped");
          }
          scanner = null;
        }
      }
    } catch (Exception e) {
      throw new RuntimeException("Exception on closing client", e);
    } finally {
      if (shutdownExecutor) {
        ExecutorUtil.shutdownAndAwaitTermination(executor);
      }
    }
    assert ObjectReleaseTracker.release(this);
  }

  public void setAuthenticationStore(AuthenticationStore authenticationStore) {
    this.authenticationStore.updateAuthenticationStore(authenticationStore);
  }

  /** (visible for testing) */
  public long getIdleTimeoutMillis() {
    return idleTimeoutMillis;
  }

  @Override
  public CompletableFuture<NamedList<Object>> requestAsync(
      final SolrRequest<?> solrRequest, String collection) {
    if (ClientUtils.shouldApplyDefaultCollection(collection, solrRequest)) {
      collection = defaultCollection;
    }
    CompletableFuture<NamedList<Object>> future = new CompletableFuture<>();
    final MakeRequestReturnValue mrrv;
    final String url;
    try {
      url = getRequestUrl(solrRequest, collection);
      mrrv = makeRequest(solrRequest, url, true);
    } catch (SolrServerException | IOException e) {
      future.completeExceptionally(e);
      return future;
    }
    mrrv.request
        .onRequestQueued(asyncTracker.queuedListener)
        .onComplete(asyncTracker.completeListener)
        .send(
            new InputStreamResponseListener() {
              // MDC snapshot from requestAsync's thread
              MDCCopyHelper mdcCopyHelper = new MDCCopyHelper();

              @Override
              public void onHeaders(Response response) {
                super.onHeaders(response);
                InputStreamResponseListener listener = this;
                executor.execute(
                    () -> {
                      InputStream is = listener.getInputStream();
                      try {
                        NamedList<Object> body =
                            processErrorsAndResponse(solrRequest, response, is, url);
                        mdcCopyHelper.onBegin(null);
                        log.debug("response processing success");
                        future.complete(body);
                      } catch (CancellationException e) {
                        mdcCopyHelper.onBegin(null);
                        log.debug("response processing cancelled", e);
                        if (!future.isDone()) {
                          future.cancel(true);
                        }
                      } catch (Throwable e) {
                        mdcCopyHelper.onBegin(null);
                        log.debug("response processing failed", e);
                        future.completeExceptionally(e);
                      } finally {
                        log.debug("response processing completed");
                        mdcCopyHelper.onComplete(null);
                      }
                    });
              }

              @Override
              public void onFailure(Response response, Throwable failure) {
                super.onFailure(response, failure);
                future.completeExceptionally(
                    new SolrServerException(failure.getMessage(), failure));
              }
            });

    // SOLR-17916: Disable request aborting
    // future.exceptionally(
    //    (error) -> {
    //     mrrv.request.abort(error);
    //      return null;
    //   });

    if (mrrv.contentWriter != null) {
      try (var output = mrrv.requestContent.getOutputStream()) {
        mrrv.contentWriter.write(output);
      } catch (IOException ioe) {
        future.completeExceptionally(ioe);
      }
    }
    return future;
  }

  @Override
  public NamedList<Object> request(SolrRequest<?> solrRequest, String collection)
      throws SolrServerException, IOException {
    if (ClientUtils.shouldApplyDefaultCollection(collection, solrRequest)) {
      collection = defaultCollection;
    }
    String url = getRequestUrl(solrRequest, collection);
    Throwable abortCause = null;
    Request req = null;
    try {
      InputStreamResponseListener listener = new InputStreamReleaseTrackingResponseListener();
      req = sendRequest(makeRequest(solrRequest, url, false), listener);
      // only waits for headers, so use the idle timeout
      Response response = listener.get(idleTimeoutMillis, TimeUnit.MILLISECONDS);
      url = req.getURI().toString();
      InputStream is = listener.getInputStream();
      return processErrorsAndResponse(solrRequest, response, is, url);
    } catch (InterruptedException e) {
      Thread.currentThread().interrupt();
      abortCause = e;
      throw new RuntimeException(e);
    } catch (TimeoutException e) {
      throw new SolrServerException(
          "Timeout occurred while waiting response from server at: " + url, e);
    } catch (ExecutionException e) {
      Throwable cause = e.getCause();
      abortCause = cause;
      if (cause instanceof ConnectException) {
        throw new SolrServerException("Server refused connection at: " + url, cause);
      }
      if (cause instanceof SolrServerException) {
        throw (SolrServerException) cause;
      } else if (cause instanceof IOException) {
        throw new SolrServerException(
            "IOException occurred when talking to server at: " + url, cause);
      }
      throw new SolrServerException(cause.getMessage(), cause);
    } catch (SolrServerException | RuntimeException sse) {
      abortCause = sse;
      throw sse;
    } finally {
      if (abortCause != null && req != null) {
        req.abort(abortCause);
      }
    }
  }

<<<<<<< HEAD
  /**
   * Executes a SolrRequest using the provided URL to temporarily override any "base URL" currently
   * used by this client
   *
   * @param baseUrl a URL to a root Solr path (i.e. "/solr") that should be used for this request
   * @param collection an optional collection or core name used to override the client's "default
   *     collection". May be 'null' for any requests that don't require a collection or wish to rely
   *     on the client's default
   * @param req the SolrRequest to send
   */
  @Deprecated
  public final <R extends SolrResponse> R requestWithBaseUrl(
      String baseUrl, String collection, SolrRequest<R> req)
=======
  @Override
  public NamedList<Object> requestWithBaseUrl(
      String baseUrl, SolrRequest<?> solrRequest, String collection)
>>>>>>> cc49470f
      throws SolrServerException, IOException {
    return requestWithBaseUrl(baseUrl, c -> c.request(solrRequest, collection));
  }

  @Override
  public NamedList<Object> requestWithBaseUrl(
      String baseUrl, SolrRequest<?> solrRequest, String collection)
      throws SolrServerException, IOException {
    return requestWithBaseUrl(baseUrl, c -> c.request(solrRequest, collection));
  }

  /**
   * Temporarily modifies the client to use a different base URL and runs the provided lambda
   *
   * @param baseUrl the base URL to use on any requests made within the 'clientFunction' lambda
   * @param clientFunction a Function that consumes a Http2SolrClient and returns an arbitrary value
   * @return the value returned after invoking 'clientFunction'
   * @param <R> the type returned by the provided function (and by this method)
   */
  public <R> R requestWithBaseUrl(
      String baseUrl, SolrClientFunction<Http2SolrClient, R> clientFunction)
      throws SolrServerException, IOException {

    // Despite the name, try-with-resources used here to avoid IDE and ObjectReleaseTracker
    // complaints
    try (final var derivedClient = new NoCloseHttp2SolrClient(baseUrl, this)) {
      return clientFunction.apply(derivedClient);
    }
  }

  @Override
  public HttpSolrClientBuilderBase<?, ?> builder() {
    return new Http2SolrClient.Builder().withHttpClient(this);
  }

  private NamedList<Object> processErrorsAndResponse(
      SolrRequest<?> solrRequest, Response response, InputStream is, String urlExceptionMessage)
      throws SolrServerException {
    ResponseParser parser =
        solrRequest.getResponseParser() == null ? this.parser : solrRequest.getResponseParser();
    String contentType = response.getHeaders().get(HttpHeader.CONTENT_TYPE);

    String mimeType = null;
    String encoding = null;
    if (contentType != null) {
      mimeType = MimeTypes.getContentTypeWithoutCharset(contentType);
      encoding = MimeTypes.getCharsetFromContentType(contentType);
    }

    String responseMethod = response.getRequest() == null ? "" : response.getRequest().getMethod();
    return processErrorsAndResponse(
        response.getStatus(),
        response.getReason(),
        responseMethod,
        parser,
        is,
        mimeType,
        encoding,
        isV2ApiRequest(solrRequest),
        urlExceptionMessage);
  }

  private void setBasicAuthHeader(SolrRequest<?> solrRequest, Request req) {
    if (solrRequest.getBasicAuthUser() != null && solrRequest.getBasicAuthPassword() != null) {
      String encoded =
          basicAuthCredentialsToAuthorizationString(
              solrRequest.getBasicAuthUser(), solrRequest.getBasicAuthPassword());
      req.headers(headers -> headers.put("Authorization", encoded));
    } else if (basicAuthAuthorizationStr != null) {
      req.headers(headers -> headers.put("Authorization", basicAuthAuthorizationStr));
    }
  }

  protected void decorateRequest(Request req, SolrRequest<?> solrRequest, boolean isAsync) {
    req.headers(headers -> headers.remove(HttpHeader.ACCEPT_ENCODING));
    req.idleTimeout(idleTimeoutMillis, TimeUnit.MILLISECONDS);
    req.timeout(requestTimeoutMillis, TimeUnit.MILLISECONDS);

    if (solrRequest.getUserPrincipal() != null) {
      req.attribute(REQ_PRINCIPAL_KEY, solrRequest.getUserPrincipal());
    }

    setBasicAuthHeader(solrRequest, req);
    for (HttpListenerFactory factory : listenerFactory) {
      HttpListenerFactory.RequestResponseListener listener = factory.get();
      listener.onQueued(req);
      req.onRequestBegin(listener);
      req.onComplete(listener);
    }

    if (isAsync) {
      req.onRequestQueued(asyncTracker.queuedListener);
      req.onComplete(asyncTracker.completeListener);
    }

    Map<String, String> headers = solrRequest.getHeaders();
    if (headers != null) {
      req.headers(h -> headers.forEach(h::add));
    }
  }

  private static class MakeRequestReturnValue {
    final Request request;
    final RequestWriter.ContentWriter contentWriter;
    final OutputStreamRequestContent requestContent;

    MakeRequestReturnValue(
        Request request,
        RequestWriter.ContentWriter contentWriter,
        OutputStreamRequestContent requestContent) {
      this.request = request;
      this.contentWriter = contentWriter;
      this.requestContent = requestContent;
    }

    MakeRequestReturnValue(Request request) {
      this.request = request;
      this.contentWriter = null;
      this.requestContent = null;
    }
  }

  private MakeRequestReturnValue makeRequest(
      SolrRequest<?> solrRequest, String url, boolean isAsync)
      throws IOException, SolrServerException {
    ModifiableSolrParams wparams = initializeSolrParams(solrRequest, responseParser(solrRequest));

    if (SolrRequest.METHOD.GET == solrRequest.getMethod()) {
      validateGetRequest(solrRequest);
      var r = httpClient.newRequest(url + wparams.toQueryString()).method(HttpMethod.GET);
      decorateRequest(r, solrRequest, isAsync);
      return new MakeRequestReturnValue(r);
    }

    if (SolrRequest.METHOD.DELETE == solrRequest.getMethod()) {
      var r = httpClient.newRequest(url + wparams.toQueryString()).method(HttpMethod.DELETE);
      decorateRequest(r, solrRequest, isAsync);
      return new MakeRequestReturnValue(r);
    }

    if (SolrRequest.METHOD.POST == solrRequest.getMethod()
        || SolrRequest.METHOD.PUT == solrRequest.getMethod()) {
      RequestWriter.ContentWriter contentWriter = requestWriter.getContentWriter(solrRequest);
      Collection<ContentStream> streams =
          contentWriter == null ? requestWriter.getContentStreams(solrRequest) : null;

      boolean isMultipart = isMultipart(streams);

      HttpMethod method =
          SolrRequest.METHOD.POST == solrRequest.getMethod() ? HttpMethod.POST : HttpMethod.PUT;

      if (contentWriter != null) {
        var content = new OutputStreamRequestContent(contentWriter.getContentType());
        var r = httpClient.newRequest(url + wparams.toQueryString()).method(method).body(content);
        decorateRequest(r, solrRequest, isAsync);
        return new MakeRequestReturnValue(r, contentWriter, content);

      } else if (streams == null || isMultipart) {
        // send server list and request list as query string params
        ModifiableSolrParams queryParams = calculateQueryParams(this.urlParamNames, wparams);
        queryParams.add(calculateQueryParams(solrRequest.getQueryParams(), wparams));
        Request req = httpClient.newRequest(url + queryParams.toQueryString()).method(method);
        var r = fillContentStream(req, streams, wparams, isMultipart);
        decorateRequest(r, solrRequest, isAsync);
        return new MakeRequestReturnValue(r);

      } else {
        // If it has one stream, it is the post body, put the params in the URL
        ContentStream contentStream = streams.iterator().next();
        var content =
            new InputStreamRequestContent(
                contentStream.getContentType(), contentStream.getStream());
        var r = httpClient.newRequest(url + wparams.toQueryString()).method(method).body(content);
        decorateRequest(r, solrRequest, isAsync);
        return new MakeRequestReturnValue(r);
      }
    }

    throw new SolrServerException("Unsupported method: " + solrRequest.getMethod());
  }

  private Request sendRequest(MakeRequestReturnValue mrrv, InputStreamResponseListener listener)
      throws IOException, SolrServerException {
    mrrv.request.send(listener);

    if (mrrv.contentWriter != null) {
      try (var output = mrrv.requestContent.getOutputStream()) {
        mrrv.contentWriter.write(output);
      }
    }
    return mrrv.request;
  }

  private Request fillContentStream(
      Request req,
      Collection<ContentStream> streams,
      ModifiableSolrParams wparams,
      boolean isMultipart)
      throws IOException {
    if (isMultipart) {
      // multipart/form-data
      try (MultiPartRequestContent content = new MultiPartRequestContent()) {
        Iterator<String> iter = wparams.getParameterNamesIterator();
        while (iter.hasNext()) {
          String key = iter.next();
          String[] vals = wparams.getParams(key);
          if (vals != null) {
            for (String val : vals) {
              content.addPart(
                  new MultiPart.ContentSourcePart(key, null, null, new StringRequestContent(val)));
            }
          }
        }
        if (streams != null) {
          for (ContentStream contentStream : streams) {
            String contentType = contentStream.getContentType();
            if (contentType == null) {
              contentType = "multipart/form-data"; // default
            }
            String name = contentStream.getName();
            if (name == null) {
              name = "";
            }
            HttpFields.Mutable fields = HttpFields.build(1);
            fields.add(HttpHeader.CONTENT_TYPE, contentType);
            content.addPart(
                new MultiPart.ContentSourcePart(
                    name,
                    contentStream.getName(),
                    fields,
                    new InputStreamRequestContent(contentStream.getStream())));
          }
        }
        req.body(content);
      }
    } else {
      // application/x-www-form-urlencoded
      String queryString = wparams.toQueryString();
      // remove the leading "?" if there is any
      queryString = queryString.startsWith("?") ? queryString.substring(1) : queryString;
      req.body(
          new StringRequestContent(
              "application/x-www-form-urlencoded", queryString, FALLBACK_CHARSET));
    }

    return req;
  }

  @Override
  protected boolean isFollowRedirects() {
    return httpClient.isFollowRedirects();
  }

  @Override
  protected boolean processorAcceptsMimeType(
      Collection<String> processorSupportedContentTypes, String mimeType) {

    return processorSupportedContentTypes.stream()
        .map(ct -> MimeTypes.getContentTypeWithoutCharset(ct).trim())
        .anyMatch(mimeType::equalsIgnoreCase);
  }

  @Override
  protected void updateDefaultMimeTypeForParser() {
    defaultParserMimeTypes =
        parser.getContentTypes().stream()
            .map(ct -> MimeTypes.getContentTypeWithoutCharset(ct).trim().toLowerCase(Locale.ROOT))
            .collect(Collectors.toSet());
  }

  @Override
  protected String allProcessorSupportedContentTypesCommaDelimited(
      Collection<String> processorSupportedContentTypes) {
    return processorSupportedContentTypes.stream()
        .map(ct -> MimeTypes.getContentTypeWithoutCharset(ct).trim().toLowerCase(Locale.ROOT))
        .collect(Collectors.joining(", "));
  }

  /**
   * An Http2SolrClient that doesn't close or cleanup any resources
   *
   * <p>Only safe to use as a derived copy of an existing instance which retains responsibility for
   * closing all involved resources.
   *
   * @see #requestWithBaseUrl(String, SolrClientFunction)
   */
  private static class NoCloseHttp2SolrClient extends Http2SolrClient {

    public NoCloseHttp2SolrClient(String baseUrl, Http2SolrClient parentClient) {
      super(baseUrl, new Http2SolrClient.Builder(baseUrl).withHttpClient(parentClient));

      this.asyncTracker = parentClient.asyncTracker;
    }

    @Override
    public void close() {
      /* Intentional no-op */
      ObjectReleaseTracker.release(this);
    }
  }

  private static class AsyncTracker {
    private static final int MAX_OUTSTANDING_REQUESTS = 1000;

    // wait for async requests
    private final Phaser phaser;
    // maximum outstanding requests left
    private final Semaphore available;
    private final Request.QueuedListener queuedListener;
    private final Response.CompleteListener completeListener;

    AsyncTracker() {
      // TODO: what about shared instances?
      phaser = new Phaser(1);
      available = new Semaphore(MAX_OUTSTANDING_REQUESTS, false);
      queuedListener =
          request -> {
            phaser.register();
            try {
              available.acquire();
            } catch (InterruptedException ignored) {

            }
          };
      completeListener =
          result -> {
            phaser.arriveAndDeregister();
            available.release();
          };
    }

    int getMaxRequestsQueuedPerDestination() {
      // comfortably above max outstanding requests
      return MAX_OUTSTANDING_REQUESTS * 3;
    }

    public void waitForComplete() {
      phaser.arriveAndAwaitAdvance();
      phaser.arriveAndDeregister();
    }
  }

  public static class Builder
      extends HttpSolrClientBuilderBase<Http2SolrClient.Builder, Http2SolrClient> {

    private HttpClient httpClient;

    protected HttpCookieStore cookieStore;

    private SSLConfig sslConfig;

    protected Long keyStoreReloadIntervalSecs;

    private List<HttpListenerFactory> listenerFactories;

    public Builder() {
      super();
    }

    /**
     * Initialize a Builder object, based on the provided Solr URL.
     *
     * <p>The provided URL must point to the root Solr path ("/solr"), for example:
     *
     * <pre>
     *   SolrClient client = new Http2SolrClient.Builder("http://my-solr-server:8983/solr")
     *       .withDefaultCollection("core1")
     *       .build();
     *   QueryResponse resp = client.query(new SolrQuery("*:*"));
     * </pre>
     *
     * @param baseSolrUrl a URL to the root Solr path (i.e. "/solr") that will be targeted by any
     *     created clients.
     */
    public Builder(String baseSolrUrl) {
      super();
      this.baseSolrUrl = baseSolrUrl;
    }

    /**
     * specify a listener factory, which will be appended to any existing values.
     *
     * @param listenerFactory a HttpListenerFactory
     * @return This Builder
     */
    public Http2SolrClient.Builder addListenerFactory(HttpListenerFactory listenerFactory) {
      if (this.listenerFactories == null) {
        this.listenerFactories = new ArrayList<>(1);
      }
      this.listenerFactories.add(listenerFactory);
      return this;
    }

    /**
     * Specify listener factories, which will replace any existing values.
     *
     * @param listenerFactories a list of HttpListenerFactory instances
     * @return This Builder
     */
    public Http2SolrClient.Builder withListenerFactories(
        List<HttpListenerFactory> listenerFactories) {
      this.listenerFactories = listenerFactories;
      return this;
    }

    public HttpSolrClientBuilderBase<Http2SolrClient.Builder, Http2SolrClient> withSSLConfig(
        SSLConfig sslConfig) {
      this.sslConfig = sslConfig;
      return this;
    }

    /**
     * Set the scanning interval to check for updates in the Key Store used by this client. If the
     * interval is unset, 0 or less, then the Key Store Scanner is not created, and the client will
     * not attempt to update key stores. The minimum value between checks is 1 second.
     *
     * @param interval Interval between checks
     * @param unit The unit for the interval
     * @return This builder
     */
    public Http2SolrClient.Builder withKeyStoreReloadInterval(long interval, TimeUnit unit) {
      this.keyStoreReloadIntervalSecs = unit.toSeconds(interval);
      if (this.keyStoreReloadIntervalSecs == 0 && interval > 0) {
        this.keyStoreReloadIntervalSecs = 1L;
      }
      return this;
    }

    private HttpCookieStore getCookieStore() {
      if (cookieStore == null) {
        return cookieStore;
      }
      if (Boolean.getBoolean("solr.http.disableCookies")) {
        return new HttpCookieStore.Empty();
      }
      /*
       * We could potentially have a Supplier<CookieStore> if we ever need further customization support,
       * but for now it's only either Empty or default (in-memory).
       */
      return null;
    }

    protected <B extends HttpSolrClientBase> B build(Class<B> type) {
      return type.cast(build());
    }

    @Override
    public Http2SolrClient build() {
      return new Http2SolrClient(baseSolrUrl, this);
    }

    @Override
    public Builder withHttpClient(Http2SolrClient http2SolrClient) {
      super.withHttpClient(http2SolrClient);
      this.httpClient = http2SolrClient.httpClient;

      if (this.idleTimeoutMillis == null) {
        this.idleTimeoutMillis = http2SolrClient.idleTimeoutMillis;
      }
      if (this.listenerFactories == null) {
        this.listenerFactories = http2SolrClient.listenerFactory;
      }
      if (this.executor == null) {
        this.executor = http2SolrClient.executor;
      }
      return this;
    }

    /**
     * Set a cookieStore other than the default ({@code java.net.InMemoryCookieStore})
     *
     * @param cookieStore The CookieStore to set. {@code null} will set the default.
     * @return this Builder
     */
    public Builder withCookieStore(HttpCookieStore cookieStore) {
      this.cookieStore = cookieStore;
      return this;
    }
  }

  public static void setDefaultSSLConfig(SSLConfig sslConfig) {
    Http2SolrClient.defaultSSLConfig = sslConfig;
  }

  // public for testing, only used by tests
  public static void resetSslContextFactory() {
    Http2SolrClient.defaultSSLConfig = null;
  }

  /* package-private for testing */
  static SslContextFactory.Client getDefaultSslContextFactory() {
    String checkPeerNameStr = System.getProperty(SolrHttpConstants.SYS_PROP_CHECK_PEER_NAME);
    boolean sslCheckPeerName = !"false".equalsIgnoreCase(checkPeerNameStr);

    SslContextFactory.Client sslContextFactory = new SslContextFactory.Client(!sslCheckPeerName);

    if (null != System.getProperty("javax.net.ssl.keyStore")) {
      sslContextFactory.setKeyStorePath(System.getProperty("javax.net.ssl.keyStore"));
    }
    if (null != System.getProperty("javax.net.ssl.keyStorePassword")) {
      sslContextFactory.setKeyStorePassword(System.getProperty("javax.net.ssl.keyStorePassword"));
    }
    if (null != System.getProperty("javax.net.ssl.keyStoreType")) {
      sslContextFactory.setKeyStoreType(System.getProperty("javax.net.ssl.keyStoreType"));
    }
    if (null != System.getProperty("javax.net.ssl.trustStore")) {
      sslContextFactory.setTrustStorePath(System.getProperty("javax.net.ssl.trustStore"));
    }
    if (null != System.getProperty("javax.net.ssl.trustStorePassword")) {
      sslContextFactory.setTrustStorePassword(
          System.getProperty("javax.net.ssl.trustStorePassword"));
    }
    if (null != System.getProperty("javax.net.ssl.trustStoreType")) {
      sslContextFactory.setTrustStoreType(System.getProperty("javax.net.ssl.trustStoreType"));
    }

    return sslContextFactory;
  }

  /**
   * Helper class in change of copying MDC context across all threads involved in processing a
   * request. This does not strictly need to be a RequestResponseListener, but using it since it
   * already provides hooks into the request processing lifecycle.
   */
  private static class MDCCopyHelper extends RequestResponseListener {
    private final Map<String, String> submitterContext = MDC.getCopyOfContextMap();
    private Map<String, String> threadContext;

    @Override
    public void onBegin(Request request) {
      threadContext = MDC.getCopyOfContextMap();
      updateContextMap(submitterContext);
    }

    @Override
    public void onComplete(Result result) {
      updateContextMap(threadContext);
    }

    private static void updateContextMap(Map<String, String> context) {
      if (context != null && !context.isEmpty()) {
        MDC.setContextMap(context);
      } else {
        MDC.clear();
      }
    }
  }

  /**
   * Extension of InputStreamResponseListener that handles Object release tracking of the
   * InputStreams
   *
   * @see ObjectReleaseTracker
   */
  static class InputStreamReleaseTrackingResponseListener extends InputStreamResponseListener {

    @Override
    public InputStream getInputStream() {
      return new ObjectReleaseTrackedInputStream(super.getInputStream());
    }

    private static final class ObjectReleaseTrackedInputStream extends FilterInputStream {
      public ObjectReleaseTrackedInputStream(final InputStream in) {
        super(in);
        assert ObjectReleaseTracker.track(in);
      }

      @Override
      public void close() throws IOException {
        assert ObjectReleaseTracker.release(in);
        super.close();
      }
    }
  }
}<|MERGE_RESOLUTION|>--- conflicted
+++ resolved
@@ -502,30 +502,8 @@
     }
   }
 
-<<<<<<< HEAD
-  /**
-   * Executes a SolrRequest using the provided URL to temporarily override any "base URL" currently
-   * used by this client
-   *
-   * @param baseUrl a URL to a root Solr path (i.e. "/solr") that should be used for this request
-   * @param collection an optional collection or core name used to override the client's "default
-   *     collection". May be 'null' for any requests that don't require a collection or wish to rely
-   *     on the client's default
-   * @param req the SolrRequest to send
-   */
+  @Override
   @Deprecated
-  public final <R extends SolrResponse> R requestWithBaseUrl(
-      String baseUrl, String collection, SolrRequest<R> req)
-=======
-  @Override
-  public NamedList<Object> requestWithBaseUrl(
-      String baseUrl, SolrRequest<?> solrRequest, String collection)
->>>>>>> cc49470f
-      throws SolrServerException, IOException {
-    return requestWithBaseUrl(baseUrl, c -> c.request(solrRequest, collection));
-  }
-
-  @Override
   public NamedList<Object> requestWithBaseUrl(
       String baseUrl, SolrRequest<?> solrRequest, String collection)
       throws SolrServerException, IOException {
