--- conflicted
+++ resolved
@@ -528,7 +528,6 @@
     return sb.toString();
   }
 
-<<<<<<< HEAD
   /**
    * A SolrParams is equal to another if they have the same keys and values. The order of keys does
    * not matter.
@@ -559,7 +558,8 @@
   @Override
   public int hashCode() {
     throw new UnsupportedOperationException();
-=======
+  }
+
   /** An empty, immutable SolrParams. */
   public static SolrParams of() {
     return EmptySolrParams.INSTANCE;
@@ -568,6 +568,5 @@
   /** An immutable SolrParams holding one pair (not null). */
   public static SolrParams of(String k, String v) {
     return new MapSolrParams(Map.of(k, v));
->>>>>>> 5fd5ff1a
   }
 }