/*
 * Licensed to the Apache Software Foundation (ASF) under one or more
 * contributor license agreements.  See the NOTICE file distributed with
 * this work for additional information regarding copyright ownership.
 * The ASF licenses this file to You under the Apache License, Version 2.0
 * (the "License"); you may not use this file except in compliance with
 * the License.  You may obtain a copy of the License at
 *
 *     http://www.apache.org/licenses/LICENSE-2.0
 *
 * Unless required by applicable law or agreed to in writing, software
 * distributed under the License is distributed on an "AS IS" BASIS,
 * WITHOUT WARRANTIES OR CONDITIONS OF ANY KIND, either express or implied.
 * See the License for the specific language governing permissions and
 * limitations under the License.
 */
package org.apache.solr.common.util;

import static java.nio.charset.StandardCharsets.UTF_8;
import static java.util.Collections.singletonList;
import static java.util.concurrent.TimeUnit.NANOSECONDS;

import java.io.ByteArrayInputStream;
import java.io.IOException;
import java.io.InputStream;
import java.io.InputStreamReader;
import java.io.OutputStream;
import java.io.OutputStreamWriter;
import java.io.Reader;
import java.io.StringReader;
import java.io.Writer;
import java.lang.annotation.Annotation;
import java.lang.invoke.MethodHandle;
import java.lang.invoke.MethodHandles;
import java.lang.invoke.MethodType;
import java.lang.reflect.Field;
import java.lang.reflect.Method;
import java.lang.reflect.Modifier;
import java.net.URL;
import java.net.URLDecoder;
import java.nio.BufferOverflowException;
import java.nio.ByteBuffer;
import java.nio.charset.StandardCharsets;
import java.util.AbstractMap;
import java.util.ArrayList;
import java.util.Arrays;
import java.util.Collection;
import java.util.Collections;
import java.util.Date;
import java.util.HashMap;
import java.util.HashSet;
import java.util.LinkedHashMap;
import java.util.List;
import java.util.Map;
import java.util.Objects;
import java.util.Set;
import java.util.TreeMap;
import java.util.TreeSet;
import java.util.concurrent.Callable;
import java.util.concurrent.ConcurrentHashMap;
import java.util.concurrent.TimeUnit;
import java.util.function.BiConsumer;
import java.util.function.Function;
import java.util.function.Predicate;
import java.util.regex.Matcher;
import java.util.regex.Pattern;
import org.apache.http.HttpEntity;
import org.apache.http.HttpResponse;
import org.apache.http.client.HttpClient;
import org.apache.http.client.methods.HttpGet;
import org.apache.http.client.methods.HttpRequestBase;
import org.apache.http.util.EntityUtils;
import org.apache.solr.client.solrj.impl.BinaryRequestWriter;
import org.apache.solr.common.IteratorWriter;
import org.apache.solr.common.LinkedHashMapWriter;
import org.apache.solr.common.MapWriter;
import org.apache.solr.common.MapWriterMap;
import org.apache.solr.common.SolrException;
import org.apache.solr.common.SpecProvider;
import org.apache.solr.common.annotation.JsonProperty;
import org.apache.solr.common.params.CommonParams;
import org.noggit.CharArr;
import org.noggit.JSONParser;
import org.noggit.ObjectBuilder;
import org.slf4j.Logger;
import org.slf4j.LoggerFactory;

public class Utils {

  private static final Logger log = LoggerFactory.getLogger(MethodHandles.lookup().lookupClass());

  @SuppressWarnings({"rawtypes"})
  public static Map getDeepCopy(Map<?, ?> map, int maxDepth) {
    return getDeepCopy(map, maxDepth, true, false);
  }

  @SuppressWarnings({"rawtypes"})
  public static Map getDeepCopy(Map<?, ?> map, int maxDepth, boolean mutable) {
    return getDeepCopy(map, maxDepth, mutable, false);
  }

  @SuppressWarnings({"unchecked", "rawtypes"})
  public static Map getDeepCopy(Map<?, ?> map, int maxDepth, boolean mutable, boolean sorted) {
    if (map == null) return null;
    if (maxDepth < 1) return map;
    Map copy;
    if (sorted) {
      copy = new TreeMap<>();
    } else {
      copy =
          map instanceof LinkedHashMap
              ? CollectionUtil.newLinkedHashMap(map.size())
              : CollectionUtil.newHashMap(map.size());
    }
    for (Object o : map.entrySet()) {
      Map.Entry<?, ?> e = (Map.Entry<?, ?>) o;
      copy.put(e.getKey(), makeDeepCopy(e.getValue(), maxDepth, mutable, sorted));
    }
    return mutable ? copy : Collections.unmodifiableMap(copy);
  }

  public static void forEachMapEntry(
      Object o, String path, @SuppressWarnings({"rawtypes"}) BiConsumer fun) {
    Object val = Utils.getObjectByPath(o, false, path);
    forEachMapEntry(val, fun);
  }

  public static void forEachMapEntry(
      Object o, List<String> path, @SuppressWarnings({"rawtypes"}) BiConsumer fun) {
    Object val = Utils.getObjectByPath(o, false, path);
    forEachMapEntry(val, fun);
  }

  @SuppressWarnings({"unchecked"})
  public static void forEachMapEntry(Object o, @SuppressWarnings({"rawtypes"}) BiConsumer fun) {
    if (o instanceof MapWriter) {
      MapWriter m = (MapWriter) o;
      try {
        m.writeMap(
            new MapWriter.EntryWriter() {
              @Override
              public MapWriter.EntryWriter put(CharSequence k, Object v) {
                fun.accept(k, v);
                return this;
              }
            });
      } catch (IOException e) {
        throw new RuntimeException(e);
      }
    } else if (o instanceof Map) {
      ((Map) o).forEach((k, v) -> fun.accept(k, v));
    }
  }

  private static Object makeDeepCopy(Object v, int maxDepth, boolean mutable, boolean sorted) {
    if (v instanceof MapWriter && maxDepth > 1) {
      v = ((MapWriter) v).toMap(new LinkedHashMap<>());
    } else if (v instanceof IteratorWriter && maxDepth > 1) {
      List<Object> l = ((IteratorWriter) v).toList(new ArrayList<>());
      if (sorted) {
        l.sort(null);
      }
      v = l;
    }

    if (v instanceof Map) {
      v = getDeepCopy((Map) v, maxDepth - 1, mutable, sorted);
    } else if (v instanceof Collection) {
      v = getDeepCopy((Collection<?>) v, maxDepth - 1, mutable, sorted);
    }
    return v;
  }

  public static InputStream toJavabin(Object o) throws IOException {
    try (final JavaBinCodec jbc = new JavaBinCodec()) {
      BinaryRequestWriter.BAOS baos = new BinaryRequestWriter.BAOS();
      jbc.marshal(o, baos);
      return new ByteArrayInputStream(baos.getbuf(), 0, baos.size());
    }
  }

  public static Object fromJavabin(byte[] bytes) throws IOException {
    try (JavaBinCodec jbc = new JavaBinCodec()) {
      return jbc.unmarshal(bytes);
    }
  }

  public static Collection<?> getDeepCopy(Collection<?> c, int maxDepth, boolean mutable) {
    return getDeepCopy(c, maxDepth, mutable, false);
  }

  public static Collection<?> getDeepCopy(
      Collection<?> c, int maxDepth, boolean mutable, boolean sorted) {
    if (c == null || maxDepth < 1) return c;
    Collection<Object> result =
        c instanceof Set ? (sorted ? new TreeSet<>() : new HashSet<>()) : new ArrayList<>();
    for (Object o : c)
      result.add(makeDeepCopy(o, maxDepth, mutable, sorted)); // TODO should this be maxDepth - 1?
    if (sorted && (result instanceof List)) {
      ((List<Object>) result).sort(null);
    }
    return mutable ? result : Collections.unmodifiableCollection(result);
  }

  public static void writeJson(Object o, OutputStream os, boolean indent) throws IOException {
    writeJson(o, new OutputStreamWriter(os, UTF_8), indent).flush();
  }

  public static Writer writeJson(Object o, Writer writer, boolean indent) throws IOException {
    try (SolrJSONWriter jsonWriter = new SolrJSONWriter(writer)) {
      jsonWriter.setIndent(indent).writeObj(o);
    }
    return writer;
  }

<<<<<<< HEAD
  /**
   * Given long integer, return an integer or a long integer depending upon whether it overflows the
   * integer range.
   */
  public static Number intIfNotOverflown(long n) {
    if (((int) n) == n) {
      return Integer.valueOf((int) n);
    } else {
      return Long.valueOf(n);
    }
  }

  private static class MapWriterJSONWriter extends JSONWriter {

    public MapWriterJSONWriter(CharArr out, int indentSize) {
      super(out, indentSize);
    }

    @Override
    public void handleUnknownClass(Object o) {
      // avoid materializing MapWriter / IteratorWriter to Map / List
      // instead serialize them directly
      if (o instanceof MapWriter) {
        MapWriter mapWriter = (MapWriter) o;
        startObject();
        final boolean[] first = new boolean[1];
        first[0] = true;
        int sz = mapWriter._size();
        mapWriter._forEachEntry(
            (k, v) -> {
              if (first[0]) {
                first[0] = false;
              } else {
                writeValueSeparator();
              }
              if (sz > 1) indent();
              writeString(k.toString());
              writeNameSeparator();
              write(v);
            });
        endObject();
      } else if (o instanceof IteratorWriter) {
        IteratorWriter iteratorWriter = (IteratorWriter) o;
        startArray();
        final boolean[] first = new boolean[1];
        first[0] = true;
        try {
          iteratorWriter.writeIter(
              new IteratorWriter.ItemWriter() {
                @Override
                public IteratorWriter.ItemWriter add(Object o) throws IOException {
                  if (first[0]) {
                    first[0] = false;
                  } else {
                    writeValueSeparator();
                  }
                  indent();
                  write(o);
                  return this;
                }
              });
        } catch (IOException e) {
          throw new RuntimeException("this should never happen", e);
        }
        endArray();
      } else {
        super.handleUnknownClass(o);
      }
    }
  }

  public static byte[] toJSON(Object o) {
    if (o == null) return new byte[0];
    CharArr out = new CharArr();
    //    if (!(o instanceof List) && !(o instanceof Map)) {
    //      if (o instanceof MapWriter) {
    //        o = ((MapWriter) o).toMap(new LinkedHashMap<>());
    //      } else if (o instanceof IteratorWriter) {
    //        o = ((IteratorWriter) o).toList(new ArrayList<>());
    //      }
    //    }
    new MapWriterJSONWriter(out, 0).write(o); // indentation by default
=======
  public static byte[] toJSON(Object o) {
    if (o == null) return new byte[0];
    CharArr out = new CharArr();
    new MapWriterJSONWriter(out, 2).write(o); // indentation by default
>>>>>>> 179ed481
    return toUTF8(out);
  }

  public static String toJSONString(Object o) {
    return new String(toJSON(o), StandardCharsets.UTF_8);
  }

  public static byte[] toUTF8(CharArr out) {
    byte[] arr = new byte[out.size() * 3];
    int nBytes = ByteUtils.UTF16toUTF8(out, 0, out.size(), arr, 0);
    return Arrays.copyOf(arr, nBytes);
  }

  public static Object fromJSON(byte[] utf8) {
    // Need below check in both fromJSON methods since
    // utf8.length returns a NPE without this check.
    if (utf8 == null || utf8.length == 0) {
      return Collections.emptyMap();
    }
    return fromJSON(utf8, 0, utf8.length);
  }

  public static Object fromJSON(byte[] utf8, int offset, int length) {
    return fromJSON(utf8, offset, length, STANDARDOBJBUILDER);
  }

  public static Object fromJSON(
      byte[] utf8, int offset, int length, Function<JSONParser, ObjectBuilder> fun) {
    if (utf8 == null || utf8.length == 0 || length == 0) {
      return Collections.emptyMap();
    }
    // convert directly from bytes to chars
    // and parse directly from that instead of going through
    // intermediate strings or readers
    CharArr chars = new CharArr();
    ByteUtils.UTF8toUTF16(utf8, offset, length, chars);
    JSONParser parser = new JSONParser(chars.getArray(), chars.getStart(), chars.length());
    parser.setFlags(
        parser.getFlags()
            | JSONParser.ALLOW_MISSING_COLON_COMMA_BEFORE_OBJECT
            | JSONParser.OPTIONAL_OUTER_BRACES);
    try {
      return fun.apply(parser).getValStrict();
    } catch (IOException e) {
      throw new RuntimeException(e); // should never happen w/o using real IO
    }
  }

  public static <V> Map<String, V> makeMap(String k1, V v1, String k2, V v2) {
    Map<String, V> map = new LinkedHashMap<>(2, 1);
    map.put(k1, v1);
    map.put(k2, v2);
    return map;
  }

  public static Map<String, Object> makeMap(Object... keyVals) {
    return _makeMap(keyVals);
  }

  public static Map<String, String> makeMap(String... keyVals) {
    return _makeMap(keyVals);
  }

  private static <T> Map<String, T> _makeMap(T[] keyVals) {
    if ((keyVals.length & 0x01) != 0) {
      throw new IllegalArgumentException("arguments should be key,value");
    }
    Map<String, T> propMap =
        new LinkedHashMap<>(); // Cost of oversizing LHM is low, don't compute initialCapacity
    for (int i = 0; i < keyVals.length; i += 2) {
      propMap.put(String.valueOf(keyVals[i]), keyVals[i + 1]);
    }
    return propMap;
  }

  public static Object fromJSON(InputStream is) {
    return fromJSON(new InputStreamReader(is, UTF_8));
  }

  public static Object fromJSON(Reader is) {
    try {
      return STANDARDOBJBUILDER.apply(getJSONParser(is)).getValStrict();
    } catch (IOException e) {
      throw new SolrException(SolrException.ErrorCode.SERVER_ERROR, "Parse error", e);
    }
  }

  public static final Function<JSONParser, ObjectBuilder> STANDARDOBJBUILDER =
      jsonParser -> {
        try {
          return new ObjectBuilder(jsonParser);
        } catch (IOException e) {
          throw new RuntimeException(e);
        }
      };
  public static final Function<JSONParser, ObjectBuilder> MAPWRITEROBJBUILDER =
      jsonParser -> {
        try {
          return new ObjectBuilder(jsonParser) {
            @Override
            public Object newObject() {
              return new LinkedHashMapWriter<>();
            }
          };
        } catch (IOException e) {
          throw new RuntimeException(e);
        }
      };

  public static final Function<JSONParser, ObjectBuilder> MAPOBJBUILDER =
      jsonParser -> {
        try {
          return new ObjectBuilder(jsonParser) {
            @Override
            public Object newObject() {
              return new HashMap<>();
            }
          };
        } catch (IOException e) {
          throw new RuntimeException(e);
        }
      };

  /**
   * Util function to convert {@link Object} to {@link String} Specially handles {@link Date} to
   * string conversion
   */
  public static final Function<Object, String> OBJECT_TO_STRING =
      obj ->
          ((obj instanceof Date)
              ? Objects.toString(((Date) obj).toInstant())
              : Objects.toString(obj));

  public static Object fromJSON(
      InputStream is, Function<JSONParser, ObjectBuilder> objBuilderProvider) {
    try {
      return objBuilderProvider
          .apply(getJSONParser((new InputStreamReader(is, StandardCharsets.UTF_8))))
          .getValStrict();
    } catch (IOException e) {
      throw new SolrException(SolrException.ErrorCode.SERVER_ERROR, "Parse error", e);
    }
  }

  public static Object fromJSONResource(ClassLoader loader, String resourceName) {
    final URL resource = loader.getResource(resourceName);
    if (null == resource) {
      throw new IllegalArgumentException("invalid resource name: " + resourceName);
    }
    try (InputStream stream = resource.openStream()) {
      return fromJSON(stream);
    } catch (IOException e) {
      throw new SolrException(
          SolrException.ErrorCode.SERVER_ERROR, "Resource error: " + e.getMessage(), e);
    }
  }

  public static JSONParser getJSONParser(Reader reader) {
    JSONParser parser = new JSONParser(reader);
    parser.setFlags(
        parser.getFlags()
            | JSONParser.ALLOW_MISSING_COLON_COMMA_BEFORE_OBJECT
            | JSONParser.OPTIONAL_OUTER_BRACES);
    return parser;
  }

  public static Object fromJSONString(String json) {
    try {
      return STANDARDOBJBUILDER.apply(getJSONParser(new StringReader(json))).getValStrict();
    } catch (Exception e) {
      throw new SolrException(SolrException.ErrorCode.SERVER_ERROR, "Parse error : " + json, e);
    }
  }

  public static Object getObjectByPath(Object root, boolean onlyPrimitive, String hierarchy) {
    if (hierarchy == null) return getObjectByPath(root, onlyPrimitive, singletonList(null));
    List<String> parts = StrUtils.splitSmart(hierarchy, '/', true);
    return getObjectByPath(root, onlyPrimitive, parts);
  }

  public static boolean setObjectByPath(Object root, String hierarchy, Object value) {
    List<String> parts = StrUtils.splitSmart(hierarchy, '/', true);
    return setObjectByPath(root, parts, value);
  }

  public static boolean setObjectByPath(Object root, List<String> hierarchy, Object value) {
    if (root == null) return false;
    if (!isMapLike(root)) throw new RuntimeException("must be a Map or NamedList");
    Object obj = root;
    for (int i = 0; i < hierarchy.size(); i++) {
      int idx = -2; // -1 means append to list, -2 means not found
      String s = hierarchy.get(i);
      if (s.endsWith("]")) {
        Matcher matcher = ARRAY_ELEMENT_INDEX.matcher(s);
        if (matcher.find()) {
          s = matcher.group(1);
          idx = Integer.parseInt(matcher.group(2));
        }
      }
      if (i < hierarchy.size() - 1) {
        Object o = getVal(obj, s, -1);
        if (o == null) return false;
        if (idx > -1) {
          List<?> l = (List<?>) o;
          o = idx < l.size() ? l.get(idx) : null;
        }
        if (!isMapLike(o)) return false;
        obj = o;
      } else {
        if (idx == -2) {
          if (obj instanceof NamedList) {
            @SuppressWarnings("unchecked")
            NamedList<Object> namedList = (NamedList<Object>) obj;
            int location = namedList.indexOf(s, 0);
            if (location == -1) namedList.add(s, value);
            else namedList.setVal(location, value);
          } else if (obj instanceof Map) {
            @SuppressWarnings("unchecked")
            Map<String, Object> map = ((Map<String, Object>) obj);
            map.put(s, value);
          }
          return true;
        } else {
          Object v = getVal(obj, s, -1);
          if (v instanceof List) {
            @SuppressWarnings("unchecked")
            List<Object> list = (List<Object>) v;
            if (idx == -1) {
              list.add(value);
            } else {
              if (idx < list.size()) list.set(idx, value);
              else return false;
            }
            return true;
          } else {
            return false;
          }
        }
      }
    }

    return false;
  }

  public static Object getObjectByPath(Object root, boolean onlyPrimitive, List<String> hierarchy) {
    if (root == null) return null;
    if (!isMapLike(root)) return null;
    Object obj = root;
    for (int i = 0; i < hierarchy.size(); i++) {
      int idx = -1;
      String s = hierarchy.get(i);
      if (s != null && s.endsWith("]")) {
        Matcher matcher = ARRAY_ELEMENT_INDEX.matcher(s);
        if (matcher.find()) {
          s = matcher.group(1);
          idx = Integer.parseInt(matcher.group(2));
        }
      }
      if (i < hierarchy.size() - 1) {
        Object o = getVal(obj, s, -1);
        if (o == null) return null;
        if (idx > -1) {
          if (o instanceof MapWriter) {
            o = getVal(o, null, idx);
          } else if (o instanceof Map) {
            @SuppressWarnings("unchecked")
            Map<String, Object> map = (Map<String, Object>) o;
            o = getVal(new MapWriterMap(map), null, idx);
          } else {
            List<?> l = (List<?>) o;
            o = idx < l.size() ? l.get(idx) : null;
          }
        }
        if (!isMapLike(o)) return null;
        obj = o;
      } else {
        Object val = getVal(obj, s, -1);
        if (val == null) return null;
        if (idx > -1) {
          if (val instanceof IteratorWriter) {
            val = getValueAt((IteratorWriter) val, idx);
          } else {
            List<?> l = (List<?>) val;
            val = idx < l.size() ? l.get(idx) : null;
          }
        }
        if (onlyPrimitive && isMapLike(val)) {
          return null;
        }
        return val;
      }
    }

    return false;
  }

  private static Object getValueAt(IteratorWriter iteratorWriter, int idx) {
    Object[] result = new Object[1];
    try {
      iteratorWriter.writeIter(
          new IteratorWriter.ItemWriter() {
            int i = -1;

            @Override
            public IteratorWriter.ItemWriter add(Object o) {
              ++i;
              if (i > idx) return this;
              if (i == idx) result[0] = o;
              return this;
            }
          });
    } catch (IOException e) {
      throw new RuntimeException(e);
    }
    return result[0];
  }

  static class MapWriterEntry<V> extends AbstractMap.SimpleEntry<CharSequence, V>
      implements MapWriter, Map.Entry<CharSequence, V> {
    MapWriterEntry(CharSequence key, V value) {
      super(key, value);
    }

    @Override
    public void writeMap(EntryWriter ew) throws IOException {
      ew.put("key", getKey());
      ew.put("value", getValue());
    }
  }

  private static boolean isMapLike(Object o) {
    return o instanceof Map || o instanceof NamedList || o instanceof MapWriter;
  }

  private static Object getVal(Object obj, String key, int idx) {
    if (obj instanceof MapWriter) {
      Object[] result = new Object[1];
      try {
        ((MapWriter) obj)
            .writeMap(
                new MapWriter.EntryWriter() {
                  int count = -1;

                  @Override
                  public MapWriter.EntryWriter put(CharSequence k, Object v) {
                    if (result[0] != null) return this;
                    if (idx < 0) {
                      if (key.contentEquals(k)) result[0] = v;
                    } else {
                      if (++count == idx) result[0] = new MapWriterEntry<>(k, v);
                    }
                    return this;
                  }
                });
      } catch (IOException e) {
        throw new RuntimeException(e);
      }
      return result[0];
    } else if (obj instanceof Map) return ((Map<?, ?>) obj).get(key);
    else throw new RuntimeException("must be a NamedList or Map");
  }

  /**
   * If the passed entity has content, make sure it is fully read and closed.
   *
   * @param entity to consume or null
   */
  public static void consumeFully(HttpEntity entity) {
    if (entity != null) {
      try {
        // make sure the stream is full read
        readFully(entity.getContent());
      } catch (UnsupportedOperationException e) {
        // nothing to do then
      } catch (IOException e) {
        // quiet
      } finally {
        // close the stream
        EntityUtils.consumeQuietly(entity);
      }
    }
  }

  /**
   * Make sure the InputStream is fully read.
   *
   * @param is to read
   * @throws IOException on problem with IO
   */
  public static void readFully(InputStream is) throws IOException {
    is.skip(is.available());
    while (is.read() != -1) {}
  }

  public static final Pattern ARRAY_ELEMENT_INDEX = Pattern.compile("(\\S*?)\\[([-]?\\d+)\\]");

  public static SpecProvider getSpec(final String name) {
    return () -> {
      return ValidatingJsonMap.parse(
          CommonParams.APISPEC_LOCATION + name + ".json", CommonParams.APISPEC_LOCATION);
    };
  }

  public static String parseMetricsReplicaName(String collectionName, String coreName) {
    if (collectionName == null || !coreName.startsWith(collectionName)) {
      return null;
    } else {
      // split "collection1_shard1_1_replica1" into parts
      if (coreName.length() > collectionName.length()) {
        String str = coreName.substring(collectionName.length() + 1);
        int pos = str.lastIndexOf("_replica");
        if (pos == -1) { // ?? no _replicaN part ??
          return str;
        } else {
          return str.substring(pos + 1);
        }
      } else {
        return null;
      }
    }
  }

  /**
   * Applies one json over other. The 'input' is applied over the sink The values in input isapplied
   * over the values in 'sink' . If a value is 'null' that value is removed from sink
   *
   * @param sink the original json object to start with. Ensure that this Map is mutable
   * @param input the json with new values
   * @return whether there was any change made to sink or not.
   */
  @SuppressWarnings({"unchecked"})
  public static boolean mergeJson(Map<String, Object> sink, Map<String, Object> input) {
    boolean isModified = false;
    for (Map.Entry<String, Object> e : input.entrySet()) {
      if (sink.get(e.getKey()) != null) {
        Object sinkVal = sink.get(e.getKey());
        if (e.getValue() == null) {
          sink.remove(e.getKey());
          isModified = true;
        } else {
          if (e.getValue() instanceof Map) {
            Map<String, Object> mapInputVal = (Map<String, Object>) e.getValue();
            if (sinkVal instanceof Map) {
              if (mergeJson((Map<String, Object>) sinkVal, mapInputVal)) isModified = true;
            } else {
              sink.put(e.getKey(), mapInputVal);
              isModified = true;
            }
          } else {
            sink.put(e.getKey(), e.getValue());
            isModified = true;
          }
        }
      } else if (e.getValue() != null) {
        sink.put(e.getKey(), e.getValue());
        isModified = true;
      }
    }

    return isModified;
  }

  /**
   * Given a URL string with or without a scheme, return a new URL with the correct scheme applied.
   *
   * @param url A URL to change the scheme (http|https)
   * @return A new URL with the correct scheme
   */
  public static String applyUrlScheme(final String url, final String urlScheme) {
    Objects.requireNonNull(url, "URL must not be null!");
    // heal an incorrect scheme if needed, otherwise return null indicating no change
    final int at = url.indexOf("://");
    return (at == -1) ? (urlScheme + "://" + url) : urlScheme + url.substring(at);
  }

  public static String getBaseUrlForNodeName(final String nodeName, final String urlScheme) {
    return getBaseUrlForNodeName(nodeName, urlScheme, false);
  }

  public static String getBaseUrlForNodeName(
      final String nodeName, final String urlScheme, boolean isV2) {
    final int colonAt = nodeName.indexOf(':');
    if (colonAt == -1) {
      throw new IllegalArgumentException(
          "nodeName does not contain expected ':' separator: " + nodeName);
    }

    final int _offset = nodeName.indexOf('_', colonAt);
    if (_offset < 0) {
      throw new IllegalArgumentException(
          "nodeName does not contain expected '_' separator: " + nodeName);
    }
    final String hostAndPort = nodeName.substring(0, _offset);
    final String path = URLDecoder.decode(nodeName.substring(1 + _offset), UTF_8);
    return urlScheme + "://" + hostAndPort + (path.isEmpty() ? "" : ("/" + (isV2 ? "api" : path)));
  }

  public static long time(TimeSource timeSource, TimeUnit unit) {
    return unit.convert(timeSource.getTimeNs(), TimeUnit.NANOSECONDS);
  }

  public static long timeElapsed(TimeSource timeSource, long start, TimeUnit unit) {
    return unit.convert(timeSource.getTimeNs() - NANOSECONDS.convert(start, unit), NANOSECONDS);
  }

  public static <T> T handleExp(Logger logger, T def, Callable<T> c) {
    try {
      return c.call();
    } catch (Exception e) {
      logger.error(e.getMessage(), e);
    }
    return def;
  }

  public interface InputStreamConsumer<T> {

    T accept(InputStream is) throws IOException;
  }

  public static final InputStreamConsumer<?> JAVABINCONSUMER =
      is -> new JavaBinCodec().unmarshal(is);
  public static final InputStreamConsumer<?> JSONCONSUMER = Utils::fromJSON;

  public static InputStreamConsumer<ByteBuffer> newBytesConsumer(int maxSize) {
    return is -> {
      try (BinaryRequestWriter.BAOS bos = new BinaryRequestWriter.BAOS()) {
        long sz = 0;
        int next = is.read();
        while (next > -1) {
          if (++sz > maxSize) throw new BufferOverflowException();
          bos.write(next);
          next = is.read();
        }
        bos.flush();
        return ByteBuffer.wrap(bos.getbuf(), 0, bos.size());
      } catch (IOException e) {
        throw new RuntimeException(e);
      }
    };
  }

  public static <T> T executeGET(HttpClient client, String url, InputStreamConsumer<T> consumer)
      throws SolrException {
    return executeHttpMethod(client, url, consumer, new HttpGet(url));
  }

  public static <T> T executeHttpMethod(
      HttpClient client, String url, InputStreamConsumer<T> consumer, HttpRequestBase httpMethod) {
    T result = null;
    HttpResponse rsp = null;
    try {
      rsp = client.execute(httpMethod);
    } catch (IOException e) {
      log.error("Error in request to url : {}", url, e);
      throw new SolrException(SolrException.ErrorCode.UNKNOWN, "Error sending request");
    }
    int statusCode = rsp.getStatusLine().getStatusCode();
    if (statusCode != 200) {
      try {
        log.error(
            "Failed a request to: {}, status: {}, body: {}",
            url,
            rsp.getStatusLine(),
            EntityUtils.toString(rsp.getEntity(), StandardCharsets.UTF_8)); // nowarn
      } catch (IOException e) {
        log.error("could not print error", e);
      }
      throw new SolrException(SolrException.ErrorCode.getErrorCode(statusCode), "Unknown error");
    }
    HttpEntity entity = rsp.getEntity();
    try {
      InputStream is = entity.getContent();
      if (consumer != null) {

        result = consumer.accept(is);
      }
    } catch (IOException e) {
      throw new SolrException(SolrException.ErrorCode.UNKNOWN, e);
    } finally {
      Utils.consumeFully(entity);
    }
    return result;
  }

  /**
   * Convert the input object to a map, writing only those fields annotated with a {@link
   * JsonProperty} annotation
   *
   * @param ew an {@link org.apache.solr.common.MapWriter.EntryWriter} to do the actual map
   *     insertion/writing
   * @param o the object to be converted
   */
  public static void reflectWrite(MapWriter.EntryWriter ew, Object o) {
    reflectWrite(
        ew,
        o,
        field -> field.getAnnotation(JsonProperty.class) != null,
        null, // No catch-all/unknown-field support for objects annotated with our mimic
        // annotations.
        field -> {
          final JsonProperty prop = field.getAnnotation(JsonProperty.class);
          return prop.value().isEmpty() ? field.getName() : prop.value();
        });
  }

  public static final String CATCH_ALL_PROPERTIES_METHOD_NAME = "unknownProperties";

  /**
   * Convert an input object to a map, writing only those fields that match a provided {@link
   * Predicate}
   *
   * @param ew an {@link org.apache.solr.common.MapWriter.EntryWriter} to do the actual map
   *     insertion/writing
   * @param o the object to be converted
   * @param fieldFilterer a predicate used to identify which fields of the object to write
   * @param catchAllAnnotation the annotation used to identify a method that can return a Map of
   *     "catch-all" properties. Method is expected to be named "unknownProperties"
   * @param fieldNamer a callback that allows changing field names
   */
  public static void reflectWrite(
      MapWriter.EntryWriter ew,
      Object o,
      Predicate<Field> fieldFilterer,
      Class<? extends Annotation> catchAllAnnotation,
      Function<Field, String> fieldNamer) {
    List<FieldWriter> fieldWriters = null;
    try {
      fieldWriters = getReflectData(o.getClass(), fieldFilterer, catchAllAnnotation, fieldNamer);
    } catch (IllegalAccessException e) {
      throw new RuntimeException(e);
    }
    for (FieldWriter fieldWriter : fieldWriters) {
      try {
        fieldWriter.write(ew, o);
      } catch (Throwable e) {
        throw new RuntimeException(e);
        // should not happen
      }
    }
  }

  private static List<FieldWriter> getReflectData(
      Class<?> c,
      Predicate<Field> fieldFilterer,
      Class<? extends Annotation> catchAllAnnotation,
      Function<Field, String> fieldNamer)
      throws IllegalAccessException {
    boolean sameClassLoader = c.getClassLoader() == Utils.class.getClassLoader();
    // we should not cache the class references of objects loaded from packages because they will
    // not get garbage collected
    // TODO fix that later
    List<FieldWriter> cachedReflectData = sameClassLoader ? storedReflectData.get(c) : null;
    MethodHandles.Lookup lookup = MethodHandles.publicLookup();
    if (cachedReflectData == null) {
      cachedReflectData = addTraditionalFieldWriters(c, lookup, fieldFilterer, fieldNamer);
      if (sameClassLoader) {
        storedReflectData.put(c, Collections.unmodifiableList(new ArrayList<>(cachedReflectData)));
      }
    }

    // Add in any 'catch-all' methods used to support additional or unknown properties.
    // (These can't be cached, as they would change request-by-request.)
    final List<FieldWriter> mutableFieldWriters = new ArrayList<>(cachedReflectData);
    addCatchAllFieldWriter(mutableFieldWriters, catchAllAnnotation, lookup, c);
    return Collections.unmodifiableList(mutableFieldWriters);
  }

  private static List<FieldWriter> addTraditionalFieldWriters(
      Class<?> c,
      MethodHandles.Lookup lookup,
      Predicate<Field> fieldFilterer,
      Function<Field, String> fieldNamer)
      throws IllegalAccessException {

    final ArrayList<FieldWriter> fieldWriters = new ArrayList<>();
    for (Field field : lookup.accessClass(c).getFields()) {
      if (!fieldFilterer.test(field)) continue;
      int modifiers = field.getModifiers();
      if (Modifier.isPublic(modifiers) && !Modifier.isStatic(modifiers)) {
        final String fname = fieldNamer.apply(field);
        try {
          if (field.getType() == int.class) {
            MethodHandle mh = lookup.findGetter(c, field.getName(), int.class);
            fieldWriters.add((ew, inst) -> ew.put(fname, (int) mh.invoke(inst)));
          } else if (field.getType() == long.class) {
            MethodHandle mh = lookup.findGetter(c, field.getName(), long.class);
            fieldWriters.add((ew, inst) -> ew.put(fname, (long) mh.invoke(inst)));
          } else if (field.getType() == boolean.class) {
            MethodHandle mh = lookup.findGetter(c, field.getName(), boolean.class);
            fieldWriters.add((ew, inst) -> ew.put(fname, (boolean) mh.invoke(inst)));
          } else if (field.getType() == double.class) {
            MethodHandle mh = lookup.findGetter(c, field.getName(), double.class);
            fieldWriters.add((ew, inst) -> ew.put(fname, (double) mh.invoke(inst)));
          } else if (field.getType() == float.class) {
            MethodHandle mh = lookup.findGetter(c, field.getName(), float.class);
            fieldWriters.add((ew, inst) -> ew.put(fname, (float) mh.invoke(inst)));
          } else {
            MethodHandle mh = lookup.findGetter(c, field.getName(), field.getType());
            fieldWriters.add((ew, inst) -> ew.putIfNotNull(fname, mh.invoke(inst)));
          }
        } catch (NoSuchFieldException e) {
          // this is unlikely
          throw new RuntimeException(e);
        }
      }
    }
    return fieldWriters;
  }

  // Look for a method titled $CATCH_ALL_PROPERTIES_METHOD_NAME annotated with the expected flag
  // annotation that returns a Map of "unknown properties" that should also be written out.
  private static void addCatchAllFieldWriter(
      List<FieldWriter> fieldWriters,
      Class<? extends Annotation> catchAllAnnotation,
      MethodHandles.Lookup lookup,
      Class<?> c)
      throws IllegalAccessException {

    if (catchAllAnnotation != null) {
      try {
        final Method catchAllMethod =
            lookup.accessClass(c).getDeclaredMethod(CATCH_ALL_PROPERTIES_METHOD_NAME);
        if (catchAllMethod.getAnnotation(catchAllAnnotation) != null) {
          final MethodType catchAllMethodType = MethodType.methodType(Map.class);
          final MethodHandle catchAllHandle =
              lookup.findVirtual(c, CATCH_ALL_PROPERTIES_METHOD_NAME, catchAllMethodType);
          fieldWriters.add(
              (ew, inst) -> {
                final Map<String, Object> unknownProperties =
                    (Map<String, Object>) catchAllHandle.invoke(inst);
                for (Map.Entry<String, Object> entry : unknownProperties.entrySet()) {
                  ew.put(entry.getKey(), entry.getValue());
                }
              });
        }
      } catch (NoSuchMethodException e) {
        // No-op - if the object has no 'unknownProperties' method, then nothing needs to be done.
      }
    }
  }

  @SuppressWarnings({"unchecked", "rawtypes"})
  public static Map<String, Object> convertToMap(MapWriter m, Map<String, Object> map) {
    try {
      m.writeMap(
          new MapWriter.EntryWriter() {
            @Override
            public MapWriter.EntryWriter put(CharSequence k, Object v) {
              return writeEntry(k, v);
            }

            private MapWriter.EntryWriter writeEntry(CharSequence k, Object v) {
              if (v instanceof MapWriter) v = ((MapWriter) v).toMap(new LinkedHashMap<>());
              if (v instanceof IteratorWriter) v = ((IteratorWriter) v).toList(new ArrayList<>());
              if (v instanceof Iterable) {
                List lst = new ArrayList();
                for (Object vv : (Iterable) v) {
                  if (vv instanceof MapWriter) vv = ((MapWriter) vv).toMap(new LinkedHashMap<>());
                  if (vv instanceof IteratorWriter)
                    vv = ((IteratorWriter) vv).toList(new ArrayList<>());
                  lst.add(vv);
                }
                v = lst;
              }
              if (v instanceof Map) {
                Map map = new LinkedHashMap();
                for (Map.Entry<?, ?> entry : ((Map<?, ?>) v).entrySet()) {
                  Object vv = entry.getValue();
                  if (vv instanceof MapWriter) vv = ((MapWriter) vv).toMap(new LinkedHashMap<>());
                  if (vv instanceof IteratorWriter)
                    vv = ((IteratorWriter) vv).toList(new ArrayList<>());
                  map.put(entry.getKey(), vv);
                }
                v = map;
              }
              map.put(k == null ? null : k.toString(), v);
              // note: It'd be nice to assert that there is no previous value at 'k' but it's
              // possible the passed map is already populated and the intention is to overwrite.
              return this;
            }
          });
    } catch (IOException e) {
      throw new RuntimeException(e);
    }
    return map;
  }

  private static final Map<Class<?>, List<FieldWriter>> storedReflectData =
      new ConcurrentHashMap<>();

  interface FieldWriter {
    void write(MapWriter.EntryWriter ew, Object inst) throws Throwable;
  }
}<|MERGE_RESOLUTION|>--- conflicted
+++ resolved
@@ -213,7 +213,6 @@
     return writer;
   }
 
-<<<<<<< HEAD
   /**
    * Given long integer, return an integer or a long integer depending upon whether it overflows the
    * integer range.
@@ -226,82 +225,10 @@
     }
   }
 
-  private static class MapWriterJSONWriter extends JSONWriter {
-
-    public MapWriterJSONWriter(CharArr out, int indentSize) {
-      super(out, indentSize);
-    }
-
-    @Override
-    public void handleUnknownClass(Object o) {
-      // avoid materializing MapWriter / IteratorWriter to Map / List
-      // instead serialize them directly
-      if (o instanceof MapWriter) {
-        MapWriter mapWriter = (MapWriter) o;
-        startObject();
-        final boolean[] first = new boolean[1];
-        first[0] = true;
-        int sz = mapWriter._size();
-        mapWriter._forEachEntry(
-            (k, v) -> {
-              if (first[0]) {
-                first[0] = false;
-              } else {
-                writeValueSeparator();
-              }
-              if (sz > 1) indent();
-              writeString(k.toString());
-              writeNameSeparator();
-              write(v);
-            });
-        endObject();
-      } else if (o instanceof IteratorWriter) {
-        IteratorWriter iteratorWriter = (IteratorWriter) o;
-        startArray();
-        final boolean[] first = new boolean[1];
-        first[0] = true;
-        try {
-          iteratorWriter.writeIter(
-              new IteratorWriter.ItemWriter() {
-                @Override
-                public IteratorWriter.ItemWriter add(Object o) throws IOException {
-                  if (first[0]) {
-                    first[0] = false;
-                  } else {
-                    writeValueSeparator();
-                  }
-                  indent();
-                  write(o);
-                  return this;
-                }
-              });
-        } catch (IOException e) {
-          throw new RuntimeException("this should never happen", e);
-        }
-        endArray();
-      } else {
-        super.handleUnknownClass(o);
-      }
-    }
-  }
-
-  public static byte[] toJSON(Object o) {
-    if (o == null) return new byte[0];
-    CharArr out = new CharArr();
-    //    if (!(o instanceof List) && !(o instanceof Map)) {
-    //      if (o instanceof MapWriter) {
-    //        o = ((MapWriter) o).toMap(new LinkedHashMap<>());
-    //      } else if (o instanceof IteratorWriter) {
-    //        o = ((IteratorWriter) o).toList(new ArrayList<>());
-    //      }
-    //    }
-    new MapWriterJSONWriter(out, 0).write(o); // indentation by default
-=======
   public static byte[] toJSON(Object o) {
     if (o == null) return new byte[0];
     CharArr out = new CharArr();
     new MapWriterJSONWriter(out, 2).write(o); // indentation by default
->>>>>>> 179ed481
     return toUTF8(out);
   }
 
