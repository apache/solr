--- conflicted
+++ resolved
@@ -616,46 +616,6 @@
     while (is.read() != -1) {}
   }
 
-<<<<<<< HEAD
-  @SuppressWarnings({"unchecked"})
-  public static Map<String, Object> getJson(DistribStateManager distribStateManager, String path)
-      throws InterruptedException, IOException, KeeperException {
-    VersionedData data = null;
-    try {
-      data = distribStateManager.getData(path);
-    } catch (KeeperException.NoNodeException | NoSuchElementException e) {
-      return Collections.emptyMap();
-    }
-    if (data == null || data.getData() == null || data.getData().length == 0)
-      return Collections.emptyMap();
-    return (Map<String, Object>) Utils.fromJSON(data.getData());
-  }
-
-  /**
-   * Assumes data in ZooKeeper is a JSON string, deserializes it and returns as a Map
-   *
-   * @param zkClient the zookeeper client
-   * @param path the path to the znode being read
-   * @return a Map if the node exists and contains valid JSON or an empty map if znode does not
-   *     exist or has a null data
-   */
-  @SuppressWarnings({"unchecked"})
-  public static Map<String, Object> getJson(
-      SolrZkClient zkClient, String path)
-      throws KeeperException, InterruptedException {
-    try {
-      byte[] bytes = zkClient.getData(path, null, null);
-      if (bytes != null && bytes.length > 0) {
-        return (Map<String, Object>) Utils.fromJSON(bytes);
-      }
-    } catch (KeeperException.NoNodeException e) {
-      return Collections.emptyMap();
-    }
-    return Collections.emptyMap();
-  }
-
-=======
->>>>>>> 16d57e93
   public static final Pattern ARRAY_ELEMENT_INDEX = Pattern.compile("(\\S*?)\\[([-]?\\d+)\\]");
 
   public static SpecProvider getSpec(final String name) {
