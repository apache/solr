--- conflicted
+++ resolved
@@ -239,40 +239,8 @@
   }
 
   @Deprecated
-<<<<<<< HEAD
-  public static ClusterState createFromJsonSupportingLegacyConfigName(
-      int version, byte[] bytes, Set<String> liveNodes, String coll, SolrZkClient zkClient) {
-    if (bytes == null || bytes.length == 0) {
-      return new ClusterState(liveNodes, Collections.emptyMap());
-    }
-    Map<String, Object> stateMap = (Map<String, Object>) Utils.fromJSON(bytes);
-    Map<String, Object> props = (Map<String, Object>) stateMap.get(coll);
-    if (props != null) {
-      if (!props.containsKey(ZkStateReader.CONFIGNAME_PROP)) {
-        try {
-          // read configName from collections/collection node
-          String path = ZkStateReader.COLLECTIONS_ZKNODE + "/" + coll;
-          byte[] data = zkClient.getData(path, null, null);
-          if (data != null && data.length > 0) {
-            ZkNodeProps configProp = ZkNodeProps.load(data);
-            String configName = configProp.getStr(ZkStateReader.CONFIGNAME_PROP);
-            if (configName != null) {
-              props.put(ZkStateReader.CONFIGNAME_PROP, configName);
-              stateMap.put(coll, props);
-            } else {
-              log.warn("configName is null, not found on {}", path);
-            }
-          }
-        } catch (KeeperException | InterruptedException e) {
-          // do nothing
-        }
-      }
-    }
-    return createFromCollectionMap(version, stateMap, liveNodes);
-=======
   public static ClusterState createFromJson(int version, byte[] bytes, Set<String> liveNodes) {
     return createFromJson(version, bytes, liveNodes, null);
->>>>>>> 16d57e93
   }
 
   public static ClusterState createFromCollectionMap(
