/*
 * Licensed to the Apache Software Foundation (ASF) under one or more
 * contributor license agreements.  See the NOTICE file distributed with
 * this work for additional information regarding copyright ownership.
 * The ASF licenses this file to You under the Apache License, Version 2.0
 * (the "License"); you may not use this file except in compliance with
 * the License.  You may obtain a copy of the License at
 *
 *     http://www.apache.org/licenses/LICENSE-2.0
 *
 * Unless required by applicable law or agreed to in writing, software
 * distributed under the License is distributed on an "AS IS" BASIS,
 * WITHOUT WARRANTIES OR CONDITIONS OF ANY KIND, either express or implied.
 * See the License for the specific language governing permissions and
 * limitations under the License.
 */
package org.apache.solr.common.cloud;

import static org.apache.solr.common.util.Utils.toJSONString;

import java.io.IOException;
import java.lang.invoke.MethodHandles;
import java.time.Instant;
import java.util.ArrayList;
import java.util.Collection;
import java.util.EnumSet;
import java.util.HashMap;
import java.util.Iterator;
import java.util.List;
import java.util.Map;
import java.util.Objects;
import java.util.Set;
import java.util.concurrent.atomic.AtomicReference;
import java.util.function.BiConsumer;
import java.util.function.Supplier;
import org.slf4j.Logger;
import org.slf4j.LoggerFactory;

/**
 * Models a Collection in zookeeper (but that Java name is obviously taken, hence "DocCollection")
 */
public class DocCollection extends ZkNodeProps implements Iterable<Slice> {

  public static final String COLLECTIONS_ZKNODE = "/collections";
  private static final Logger log = LoggerFactory.getLogger(MethodHandles.lookup().lookupClass());

  private final int znodeVersion;

  private final String name;
  private final String configName;
  private final Map<String, Slice> slices;
  private final Map<String, Slice> activeSlices;
  private final Map<String, List<Replica>> nodeNameReplicas;
  private final DocRouter router;
  private final String znode;

  private final Integer replicationFactor;
  private final ReplicaCount numReplicas;
  private final Boolean readOnly;
  private final Instant creationTime;
  private final Boolean perReplicaState;
  private final Map<String, Replica> replicaMap = new HashMap<>();
  private AtomicReference<PerReplicaStates> perReplicaStatesRef;

  /**
   * @param name The name of the collection
   * @param slices The logical shards of the collection. This is used directly and a copy is not
   *     made.
   * @param props The properties of the slice. This is used directly and a copy is not made.
   * @param zkVersion The version of the Collection node in Zookeeper (used for conditional
   *     updates).
   * @param creationTime The creation time of the collection
   * @see DocCollection#create(String, Map, Map, DocRouter, int, Instant, PrsSupplier)
   */
  private DocCollection(
      String name,
      Map<String, Slice> slices,
      Map<String, Object> props,
      DocRouter router,
      int zkVersion,
      Instant creationTime,
      AtomicReference<PerReplicaStates> perReplicaStatesRef) {
    super(props);
    // -1 means any version in ZK CAS, so we choose Integer.MAX_VALUE instead to avoid accidental
    // overwrites
    this.znodeVersion = zkVersion == -1 ? Integer.MAX_VALUE : zkVersion;
    this.name = name;
    this.configName = (String) props.get(CollectionStateProps.CONFIGNAME);
    this.slices = slices;
    this.activeSlices = new HashMap<>();
    this.nodeNameReplicas = new HashMap<>();
    this.replicationFactor = (Integer) verifyProp(props, CollectionStateProps.REPLICATION_FACTOR);
    this.numReplicas = ReplicaCount.fromProps(props);
    this.perReplicaState =
        (Boolean) verifyProp(props, CollectionStateProps.PER_REPLICA_STATE, Boolean.FALSE);
    if (this.perReplicaState) {
      if (perReplicaStatesRef == null || perReplicaStatesRef.get() == null) {
        throw new RuntimeException(
            CollectionStateProps.PER_REPLICA_STATE
                + " = true , but perReplicaStates param is not provided");
      }
      this.perReplicaStatesRef = perReplicaStatesRef;
      for (Slice s : this.slices.values()) { // set the same reference to all slices too
        s.setPerReplicaStatesRef(this.perReplicaStatesRef);
      }
    }
    Boolean readOnly = (Boolean) verifyProp(props, CollectionStateProps.READ_ONLY);
    this.readOnly = readOnly == null ? Boolean.FALSE : readOnly;
    this.creationTime = creationTime;

    Iterator<Map.Entry<String, Slice>> iter = slices.entrySet().iterator();

    while (iter.hasNext()) {
      Map.Entry<String, Slice> slice = iter.next();
      if (slice.getValue().getState() == Slice.State.ACTIVE) {
        this.activeSlices.put(slice.getKey(), slice.getValue());
      }
      for (Replica replica : slice.getValue()) {
        addNodeNameReplica(replica);
        if (perReplicaState) {
          replicaMap.put(replica.getName(), replica);
        }
      }
    }
    this.router = router;
    this.znode = getCollectionPath(name);
    assert name != null && slices != null;
  }

  /**
   * Builds a DocCollection with an optional PrsSupplier
   *
   * @param name The name of the collection
   * @param slices The logical shards of the collection. This is used directly and a copy is not
   *     made.
   * @param props The properties of the slice. This is used directly and a copy is not made.
   * @param router router to partition int range into n ranges
   * @param zkVersion The version of the Collection node in Zookeeper (used for conditional
   *     updates).
   * @param creationTime The creation time of the collection
   * @param prsSupplier optional supplier for PerReplicaStates (PRS) for PRS enabled collections
   * @return a newly constructed DocCollection
   */
  public static DocCollection create(
      String name,
      Map<String, Slice> slices,
      Map<String, Object> props,
      DocRouter router,
      int zkVersion,
      Instant creationTime,
      DocCollection.PrsSupplier prsSupplier) {
    boolean perReplicaState =
        (Boolean) verifyProp(props, CollectionStateProps.PER_REPLICA_STATE, Boolean.FALSE);
    PerReplicaStates perReplicaStates;
    if (perReplicaState) {
      if (prsSupplier == null) {
        throw new IllegalArgumentException(
            CollectionStateProps.PER_REPLICA_STATE + " = true , but prsSupplier is not provided");
      }

      if (!hasAnyReplica(slices)) {
        // a special case, if there is no replica, it should not fetch (first PRS
        // collection creation with no replicas). Otherwise, it would trigger exception
        // on fetching a state.json that does not exist yet
        perReplicaStates = PerReplicaStates.empty(name);
      } else {
        perReplicaStates = prsSupplier.get();
      }
    } else {
      perReplicaStates = null;
    }
    return new DocCollection(
        name,
        slices,
        props,
        router,
        zkVersion,
        creationTime,
        perReplicaStates != null ? new AtomicReference<>(perReplicaStates) : null);
  }

  private static boolean hasAnyReplica(Map<String, Slice> slices) {
    for (Slice slice : slices.values()) {
      if (!slice.getReplicasMap().isEmpty()) {
        return true;
      }
    }
    return false;
  }

  public static String getCollectionPath(String coll) {
    return getCollectionPathRoot(coll) + "/state.json";
  }

  public static String getCollectionPathRoot(String coll) {
    return COLLECTIONS_ZKNODE + "/" + coll;
  }

  /**
   * Update our state with a state of a {@link PerReplicaStates} which could override states of
   * {@link Replica}.
   *
   * <p>Take note that it updates the underlying AtomicReference such that all Slice and Replica
   * that holds the same AtomicReference will see the same update
   *
   * <p>This does not create a new DocCollection.
   *
   * @lucene.internal
   */
  public final DocCollection setPerReplicaStates(PerReplicaStates newPerReplicaStates) {
    if (this.perReplicaStatesRef != null) {
      log.debug("In-place update of PRS: {}", newPerReplicaStates);
      this.perReplicaStatesRef.set(newPerReplicaStates);
    }

    return this;
  }

  private void addNodeNameReplica(Replica replica) {
    List<Replica> replicas = nodeNameReplicas.get(replica.getNodeName());
    if (replicas == null) {
      replicas = new ArrayList<>();
      nodeNameReplicas.put(replica.getNodeName(), replicas);
    }
    replicas.add(replica);
  }

  /**
   * @lucene.internal
   */
  public static Object verifyProp(Map<String, Object> props, String propName) {
    return verifyProp(props, propName, null);
  }

  private static Object verifyProp(Map<String, Object> props, String propName, Object def) {
    Object o = props.get(propName);
    if (o == null) {
      return def;
    }
    switch (propName) {
      case CollectionStateProps.REPLICATION_FACTOR:
        return Integer.parseInt(o.toString());
      case CollectionStateProps.PER_REPLICA_STATE:
      case CollectionStateProps.READ_ONLY:
        return Boolean.parseBoolean(o.toString());
      case "snitch":
        return o;
      default:
        // Properties associated with a number of replicas are parsed as integers.
        for (Replica.Type replicaType : Replica.Type.values()) {
          if (replicaType.numReplicasPropertyName.equals(propName)) {
            return Integer.parseInt(o.toString());
          }
        }
        return o;
    }
  }

  /**
   * Use this to make an exact copy of DocCollection with a new set of Slices and every other
   * property as is
   *
   * @param slices the new set of Slices
   * @return the resulting DocCollection
   */
  public DocCollection copyWithSlices(Map<String, Slice> slices) {
    DocCollection result =
        new DocCollection(
            getName(), slices, propMap, router, znodeVersion, creationTime, perReplicaStatesRef);
    return result;
  }

  /** Return collection name. */
  public String getName() {
    return name;
  }

  /** Return non-null config name */
  public String getConfigName() {
    assert configName != null;
    return configName;
  }

  public Slice getSlice(String sliceName) {
    return slices.get(sliceName);
  }

  /**
   * @param consumer consume shardName vs. replica
   */
  public void forEachReplica(BiConsumer<String, Replica> consumer) {
    slices.forEach(
        (shard, slice) ->
            slice.getReplicasMap().forEach((s, replica) -> consumer.accept(shard, replica)));
  }

  /** Gets the list of all slices for this collection. */
  public Collection<Slice> getSlices() {
    return slices.values();
  }

  /** Return the list of active slices for this collection. */
  public Collection<Slice> getActiveSlices() {
    return activeSlices.values();
  }

  /** Get the map of all slices (sliceName-&gt;Slice) for this collection. */
  public Map<String, Slice> getSlicesMap() {
    return slices;
  }

  /** Get the map of active slices (sliceName-&gt;Slice) for this collection. */
  public Map<String, Slice> getActiveSlicesMap() {
    return activeSlices;
  }

<<<<<<< HEAD
  /** Get the list of replicas hosted on the given node or <code>null</code> if none. */
=======
  /** Get the list of replicas hosted on the given node, or an empty list if none. */
>>>>>>> d45b86b1
  public List<Replica> getReplicasOnNode(String nodeName) {
    return nodeNameReplicas.getOrDefault(nodeName, List.of());
  }

  public int getZNodeVersion() {
    return znodeVersion;
  }

  public int getChildNodesVersion() {
    return perReplicaStatesRef == null ? 0 : perReplicaStatesRef.get().cversion;
  }

  public boolean isModified(int dataVersion, int childVersion) {
    if (dataVersion > znodeVersion) return true;
    if (childVersion > getChildNodesVersion()) return true;
    return false;
  }

  /**
   * @return replication factor for this collection or null if no replication factor exists.
   */
  public Integer getReplicationFactor() {
    return replicationFactor;
  }

  public String getZNode() {
    return znode;
  }

  public DocRouter getRouter() {
    return router;
  }

  public boolean isReadOnly() {
    return readOnly;
  }

  /**
   * The creation time of the Collection. When this collection is read from ZooKeeper, this is the
   * creation time of the collection node.
   */
  public Instant getCreationTime() {
    return creationTime;
  }

  @Override
  public String toString() {
    return "DocCollection("
        + name
        + "/"
        + getZNode()
        + "/"
        + znodeVersion
        + " "
        + (perReplicaStatesRef == null ? "" : perReplicaStatesRef.get())
        + ")="
        + toJSONString(this);
  }

  @Override
  public void writeMap(EntryWriter ew) throws IOException {
    propMap.forEach(ew.getBiConsumer());
    ew.put(CollectionStateProps.SHARDS, slices);
  }

  public Replica getReplica(String coreNodeName) {
    if (perReplicaState) {
      return replicaMap.get(coreNodeName);
    }
    for (Slice slice : slices.values()) {
      Replica replica = slice.getReplica(coreNodeName);
      if (replica != null) return replica;
    }
    return null;
  }

  public Replica getLeader(String sliceName) {
    Slice slice = getSlice(sliceName);
    if (slice == null) return null;
    return slice.getLeader();
  }

  /**
   * Check that all replicas in a collection are live
   *
   * @see CollectionStatePredicate
   */
  @Deprecated // only for 2 tests
  public static boolean isFullyActive(
      Set<String> liveNodes,
      DocCollection collectionState,
      int expectedShards,
      int expectedReplicas) {
    Objects.requireNonNull(liveNodes);
    if (collectionState == null) return false;
    int activeShards = 0;
    for (Slice slice : collectionState) {
      int activeReplicas = 0;
      for (Replica replica : slice) {
        if (replica.isActive(liveNodes) == false) return false;
        activeReplicas++;
      }
      if (activeReplicas != expectedReplicas) return false;
      activeShards++;
    }
    return activeShards == expectedShards;
  }

  @Override
  public Iterator<Slice> iterator() {
    return slices.values().iterator();
  }

  @Deprecated // low usage and builds an ArrayList (surprising)
  public List<Replica> getReplicas() {
    List<Replica> replicas = new ArrayList<>();
    for (Slice slice : this) {
      replicas.addAll(slice.getReplicas());
    }
    return replicas;
  }

  @Deprecated // just tests, so move out or make package-protected
  public List<Replica> getReplicas(EnumSet<Replica.Type> s) {
    List<Replica> replicas = new ArrayList<>();
    for (Slice slice : this) {
      replicas.addAll(slice.getReplicas(s));
    }
    return replicas;
  }

  @Override
  public boolean equals(Object that) {
    if (!(that instanceof DocCollection other)) return false;
    return super.equals(that)
        && Objects.equals(this.name, other.name)
        && this.znodeVersion == other.znodeVersion
        && this.getChildNodesVersion() == other.getChildNodesVersion();
  }

  @Override
  public int hashCode() {
    return Objects.hash(name, znodeVersion, getChildNodesVersion());
  }

  /**
   * @return the number of replicas of a given type this collection was created with
   */
  public int getNumReplicas(Replica.Type type) {
    return numReplicas.get(type);
  }

  public boolean isPerReplicaState() {
    return Boolean.TRUE.equals(perReplicaState);
  }

  public PerReplicaStates getPerReplicaStates() {
    return perReplicaStatesRef != null ? perReplicaStatesRef.get() : null;
  }

  /** JSON properties related to a collection's state. */
  public interface CollectionStateProps {
    String REPLICATION_FACTOR = "replicationFactor";
    String READ_ONLY = "readOnly";
    String CONFIGNAME = "configName";
    String DOC_ROUTER = "router";
    String SHARDS = "shards";
    String PER_REPLICA_STATE = "perReplicaState";
  }

  public interface PrsSupplier extends Supplier<PerReplicaStates> {}
}<|MERGE_RESOLUTION|>--- conflicted
+++ resolved
@@ -314,11 +314,7 @@
     return activeSlices;
   }
 
-<<<<<<< HEAD
-  /** Get the list of replicas hosted on the given node or <code>null</code> if none. */
-=======
   /** Get the list of replicas hosted on the given node, or an empty list if none. */
->>>>>>> d45b86b1
   public List<Replica> getReplicasOnNode(String nodeName) {
     return nodeNameReplicas.getOrDefault(nodeName, List.of());
   }
