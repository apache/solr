--- conflicted
+++ resolved
@@ -101,11 +101,7 @@
     ADDROLE(true, LockLevel.NONE),
     REMOVEROLE(true, LockLevel.NONE),
     CLUSTERPROP(true, LockLevel.NONE),
-<<<<<<< HEAD
-    COLLECTIONPROP(true, LockLevel.COLLECTION), // no commit no lock?  discuss
-=======
     COLLECTIONPROP(true, LockLevel.NONE), // atomic; no lock
->>>>>>> 512e02ae
     REQUESTSTATUS(false, LockLevel.NONE),
     DELETESTATUS(false, LockLevel.NONE),
     ADDREPLICA(true, LockLevel.SHARD),
@@ -115,13 +111,8 @@
     DISTRIBUTEDAPIPROCESSING(false, LockLevel.NONE),
     LIST(false, LockLevel.NONE),
     CLUSTERSTATUS(false, LockLevel.NONE),
-<<<<<<< HEAD
-    ADDREPLICAPROP(true, LockLevel.NONE), // no commit discuss
-    DELETEREPLICAPROP(true, LockLevel.NONE), // no commit discuss
-=======
     ADDREPLICAPROP(true, LockLevel.NONE), // atomic; no lock
     DELETEREPLICAPROP(true, LockLevel.NONE), // atomic; no lock
->>>>>>> 512e02ae
     BALANCESHARDUNIQUE(true, LockLevel.COLLECTION),
     REBALANCELEADERS(true, LockLevel.COLLECTION),
     MODIFYCOLLECTION(true, LockLevel.COLLECTION),
