--- conflicted
+++ resolved
@@ -232,21 +232,13 @@
               deprecatedKey,
               key);
           setProperty(key, String.valueOf(!Boolean.getBoolean(deprecatedKey)));
-<<<<<<< HEAD
         } else if (deprecatedKey.equals("disable.config.edit")
-            || deprecatedKey.equals("disable.v2.api")) {
-=======
-        } else if (deprecatedKey.equals("solr.hide.stack.trace")) {
->>>>>>> 3a3e6b25
+            || deprecatedKey.equals("disable.v2.api") || (deprecatedKey.equals("solr.hide.stack.trace")) {
           log.warn(
               "Converting from legacy system property {} to modern .enabled equivalent {} by flipping the boolean property value.",
               deprecatedKey,
               key);
           setProperty(key, String.valueOf(!Boolean.getBoolean(deprecatedKey)));
-<<<<<<< HEAD
-
-=======
->>>>>>> 3a3e6b25
         } else {
           setProperty(key, sysProperties.getProperty(deprecatedKey));
         }
