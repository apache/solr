/*
 * Licensed to the Apache Software Foundation (ASF) under one or more
 * contributor license agreements.  See the NOTICE file distributed with
 * this work for additional information regarding copyright ownership.
 * The ASF licenses this file to You under the Apache License, Version 2.0
 * (the "License"); you may not use this file except in compliance with
 * the License.  You may obtain a copy of the License at
 *
 *     http://www.apache.org/licenses/LICENSE-2.0
 *
 * Unless required by applicable law or agreed to in writing, software
 * distributed under the License is distributed on an "AS IS" BASIS,
 * WITHOUT WARRANTIES OR CONDITIONS OF ANY KIND, either express or implied.
 * See the License for the specific language governing permissions and
 * limitations under the License.
 */

package org.apache.solr.common.util;

import java.io.IOException;
import java.util.HashMap;
import java.util.Iterator;
import java.util.List;
import java.util.Map;
import java.util.Objects;
import org.apache.solr.common.IteratorWriter;
import org.apache.solr.common.MapWriter;

public interface JsonTextWriter extends TextWriter {
  char[] hexdigits = {
    '0', '1', '2', '3', '4', '5', '6', '7', '8', '9', 'a', 'b', 'c', 'd', 'e', 'f'
  };
  String JSON_NL_MAP = "map";
  String JSON_NL_FLAT = "flat";
  String JSON_NL_ARROFARR = "arrarr";
  String JSON_NL_ARROFMAP = "arrmap";
  String JSON_NL_ARROFNTV = "arrntv";
  String JSON_NL_STYLE = "json.nl";

  String getNamedListStyle();

  void _writeChar(char c) throws IOException;

  void _writeStr(String s) throws IOException;

  default void writeMapOpener(int size) throws IOException, IllegalArgumentException {
    _writeChar('{');
  }

  default void writeMapSeparator() throws IOException {
    _writeChar(',');
  }

  default void writeMapCloser() throws IOException {
    _writeChar('}');
  }

  default void writeArrayOpener(int size) throws IOException, IllegalArgumentException {
    _writeChar('[');
  }

  default void writeArraySeparator() throws IOException {
    _writeChar(',');
  }

  default void writeArrayCloser() throws IOException {
    _writeChar(']');
  }

  default void writeStrRaw(String name, String val) throws IOException {
    _writeStr(val);
  }

  default void writeStr(String name, String val, boolean needsEscaping) throws IOException {
    if (needsEscaping) {
<<<<<<< HEAD
     StringBuilder sb = new StringBuilder(val.length() + 4);

     /* http://www.ietf.org/internet-drafts/draft-crockford-jsonorg-json-04.txt
      All Unicode characters may be placed within
      the quotation marks except for the characters which must be
      escaped: quotation mark, reverse solidus, and the control
      characters (U+0000 through U+001F).
     */
=======

      /* http://www.ietf.org/internet-drafts/draft-crockford-jsonorg-json-04.txt
       All Unicode characters may be placed within
       the quotation marks except for the characters which must be
       escaped: quotation mark, reverse solidus, and the control
       characters (U+0000 through U+001F).
      */
      _writeChar('"');
>>>>>>> a6c510e9

      for (int i = 0; i < val.length(); i++) {
        char ch = val.charAt(i);
        if ((ch > '#' && ch != '\\' && ch < '\u2028') || ch == ' ') { // fast path
          sb.append(ch);
          continue;
        }
        switch (ch) {
          case '"':
          case '\\':
            sb.append('\\').
                append(ch);
            break;
          case '\r':
            sb.append("\\r");
            break;
          case '\n':
            sb.append("\\n");
            break;
          case '\t':
            sb.append("\\t");
            break;
          case '\b':
            sb.append("\\b");
            break;
          case '\f':
            sb.append("\\f");
            break;
          case '\u2028': // fallthrough
          case '\u2029':
            unicodeEscape(sb, ch);
            break;
<<<<<<< HEAD
          // case '/':
          default: {
            if (ch <= 0x1F) {
              unicodeEscape(sb, ch);
            } else {
              sb.append(ch);
=======
            // case '/':
          default:
            {
              if (ch <= 0x1F) {
                unicodeEscape(getWriter(), ch);
              } else {
                _writeChar(ch);
              }
>>>>>>> a6c510e9
            }
        }
      }

      _writeChar('"');
      _writeStr(sb.toString());
      _writeChar('"');
    } else {
      _writeChar('"');
      _writeStr(val);
      _writeChar('"');
    }
  }

  default void writeIterator(IteratorWriter val) throws IOException {
    writeArrayOpener(-1);
    incLevel();
    val.writeIter(
        new IteratorWriter.ItemWriter() {
          boolean first = true;

          @Override
          public IteratorWriter.ItemWriter add(Object o) throws IOException {
            if (!first) {
              JsonTextWriter.this.indent();
              JsonTextWriter.this.writeArraySeparator();
            }
            JsonTextWriter.this.writeVal(null, o);
            first = false;
            return this;
          }
        });
    decLevel();
    writeArrayCloser();
  }

  default void writeMap(MapWriter val) throws IOException {
    writeMapOpener(-1);
    incLevel();

    val.writeMap(
        new MapWriter.EntryWriter() {
          boolean isFirst = true;

          @Override
          public MapWriter.EntryWriter put(CharSequence k, Object v) throws IOException {
            if (isFirst) {
              isFirst = false;
            } else {
              JsonTextWriter.this.writeMapSeparator();
            }
            JsonTextWriter.this.indent();
            JsonTextWriter.this.writeKey(k.toString(), true);
            writeVal(k.toString(), v);
            return this;
          }
        });
    decLevel();
    writeMapCloser();
  }

  default void writeKey(String fname, boolean needsEscaping) throws IOException {
    writeStr(null, fname, needsEscaping);
    _writeChar(':');
  }

  default void writeJsonIter(Iterator<?> val, boolean raw) throws IOException {
    incLevel();
    boolean first = true;
    while (val.hasNext()) {
      if (!first) indent();
      writeVal(null, val.next(), raw);
      if (val.hasNext()) {
        writeArraySeparator();
      }
      first = false;
    }
    decLevel();
  }

  //
  // Primitive types
  //
  default void writeNull(String name) throws IOException {
    _writeStr("null");
  }

  default void writeInt(String name, String val) throws IOException {
    _writeStr(val);
  }

  default void writeLong(String name, String val) throws IOException {
    _writeStr(val);
  }

  default void writeBool(String name, String val) throws IOException {
    _writeStr(val);
  }

  default void writeFloat(String name, String val) throws IOException {
    _writeStr(val);
  }

  default void writeDouble(String name, String val) throws IOException {
    _writeStr(val);
  }

  default void writeDate(String name, String val) throws IOException {
    writeStr(name, val, false);
  }

  default void writeMap(String name, Map<?, ?> val, boolean excludeOuter, boolean isFirstVal)
      throws IOException {
    if (!excludeOuter) {
      writeMapOpener(val.size());
      incLevel();
      isFirstVal = true;
    }

    boolean doIndent = excludeOuter || val.size() > 1;

    for (Map.Entry<?, ?> entry : val.entrySet()) {
      Object e = entry.getKey();
      String k = e == null ? "" : e.toString();
      Object v = entry.getValue();

      if (isFirstVal) {
        isFirstVal = false;
      } else {
        writeMapSeparator();
      }

      if (doIndent) indent();
      writeKey(k, true);
      writeVal(k, v);
    }

    if (!excludeOuter) {
      decLevel();
      writeMapCloser();
    }
  }

  default void writeArray(String name, List<?> l, boolean raw) throws IOException {
    writeArrayOpener(l.size());
    writeJsonIter(l.iterator(), raw);
    writeArrayCloser();
  }

  default void writeArray(String name, Iterator<?> val, boolean raw) throws IOException {
    writeArrayOpener(-1); // no trivial way to determine array size
    writeJsonIter(val, raw);
    writeArrayCloser();
  }

  default void unicodeEscape(Appendable out, int ch) throws IOException {
    out.append("\\u").
        append(hexdigits[(ch >>> 12)]).
        append(hexdigits[(ch >>> 8) & 0xf]).
        append(hexdigits[(ch >>> 4) & 0xf]).
        append(hexdigits[(ch) & 0xf]);
  }

  default void writeNamedList(String name, NamedList<?> val) throws IOException {
    String namedListStyle = getNamedListStyle();
    if (val instanceof SimpleOrderedMap) {
      writeNamedListAsMapWithDups(name, val);
    } else if (Objects.equals(namedListStyle, JSON_NL_FLAT)) {
      writeNamedListAsFlat(name, val);
    } else if (Objects.equals(namedListStyle, JSON_NL_MAP)) {
      writeNamedListAsMapWithDups(name, val);
    } else if (Objects.equals(namedListStyle, JSON_NL_ARROFARR)) {
      writeNamedListAsArrArr(name, val);
    } else if (Objects.equals(namedListStyle, JSON_NL_ARROFMAP)) {
      writeNamedListAsArrMap(name, val);
    } else if (Objects.equals(namedListStyle, JSON_NL_ARROFNTV)) {
      throw new UnsupportedOperationException(
          namedListStyle + " namedListStyle must only be used with ArrayOfNameTypeValueJSONWriter");
    }
  }

  /**
   * Represents a NamedList directly as a JSON Object (essentially a Map) Map null to "" and name
   * mangle any repeated keys to avoid repeats in the output.
   */
  default void writeNamedListAsMapMangled(String name, NamedList<?> val) throws IOException {
    int sz = val.size();
    writeMapOpener(sz);
    incLevel();

    // In JSON objects (maps) we can't have null keys or duplicates...
    // map null to "" and append a qualifier to duplicates.
    //
    // a=123,a=456 will be mapped to {a=1,a__1=456}
    // Disad: this is ambiguous since a real key could be called a__1
    //
    // Another possible mapping could aggregate multiple keys to an array:
    // a=123,a=456 maps to a=[123,456]
    // Disad: this is ambiguous with a real single value that happens to be an array
    //
    // Both of these mappings have ambiguities.
    HashMap<String, Integer> repeats = new HashMap<>(4);

    boolean first = true;
    for (int i = 0; i < sz; i++) {
      String key = val.getName(i);
      if (key == null) key = "";

      if (first) {
        first = false;
        repeats.put(key, 0);
      } else {
        writeMapSeparator();

        Integer repeatCount = repeats.get(key);
        if (repeatCount == null) {
          repeats.put(key, 0);
        } else {
          String newKey = key;
          int newCount = repeatCount;
          do { // avoid generated key clashing with a real key
            newKey = key + ' ' + (++newCount);
            repeatCount = repeats.get(newKey);
          } while (repeatCount != null);

          repeats.put(key, newCount);
          key = newKey;
        }
      }

      indent();
      writeKey(key, true);
      writeVal(key, val.getVal(i));
    }

    decLevel();
    writeMapCloser();
  }

  /**
   * Represents a NamedList directly as a JSON Object (essentially a Map) repeating any keys if they
   * are repeated in the NamedList. null key is mapped to "".
   */
  // NamedList("a"=1,"bar"="foo",null=3,null=null) => {"a":1,"bar":"foo","":3,"":null}
  default void writeNamedListAsMapWithDups(String name, NamedList<?> val) throws IOException {
    int sz = val.size();
    writeMapOpener(sz);
    incLevel();

    for (int i = 0; i < sz; i++) {
      if (i != 0) {
        writeMapSeparator();
      }

      String key = val.getName(i);
      if (key == null) key = "";
      indent();
      writeKey(key, true);
      writeVal(key, val.getVal(i));
    }

    decLevel();
    writeMapCloser();
  }

  // Represents a NamedList directly as an array of JSON objects...
  // NamedList("a"=1,"b"=2,null=3,null=null) => [{"a":1},{"b":2},3,null]
  default void writeNamedListAsArrMap(String name, NamedList<?> val) throws IOException {
    int sz = val.size();
    indent();
    writeArrayOpener(sz);
    incLevel();

    boolean first = true;
    for (int i = 0; i < sz; i++) {
      String key = val.getName(i);

      if (first) {
        first = false;
      } else {
        writeArraySeparator();
      }

      indent();

      if (key == null) {
        writeVal(null, val.getVal(i));
      } else {
        writeMapOpener(1);
        writeKey(key, true);
        writeVal(key, val.getVal(i));
        writeMapCloser();
      }
    }

    decLevel();
    writeArrayCloser();
  }

  // Represents a NamedList directly as an array of JSON objects...
  // NamedList("a"=1,"b"=2,null=3,null=null) => [["a",1],["b",2],[null,3],[null,null]]
  default void writeNamedListAsArrArr(String name, NamedList<?> val) throws IOException {
    int sz = val.size();
    indent();
    writeArrayOpener(sz);
    incLevel();

    boolean first = true;
    for (int i = 0; i < sz; i++) {
      String key = val.getName(i);

      if (first) {
        first = false;
      } else {
        writeArraySeparator();
      }

      indent();

      /* if key is null, just write value???
      if (key==null) {
      writeVal(null,val.getVal(i));
      } else {
      */

      writeArrayOpener(1);
      incLevel();
      if (key == null) {
        writeNull(null);
      } else {
        writeStr(null, key, true);
      }
      writeArraySeparator();
      writeVal(key, val.getVal(i));
      decLevel();
      writeArrayCloser();
    }

    decLevel();
    writeArrayCloser();
  }

  // Represents a NamedList directly as an array with keys/values
  // interleaved.
  // NamedList("a"=1,"b"=2,null=3,null=null) => ["a",1,"b",2,null,3,null,null]
  default void writeNamedListAsFlat(String name, NamedList<?> val) throws IOException {
    int sz = val.size();
    writeArrayOpener(sz * 2);
    incLevel();

    for (int i = 0; i < sz; i++) {
      if (i != 0) {
        writeArraySeparator();
      }
      String key = val.getName(i);
      indent();
      if (key == null) {
        writeNull(null);
      } else {
        writeStr(null, key, true);
      }
      writeArraySeparator();
      writeVal(key, val.getVal(i));
    }

    decLevel();
    writeArrayCloser();
  }
}<|MERGE_RESOLUTION|>--- conflicted
+++ resolved
@@ -73,16 +73,7 @@
 
   default void writeStr(String name, String val, boolean needsEscaping) throws IOException {
     if (needsEscaping) {
-<<<<<<< HEAD
-     StringBuilder sb = new StringBuilder(val.length() + 4);
-
-     /* http://www.ietf.org/internet-drafts/draft-crockford-jsonorg-json-04.txt
-      All Unicode characters may be placed within
-      the quotation marks except for the characters which must be
-      escaped: quotation mark, reverse solidus, and the control
-      characters (U+0000 through U+001F).
-     */
-=======
+      StringBuilder sb = new StringBuilder(val.length() + 4);
 
       /* http://www.ietf.org/internet-drafts/draft-crockford-jsonorg-json-04.txt
        All Unicode characters may be placed within
@@ -90,8 +81,7 @@
        escaped: quotation mark, reverse solidus, and the control
        characters (U+0000 through U+001F).
       */
-      _writeChar('"');
->>>>>>> a6c510e9
+      sb.append('"');
 
       for (int i = 0; i < val.length(); i++) {
         char ch = val.charAt(i);
@@ -102,8 +92,7 @@
         switch (ch) {
           case '"':
           case '\\':
-            sb.append('\\').
-                append(ch);
+            sb.append('\\').append(ch);
             break;
           case '\r':
             sb.append("\\r");
@@ -124,30 +113,20 @@
           case '\u2029':
             unicodeEscape(sb, ch);
             break;
-<<<<<<< HEAD
-          // case '/':
-          default: {
-            if (ch <= 0x1F) {
-              unicodeEscape(sb, ch);
-            } else {
-              sb.append(ch);
-=======
             // case '/':
           default:
             {
               if (ch <= 0x1F) {
-                unicodeEscape(getWriter(), ch);
+                unicodeEscape(sb, ch);
               } else {
-                _writeChar(ch);
+                sb.append(ch);
               }
->>>>>>> a6c510e9
             }
         }
       }
 
-      _writeChar('"');
+      sb.append('"');
       _writeStr(sb.toString());
-      _writeChar('"');
     } else {
       _writeChar('"');
       _writeStr(val);
@@ -297,11 +276,11 @@
   }
 
   default void unicodeEscape(Appendable out, int ch) throws IOException {
-    out.append("\\u").
-        append(hexdigits[(ch >>> 12)]).
-        append(hexdigits[(ch >>> 8) & 0xf]).
-        append(hexdigits[(ch >>> 4) & 0xf]).
-        append(hexdigits[(ch) & 0xf]);
+    out.append("\\u")
+        .append(hexdigits[(ch >>> 12)])
+        .append(hexdigits[(ch >>> 8) & 0xf])
+        .append(hexdigits[(ch >>> 4) & 0xf])
+        .append(hexdigits[(ch) & 0xf]);
   }
 
   default void writeNamedList(String name, NamedList<?> val) throws IOException {
