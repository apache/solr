/*
 * Licensed to the Apache Software Foundation (ASF) under one or more
 * contributor license agreements.  See the NOTICE file distributed with
 * this work for additional information regarding copyright ownership.
 * The ASF licenses this file to You under the Apache License, Version 2.0
 * (the "License"); you may not use this file except in compliance with
 * the License.  You may obtain a copy of the License at
 *
 *     http://www.apache.org/licenses/LICENSE-2.0
 *
 * Unless required by applicable law or agreed to in writing, software
 * distributed under the License is distributed on an "AS IS" BASIS,
 * WITHOUT WARRANTIES OR CONDITIONS OF ANY KIND, either express or implied.
 * See the License for the specific language governing permissions and
 * limitations under the License.
 */
package org.apache.solr.common.params;

public interface CommonAdminParams {

  /** Async or not? * */
  String ASYNC = "async";

  /** Wait for final state of the operation. */
<<<<<<< HEAD
  @Deprecated(since = "10.0")
=======
  @Deprecated(since = "9.10")
>>>>>>> 512e02ae
  String WAIT_FOR_FINAL_STATE = "waitForFinalState";

  /** Allow in-place move of replicas that use shared filesystems. */
  String IN_PLACE_MOVE = "inPlaceMove";

  /** Method to use for shard splitting. */
  String SPLIT_METHOD = "splitMethod";

  /** Key to use during shard splitting */
  String SPLIT_KEY = "split.key";

  /** Check distribution of documents to prefixes in shard to determine how to split */
  String SPLIT_BY_PREFIX = "splitByPrefix";

  /** Number of sub-shards to create. * */
  String NUM_SUB_SHARDS = "numSubShards";

  /** Timeout for replicas to become active. */
  String TIMEOUT = "timeout";

  /** Inexact shard splitting factor. */
  String SPLIT_FUZZ = "splitFuzz";
}<|MERGE_RESOLUTION|>--- conflicted
+++ resolved
@@ -22,11 +22,7 @@
   String ASYNC = "async";
 
   /** Wait for final state of the operation. */
-<<<<<<< HEAD
-  @Deprecated(since = "10.0")
-=======
   @Deprecated(since = "9.10")
->>>>>>> 512e02ae
   String WAIT_FOR_FINAL_STATE = "waitForFinalState";
 
   /** Allow in-place move of replicas that use shared filesystems. */
