--- conflicted
+++ resolved
@@ -47,12 +47,9 @@
 import java.util.function.Predicate;
 import java.util.function.UnaryOperator;
 import java.util.stream.Collectors;
-<<<<<<< HEAD
 
 import org.apache.solr.client.solrj.impl.BaseCloudSolrClient;
 import org.apache.solr.client.solrj.impl.ZkClientClusterStateProvider;
-=======
->>>>>>> f07b7b0c
 import org.apache.solr.common.AlreadyClosedException;
 import org.apache.solr.common.Callable;
 import org.apache.solr.common.SolrCloseable;
@@ -1674,17 +1671,11 @@
    * @see #registerDocCollectionWatcher
    * @see #registerLiveNodesListener
    */
-<<<<<<< HEAD
-  public void registerCollectionStateWatcher(String collection, CollectionStateWatcher stateWatcher) {
-    client.getClusterStateProvider().connect();
-    final DocCollectionAndLiveNodesWatcherWrapper wrapper
-        = new DocCollectionAndLiveNodesWatcherWrapper(collection, stateWatcher);
-=======
   public void registerCollectionStateWatcher(
       String collection, CollectionStateWatcher stateWatcher) {
+    client.getClusterStateProvider().connect();
     final DocCollectionAndLiveNodesWatcherWrapper wrapper =
         new DocCollectionAndLiveNodesWatcherWrapper(collection, stateWatcher);
->>>>>>> f07b7b0c
 
     registerDocCollectionWatcher(collection, wrapper);
     registerLiveNodesListener(wrapper);
@@ -1698,19 +1689,10 @@
   /**
    * Register a DocCollectionWatcher to be called when the cluster state for a collection changes.
    *
-<<<<<<< HEAD
    * <p>
    * The Watcher will automatically be removed when it's
    * <code>onStateChanged</code> returns <code>true</code>
    * </p>
-   *
-   * @param collection the collection to watch
-   * @param stateWatcher    a watcher that will be called when the state changes
-   * @see #registerDocCollectionWatcher
-=======
-   * <p>The Watcher will automatically be removed when it's <code>onStateChanged</code> returns
-   * <code>true</code>
->>>>>>> f07b7b0c
    */
   public void registerDocCollectionWatcher(String collection, DocCollectionWatcher stateWatcher) {
     client.getClusterStateProvider().connect();
