/*
 * Licensed to the Apache Software Foundation (ASF) under one or more
 * contributor license agreements.  See the NOTICE file distributed with
 * this work for additional information regarding copyright ownership.
 * The ASF licenses this file to You under the Apache License, Version 2.0
 * (the "License"); you may not use this file except in compliance with
 * the License.  You may obtain a copy of the License at
 *
 *     http://www.apache.org/licenses/LICENSE-2.0
 *
 * Unless required by applicable law or agreed to in writing, software
 * distributed under the License is distributed on an "AS IS" BASIS,
 * WITHOUT WARRANTIES OR CONDITIONS OF ANY KIND, either express or implied.
 * See the License for the specific language governing permissions and
 * limitations under the License.
 */

package org.apache.solr.common.cloud;

import java.lang.invoke.MethodHandles;
import java.util.concurrent.Callable;
import java.util.concurrent.CountDownLatch;
import java.util.concurrent.ExecutionException;
import java.util.concurrent.ExecutorService;
import java.util.concurrent.Future;
import java.util.concurrent.TimeUnit;
import java.util.concurrent.TimeoutException;
import org.apache.solr.client.solrj.embedded.JettySolrRunner;
import org.apache.solr.client.solrj.impl.CloudSolrClient;
import org.apache.solr.client.solrj.request.CollectionAdminRequest;
import org.apache.solr.cloud.SolrCloudTestCase;
import org.apache.solr.common.util.ExecutorUtil;
import org.junit.After;
import org.junit.Before;
import org.junit.Ignore;
import org.junit.Test;
import org.slf4j.Logger;
import org.slf4j.LoggerFactory;

/**
 * @see TestDocCollectionWatcher
 */
public class TestCollectionStateWatchers extends SolrCloudTestCase {

  private static final Logger log = LoggerFactory.getLogger(MethodHandles.lookup().lookupClass());

  private static final int CLUSTER_SIZE = 4;

  private static final int MAX_WAIT_TIMEOUT = 120; // seconds, only use for await -- NO SLEEP!!!

  private ExecutorService executor = null;

  @Before
  public void prepareCluster() throws Exception {
    configureCluster(CLUSTER_SIZE)
        .addConfig("config", getFile("solrj/solr/collection1/conf").toPath())
        .configure();
    executor = ExecutorUtil.newMDCAwareCachedThreadPool("backgroundWatchers");
  }

  @After
  public void tearDownCluster() throws Exception {
    if (null != executor) {
      executor.shutdown();
    }
    shutdownCluster();
    executor = null;
  }

<<<<<<< HEAD
  private Future<Boolean> waitInBackground(String collection, long timeout, TimeUnit unit,
                                                  CollectionStatePredicate predicate) {
    return executor.submit(() -> {
      try {
        ZkStateReader.from(cluster.getSolrClient()).waitForState(collection, timeout, unit, predicate);
      } catch (InterruptedException | TimeoutException e) {
        return Boolean.FALSE;
      }
      return Boolean.TRUE;
    });
=======
  private Future<Boolean> waitInBackground(
      String collection, long timeout, TimeUnit unit, CollectionStatePredicate predicate) {
    return executor.submit(
        () -> {
          try {
            cluster.getSolrClient().waitForState(collection, timeout, unit, predicate);
          } catch (InterruptedException | TimeoutException e) {
            return Boolean.FALSE;
          }
          return Boolean.TRUE;
        });
>>>>>>> f07b7b0c
  }

  private void waitFor(String message, long timeout, TimeUnit unit, Callable<Boolean> predicate)
      throws InterruptedException, ExecutionException {

    Future<Boolean> future =
        executor.submit(
            () -> {
              try {
                while (true) {
                  if (predicate.call()) return true;
                  TimeUnit.MILLISECONDS.sleep(10);
                }
              } catch (InterruptedException e) {
                return false;
              }
            });
    try {
      if (future.get(timeout, unit) == true) {
        return;
      }
    } catch (TimeoutException e) {
      // pass failure message on
    }
    future.cancel(true);
    fail(message);
  }

  @Test
  public void testCollectionWatchWithShutdownOfActiveNode() throws Exception {
    doTestCollectionWatchWithNodeShutdown(false);
  }

  @Test
  public void testCollectionWatchWithShutdownOfUnusedNode() throws Exception {
    doTestCollectionWatchWithNodeShutdown(true);
  }

  private void doTestCollectionWatchWithNodeShutdown(final boolean shutdownUnusedNode)
      throws Exception {

    CloudSolrClient client = cluster.getSolrClient();

    // note: one node in our cluster is unsed by collection
    CollectionAdminRequest.createCollection("testcollection", "config", CLUSTER_SIZE, 1)
        .setPerReplicaState(SolrCloudTestCase.USE_PER_REPLICA_STATE)
        .processAndWait(client, MAX_WAIT_TIMEOUT);

<<<<<<< HEAD
    ZkStateReader.from(client).waitForState("testcollection", (long) MAX_WAIT_TIMEOUT, TimeUnit.SECONDS, (CollectionStatePredicate) (n, c) -> DocCollection.isFullyActive(n, c, CLUSTER_SIZE, 1));
=======
    client.waitForState(
        "testcollection",
        MAX_WAIT_TIMEOUT,
        TimeUnit.SECONDS,
        (n, c) -> DocCollection.isFullyActive(n, c, CLUSTER_SIZE, 1));
>>>>>>> f07b7b0c

    final JettySolrRunner extraJetty = cluster.startJettySolrRunner();
    final JettySolrRunner jettyToShutdown =
        shutdownUnusedNode ? extraJetty : cluster.getJettySolrRunners().get(0);
    final int expectedNodesWithActiveReplicas = CLUSTER_SIZE - (shutdownUnusedNode ? 0 : 1);

    cluster.waitForAllNodes(MAX_WAIT_TIMEOUT);

    // shutdown a node and check that we get notified about the change
    final CountDownLatch latch = new CountDownLatch(1);
<<<<<<< HEAD
    ZkStateReader.from(client).registerCollectionStateWatcher("testcollection", (liveNodes, collectionState) -> {
      int nodesWithActiveReplicas = 0;
      log.info("State changed: {}", collectionState);
      for (Slice slice : collectionState) {
        for (Replica replica : slice) {
          if (replica.isActive(liveNodes))
            nodesWithActiveReplicas++;
        }
      }
      if (liveNodes.size() == CLUSTER_SIZE
          && expectedNodesWithActiveReplicas == nodesWithActiveReplicas) {
        latch.countDown();
        return true;
      }
      return false;
    });
=======
    client.registerCollectionStateWatcher(
        "testcollection",
        (liveNodes, collectionState) -> {
          int nodesWithActiveReplicas = 0;
          log.info("State changed: {}", collectionState);
          for (Slice slice : collectionState) {
            for (Replica replica : slice) {
              if (replica.isActive(liveNodes)) nodesWithActiveReplicas++;
            }
          }
          if (liveNodes.size() == CLUSTER_SIZE
              && expectedNodesWithActiveReplicas == nodesWithActiveReplicas) {
            latch.countDown();
            return true;
          }
          return false;
        });
>>>>>>> f07b7b0c

    cluster.stopJettySolrRunner(jettyToShutdown);
    cluster.waitForJettyToStop(jettyToShutdown);

<<<<<<< HEAD
    waitFor("CollectionStateWatcher wasn't cleared after completion",
            MAX_WAIT_TIMEOUT, TimeUnit.SECONDS,
            () -> ZkStateReader.from(client).getStateWatchers("testcollection").isEmpty());
=======
    assertTrue(
        "CollectionStateWatcher was never notified of cluster change",
        latch.await(MAX_WAIT_TIMEOUT, TimeUnit.SECONDS));
>>>>>>> f07b7b0c

    waitFor(
        "CollectionStateWatcher wasn't cleared after completion",
        MAX_WAIT_TIMEOUT,
        TimeUnit.SECONDS,
        () -> client.getZkStateReader().getStateWatchers("testcollection").isEmpty());
  }

  @Test
  public void testStateWatcherChecksCurrentStateOnRegister() throws Exception {

    CloudSolrClient client = cluster.getSolrClient();
    CollectionAdminRequest.createCollection("currentstate", "config", 1, 1)
        .setPerReplicaState(SolrCloudTestCase.USE_PER_REPLICA_STATE)
        .processAndWait(client, MAX_WAIT_TIMEOUT);

    final CountDownLatch latch = new CountDownLatch(1);
<<<<<<< HEAD
    ZkStateReader.from(client).registerCollectionStateWatcher("currentstate", (n, c) -> {
      latch.countDown();
      return false;
    });

    assertTrue("CollectionStateWatcher isn't called on new registration",
               latch.await(MAX_WAIT_TIMEOUT, TimeUnit.SECONDS));
      assertEquals("CollectionStateWatcher should be retained",
               1, ZkStateReader.from(client).getStateWatchers("currentstate").size());

    final CountDownLatch latch2 = new CountDownLatch(1);
    ZkStateReader.from(client).registerCollectionStateWatcher("currentstate", (n, c) -> {
      latch2.countDown();
      return true;
    });

    assertTrue("CollectionStateWatcher isn't called when registering for already-watched collection",
               latch.await(MAX_WAIT_TIMEOUT, TimeUnit.SECONDS));
    waitFor("CollectionStateWatcher should be removed", MAX_WAIT_TIMEOUT, TimeUnit.SECONDS,
          () -> ZkStateReader.from(client).getStateWatchers("currentstate").size() == 1);
=======
    client.registerCollectionStateWatcher(
        "currentstate",
        (n, c) -> {
          latch.countDown();
          return false;
        });

    assertTrue(
        "CollectionStateWatcher isn't called on new registration",
        latch.await(MAX_WAIT_TIMEOUT, TimeUnit.SECONDS));
    assertEquals(
        "CollectionStateWatcher should be retained",
        1,
        client.getZkStateReader().getStateWatchers("currentstate").size());

    final CountDownLatch latch2 = new CountDownLatch(1);
    client.registerCollectionStateWatcher(
        "currentstate",
        (n, c) -> {
          latch2.countDown();
          return true;
        });

    assertTrue(
        "CollectionStateWatcher isn't called when registering for already-watched collection",
        latch.await(MAX_WAIT_TIMEOUT, TimeUnit.SECONDS));
    waitFor(
        "CollectionStateWatcher should be removed",
        MAX_WAIT_TIMEOUT,
        TimeUnit.SECONDS,
        () -> client.getZkStateReader().getStateWatchers("currentstate").size() == 1);
>>>>>>> f07b7b0c
  }

  @Test
  public void testWaitForStateChecksCurrentState() throws Exception {

    CloudSolrClient client = cluster.getSolrClient();
    CollectionAdminRequest.createCollection("waitforstate", "config", 1, 1)
        .setPerReplicaState(SolrCloudTestCase.USE_PER_REPLICA_STATE)
        .processAndWait(client, MAX_WAIT_TIMEOUT);

<<<<<<< HEAD
    ZkStateReader.from(client).waitForState("waitforstate", (long) MAX_WAIT_TIMEOUT, TimeUnit.SECONDS, (CollectionStatePredicate) (n1, c1) -> DocCollection.isFullyActive(n1, c1, 1, 1));
=======
    client.waitForState(
        "waitforstate",
        MAX_WAIT_TIMEOUT,
        TimeUnit.SECONDS,
        (n, c) -> DocCollection.isFullyActive(n, c, 1, 1));
>>>>>>> f07b7b0c

    // several goes, to check that we're not getting delayed state changes
    for (int i = 0; i < 10; i++) {
      try {
<<<<<<< HEAD
        ZkStateReader.from(client).waitForState("waitforstate", (long) 1, TimeUnit.SECONDS, (CollectionStatePredicate) (n, c) -> DocCollection.isFullyActive(n, c, 1, 1));
=======
        client.waitForState(
            "waitforstate", 1, TimeUnit.SECONDS, (n, c) -> DocCollection.isFullyActive(n, c, 1, 1));
>>>>>>> f07b7b0c
      } catch (TimeoutException e) {
        fail("waitForState should return immediately if the predicate is already satisfied");
      }
    }
  }

  @Test
  @Ignore
  public void testCanWaitForNonexistantCollection() throws Exception {

    Future<Boolean> future =
        waitInBackground(
            "delayed",
            MAX_WAIT_TIMEOUT,
            TimeUnit.SECONDS,
            (n, c) -> DocCollection.isFullyActive(n, c, 1, 1));

    CollectionAdminRequest.createCollection("delayed", "config", 1, 1)
        .processAndWait(cluster.getSolrClient(), MAX_WAIT_TIMEOUT);

    assertTrue("waitForState was not triggered by collection creation", future.get());
  }

  @Test
  public void testPredicateFailureTimesOut() throws Exception {
    CloudSolrClient client = cluster.getSolrClient();
<<<<<<< HEAD
    expectThrows(TimeoutException.class, () -> {
      ZkStateReader.from(client).waitForState("nosuchcollection", (long) 1, TimeUnit.SECONDS, ((liveNodes, collectionState) -> false));
    });
    waitFor("Watchers for collection should be removed after timeout",
            MAX_WAIT_TIMEOUT, TimeUnit.SECONDS,
            () -> ZkStateReader.from(client).getStateWatchers("nosuchcollection").isEmpty());

=======
    expectThrows(
        TimeoutException.class,
        () -> {
          client.waitForState(
              "nosuchcollection", 1, TimeUnit.SECONDS, ((liveNodes, collectionState) -> false));
        });
    waitFor(
        "Watchers for collection should be removed after timeout",
        MAX_WAIT_TIMEOUT,
        TimeUnit.SECONDS,
        () -> client.getZkStateReader().getStateWatchers("nosuchcollection").isEmpty());
>>>>>>> f07b7b0c
  }

  @Test
  public void testWaitForStateWatcherIsRetainedOnPredicateFailure() throws Exception {

    CloudSolrClient client = cluster.getSolrClient();
    CollectionAdminRequest.createCollection("falsepredicate", "config", 4, 1)
        .setPerReplicaState(SolrCloudTestCase.USE_PER_REPLICA_STATE)
        .processAndWait(client, MAX_WAIT_TIMEOUT);

<<<<<<< HEAD
    ZkStateReader.from(client).waitForState("falsepredicate", (long) MAX_WAIT_TIMEOUT, TimeUnit.SECONDS, (CollectionStatePredicate) (n, c) -> DocCollection.isFullyActive(n, c, 4, 1));
=======
    client.waitForState(
        "falsepredicate",
        MAX_WAIT_TIMEOUT,
        TimeUnit.SECONDS,
        (n, c) -> DocCollection.isFullyActive(n, c, 4, 1));
>>>>>>> f07b7b0c

    final CountDownLatch firstCall = new CountDownLatch(1);

    // stop a node, then add a watch waiting for all nodes to be back up
    JettySolrRunner node1 =
        cluster.stopJettySolrRunner(random().nextInt(cluster.getJettySolrRunners().size()));

    cluster.waitForJettyToStop(node1);

    Future<Boolean> future =
        waitInBackground(
            "falsepredicate",
            MAX_WAIT_TIMEOUT,
            TimeUnit.SECONDS,
            (liveNodes, collectionState) -> {
              firstCall.countDown();
              return DocCollection.isFullyActive(liveNodes, collectionState, 4, 1);
            });

    // first, stop another node; the watch should not be fired after this!
    JettySolrRunner node2 =
        cluster.stopJettySolrRunner(random().nextInt(cluster.getJettySolrRunners().size()));

    // now start them both back up
    cluster.startJettySolrRunner(node1);
    assertTrue(
        "CollectionStateWatcher not called", firstCall.await(MAX_WAIT_TIMEOUT, TimeUnit.SECONDS));
    cluster.startJettySolrRunner(node2);

    Boolean result = future.get();
    assertTrue("Did not see a fully active cluster", result);
  }

  @Test
  public void testWatcherIsRemovedAfterTimeout() throws Exception {
    CloudSolrClient client = cluster.getSolrClient();
<<<<<<< HEAD
      assertTrue("There should be no watchers for a non-existent collection!",
               ZkStateReader.from(client).getStateWatchers("no-such-collection").isEmpty());

    expectThrows(TimeoutException.class, () -> {
      ZkStateReader.from(client).waitForState("no-such-collection", (long) 10, TimeUnit.MILLISECONDS, (CollectionStatePredicate) (n, c) -> DocCollection.isFullyActive(n, c, 1, 1));
    });

    waitFor("Watchers for collection should be removed after timeout",
            MAX_WAIT_TIMEOUT, TimeUnit.SECONDS,
            () -> ZkStateReader.from(client).getStateWatchers("no-such-collection").isEmpty());
=======
    assertTrue(
        "There should be no watchers for a non-existent collection!",
        client.getZkStateReader().getStateWatchers("no-such-collection").isEmpty());

    expectThrows(
        TimeoutException.class,
        () -> {
          client.waitForState(
              "no-such-collection",
              10,
              TimeUnit.MILLISECONDS,
              (n, c) -> DocCollection.isFullyActive(n, c, 1, 1));
        });
>>>>>>> f07b7b0c

    waitFor(
        "Watchers for collection should be removed after timeout",
        MAX_WAIT_TIMEOUT,
        TimeUnit.SECONDS,
        () -> client.getZkStateReader().getStateWatchers("no-such-collection").isEmpty());
  }

  @Test
  public void testDeletionsTriggerWatches() throws Exception {
    CollectionAdminRequest.createCollection("tobedeleted", "config", 1, 1)
        .setPerReplicaState(SolrCloudTestCase.USE_PER_REPLICA_STATE)
        .process(cluster.getSolrClient());

    Future<Boolean> future =
        waitInBackground("tobedeleted", MAX_WAIT_TIMEOUT, TimeUnit.SECONDS, (l, c) -> c == null);

    CollectionAdminRequest.deleteCollection("tobedeleted").process(cluster.getSolrClient());

    assertTrue("CollectionStateWatcher not notified of delete call", future.get());
  }

  @Test
  public void testLiveNodeChangesTriggerWatches() throws Exception {
    final CloudSolrClient client = cluster.getSolrClient();

    CollectionAdminRequest.createCollection("test_collection", "config", 1, 1)
        .setPerReplicaState(SolrCloudTestCase.USE_PER_REPLICA_STATE)
        .process(client);

    Future<Boolean> future =
        waitInBackground(
            "test_collection",
            MAX_WAIT_TIMEOUT,
            TimeUnit.SECONDS,
            (l, c) -> (l.size() == 1 + CLUSTER_SIZE));

    JettySolrRunner unusedJetty = cluster.startJettySolrRunner();
    assertTrue("CollectionStateWatcher not notified of new node", future.get());
<<<<<<< HEAD
    
    waitFor("CollectionStateWatcher should be removed", MAX_WAIT_TIMEOUT, TimeUnit.SECONDS,
            () -> ZkStateReader.from(client).getStateWatchers("test_collection").size() == 0);
=======
>>>>>>> f07b7b0c

    waitFor(
        "CollectionStateWatcher should be removed",
        MAX_WAIT_TIMEOUT,
        TimeUnit.SECONDS,
        () -> client.getZkStateReader().getStateWatchers("test_collection").size() == 0);

    future =
        waitInBackground(
            "test_collection",
            MAX_WAIT_TIMEOUT,
            TimeUnit.SECONDS,
            (l, c) -> (l.size() == CLUSTER_SIZE));

    cluster.stopJettySolrRunner(unusedJetty);

    assertTrue("CollectionStateWatcher not notified of node lost", future.get());
<<<<<<< HEAD
    
    waitFor("CollectionStateWatcher should be removed", MAX_WAIT_TIMEOUT, TimeUnit.SECONDS,
          () -> ZkStateReader.from(client).getStateWatchers("test_collection").size() == 0);
    
=======

    waitFor(
        "CollectionStateWatcher should be removed",
        MAX_WAIT_TIMEOUT,
        TimeUnit.SECONDS,
        () -> client.getZkStateReader().getStateWatchers("test_collection").size() == 0);
>>>>>>> f07b7b0c
  }
}<|MERGE_RESOLUTION|>--- conflicted
+++ resolved
@@ -67,30 +67,17 @@
     executor = null;
   }
 
-<<<<<<< HEAD
-  private Future<Boolean> waitInBackground(String collection, long timeout, TimeUnit unit,
-                                                  CollectionStatePredicate predicate) {
-    return executor.submit(() -> {
-      try {
-        ZkStateReader.from(cluster.getSolrClient()).waitForState(collection, timeout, unit, predicate);
-      } catch (InterruptedException | TimeoutException e) {
-        return Boolean.FALSE;
-      }
-      return Boolean.TRUE;
-    });
-=======
   private Future<Boolean> waitInBackground(
       String collection, long timeout, TimeUnit unit, CollectionStatePredicate predicate) {
     return executor.submit(
         () -> {
           try {
-            cluster.getSolrClient().waitForState(collection, timeout, unit, predicate);
+            ZkStateReader.from(cluster.getSolrClient()).waitForState(collection, timeout, unit, predicate);
           } catch (InterruptedException | TimeoutException e) {
             return Boolean.FALSE;
           }
           return Boolean.TRUE;
         });
->>>>>>> f07b7b0c
   }
 
   private void waitFor(String message, long timeout, TimeUnit unit, Callable<Boolean> predicate)
@@ -139,15 +126,7 @@
         .setPerReplicaState(SolrCloudTestCase.USE_PER_REPLICA_STATE)
         .processAndWait(client, MAX_WAIT_TIMEOUT);
 
-<<<<<<< HEAD
     ZkStateReader.from(client).waitForState("testcollection", (long) MAX_WAIT_TIMEOUT, TimeUnit.SECONDS, (CollectionStatePredicate) (n, c) -> DocCollection.isFullyActive(n, c, CLUSTER_SIZE, 1));
-=======
-    client.waitForState(
-        "testcollection",
-        MAX_WAIT_TIMEOUT,
-        TimeUnit.SECONDS,
-        (n, c) -> DocCollection.isFullyActive(n, c, CLUSTER_SIZE, 1));
->>>>>>> f07b7b0c
 
     final JettySolrRunner extraJetty = cluster.startJettySolrRunner();
     final JettySolrRunner jettyToShutdown =
@@ -158,25 +137,7 @@
 
     // shutdown a node and check that we get notified about the change
     final CountDownLatch latch = new CountDownLatch(1);
-<<<<<<< HEAD
-    ZkStateReader.from(client).registerCollectionStateWatcher("testcollection", (liveNodes, collectionState) -> {
-      int nodesWithActiveReplicas = 0;
-      log.info("State changed: {}", collectionState);
-      for (Slice slice : collectionState) {
-        for (Replica replica : slice) {
-          if (replica.isActive(liveNodes))
-            nodesWithActiveReplicas++;
-        }
-      }
-      if (liveNodes.size() == CLUSTER_SIZE
-          && expectedNodesWithActiveReplicas == nodesWithActiveReplicas) {
-        latch.countDown();
-        return true;
-      }
-      return false;
-    });
-=======
-    client.registerCollectionStateWatcher(
+    ZkStateReader.from(client).registerCollectionStateWatcher(
         "testcollection",
         (liveNodes, collectionState) -> {
           int nodesWithActiveReplicas = 0;
@@ -193,26 +154,19 @@
           }
           return false;
         });
->>>>>>> f07b7b0c
 
     cluster.stopJettySolrRunner(jettyToShutdown);
     cluster.waitForJettyToStop(jettyToShutdown);
 
-<<<<<<< HEAD
-    waitFor("CollectionStateWatcher wasn't cleared after completion",
-            MAX_WAIT_TIMEOUT, TimeUnit.SECONDS,
-            () -> ZkStateReader.from(client).getStateWatchers("testcollection").isEmpty());
-=======
     assertTrue(
         "CollectionStateWatcher was never notified of cluster change",
         latch.await(MAX_WAIT_TIMEOUT, TimeUnit.SECONDS));
->>>>>>> f07b7b0c
 
     waitFor(
         "CollectionStateWatcher wasn't cleared after completion",
         MAX_WAIT_TIMEOUT,
         TimeUnit.SECONDS,
-        () -> client.getZkStateReader().getStateWatchers("testcollection").isEmpty());
+        () -> ZkStateReader.from(client).getStateWatchers("testcollection").isEmpty());
   }
 
   @Test
@@ -224,60 +178,30 @@
         .processAndWait(client, MAX_WAIT_TIMEOUT);
 
     final CountDownLatch latch = new CountDownLatch(1);
-<<<<<<< HEAD
-    ZkStateReader.from(client).registerCollectionStateWatcher("currentstate", (n, c) -> {
-      latch.countDown();
-      return false;
-    });
-
-    assertTrue("CollectionStateWatcher isn't called on new registration",
-               latch.await(MAX_WAIT_TIMEOUT, TimeUnit.SECONDS));
-      assertEquals("CollectionStateWatcher should be retained",
-               1, ZkStateReader.from(client).getStateWatchers("currentstate").size());
-
-    final CountDownLatch latch2 = new CountDownLatch(1);
-    ZkStateReader.from(client).registerCollectionStateWatcher("currentstate", (n, c) -> {
-      latch2.countDown();
-      return true;
-    });
-
-    assertTrue("CollectionStateWatcher isn't called when registering for already-watched collection",
-               latch.await(MAX_WAIT_TIMEOUT, TimeUnit.SECONDS));
-    waitFor("CollectionStateWatcher should be removed", MAX_WAIT_TIMEOUT, TimeUnit.SECONDS,
-          () -> ZkStateReader.from(client).getStateWatchers("currentstate").size() == 1);
-=======
-    client.registerCollectionStateWatcher(
+    ZkStateReader.from(client).registerCollectionStateWatcher(
         "currentstate",
         (n, c) -> {
           latch.countDown();
           return false;
         });
 
-    assertTrue(
-        "CollectionStateWatcher isn't called on new registration",
-        latch.await(MAX_WAIT_TIMEOUT, TimeUnit.SECONDS));
-    assertEquals(
-        "CollectionStateWatcher should be retained",
-        1,
-        client.getZkStateReader().getStateWatchers("currentstate").size());
+    assertTrue("CollectionStateWatcher isn't called on new registration",
+               latch.await(MAX_WAIT_TIMEOUT, TimeUnit.SECONDS));
+      assertEquals("CollectionStateWatcher should be retained",
+               1, ZkStateReader.from(client).getStateWatchers("currentstate").size());
 
     final CountDownLatch latch2 = new CountDownLatch(1);
-    client.registerCollectionStateWatcher(
+    ZkStateReader.from(client).registerCollectionStateWatcher(
         "currentstate",
         (n, c) -> {
           latch2.countDown();
           return true;
         });
 
-    assertTrue(
-        "CollectionStateWatcher isn't called when registering for already-watched collection",
-        latch.await(MAX_WAIT_TIMEOUT, TimeUnit.SECONDS));
-    waitFor(
-        "CollectionStateWatcher should be removed",
-        MAX_WAIT_TIMEOUT,
-        TimeUnit.SECONDS,
-        () -> client.getZkStateReader().getStateWatchers("currentstate").size() == 1);
->>>>>>> f07b7b0c
+    assertTrue("CollectionStateWatcher isn't called when registering for already-watched collection",
+               latch.await(MAX_WAIT_TIMEOUT, TimeUnit.SECONDS));
+    waitFor("CollectionStateWatcher should be removed", MAX_WAIT_TIMEOUT, TimeUnit.SECONDS,
+          () -> ZkStateReader.from(client).getStateWatchers("currentstate").size() == 1);
   }
 
   @Test
@@ -288,25 +212,13 @@
         .setPerReplicaState(SolrCloudTestCase.USE_PER_REPLICA_STATE)
         .processAndWait(client, MAX_WAIT_TIMEOUT);
 
-<<<<<<< HEAD
     ZkStateReader.from(client).waitForState("waitforstate", (long) MAX_WAIT_TIMEOUT, TimeUnit.SECONDS, (CollectionStatePredicate) (n1, c1) -> DocCollection.isFullyActive(n1, c1, 1, 1));
-=======
-    client.waitForState(
-        "waitforstate",
-        MAX_WAIT_TIMEOUT,
-        TimeUnit.SECONDS,
-        (n, c) -> DocCollection.isFullyActive(n, c, 1, 1));
->>>>>>> f07b7b0c
 
     // several goes, to check that we're not getting delayed state changes
     for (int i = 0; i < 10; i++) {
       try {
-<<<<<<< HEAD
-        ZkStateReader.from(client).waitForState("waitforstate", (long) 1, TimeUnit.SECONDS, (CollectionStatePredicate) (n, c) -> DocCollection.isFullyActive(n, c, 1, 1));
-=======
-        client.waitForState(
-            "waitforstate", 1, TimeUnit.SECONDS, (n, c) -> DocCollection.isFullyActive(n, c, 1, 1));
->>>>>>> f07b7b0c
+        ZkStateReader.from(client).waitForState(
+            "waitforstate", (long) 1, TimeUnit.SECONDS, (CollectionStatePredicate) (n, c) -> DocCollection.isFullyActive(n, c, 1, 1));
       } catch (TimeoutException e) {
         fail("waitForState should return immediately if the predicate is already satisfied");
       }
@@ -333,27 +245,15 @@
   @Test
   public void testPredicateFailureTimesOut() throws Exception {
     CloudSolrClient client = cluster.getSolrClient();
-<<<<<<< HEAD
-    expectThrows(TimeoutException.class, () -> {
-      ZkStateReader.from(client).waitForState("nosuchcollection", (long) 1, TimeUnit.SECONDS, ((liveNodes, collectionState) -> false));
+    expectThrows(
+        TimeoutException.class,
+        () -> {
+          ZkStateReader.from(client).waitForState(
+              "nosuchcollection", (long) 1, TimeUnit.SECONDS, ((liveNodes, collectionState) -> false));
     });
     waitFor("Watchers for collection should be removed after timeout",
             MAX_WAIT_TIMEOUT, TimeUnit.SECONDS,
             () -> ZkStateReader.from(client).getStateWatchers("nosuchcollection").isEmpty());
-
-=======
-    expectThrows(
-        TimeoutException.class,
-        () -> {
-          client.waitForState(
-              "nosuchcollection", 1, TimeUnit.SECONDS, ((liveNodes, collectionState) -> false));
-        });
-    waitFor(
-        "Watchers for collection should be removed after timeout",
-        MAX_WAIT_TIMEOUT,
-        TimeUnit.SECONDS,
-        () -> client.getZkStateReader().getStateWatchers("nosuchcollection").isEmpty());
->>>>>>> f07b7b0c
   }
 
   @Test
@@ -364,15 +264,7 @@
         .setPerReplicaState(SolrCloudTestCase.USE_PER_REPLICA_STATE)
         .processAndWait(client, MAX_WAIT_TIMEOUT);
 
-<<<<<<< HEAD
     ZkStateReader.from(client).waitForState("falsepredicate", (long) MAX_WAIT_TIMEOUT, TimeUnit.SECONDS, (CollectionStatePredicate) (n, c) -> DocCollection.isFullyActive(n, c, 4, 1));
-=======
-    client.waitForState(
-        "falsepredicate",
-        MAX_WAIT_TIMEOUT,
-        TimeUnit.SECONDS,
-        (n, c) -> DocCollection.isFullyActive(n, c, 4, 1));
->>>>>>> f07b7b0c
 
     final CountDownLatch firstCall = new CountDownLatch(1);
 
@@ -409,38 +301,18 @@
   @Test
   public void testWatcherIsRemovedAfterTimeout() throws Exception {
     CloudSolrClient client = cluster.getSolrClient();
-<<<<<<< HEAD
       assertTrue("There should be no watchers for a non-existent collection!",
                ZkStateReader.from(client).getStateWatchers("no-such-collection").isEmpty());
 
     expectThrows(TimeoutException.class, () -> {
       ZkStateReader.from(client).waitForState("no-such-collection", (long) 10, TimeUnit.MILLISECONDS, (CollectionStatePredicate) (n, c) -> DocCollection.isFullyActive(n, c, 1, 1));
     });
-
-    waitFor("Watchers for collection should be removed after timeout",
-            MAX_WAIT_TIMEOUT, TimeUnit.SECONDS,
-            () -> ZkStateReader.from(client).getStateWatchers("no-such-collection").isEmpty());
-=======
-    assertTrue(
-        "There should be no watchers for a non-existent collection!",
-        client.getZkStateReader().getStateWatchers("no-such-collection").isEmpty());
-
-    expectThrows(
-        TimeoutException.class,
-        () -> {
-          client.waitForState(
-              "no-such-collection",
-              10,
-              TimeUnit.MILLISECONDS,
-              (n, c) -> DocCollection.isFullyActive(n, c, 1, 1));
-        });
->>>>>>> f07b7b0c
 
     waitFor(
         "Watchers for collection should be removed after timeout",
         MAX_WAIT_TIMEOUT,
         TimeUnit.SECONDS,
-        () -> client.getZkStateReader().getStateWatchers("no-such-collection").isEmpty());
+        () -> ZkStateReader.from(client).getStateWatchers("no-such-collection").isEmpty());
   }
 
   @Test
@@ -474,18 +346,12 @@
 
     JettySolrRunner unusedJetty = cluster.startJettySolrRunner();
     assertTrue("CollectionStateWatcher not notified of new node", future.get());
-<<<<<<< HEAD
-    
-    waitFor("CollectionStateWatcher should be removed", MAX_WAIT_TIMEOUT, TimeUnit.SECONDS,
-            () -> ZkStateReader.from(client).getStateWatchers("test_collection").size() == 0);
-=======
->>>>>>> f07b7b0c
 
     waitFor(
         "CollectionStateWatcher should be removed",
         MAX_WAIT_TIMEOUT,
         TimeUnit.SECONDS,
-        () -> client.getZkStateReader().getStateWatchers("test_collection").size() == 0);
+        () -> ZkStateReader.from(client).getStateWatchers("test_collection").size() == 0);
 
     future =
         waitInBackground(
@@ -497,18 +363,8 @@
     cluster.stopJettySolrRunner(unusedJetty);
 
     assertTrue("CollectionStateWatcher not notified of node lost", future.get());
-<<<<<<< HEAD
     
     waitFor("CollectionStateWatcher should be removed", MAX_WAIT_TIMEOUT, TimeUnit.SECONDS,
           () -> ZkStateReader.from(client).getStateWatchers("test_collection").size() == 0);
-    
-=======
-
-    waitFor(
-        "CollectionStateWatcher should be removed",
-        MAX_WAIT_TIMEOUT,
-        TimeUnit.SECONDS,
-        () -> client.getZkStateReader().getStateWatchers("test_collection").size() == 0);
->>>>>>> f07b7b0c
   }
 }