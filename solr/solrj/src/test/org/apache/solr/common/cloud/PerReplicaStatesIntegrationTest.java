--- conflicted
+++ resolved
@@ -253,24 +253,13 @@
       CollectionAdminRequest.modifyCollection(
               COLL, Collections.singletonMap(PER_REPLICA_STATE, "false"))
           .process(cluster.getSolrClient());
-<<<<<<< HEAD
-      cluster
-          .getZkStateReader()
-          .waitForState(
-              COLL,
-              5,
-              TimeUnit.SECONDS,
-              (liveNodes, collectionState) ->
-                  Boolean.FALSE.equals(collectionState.getProperties().get(PER_REPLICA_STATE)));
-=======
       waitForState(
           "Waiting for PRS property",
           COLL,
           5,
           TimeUnit.SECONDS,
           collectionState ->
-              "false".equals(collectionState.getProperties().get(PER_REPLICA_STATE)));
->>>>>>> 76c09a35
+              Boolean.FALSE.equals(collectionState.getProperties().get(PER_REPLICA_STATE)));
       CollectionAdminRequest.modifyCollection(
               COLL, Collections.singletonMap(PER_REPLICA_STATE, "true"))
           .process(cluster.getSolrClient());
