/*
 * Licensed to the Apache Software Foundation (ASF) under one or more
 * contributor license agreements.  See the NOTICE file distributed with
 * this work for additional information regarding copyright ownership.
 * The ASF licenses this file to You under the Apache License, Version 2.0
 * (the "License"); you may not use this file except in compliance with
 * the License.  You may obtain a copy of the License at
 *
 *     http://www.apache.org/licenses/LICENSE-2.0
 *
 * Unless required by applicable law or agreed to in writing, software
 * distributed under the License is distributed on an "AS IS" BASIS,
 * WITHOUT WARRANTIES OR CONDITIONS OF ANY KIND, either express or implied.
 * See the License for the specific language governing permissions and
 * limitations under the License.
 */
package org.apache.solr.common.util;

import java.util.List;
import java.util.Map;
import org.apache.solr.SolrTestCaseJ4;

public class JsonValidatorTest extends SolrTestCaseJ4 {

  public void testSchema() {
<<<<<<< HEAD
    checkSchema("core.config.Commands");
    checkSchema("core.SchemaEdit");
=======
    checkSchema("cluster.security.BasicAuth.Commands");
    checkSchema("cluster.security.RuleBasedAuthorization");
>>>>>>> 329fda71
  }

  public void testSchemaValidation() {
    final JsonSchemaValidator personSchemaValidator =
        new JsonSchemaValidator(
            "{"
                + "  type:object,"
                + "  properties: {"
                + "   age : {type: number},"
                + "   adult : {type: boolean},"
                + "   name: {type: string}}}");
    List<String> errs =
        personSchemaValidator.validateJson(Utils.fromJSONString("{name:x, age:21, adult:true}"));
    assertNull(errs);
    errs =
        personSchemaValidator.validateJson(
            Utils.fromJSONString("{name:x, age:'21', adult:'true'}"));
    assertNotNull(errs);
    errs =
        personSchemaValidator.validateJson(
            Utils.fromJSONString("{name:x, age:'x21', adult:'true'}"));
    assertEquals(1, errs.size());

    Exception e =
        expectThrows(
            Exception.class,
            () -> {
              new JsonSchemaValidator(
                  "{"
                      + "  type:object,"
                      + "  properties: {"
                      + "   age : {type: int},"
                      + "   adult : {type: Boolean},"
                      + "   name: {type: string}}}");
            });
    assertTrue(e.getMessage().contains("Unknown type int"));

    e =
        expectThrows(
            Exception.class,
            () -> {
              new JsonSchemaValidator(
                  "{"
                      + "  type:object,"
                      + "   x : y,"
                      + "  properties: {"
                      + "   age : {type: number},"
                      + "   adult : {type: boolean},"
                      + "   name: {type: string}}}");
            });
    assertTrue(e.getMessage().contains("Unknown key"));

    e =
        expectThrows(
            Exception.class,
            () -> {
              new JsonSchemaValidator(
                  "{"
                      + "  type:object,"
                      + "  propertes: {"
                      + "   age : {type: number},"
                      + "   adult : {type: boolean},"
                      + "   name: {type: string}}}");
            });
    assertTrue(e.getMessage().contains("Unknown key : propertes"));

    final JsonSchemaValidator personWithEnumValidator =
        new JsonSchemaValidator(
            "{"
                + "  type:object,"
                + "  properties: {"
                + "   age : {type: number},"
                + "   sex: {type: string, enum:[M, F]},"
                + "   adult : {type: boolean},"
                + "   name: {type: string}}}");
    errs =
        personWithEnumValidator.validateJson(Utils.fromJSONString("{name: 'Joe Average' , sex:M}"));
    assertNull("errs are " + errs, errs);
    errs =
        personWithEnumValidator.validateJson(Utils.fromJSONString("{name: 'Joe Average' , sex:m}"));
    assertEquals(1, errs.size());
    assertTrue(errs.get(0).contains("Value of enum"));

    {
      final JsonSchemaValidator durationValidator =
          new JsonSchemaValidator(
              "{"
                  + "  type:object,"
                  + "  properties: {"
                  + "   i : {type: integer},"
                  + "   l : {type: long},"
                  + "   name: {type: string}}}");
      for (Long val :
          new Long[] {
            30L, 30L * 24, 30L * 24 * 60, 30L * 24 * 60 * 60, 30L * 24 * 60 * 60 * 1000
          }) { // month: days, hours, minutes, seconds, milliseconds
        if (val <= Integer.MAX_VALUE) {
          errs =
              durationValidator.validateJson(
                  Utils.fromJSONString(
                      "{name: 'val', i:" + Integer.toString(val.intValue()) + "}"));
          assertNull("errs are " + errs, errs);
        }
        errs =
            durationValidator.validateJson(
                Utils.fromJSONString("{name: 'val', l:" + val.toString() + "}"));
        assertNull("errs are " + errs, errs);
      }
    }

    String schema =
        "{\n"
            + "  'type': 'object',\n"
            + "  'properties': {\n"
            + "    'links': {\n"
            + "      'type': 'array',\n"
            + "      'items':{"
            + "          'type': 'object',\n"
            + "          'properties': {\n"
            + "            'rel': {\n"
            + "              'type': 'string'\n"
            + "            },\n"
            + "            'href': {\n"
            + "              'type': 'string'\n"
            + "            }\n"
            + "          }\n"
            + "        }\n"
            + "    }\n"
            + "\n"
            + "  }\n"
            + "}";
    final JsonSchemaValidator nestedObjectValidator = new JsonSchemaValidator(schema);
    nestedObjectValidator.validateJson(
        Utils.fromJSONString(
            "{\n"
                + "  'links': [\n"
                + "    {\n"
                + "        'rel': 'x',\n"
                + "        'href': 'x'\n"
                + "    },\n"
                + "    {\n"
                + "        'rel': 'x',\n"
                + "        'href': 'x'\n"
                + "    },\n"
                + "    {\n"
                + "        'rel': 'x',\n"
                + "        'href': 'x'\n"
                + "    }\n"
                + "  ]\n"
                + "}"));

    schema = "{\n" + "'type' : 'object',\n" + "'oneOf' : ['a', 'b']\n" + "}";

    final JsonSchemaValidator mutuallyExclusivePropertiesValidator =
        new JsonSchemaValidator(schema);
    errs =
        mutuallyExclusivePropertiesValidator.validateJson(Utils.fromJSONString("" + "{'c':'val'}"));
    assertNotNull(errs);
    errs =
        mutuallyExclusivePropertiesValidator.validateJson(Utils.fromJSONString("" + "{'a':'val'}"));
    assertNull(errs);
  }

  private void checkSchema(String name) {
    ValidatingJsonMap spec = Utils.getSpec(name).getSpec();
    @SuppressWarnings({"rawtypes"})
    Map commands = (Map) spec.get("commands");
    for (Object o : commands.entrySet()) {
      @SuppressWarnings({"rawtypes"})
      Map.Entry cmd = (Map.Entry) o;
      try {
        JsonSchemaValidator validator = new JsonSchemaValidator((Map) cmd.getValue());
      } catch (Exception e) {
        throw new RuntimeException("Error in command  " + cmd.getKey() + " in schema " + name, e);
      }
    }
  }
}<|MERGE_RESOLUTION|>--- conflicted
+++ resolved
@@ -17,20 +17,9 @@
 package org.apache.solr.common.util;
 
 import java.util.List;
-import java.util.Map;
 import org.apache.solr.SolrTestCaseJ4;
 
 public class JsonValidatorTest extends SolrTestCaseJ4 {
-
-  public void testSchema() {
-<<<<<<< HEAD
-    checkSchema("core.config.Commands");
-    checkSchema("core.SchemaEdit");
-=======
-    checkSchema("cluster.security.BasicAuth.Commands");
-    checkSchema("cluster.security.RuleBasedAuthorization");
->>>>>>> 329fda71
-  }
 
   public void testSchemaValidation() {
     final JsonSchemaValidator personSchemaValidator =
@@ -192,19 +181,4 @@
         mutuallyExclusivePropertiesValidator.validateJson(Utils.fromJSONString("" + "{'a':'val'}"));
     assertNull(errs);
   }
-
-  private void checkSchema(String name) {
-    ValidatingJsonMap spec = Utils.getSpec(name).getSpec();
-    @SuppressWarnings({"rawtypes"})
-    Map commands = (Map) spec.get("commands");
-    for (Object o : commands.entrySet()) {
-      @SuppressWarnings({"rawtypes"})
-      Map.Entry cmd = (Map.Entry) o;
-      try {
-        JsonSchemaValidator validator = new JsonSchemaValidator((Map) cmd.getValue());
-      } catch (Exception e) {
-        throw new RuntimeException("Error in command  " + cmd.getKey() + " in schema " + name, e);
-      }
-    }
-  }
 }