/*
 * Licensed to the Apache Software Foundation (ASF) under one or more
 * contributor license agreements.  See the NOTICE file distributed with
 * this work for additional information regarding copyright ownership.
 * The ASF licenses this file to You under the Apache License, Version 2.0
 * (the "License"); you may not use this file except in compliance with
 * the License.  You may obtain a copy of the License at
 *
 *     http://www.apache.org/licenses/LICENSE-2.0
 *
 * Unless required by applicable law or agreed to in writing, software
 * distributed under the License is distributed on an "AS IS" BASIS,
 * WITHOUT WARRANTIES OR CONDITIONS OF ANY KIND, either express or implied.
 * See the License for the specific language governing permissions and
 * limitations under the License.
 */

package org.apache.solr.common.cloud;

import java.lang.invoke.MethodHandles;
import java.util.HashMap;
import java.util.Map;
import java.util.Set;
import java.util.concurrent.ExecutorService;
import java.util.concurrent.TimeUnit;
import org.apache.solr.client.solrj.impl.CloudSolrClient;
import org.apache.solr.client.solrj.request.CollectionAdminRequest;
import org.apache.solr.cloud.SolrCloudTestCase;
import org.apache.solr.common.util.ExecutorUtil;
import org.junit.After;
import org.junit.AfterClass;
import org.junit.Before;
import org.junit.Test;
import org.slf4j.Logger;
import org.slf4j.LoggerFactory;

public class TestCloudCollectionsListeners extends SolrCloudTestCase {

  private static final Logger log = LoggerFactory.getLogger(MethodHandles.lookup().lookupClass());

  private static final int CLUSTER_SIZE = 4;

  private static final ExecutorService executor =
      ExecutorUtil.newMDCAwareCachedThreadPool("backgroundWatchers");

  private static final int MAX_WAIT_TIMEOUT = 30;

  @AfterClass
  public static void shutdownBackgroundExecutors() {
    executor.shutdown();
  }

  @Before
  public void prepareCluster() throws Exception {
    configureCluster(CLUSTER_SIZE)
        .addConfig("config", getFile("solrj/solr/collection1/conf").toPath())
        .configure();

    int missingServers = CLUSTER_SIZE - cluster.getJettySolrRunners().size();
    for (int i = 0; i < missingServers; i++) {
      cluster.startJettySolrRunner();
    }
    cluster.waitForAllNodes(30);
  }

  @After
  public void afterTest() throws Exception {
    shutdownCluster();
  }

  @Test
  public void testSimpleCloudCollectionsListener() throws Exception {

    CloudSolrClient client = cluster.getSolrClient();

    Map<Integer, Set<String>> oldResults = new HashMap<>();
    Map<Integer, Set<String>> newResults = new HashMap<>();

<<<<<<< HEAD
    CloudCollectionsListener watcher1 = (oldCollections, newCollections) -> {
      log.info("New set of collections: {}, {}", oldCollections, newCollections);
      oldResults.put(1, oldCollections);
      newResults.put(1, newCollections);
    };
    ZkStateReader.from(client).registerCloudCollectionsListener(watcher1);
    CloudCollectionsListener watcher2 = (oldCollections, newCollections) -> {
      log.info("New set of collections: {}, {}", oldCollections, newCollections);
      oldResults.put(2, oldCollections);
      newResults.put(2, newCollections);
    };
    ZkStateReader.from(client).registerCloudCollectionsListener(watcher2);
=======
    CloudCollectionsListener watcher1 =
        (oldCollections, newCollections) -> {
          log.info("New set of collections: {}, {}", oldCollections, newCollections);
          oldResults.put(1, oldCollections);
          newResults.put(1, newCollections);
        };
    client.getZkStateReader().registerCloudCollectionsListener(watcher1);
    CloudCollectionsListener watcher2 =
        (oldCollections, newCollections) -> {
          log.info("New set of collections: {}, {}", oldCollections, newCollections);
          oldResults.put(2, oldCollections);
          newResults.put(2, newCollections);
        };
    client.getZkStateReader().registerCloudCollectionsListener(watcher2);
>>>>>>> f07b7b0c

    assertFalse(
        "CloudCollectionsListener not triggered after registration",
        oldResults.get(1).contains("testcollection1"));
    assertFalse(
        "CloudCollectionsListener not triggered after registration",
        oldResults.get(2).contains("testcollection1"));

    assertFalse(
        "CloudCollectionsListener not triggered after registration",
        newResults.get(1).contains("testcollection1"));
    assertFalse(
        "CloudCollectionsListener not triggered after registration",
        newResults.get(2).contains("testcollection1"));

    CollectionAdminRequest.createCollection("testcollection1", "config", 4, 1)
        .setPerReplicaState(SolrCloudTestCase.USE_PER_REPLICA_STATE)
        .processAndWait(client, MAX_WAIT_TIMEOUT);
<<<<<<< HEAD
    ZkStateReader.from(client).waitForState("testcollection1", MAX_WAIT_TIMEOUT, TimeUnit.SECONDS, (n, c) -> DocCollection.isFullyActive(n, c, 4, 1));

      assertFalse("CloudCollectionsListener has new collection in old set of collections", oldResults.get(1).contains("testcollection1"));
    assertFalse("CloudCollectionsListener has new collection in old set of collections", oldResults.get(2).contains("testcollection1"));
=======
    client.waitForState(
        "testcollection1",
        MAX_WAIT_TIMEOUT,
        TimeUnit.SECONDS,
        (n, c) -> DocCollection.isFullyActive(n, c, 4, 1));

    assertFalse(
        "CloudCollectionsListener has new collection in old set of collections",
        oldResults.get(1).contains("testcollection1"));
    assertFalse(
        "CloudCollectionsListener has new collection in old set of collections",
        oldResults.get(2).contains("testcollection1"));
>>>>>>> f07b7b0c

    assertTrue(
        "CloudCollectionsListener doesn't have new collection in new set of collections",
        newResults.get(1).contains("testcollection1"));
    assertTrue(
        "CloudCollectionsListener doesn't have new collection in new set of collections",
        newResults.get(2).contains("testcollection1"));

    ZkStateReader.from(client).removeCloudCollectionsListener(watcher1);

    CollectionAdminRequest.createCollection("testcollection2", "config", 4, 1)
        .setPerReplicaState(SolrCloudTestCase.USE_PER_REPLICA_STATE)
        .processAndWait(client, MAX_WAIT_TIMEOUT);
    cluster.waitForActiveCollection("testcollection2", 4, 4);

    assertFalse(
        "CloudCollectionsListener notified after removal",
        oldResults.get(1).contains("testcollection1"));
    assertTrue(
        "CloudCollectionsListener does not contain old collection in list of old collections",
        oldResults.get(2).contains("testcollection1"));
    assertFalse(
        "CloudCollectionsListener contains new collection in old collection set",
        oldResults.get(1).contains("testcollection2"));
    assertFalse(
        "CloudCollectionsListener contains new collection in old collection set",
        oldResults.get(2).contains("testcollection2"));

    assertFalse(
        "CloudCollectionsListener notified after removal",
        newResults.get(1).contains("testcollection2"));
    assertTrue(
        "CloudCollectionsListener does not contain new collection in list of new collections",
        newResults.get(2).contains("testcollection2"));

    CollectionAdminRequest.deleteCollection("testcollection1")
        .processAndWait(client, MAX_WAIT_TIMEOUT);

    CollectionAdminRequest.deleteCollection("testcollection2")
        .processAndWait(client, MAX_WAIT_TIMEOUT);

    ZkStateReader.from(client).removeCloudCollectionsListener(watcher2);
  }

  @Test
  public void testCollectionDeletion() throws Exception {

    CloudSolrClient client = cluster.getSolrClient();

    CollectionAdminRequest.createCollection("testcollection1", "config", 4, 1)
        .setPerReplicaState(SolrCloudTestCase.USE_PER_REPLICA_STATE)
        .processAndWait(client, MAX_WAIT_TIMEOUT);
    cluster.waitForActiveCollection("testcollection1", 4, 4);

    CollectionAdminRequest.createCollection("testcollection2", "config", 4, 1)
        .setPerReplicaState(SolrCloudTestCase.USE_PER_REPLICA_STATE)
        .processAndWait(client, MAX_WAIT_TIMEOUT);
    cluster.waitForActiveCollection("testcollection2", 4, 4);

    Map<Integer, Set<String>> oldResults = new HashMap<>();
    Map<Integer, Set<String>> newResults = new HashMap<>();

<<<<<<< HEAD
    CloudCollectionsListener watcher1 = (oldCollections, newCollections) -> {
      log.info("New set of collections: {}, {}", oldCollections, newCollections);
      oldResults.put(1, oldCollections);
      newResults.put(1, newCollections);
    };
    ZkStateReader.from(client).registerCloudCollectionsListener(watcher1);
    CloudCollectionsListener watcher2 = (oldCollections, newCollections) -> {
      log.info("New set of collections: {}, {}", oldCollections, newCollections);
      oldResults.put(2, oldCollections);
      newResults.put(2, newCollections);
    };
    ZkStateReader.from(client).registerCloudCollectionsListener(watcher2);
=======
    CloudCollectionsListener watcher1 =
        (oldCollections, newCollections) -> {
          log.info("New set of collections: {}, {}", oldCollections, newCollections);
          oldResults.put(1, oldCollections);
          newResults.put(1, newCollections);
        };
    client.getZkStateReader().registerCloudCollectionsListener(watcher1);
    CloudCollectionsListener watcher2 =
        (oldCollections, newCollections) -> {
          log.info("New set of collections: {}, {}", oldCollections, newCollections);
          oldResults.put(2, oldCollections);
          newResults.put(2, newCollections);
        };
    client.getZkStateReader().registerCloudCollectionsListener(watcher2);
>>>>>>> f07b7b0c

    assertEquals(
        "CloudCollectionsListener has old collection with size > 0 after registration",
        0,
        oldResults.get(1).size());
    assertEquals(
        "CloudCollectionsListener has old collection with size > 0 after registration",
        0,
        oldResults.get(2).size());

    assertTrue(
        "CloudCollectionsListener not notified of all collections after registration",
        newResults.get(1).contains("testcollection1"));
    assertTrue(
        "CloudCollectionsListener not notified of all collections after registration",
        newResults.get(1).contains("testcollection2"));
    assertTrue(
        "CloudCollectionsListener not notified of all collections after registration",
        newResults.get(2).contains("testcollection1"));
    assertTrue(
        "CloudCollectionsListener not notified of all collections after registration",
        newResults.get(2).contains("testcollection2"));

    CollectionAdminRequest.deleteCollection("testcollection1")
        .processAndWait(client, MAX_WAIT_TIMEOUT);

    assertEquals(
        "CloudCollectionsListener missing old collection after collection removal",
        2,
        oldResults.get(1).size());
    assertEquals(
        "CloudCollectionsListener missing old collection after collection removal",
        2,
        oldResults.get(2).size());

    assertFalse(
        "CloudCollectionsListener notifies with collection that no longer exists",
        newResults.get(1).contains("testcollection1"));
    assertTrue(
        "CloudCollectionsListener doesn't notify of collection that exists",
        newResults.get(1).contains("testcollection2"));
    assertFalse(
        "CloudCollectionsListener notifies with collection that no longer exists",
        newResults.get(2).contains("testcollection1"));
    assertTrue(
        "CloudCollectionsListener doesn't notify of collection that exists",
        newResults.get(2).contains("testcollection2"));

    ZkStateReader.from(client).removeCloudCollectionsListener(watcher2);

    CollectionAdminRequest.deleteCollection("testcollection2")
        .processAndWait(client, MAX_WAIT_TIMEOUT);

    assertEquals(
        "CloudCollectionsListener has incorrect number of old collections",
        1,
        oldResults.get(1).size());
    assertTrue(
        "CloudCollectionsListener has incorrect old collection after collection removal",
        oldResults.get(1).contains("testcollection2"));
    assertEquals("CloudCollectionsListener called after removal", 2, oldResults.get(2).size());

    assertFalse(
        "CloudCollectionsListener shows live collection after removal",
        newResults.get(1).contains("testcollection1"));
    assertFalse(
        "CloudCollectionsListener shows live collection after removal",
        newResults.get(1).contains("testcollection2"));
    assertFalse(
        "CloudCollectionsListener called after removal",
        newResults.get(2).contains("testcollection1"));
    assertTrue(
        "CloudCollectionsListener called after removal",
        newResults.get(2).contains("testcollection2"));

    ZkStateReader.from(client).removeCloudCollectionsListener(watcher1);
  }
}<|MERGE_RESOLUTION|>--- conflicted
+++ resolved
@@ -76,35 +76,20 @@
     Map<Integer, Set<String>> oldResults = new HashMap<>();
     Map<Integer, Set<String>> newResults = new HashMap<>();
 
-<<<<<<< HEAD
-    CloudCollectionsListener watcher1 = (oldCollections, newCollections) -> {
-      log.info("New set of collections: {}, {}", oldCollections, newCollections);
-      oldResults.put(1, oldCollections);
-      newResults.put(1, newCollections);
-    };
-    ZkStateReader.from(client).registerCloudCollectionsListener(watcher1);
-    CloudCollectionsListener watcher2 = (oldCollections, newCollections) -> {
-      log.info("New set of collections: {}, {}", oldCollections, newCollections);
-      oldResults.put(2, oldCollections);
-      newResults.put(2, newCollections);
-    };
-    ZkStateReader.from(client).registerCloudCollectionsListener(watcher2);
-=======
     CloudCollectionsListener watcher1 =
         (oldCollections, newCollections) -> {
           log.info("New set of collections: {}, {}", oldCollections, newCollections);
           oldResults.put(1, oldCollections);
           newResults.put(1, newCollections);
         };
-    client.getZkStateReader().registerCloudCollectionsListener(watcher1);
+    ZkStateReader.from(client).registerCloudCollectionsListener(watcher1);
     CloudCollectionsListener watcher2 =
         (oldCollections, newCollections) -> {
           log.info("New set of collections: {}, {}", oldCollections, newCollections);
           oldResults.put(2, oldCollections);
           newResults.put(2, newCollections);
         };
-    client.getZkStateReader().registerCloudCollectionsListener(watcher2);
->>>>>>> f07b7b0c
+    ZkStateReader.from(client).registerCloudCollectionsListener(watcher2);
 
     assertFalse(
         "CloudCollectionsListener not triggered after registration",
@@ -123,25 +108,17 @@
     CollectionAdminRequest.createCollection("testcollection1", "config", 4, 1)
         .setPerReplicaState(SolrCloudTestCase.USE_PER_REPLICA_STATE)
         .processAndWait(client, MAX_WAIT_TIMEOUT);
-<<<<<<< HEAD
-    ZkStateReader.from(client).waitForState("testcollection1", MAX_WAIT_TIMEOUT, TimeUnit.SECONDS, (n, c) -> DocCollection.isFullyActive(n, c, 4, 1));
-
-      assertFalse("CloudCollectionsListener has new collection in old set of collections", oldResults.get(1).contains("testcollection1"));
-    assertFalse("CloudCollectionsListener has new collection in old set of collections", oldResults.get(2).contains("testcollection1"));
-=======
-    client.waitForState(
+    ZkStateReader.from(client).waitForState(
         "testcollection1",
         MAX_WAIT_TIMEOUT,
-        TimeUnit.SECONDS,
-        (n, c) -> DocCollection.isFullyActive(n, c, 4, 1));
-
-    assertFalse(
+        TimeUnit.SECONDS, (n, c) -> DocCollection.isFullyActive(n, c, 4, 1));
+
+      assertFalse(
         "CloudCollectionsListener has new collection in old set of collections",
         oldResults.get(1).contains("testcollection1"));
     assertFalse(
         "CloudCollectionsListener has new collection in old set of collections",
         oldResults.get(2).contains("testcollection1"));
->>>>>>> f07b7b0c
 
     assertTrue(
         "CloudCollectionsListener doesn't have new collection in new set of collections",
@@ -204,35 +181,20 @@
     Map<Integer, Set<String>> oldResults = new HashMap<>();
     Map<Integer, Set<String>> newResults = new HashMap<>();
 
-<<<<<<< HEAD
-    CloudCollectionsListener watcher1 = (oldCollections, newCollections) -> {
-      log.info("New set of collections: {}, {}", oldCollections, newCollections);
-      oldResults.put(1, oldCollections);
-      newResults.put(1, newCollections);
-    };
-    ZkStateReader.from(client).registerCloudCollectionsListener(watcher1);
-    CloudCollectionsListener watcher2 = (oldCollections, newCollections) -> {
-      log.info("New set of collections: {}, {}", oldCollections, newCollections);
-      oldResults.put(2, oldCollections);
-      newResults.put(2, newCollections);
-    };
-    ZkStateReader.from(client).registerCloudCollectionsListener(watcher2);
-=======
     CloudCollectionsListener watcher1 =
         (oldCollections, newCollections) -> {
           log.info("New set of collections: {}, {}", oldCollections, newCollections);
           oldResults.put(1, oldCollections);
           newResults.put(1, newCollections);
         };
-    client.getZkStateReader().registerCloudCollectionsListener(watcher1);
+    ZkStateReader.from(client).registerCloudCollectionsListener(watcher1);
     CloudCollectionsListener watcher2 =
         (oldCollections, newCollections) -> {
           log.info("New set of collections: {}, {}", oldCollections, newCollections);
           oldResults.put(2, oldCollections);
           newResults.put(2, newCollections);
         };
-    client.getZkStateReader().registerCloudCollectionsListener(watcher2);
->>>>>>> f07b7b0c
+    ZkStateReader.from(client).registerCloudCollectionsListener(watcher2);
 
     assertEquals(
         "CloudCollectionsListener has old collection with size > 0 after registration",
