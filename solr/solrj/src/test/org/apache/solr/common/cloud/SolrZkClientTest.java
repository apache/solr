/*
 * Licensed to the Apache Software Foundation (ASF) under one or more
 * contributor license agreements.  See the NOTICE file distributed with
 * this work for additional information regarding copyright ownership.
 * The ASF licenses this file to You under the Apache License, Version 2.0
 * (the "License"); you may not use this file except in compliance with
 * the License.  You may obtain a copy of the License at
 *
 *     http://www.apache.org/licenses/LICENSE-2.0
 *
 * Unless required by applicable law or agreed to in writing, software
 * distributed under the License is distributed on an "AS IS" BASIS,
 * WITHOUT WARRANTIES OR CONDITIONS OF ANY KIND, either express or implied.
 * See the License for the specific language governing permissions and
 * limitations under the License.
 */
package org.apache.solr.common.cloud;

import java.io.File;
import java.lang.invoke.MethodHandles;
import java.nio.charset.StandardCharsets;
import java.nio.file.Path;
import java.security.NoSuchAlgorithmException;
import java.util.Collection;
import java.util.Collections;
import java.util.List;
import java.util.concurrent.Semaphore;
import java.util.concurrent.TimeUnit;
import java.util.concurrent.atomic.AtomicInteger;
import org.apache.solr.client.solrj.impl.CloudSolrClient;
import org.apache.solr.client.solrj.request.CollectionAdminRequest;
import org.apache.solr.cloud.AbstractZkTestCase;
import org.apache.solr.cloud.SolrCloudTestCase;
import org.apache.solr.cloud.ZkTestServer;
import org.apache.solr.util.ExternalPaths;
import org.apache.zookeeper.KeeperException;
import org.apache.zookeeper.WatchedEvent;
import org.apache.zookeeper.Watcher;
import org.apache.zookeeper.ZooDefs;
import org.apache.zookeeper.data.ACL;
import org.apache.zookeeper.data.Id;
import org.apache.zookeeper.server.auth.DigestAuthenticationProvider;
import org.junit.Test;
import org.slf4j.Logger;
import org.slf4j.LoggerFactory;

public class SolrZkClientTest extends SolrCloudTestCase {
  private static final Logger log = LoggerFactory.getLogger(MethodHandles.lookup().lookupClass());

  private static final String ROOT = "/";
  private static final String PATH = "/collections/collection1";

  protected ZkTestServer zkServer;

  SolrZkClient aclClient;
  SolrZkClient credentialsClient;
  SolrZkClient defaultClient;
  private CloudSolrClient solrClient;

  @Override
  public void setUp() throws Exception {
    super.setUp();
    configureCluster(1)
        .addConfig("_default", new File(ExternalPaths.DEFAULT_CONFIGSET).toPath())
        .configure();
    solrClient = getCloudSolrClient(cluster.getZkServer().getZkAddress());

    final String SCHEME = "digest";
    final String AUTH = "user:pass";

    Path zkDir = createTempDir();
    log.info("ZooKeeper dataDir:{}", zkDir);
    zkServer = new ZkTestServer(zkDir);
    zkServer.run();

    try (SolrZkClient client = new SolrZkClient(zkServer.getZkHost(), AbstractZkTestCase.TIMEOUT)) {
      // Set up chroot
      client.makePath("/solr", false, true);
    }

    defaultClient = new SolrZkClient(zkServer.getZkAddress(), AbstractZkTestCase.TIMEOUT);
    defaultClient.makePath(PATH, true);

    aclClient =
        new SolrZkClient(zkServer.getZkAddress(), AbstractZkTestCase.TIMEOUT) {
          @Override
          protected ZkACLProvider createZkACLProvider() {
            return new DefaultZkACLProvider() {
              @Override
              protected List<ACL> createGlobalACLsToAdd() {
                try {
                  Id id = new Id(SCHEME, DigestAuthenticationProvider.generateDigest(AUTH));
                  return Collections.singletonList(new ACL(ZooDefs.Perms.ALL, id));
                } catch (NoSuchAlgorithmException e) {
                  throw new RuntimeException(e);
                }
              }
            };
          }
        };

    credentialsClient =
        new SolrZkClient(zkServer.getZkAddress(), AbstractZkTestCase.TIMEOUT) {
          @Override
          protected ZkCredentialsProvider createZkCredentialsToAddAutomatically() {
            return new DefaultZkCredentialsProvider() {
              @Override
              protected Collection<ZkCredentials> createCredentials() {
                return Collections.singleton(
                    new ZkCredentials(SCHEME, AUTH.getBytes(StandardCharsets.UTF_8)));
              }
            };
          }
        };
  }

  @Override
  public void tearDown() throws Exception {
    aclClient.close();
    credentialsClient.close();
    defaultClient.close();
    zkServer.shutdown();
    solrClient.close();
    cluster.shutdown();
    super.tearDown();
  }

  @Test
  public void testSimpleUpdateACLs() throws KeeperException, InterruptedException {
    assertTrue(
        "Initial create was in secure mode; please check the test", canRead(defaultClient, PATH));
    assertTrue(
        "Credentialed client should always be able to read", canRead(credentialsClient, PATH));

    // convert to secure
    aclClient.updateACLs(ROOT);
    assertFalse(
        "Default client should not be able to read root in secure mode",
        canRead(defaultClient, ROOT));
    assertFalse(
        "Default client should not be able to read children in secure mode",
        canRead(defaultClient, PATH));
    assertTrue(
        "Credentialed client should always be able to read root in secure mode",
        canRead(credentialsClient, ROOT));
    assertTrue(
        "Credentialed client should always be able to read in secure mode",
        canRead(credentialsClient, PATH));

    // convert to non-secure
    credentialsClient.updateACLs(ROOT);
    assertTrue(
        "Default client should work again after clearing ACLs", canRead(defaultClient, PATH));
    assertTrue(
        "Credentialed client should always be able to read", canRead(credentialsClient, PATH));

    // convert a subtree to secure
    aclClient.updateACLs("/collections");
    assertTrue("Default client should read unaffected paths", canRead(defaultClient, ROOT));
    assertFalse("Default client should not read secure children", canRead(defaultClient, PATH));
  }

  @Test
  // SOLR-13491
  public void testWrappingWatches() throws Exception {
    AtomicInteger calls = new AtomicInteger(0);
    Semaphore semA = new Semaphore(0);
    Semaphore semB = new Semaphore(0);
    Watcher watcherA =
        new Watcher() {
          @Override
          public void process(WatchedEvent event) {
            calls.getAndIncrement();
            semA.release();
          }
        };
    Watcher watcherB =
        new Watcher() {
          @Override
          public void process(WatchedEvent event) {
            calls.getAndDecrement();
            semB.release();
          }
        };
    Watcher wrapped1A = defaultClient.wrapWatcher(watcherA);
    Watcher wrapped2A = defaultClient.wrapWatcher(watcherA);
    Watcher wrappedB = defaultClient.wrapWatcher(watcherB);
    assertTrue(wrapped1A.equals(wrapped2A));
    assertTrue(wrapped2A.equals(wrapped1A));
    assertFalse(wrapped1A.equals(wrappedB));
    assertEquals(wrapped1A.hashCode(), wrapped2A.hashCode());

    CollectionAdminRequest.createCollection(getSaferTestName(), "_default", 1, 1)
        .process(solrClient);

    CollectionAdminRequest.setCollectionProperty(getSaferTestName(), "foo", "bar")
        .process(solrClient);

    // Thread.sleep(600000);

<<<<<<< HEAD
    ZkStateReader.from(solrClient).getZkClient().getData("/collections/" + getSaferTestName() + "/collectionprops.json",wrapped1A, null,true);
    ZkStateReader.from(solrClient).getZkClient().getData("/collections/" + getSaferTestName() + "/collectionprops.json",wrapped2A, null,true);
=======
    solrClient
        .getZkStateReader()
        .getZkClient()
        .getData(
            "/collections/" + getSaferTestName() + "/collectionprops.json", wrapped1A, null, true);
    solrClient
        .getZkStateReader()
        .getZkClient()
        .getData(
            "/collections/" + getSaferTestName() + "/collectionprops.json", wrapped2A, null, true);
>>>>>>> f07b7b0c

    CollectionAdminRequest.setCollectionProperty(getSaferTestName(), "baz", "bam")
        .process(solrClient);

    assertTrue("Watch A didn't trigger", semA.tryAcquire(5, TimeUnit.SECONDS));
    if (TEST_NIGHTLY) {
      // give more time in nightly tests to ensure no extra watch calls
      Thread.sleep(500);
    }
    assertEquals(1, calls.get()); // same wrapped watch set twice, only invoked once

<<<<<<< HEAD
    ZkStateReader.from(solrClient).getZkClient().getData("/collections/" + getSaferTestName() + "/collectionprops.json",wrapped1A, null,true);
    ZkStateReader.from(solrClient).getZkClient().getData("/collections/" + getSaferTestName() + "/collectionprops.json",wrappedB, null,true);

    CollectionAdminRequest.setCollectionProperty(getSaferTestName(),"baz", "bang")
=======
    solrClient
        .getZkStateReader()
        .getZkClient()
        .getData(
            "/collections/" + getSaferTestName() + "/collectionprops.json", wrapped1A, null, true);
    solrClient
        .getZkStateReader()
        .getZkClient()
        .getData(
            "/collections/" + getSaferTestName() + "/collectionprops.json", wrappedB, null, true);

    CollectionAdminRequest.setCollectionProperty(getSaferTestName(), "baz", "bang")
>>>>>>> f07b7b0c
        .process(solrClient);

    assertTrue("Watch A didn't trigger", semA.tryAcquire(5, TimeUnit.SECONDS));
    assertTrue("Watch B didn't trigger", semB.tryAcquire(5, TimeUnit.SECONDS));
    if (TEST_NIGHTLY) {
      // give more time in nightly tests to ensure no extra watch calls
      Thread.sleep(500);
    }
    assertEquals(1, calls.get()); // offsetting watches, no change
  }

  private static boolean canRead(SolrZkClient zkClient, String path)
      throws KeeperException, InterruptedException {
    try {
      zkClient.getData(path, null, null, true);
      return true;
    } catch (KeeperException.NoAuthException e) {
      return false;
    }
  }

  @Test
  public void getConfig() {
    // As the embedded ZK is hardcoded to standalone, there is no way to test actual config data
    // here
    assertEquals("", defaultClient.getConfig());
  }

  @Test
  public void testCheckInterrupted() {
    assertFalse(Thread.currentThread().isInterrupted());
    SolrZkClient.checkInterrupted(new RuntimeException());
    assertFalse(Thread.currentThread().isInterrupted());
    SolrZkClient.checkInterrupted(new InterruptedException());
    assertTrue(Thread.currentThread().isInterrupted());
  }
}<|MERGE_RESOLUTION|>--- conflicted
+++ resolved
@@ -198,21 +198,16 @@
 
     // Thread.sleep(600000);
 
-<<<<<<< HEAD
-    ZkStateReader.from(solrClient).getZkClient().getData("/collections/" + getSaferTestName() + "/collectionprops.json",wrapped1A, null,true);
-    ZkStateReader.from(solrClient).getZkClient().getData("/collections/" + getSaferTestName() + "/collectionprops.json",wrapped2A, null,true);
-=======
-    solrClient
-        .getZkStateReader()
+    ZkStateReader.from(solrClient
+        )
         .getZkClient()
         .getData(
             "/collections/" + getSaferTestName() + "/collectionprops.json", wrapped1A, null, true);
-    solrClient
-        .getZkStateReader()
+    ZkStateReader.from(solrClient
+        )
         .getZkClient()
         .getData(
             "/collections/" + getSaferTestName() + "/collectionprops.json", wrapped2A, null, true);
->>>>>>> f07b7b0c
 
     CollectionAdminRequest.setCollectionProperty(getSaferTestName(), "baz", "bam")
         .process(solrClient);
@@ -224,25 +219,18 @@
     }
     assertEquals(1, calls.get()); // same wrapped watch set twice, only invoked once
 
-<<<<<<< HEAD
-    ZkStateReader.from(solrClient).getZkClient().getData("/collections/" + getSaferTestName() + "/collectionprops.json",wrapped1A, null,true);
-    ZkStateReader.from(solrClient).getZkClient().getData("/collections/" + getSaferTestName() + "/collectionprops.json",wrappedB, null,true);
-
-    CollectionAdminRequest.setCollectionProperty(getSaferTestName(),"baz", "bang")
-=======
-    solrClient
-        .getZkStateReader()
+    ZkStateReader.from(solrClient
+        )
         .getZkClient()
         .getData(
             "/collections/" + getSaferTestName() + "/collectionprops.json", wrapped1A, null, true);
-    solrClient
-        .getZkStateReader()
+    ZkStateReader.from(solrClient
+        )
         .getZkClient()
         .getData(
             "/collections/" + getSaferTestName() + "/collectionprops.json", wrappedB, null, true);
 
     CollectionAdminRequest.setCollectionProperty(getSaferTestName(), "baz", "bang")
->>>>>>> f07b7b0c
         .process(solrClient);
 
     assertTrue("Watch A didn't trigger", semA.tryAcquire(5, TimeUnit.SECONDS));
