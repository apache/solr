--- conflicted
+++ resolved
@@ -22,13 +22,8 @@
 import java.io.OutputStream;
 import java.io.Reader;
 import java.nio.charset.StandardCharsets;
-<<<<<<< HEAD
-import java.nio.file.Path;
-=======
 import java.nio.file.Files;
 import java.nio.file.Path;
-import java.nio.file.Paths;
->>>>>>> 86f2afde
 import java.util.zip.GZIPInputStream;
 import java.util.zip.GZIPOutputStream;
 import org.apache.commons.io.IOUtils;
@@ -47,13 +42,8 @@
   }
 
   public void testFileStream() throws IOException {
-<<<<<<< HEAD
-    File file = new File(createTempDir().toFile(), "README");
-    try (SolrResourceLoader srl = new SolrResourceLoader(Path.of("").toAbsolutePath());
-=======
     Path file = createTempDir().resolve("README");
-    try (SolrResourceLoader srl = new SolrResourceLoader(Paths.get("").toAbsolutePath());
->>>>>>> 86f2afde
+    try (SolrResourceLoader srl = new SolrResourceLoader(Path.of("").toAbsolutePath());
         InputStream is = srl.openResource("solrj/README");
         OutputStream os = Files.newOutputStream(file)) {
       assertNotNull(is);
