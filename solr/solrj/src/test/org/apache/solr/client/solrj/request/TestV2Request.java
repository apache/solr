/*
 * Licensed to the Apache Software Foundation (ASF) under one or more
 * contributor license agreements.  See the NOTICE file distributed with
 * this work for additional information regarding copyright ownership.
 * The ASF licenses this file to You under the Apache License, Version 2.0
 * (the "License"); you may not use this file except in compliance with
 * the License.  You may obtain a copy of the License at
 *
 *     http://www.apache.org/licenses/LICENSE-2.0
 *
 * Unless required by applicable law or agreed to in writing, software
 * distributed under the License is distributed on an "AS IS" BASIS,
 * WITHOUT WARRANTIES OR CONDITIONS OF ANY KIND, either express or implied.
 * See the License for the specific language governing permissions and
 * limitations under the License.
 */

package org.apache.solr.client.solrj.request;

import com.carrotsearch.randomizedtesting.annotations.ThreadLeakLingering;
import java.io.IOException;
import java.lang.invoke.MethodHandles;
import java.util.List;
import org.apache.solr.client.solrj.SolrClient;
import org.apache.solr.client.solrj.SolrRequest;
import org.apache.solr.client.solrj.SolrServerException;
import org.apache.solr.client.solrj.impl.BaseHttpSolrClient;
import org.apache.solr.client.solrj.impl.HttpSolrClient;
import org.apache.solr.client.solrj.response.V2Response;
import org.apache.solr.cloud.SolrCloudTestCase;
import org.apache.solr.common.cloud.ClusterState;
import org.apache.solr.common.cloud.ZkStateReader;
import org.apache.solr.common.util.NamedList;
import org.junit.After;
import org.junit.Before;
import org.junit.Test;
import org.slf4j.Logger;
import org.slf4j.LoggerFactory;

@ThreadLeakLingering(linger = 0)
public class TestV2Request extends SolrCloudTestCase {
  private static final Logger log = LoggerFactory.getLogger(MethodHandles.lookup().lookupClass());

  @Before
  public void setupCluster() throws Exception {
    configureCluster(4)
        .withJettyConfig(jettyCfg -> jettyCfg.enableV2(true))
        .addConfig("config", getFile("solrj/solr/collection1/conf").toPath())
        .configure();
  }

  public void testApiPathAvailability() throws Exception {
    V2Response rsp =
        new V2Request.Builder("/cluster/nodes")
            .forceV2(true)
            .withMethod(SolrRequest.METHOD.GET)
            .build()
            .process(cluster.getSolrClient());
    List<?> l = (List<?>) rsp._get("nodes", null);
    assertNotNull(l);
    assertFalse(l.isEmpty());
    rsp =
        new V2Request.Builder("/cluster/aliases")
            .forceV2(true)
            .withMethod(SolrRequest.METHOD.GET)
            .build()
            .process(cluster.getSolrClient());
    assertTrue(rsp.getResponse().indexOf("aliases", 0) > -1);
  }

  @After
  public void afterTest() throws Exception {
    shutdownCluster();
  }

  public void assertSuccess(SolrClient client, V2Request request)
      throws IOException, SolrServerException {
    NamedList<Object> res = client.request(request);
    assertTrue("The request failed", res.get("responseHeader").toString().contains("status=0"));
  }

  @Test
  public void testIsCollectionRequest() {
    assertFalse(new V2Request.Builder("/collections").build().isPerCollectionRequest());
    assertFalse(new V2Request.Builder("/collections/a/shards").build().isPerCollectionRequest());
    assertFalse(new V2Request.Builder("/collections/a/shards/").build().isPerCollectionRequest());
    assertTrue(new V2Request.Builder("/collections/a/update").build().isPerCollectionRequest());
    assertEquals("a", new V2Request.Builder("/collections/a/update").build().getCollection());
    assertTrue(new V2Request.Builder("/c/a/update").build().isPerCollectionRequest());
    assertTrue(new V2Request.Builder("/c/a/schema").build().isPerCollectionRequest());
    assertFalse(new V2Request.Builder("/c/a").build().isPerCollectionRequest());
  }

  @Test
  public void testHttpSolrClient() throws Exception {
    HttpSolrClient solrClient =
        new HttpSolrClient.Builder(cluster.getJettySolrRunner(0).getBaseUrl().toString()).build();
    doTest(solrClient);
    solrClient.close();
  }

  @Test
  public void testCloudSolrClient() throws Exception {
    doTest(cluster.getSolrClient());
  }

  private void doTest(SolrClient client) throws IOException, SolrServerException {
    assertSuccess(
        client,
        new V2Request.Builder("/collections")
            .withMethod(SolrRequest.METHOD.POST)
            .withPayload(
                "{"
                    + "  'create' : {"
                    + "    'name' : 'test',"
                    + "    'numShards' : 2,"
                    + "    'replicationFactor' : 2,"
                    + "    'config' : 'config'"
                    + "  }"
                    + "}"
                    + "/* ignore comment*/")
            .build());
    assertSuccess(client, new V2Request.Builder("/c").build());
    assertSuccess(client, new V2Request.Builder("/c/_introspect").build());

    String requestHandlerName = "/x" + random().nextInt();
    assertSuccess(
        client,
        new V2Request.Builder("/c/test/config")
            .withMethod(SolrRequest.METHOD.POST)
            .withPayload(
                "{'create-requesthandler' : { 'name' : '"
                    + requestHandlerName
                    + "', 'class': 'org.apache.solr.handler.DumpRequestHandler' , 'startup' : 'lazy'}}")
            .build());

    assertSuccess(
        client, new V2Request.Builder("/c/test").withMethod(SolrRequest.METHOD.DELETE).build());
    NamedList<Object> res = client.request(new V2Request.Builder("/c").build());

    // TODO: this is not guaranteed now - beast test if you try to fix
    // List collections = (List) res.get("collections");
    // assertFalse( collections.contains("test"));
    try {
      NamedList<Object> res1 =
          client.request(
              new V2Request.Builder("/collections")
                  .withMethod(SolrRequest.METHOD.POST)
                  .withPayload(
                      "{"
                          + "  'create' : {"
                          + "    'name' : 'jsontailtest',"
                          + "    'numShards' : 2,"
                          + "    'replicationFactor' : 2,"
                          + "    'config' : 'config'"
                          + "  }"
                          + "}"
                          + ", 'something':'bogus'")
                  .build());
      assertFalse("The request failed", res1.get("responseHeader").toString().contains("status=0"));
    } catch (BaseHttpSolrClient.RemoteExecutionException itsOk) {
    }
  }

  public void testV2Forwarding() throws Exception {
    SolrClient client = cluster.getSolrClient();
    assertSuccess(
        client,
        new V2Request.Builder("/collections")
            .withMethod(SolrRequest.METHOD.POST)
            .withPayload(
                "{"
                    + "  'create' : {"
                    + "    'name' : 'v2forward',"
                    + "    'numShards' : 1,"
                    + "    'replicationFactor' : 1,"
                    + "    'config' : 'config'"
                    + "  }"
                    + "}")
            .build());

    ClusterState cs = cluster.getSolrClient().getClusterState();
    System.out.println("livenodes: " + cs.getLiveNodes());

    String[] node = new String[1];
    cs.getCollection("v2forward").forEachReplica((s, replica) -> node[0] = replica.getNodeName());

    // find a node that does not have a replica for this collection
    final String[] testNode = new String[1];
<<<<<<< HEAD
    cs.getLiveNodes().forEach(s -> {
      if (!s.equals(node[0])) testNode[0] = s;
    });

    String testServer = ZkStateReader.from(cluster.getSolrClient()).getBaseUrlForNodeName(testNode[0]);
     V2Request v2r = new V2Request.Builder("/c/v2forward/_introspect")
        .withMethod(SolrRequest.METHOD.GET).build();

    try(HttpSolrClient client1 = new HttpSolrClient.Builder()
        .withBaseSolrUrl(testServer)
        .build()) {
=======
    cs.getLiveNodes()
        .forEach(
            s -> {
              if (!s.equals(node[0])) testNode[0] = s;
            });

    String testServer =
        cluster.getSolrClient().getZkStateReader().getBaseUrlForNodeName(testNode[0]);
    V2Request v2r =
        new V2Request.Builder("/c/v2forward/_introspect")
            .withMethod(SolrRequest.METHOD.GET)
            .build();

    try (HttpSolrClient client1 =
        new HttpSolrClient.Builder().withBaseSolrUrl(testServer).build()) {
>>>>>>> f07b7b0c
      V2Response rsp = v2r.process(client1);
      assertEquals("0", rsp._getStr("responseHeader/status", null));
    }
  }
}<|MERGE_RESOLUTION|>--- conflicted
+++ resolved
@@ -187,19 +187,6 @@
 
     // find a node that does not have a replica for this collection
     final String[] testNode = new String[1];
-<<<<<<< HEAD
-    cs.getLiveNodes().forEach(s -> {
-      if (!s.equals(node[0])) testNode[0] = s;
-    });
-
-    String testServer = ZkStateReader.from(cluster.getSolrClient()).getBaseUrlForNodeName(testNode[0]);
-     V2Request v2r = new V2Request.Builder("/c/v2forward/_introspect")
-        .withMethod(SolrRequest.METHOD.GET).build();
-
-    try(HttpSolrClient client1 = new HttpSolrClient.Builder()
-        .withBaseSolrUrl(testServer)
-        .build()) {
-=======
     cs.getLiveNodes()
         .forEach(
             s -> {
@@ -207,7 +194,7 @@
             });
 
     String testServer =
-        cluster.getSolrClient().getZkStateReader().getBaseUrlForNodeName(testNode[0]);
+        ZkStateReader.from(cluster.getSolrClient()).getBaseUrlForNodeName(testNode[0]);
     V2Request v2r =
         new V2Request.Builder("/c/v2forward/_introspect")
             .withMethod(SolrRequest.METHOD.GET)
@@ -215,7 +202,6 @@
 
     try (HttpSolrClient client1 =
         new HttpSolrClient.Builder().withBaseSolrUrl(testServer).build()) {
->>>>>>> f07b7b0c
       V2Response rsp = v2r.process(client1);
       assertEquals("0", rsp._getStr("responseHeader/status", null));
     }
