/*
 * Licensed to the Apache Software Foundation (ASF) under one or more
 * contributor license agreements.  See the NOTICE file distributed with
 * this work for additional information regarding copyright ownership.
 * The ASF licenses this file to You under the Apache License, Version 2.0
 * (the "License"); you may not use this file except in compliance with
 * the License.  You may obtain a copy of the License at
 *
 *     http://www.apache.org/licenses/LICENSE-2.0
 *
 * Unless required by applicable law or agreed to in writing, software
 * distributed under the License is distributed on an "AS IS" BASIS,
 * WITHOUT WARRANTIES OR CONDITIONS OF ANY KIND, either express or implied.
 * See the License for the specific language governing permissions and
 * limitations under the License.
 */

package org.apache.solr.client.solrj.impl;

import java.io.IOException;
import java.util.ArrayList;
import java.util.Collections;
import java.util.List;
import java.util.Optional;
import org.apache.solr.SolrTestCase;
import org.apache.solr.client.solrj.impl.CloudSolrClient.Builder;
import org.junit.Test;

public class CloudSolrClientBuilderTest extends SolrTestCase {
  private static final String ANY_CHROOT = "/ANY_CHROOT";
  private static final String ANY_ZK_HOST = "ANY_ZK_HOST";
  private static final String ANY_OTHER_ZK_HOST = "ANY_OTHER_ZK_HOST";

  @Test
  public void testSingleZkHostSpecified() throws IOException {
<<<<<<< HEAD
    try(CloudSolrClient createdClient = new Builder(Collections.singletonList(ANY_ZK_HOST), Optional.of(ANY_CHROOT))
        .build()) {
        final String clientZkHost = createdClient.getClusterStateProvider().getQuorumHosts();
    
=======
    try (CloudSolrClient createdClient =
        new Builder(Collections.singletonList(ANY_ZK_HOST), Optional.of(ANY_CHROOT)).build()) {
      final String clientZkHost = createdClient.getZkHost();

>>>>>>> f07b7b0c
      assertTrue(clientZkHost.contains(ANY_ZK_HOST));
    }
  }

  @Test
  public void testSeveralZkHostsSpecifiedSingly() throws IOException {
    final List<String> zkHostList = new ArrayList<>();
<<<<<<< HEAD
    zkHostList.add(ANY_ZK_HOST); zkHostList.add(ANY_OTHER_ZK_HOST);
    try (CloudSolrClient createdClient = new Builder(zkHostList, Optional.of(ANY_CHROOT))
        .build()) {
        final String clientZkHost = createdClient.getClusterStateProvider().getQuorumHosts();
    
=======
    zkHostList.add(ANY_ZK_HOST);
    zkHostList.add(ANY_OTHER_ZK_HOST);
    try (CloudSolrClient createdClient = new Builder(zkHostList, Optional.of(ANY_CHROOT)).build()) {
      final String clientZkHost = createdClient.getZkHost();

>>>>>>> f07b7b0c
      assertTrue(clientZkHost.contains(ANY_ZK_HOST));
      assertTrue(clientZkHost.contains(ANY_OTHER_ZK_HOST));
    }
  }

  @Test
  public void testSeveralZkHostsSpecifiedTogether() throws IOException {
    final ArrayList<String> zkHosts = new ArrayList<String>();
    zkHosts.add(ANY_ZK_HOST);
    zkHosts.add(ANY_OTHER_ZK_HOST);
<<<<<<< HEAD
    try(CloudSolrClient createdClient = new Builder(zkHosts, Optional.of(ANY_CHROOT)).build()) {
        final String clientZkHost = createdClient.getClusterStateProvider().getQuorumHosts();
    
=======
    try (CloudSolrClient createdClient = new Builder(zkHosts, Optional.of(ANY_CHROOT)).build()) {
      final String clientZkHost = createdClient.getZkHost();

>>>>>>> f07b7b0c
      assertTrue(clientZkHost.contains(ANY_ZK_HOST));
      assertTrue(clientZkHost.contains(ANY_OTHER_ZK_HOST));
    }
  }

  @Test
  public void testByDefaultConfiguresClientToSendUpdatesOnlyToShardLeaders() throws IOException {
    try (CloudSolrClient createdClient =
        new Builder(Collections.singletonList(ANY_ZK_HOST), Optional.of(ANY_CHROOT)).build()) {
      assertTrue(createdClient.isUpdatesToLeaders() == true);
    }
  }

  @Test
  public void testIsDirectUpdatesToLeadersOnlyDefault() throws IOException {
    try (CloudSolrClient createdClient =
        new Builder(Collections.singletonList(ANY_ZK_HOST), Optional.of(ANY_CHROOT)).build()) {
      assertFalse(createdClient.isDirectUpdatesToLeadersOnly());
    }
  }

  @Test
  @SuppressWarnings({"try"})
  public void test0Timeouts() throws IOException {
    try (CloudSolrClient createdClient =
        new Builder(Collections.singletonList(ANY_ZK_HOST), Optional.empty())
            .withSocketTimeout(0)
            .withConnectionTimeout(0)
            .build()) {}
  }
}<|MERGE_RESOLUTION|>--- conflicted
+++ resolved
@@ -33,17 +33,9 @@
 
   @Test
   public void testSingleZkHostSpecified() throws IOException {
-<<<<<<< HEAD
-    try(CloudSolrClient createdClient = new Builder(Collections.singletonList(ANY_ZK_HOST), Optional.of(ANY_CHROOT))
-        .build()) {
-        final String clientZkHost = createdClient.getClusterStateProvider().getQuorumHosts();
-    
-=======
     try (CloudSolrClient createdClient =
         new Builder(Collections.singletonList(ANY_ZK_HOST), Optional.of(ANY_CHROOT)).build()) {
-      final String clientZkHost = createdClient.getZkHost();
-
->>>>>>> f07b7b0c
+        final String clientZkHost = createdClient.getClusterStateProvider().getQuorumHosts();
       assertTrue(clientZkHost.contains(ANY_ZK_HOST));
     }
   }
@@ -51,19 +43,10 @@
   @Test
   public void testSeveralZkHostsSpecifiedSingly() throws IOException {
     final List<String> zkHostList = new ArrayList<>();
-<<<<<<< HEAD
-    zkHostList.add(ANY_ZK_HOST); zkHostList.add(ANY_OTHER_ZK_HOST);
-    try (CloudSolrClient createdClient = new Builder(zkHostList, Optional.of(ANY_CHROOT))
-        .build()) {
-        final String clientZkHost = createdClient.getClusterStateProvider().getQuorumHosts();
-    
-=======
     zkHostList.add(ANY_ZK_HOST);
     zkHostList.add(ANY_OTHER_ZK_HOST);
     try (CloudSolrClient createdClient = new Builder(zkHostList, Optional.of(ANY_CHROOT)).build()) {
-      final String clientZkHost = createdClient.getZkHost();
-
->>>>>>> f07b7b0c
+        final String clientZkHost = createdClient.getClusterStateProvider().getQuorumHosts();
       assertTrue(clientZkHost.contains(ANY_ZK_HOST));
       assertTrue(clientZkHost.contains(ANY_OTHER_ZK_HOST));
     }
@@ -74,15 +57,8 @@
     final ArrayList<String> zkHosts = new ArrayList<String>();
     zkHosts.add(ANY_ZK_HOST);
     zkHosts.add(ANY_OTHER_ZK_HOST);
-<<<<<<< HEAD
-    try(CloudSolrClient createdClient = new Builder(zkHosts, Optional.of(ANY_CHROOT)).build()) {
+    try (CloudSolrClient createdClient = new Builder(zkHosts, Optional.of(ANY_CHROOT)).build()) {
         final String clientZkHost = createdClient.getClusterStateProvider().getQuorumHosts();
-    
-=======
-    try (CloudSolrClient createdClient = new Builder(zkHosts, Optional.of(ANY_CHROOT)).build()) {
-      final String clientZkHost = createdClient.getZkHost();
-
->>>>>>> f07b7b0c
       assertTrue(clientZkHost.contains(ANY_ZK_HOST));
       assertTrue(clientZkHost.contains(ANY_OTHER_ZK_HOST));
     }
