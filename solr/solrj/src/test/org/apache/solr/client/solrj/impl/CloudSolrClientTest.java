--- conflicted
+++ resolved
@@ -1169,36 +1169,8 @@
 
     DocCollection c = cluster.getZkStateReader().getCollection(testCollection);
     c.forEachReplica((s, replica) -> assertNotNull(replica.getReplicaState()));
-<<<<<<< HEAD
     PerReplicaStates prs =
-        PerReplicaStatesFetcher.fetch(
-            ZkStateReader.getCollectionPath(testCollection), cluster.getZkClient(), null);
-    assertEquals(4, prs.states.size());
-    JettySolrRunner jsr = cluster.startJettySolrRunner();
-    // Now let's do an add replica
-    CollectionAdminRequest.addReplicaToShard(testCollection, "shard1")
-        .process(cluster.getSolrClient());
-    prs =
-        PerReplicaStatesFetcher.fetch(
-            ZkStateReader.getCollectionPath(testCollection), cluster.getZkClient(), null);
-    assertEquals(5, prs.states.size());
-
-    testCollection = "perReplicaState_testv2";
-    new V2Request.Builder("/collections")
-        .withMethod(POST)
-        .withPayload(
-            "{create: {name: perReplicaState_testv2, config : conf, numShards : 2, nrtReplicas : 2, perReplicaState : true, maxShardsPerNode : 5}}")
-        .build()
-        .process(cluster.getSolrClient());
-    cluster.waitForActiveCollection(testCollection, 2, 4);
-    c = cluster.getZkStateReader().getCollection(testCollection);
-    c.forEachReplica((s, replica) -> assertNotNull(replica.getReplicaState()));
-    prs =
-        PerReplicaStatesFetcher.fetch(
-            ZkStateReader.getCollectionPath(testCollection), cluster.getZkClient(), null);
-=======
-    PerReplicaStates prs = PerReplicaStates.fetch(collectionPath, cluster.getZkClient(), null);
->>>>>>> ebcc99ba
+        PerReplicaStatesFetcher.fetch(collectionPath, cluster.getZkClient(), null);
     assertEquals(4, prs.states.size());
 
     JettySolrRunner jsr = null;
@@ -1208,7 +1180,7 @@
       // Now let's do an add replica
       CollectionAdminRequest.addReplicaToShard(testCollection, "shard1")
           .process(cluster.getSolrClient());
-      prs = PerReplicaStates.fetch(collectionPath, cluster.getZkClient(), null);
+      prs = PerReplicaStatesFetcher.fetch(collectionPath, cluster.getZkClient(), null);
       assertEquals(5, prs.states.size());
 
       // create a collection with PRS and v2 API
@@ -1224,7 +1196,7 @@
       cluster.waitForActiveCollection(testCollection, 2, 4);
       c = cluster.getZkStateReader().getCollection(testCollection);
       c.forEachReplica((s, replica) -> assertNotNull(replica.getReplicaState()));
-      prs = PerReplicaStates.fetch(collectionPath, cluster.getZkClient(), null);
+      prs = PerReplicaStatesFetcher.fetch(collectionPath, cluster.getZkClient(), null);
       assertEquals(4, prs.states.size());
     } finally {
       if (jsr != null) {
