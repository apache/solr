--- conflicted
+++ resolved
@@ -2613,14 +2613,9 @@
 
     StreamContext streamContext = new StreamContext();
     streamContext.setLocal(true);
-<<<<<<< HEAD
-    ZkStateReader zkStateReader = cluster.getSolrClient().getZkStateReader();
+    ZkStateReader zkStateReader = cluster.getZkStateReader();
     List<String> strings =
         zkStateReader.aliasesManager.getAliases().resolveAliases(COLLECTIONORALIAS);
-=======
-    ZkStateReader zkStateReader = cluster.getZkStateReader();
-    List<String> strings = zkStateReader.aliasesManager.getAliases().resolveAliases(COLLECTIONORALIAS);
->>>>>>> 7f2d4f73
     String collName = strings.size() > 0 ? strings.get(0) : COLLECTIONORALIAS;
     zkStateReader.forceUpdateCollection(collName);
     DocCollection collection = zkStateReader.getClusterState().getCollectionOrNull(collName);
@@ -2949,14 +2944,9 @@
         params(ShardParams.SHARDS_PREFERENCE, ShardParams.SHARDS_PREFERENCE_REPLICA_TYPE + ":nrt"));
 
     try {
-<<<<<<< HEAD
-      ZkStateReader zkStateReader = cluster.getSolrClient().getZkStateReader();
+      ZkStateReader zkStateReader = cluster.getZkStateReader();
       List<String> strings =
           zkStateReader.aliasesManager.getAliases().resolveAliases(MULTI_REPLICA_COLLECTIONORALIAS);
-=======
-      ZkStateReader zkStateReader = cluster.getZkStateReader();
-      List<String> strings = zkStateReader.aliasesManager.getAliases().resolveAliases(MULTI_REPLICA_COLLECTIONORALIAS);
->>>>>>> 7f2d4f73
       String collName = strings.size() > 0 ? strings.get(0) : MULTI_REPLICA_COLLECTIONORALIAS;
       Map<String, String> replicaTypeMap =
           mapReplicasToReplicaType(zkStateReader.getClusterState().getCollectionOrNull(collName));
@@ -3101,14 +3091,9 @@
       }
 
       List<String> baseUrls = new LinkedList<>();
-<<<<<<< HEAD
-      ZkStateReader zkStateReader = cluster.getSolrClient().getZkStateReader();
+      ZkStateReader zkStateReader = cluster.getZkStateReader();
       List<String> resolved =
           zkStateReader.aliasesManager.getAliases().resolveAliases(MULTI_REPLICA_COLLECTIONORALIAS);
-=======
-      ZkStateReader zkStateReader = cluster.getZkStateReader();
-      List<String> resolved = zkStateReader.aliasesManager.getAliases().resolveAliases(MULTI_REPLICA_COLLECTIONORALIAS);
->>>>>>> 7f2d4f73
       Set<String> liveNodes = zkStateReader.getClusterState().getLiveNodes();
       int expectedNumStreams = 0;
       for (String coll : resolved) {
