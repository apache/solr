--- conflicted
+++ resolved
@@ -36,10 +36,6 @@
 import org.apache.solr.client.solrj.response.QueryResponse;
 import org.apache.solr.client.solrj.response.SolrResponseBase;
 import org.apache.solr.common.SolrInputDocument;
-<<<<<<< HEAD
-import org.apache.solr.common.util.TimeSources;
-=======
->>>>>>> cebdb2d7
 import org.apache.solr.embedded.JettyConfig;
 import org.apache.solr.embedded.JettySolrRunner;
 import org.apache.solr.util.LogListener;
@@ -204,41 +200,9 @@
       solr[1].jetty = null;
       startJettyAndWaitForAliveCheckQuery(solr[0]);
 
-<<<<<<< HEAD
-      // query the servers
-      for (int i = 0; i < solr.length; i++) {
-        h.lbClient.query(new SolrQuery("*:*"));
-      }
-
-      // Start the killed server once again
-      solr[1].startJetty();
-      // Wait for the alive check to complete
-      waitForServer(30, h.lbClient, 3, solr[1].name);
-    }
-  }
-
-  // wait maximum ms for serverName to come back up
-  private void waitForServer(
-      int maxSeconds, LBHttp2SolrClient<?> client, int nServers, String serverName)
-      throws Exception {
-    final TimeOut timeout = new TimeOut(maxSeconds, TimeUnit.SECONDS, TimeSources.NANO_TIME);
-    while (!timeout.hasTimedOut()) {
-      QueryResponse resp;
-      try {
-        resp = client.query(new SolrQuery("*:*"));
-      } catch (Exception e) {
-        log.warn("", e);
-        continue;
-      }
-      String name = resp.getResults().get(0).getFieldValue("name").toString();
-      if (name.equals(serverName)) return;
-
-      Thread.sleep(500);
-=======
       resp = h.lbClient.query(solrQuery);
       name = resp.getResults().get(0).getFieldValue("name").toString();
       assertEquals("solr/collection10", name);
->>>>>>> cebdb2d7
     }
   }
 
