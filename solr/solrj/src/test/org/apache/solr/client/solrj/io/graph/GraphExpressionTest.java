--- conflicted
+++ resolved
@@ -83,16 +83,10 @@
                 .resolve("conf"))
         .configure();
 
-<<<<<<< HEAD
-    CollectionAdminRequest.createCollection(COLLECTION, "conf", 2, 1).process(cluster.getSolrClient());
-    AbstractDistribZkTestBase.waitForRecoveriesToFinish(COLLECTION, ZkStateReader.from(cluster.getSolrClient()),
-        false, true, TIMEOUT);
-=======
     CollectionAdminRequest.createCollection(COLLECTION, "conf", 2, 1)
         .process(cluster.getSolrClient());
     AbstractDistribZkTestBase.waitForRecoveriesToFinish(
-        COLLECTION, cluster.getSolrClient().getZkStateReader(), false, true, TIMEOUT);
->>>>>>> f07b7b0c
+        COLLECTION, ZkStateReader.from(cluster.getSolrClient()), false, true, TIMEOUT);
   }
 
   @Before
