--- conflicted
+++ resolved
@@ -175,34 +175,6 @@
       runQueries(client2, 1000, true);
       runQueries(client2, 10000, false);
     }
-<<<<<<< HEAD
-=======
-    client.add(docs);
-    client.commit();
-    QueryResponse rsp = client.query(new SolrQuery("*:*"));
-    assertEquals(10, rsp.getResults().getNumFound());
-
-    client.setParser(
-        new BinaryResponseParser() {
-          @Override
-          public NamedList<Object> processResponse(InputStream body, String encoding) {
-            try {
-              IOUtils.skip(body, 1024 * 1000);
-            } catch (IOException e) {
-              log.error("error skipping body", e);
-            }
-            return rsp.getResponse();
-          }
-        });
-
-    runQueries(client, 1000, true);
-    /*BinaryResponseWriter.useUtf8CharSeq = false;
-    System.out.println("BinaryResponseWriter.useUtf8CharSeq = " + BinaryResponseWriter.useUtf8CharSeq);
-    runQueries(client, 10000, false);
-    BinaryResponseWriter.useUtf8CharSeq = true;
-    System.out.println("BinaryResponseWriter.useUtf8CharSeq = " + BinaryResponseWriter.useUtf8CharSeq);*/
-    runQueries(client, 10000, false);
->>>>>>> 4e178202
   }
 
   private void runQueries(SolrClient client, int count, boolean warmup)
