--- conflicted
+++ resolved
@@ -65,7 +65,6 @@
 
   @Test
   public void testArbitraryJsonIndexing() throws Exception {
-<<<<<<< HEAD
     try (SolrClient client = getSolrClient()) {
       client.deleteByQuery("*:*");
       client.commit();
@@ -74,7 +73,7 @@
       // two docs, one with uniqueKey, another without it
       String json = "{\"id\":\"abc1\", \"name\": \"name1\"} {\"name\" : \"name2\"}";
       HttpClient httpClient = getHttpClient(getServerUrl());
-      HttpPost post = new HttpPost(getJsonUpdateUrl(getServerUrl()));
+      HttpPost post = new HttpPost(getRandomizedUpdateUri(getServerUrl()));
       post.setHeader("Content-Type", "application/json");
       post.setEntity(
           new InputStreamEntity(
@@ -100,44 +99,7 @@
     }
   }
 
-  private String getJsonUpdateUrl(String baseURL) {
-=======
-    SolrClient client = getSolrClient();
-    client.deleteByQuery("*:*");
-    client.commit();
-    assertNumFound("*:*", 0); // make sure it got in
-
-    // two docs, one with uniqueKey, another without it
-    String json = "{\"id\":\"abc1\", \"name\": \"name1\"} {\"name\" : \"name2\"}";
-    HttpClient httpClient = getHttpClient();
-    HttpPost post =
-        new HttpPost(
-            getRandomizedUpdateUri(jetty.getBaseUrl() + "/" + DEFAULT_TEST_COLLECTION_NAME));
-    post.setHeader("Content-Type", "application/json");
-    post.setEntity(
-        new InputStreamEntity(new ByteArrayInputStream(json.getBytes(StandardCharsets.UTF_8)), -1));
-    HttpResponse response =
-        httpClient.execute(post, HttpClientUtil.createNewHttpClientRequestContext());
-    assertEquals(200, response.getStatusLine().getStatusCode());
-    client.commit();
-    QueryResponse rsp = getSolrClient().query(new SolrQuery("*:*"));
-    assertEquals(2, rsp.getResults().getNumFound());
-
-    SolrDocument doc = rsp.getResults().get(0);
-    String src = (String) doc.getFieldValue("_src_");
-    @SuppressWarnings({"rawtypes"})
-    Map m = (Map) fromJSONString(src);
-    assertEquals("abc1", m.get("id"));
-    assertEquals("name1", m.get("name"));
-
-    doc = rsp.getResults().get(1);
-    src = (String) doc.getFieldValue("_src_");
-    m = (Map) fromJSONString(src);
-    assertEquals("name2", m.get("name"));
-  }
-
   private String getRandomizedUpdateUri(String baseUrl) {
->>>>>>> 5878ec7d
     return random().nextBoolean()
         ? baseUrl.replace("/collection1", "/____v2/cores/collection1/update")
         : baseUrl + "/update/json/docs";
