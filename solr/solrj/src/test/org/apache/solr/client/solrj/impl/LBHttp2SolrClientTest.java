--- conflicted
+++ resolved
@@ -296,13 +296,10 @@
 
     public String basePathToFail = null;
 
-<<<<<<< HEAD
+    public String tmpBaseUrl = null;
+
     protected MockHttpSolrClient(String serverBaseUrl, Builder builder) {
-=======
-    public String tmpBaseUrl = null;
-
-    protected MockHttp2SolrClient(String serverBaseUrl, Builder builder) {
->>>>>>> aaa24010
+
       // TODO: Consider creating an interface for Http*SolrClient
       // so mocks can Implement, not Extend, and not actually need to
       // build an (unused) client
@@ -310,7 +307,6 @@
     }
 
     @Override
-<<<<<<< HEAD
     public NamedList<Object> request(final SolrRequest<?> request, String collection)
         throws SolrServerException, IOException {
       lastSolrRequests.add(request);
@@ -320,7 +316,8 @@
         throw new SolrException(SolrException.ErrorCode.SERVER_ERROR, "We should retry this.");
       }
       return generateResponse(request);
-=======
+    }
+
     public <R> R requestWithBaseUrl(
         String baseUrl, SolrClientFunction<Http2SolrClient, R> clientFunction)
         throws SolrServerException, IOException {
@@ -331,7 +328,6 @@
       } finally {
         tmpBaseUrl = null;
       }
->>>>>>> aaa24010
     }
 
     @Override
