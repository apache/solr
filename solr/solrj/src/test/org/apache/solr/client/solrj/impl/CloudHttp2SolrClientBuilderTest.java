/*
 * Licensed to the Apache Software Foundation (ASF) under one or more
 * contributor license agreements.  See the NOTICE file distributed with
 * this work for additional information regarding copyright ownership.
 * The ASF licenses this file to You under the Apache License, Version 2.0
 * (the "License"); you may not use this file except in compliance with
 * the License.  You may obtain a copy of the License at
 *
 *     http://www.apache.org/licenses/LICENSE-2.0
 *
 * Unless required by applicable law or agreed to in writing, software
 * distributed under the License is distributed on an "AS IS" BASIS,
 * WITHOUT WARRANTIES OR CONDITIONS OF ANY KIND, either express or implied.
 * See the License for the specific language governing permissions and
 * limitations under the License.
 */

package org.apache.solr.client.solrj.impl;

import static org.apache.solr.SolrTestCaseJ4.assumeWorkingMockito;
import static org.mockito.Mockito.never;
import static org.mockito.Mockito.times;
import static org.mockito.Mockito.verify;
import static org.mockito.Mockito.when;

import java.io.IOException;
import java.util.ArrayList;
import java.util.Collections;
import java.util.List;
import java.util.Optional;
import org.apache.solr.SolrTestCase;
import org.junit.Test;
import org.mockito.Mockito;

public class CloudHttp2SolrClientBuilderTest extends SolrTestCase {
  private static final String ANY_CHROOT = "/ANY_CHROOT";
  private static final String ANY_ZK_HOST = "ANY_ZK_HOST";
  private static final String ANY_OTHER_ZK_HOST = "ANY_OTHER_ZK_HOST";

  @Test
  public void testSingleZkHostSpecified() throws IOException {
<<<<<<< HEAD
    try(CloudHttp2SolrClient createdClient = new CloudHttp2SolrClient.Builder(Collections.singletonList(ANY_ZK_HOST), Optional.of(ANY_CHROOT))
        .build()) {
        final String clientZkHost = createdClient.getClusterStateProvider().getQuorumHosts();
=======
    try (CloudHttp2SolrClient createdClient =
        new CloudHttp2SolrClient.Builder(
                Collections.singletonList(ANY_ZK_HOST), Optional.of(ANY_CHROOT))
            .build()) {
      final String clientZkHost = createdClient.getZkHost();
>>>>>>> f07b7b0c

      assertTrue(clientZkHost.contains(ANY_ZK_HOST));
    }
  }

  @Test
  public void testSeveralZkHostsSpecifiedSingly() throws IOException {
    final List<String> zkHostList = new ArrayList<>();
<<<<<<< HEAD
    zkHostList.add(ANY_ZK_HOST); zkHostList.add(ANY_OTHER_ZK_HOST);
    try (CloudHttp2SolrClient createdClient = new CloudHttp2SolrClient.Builder(zkHostList, Optional.of(ANY_CHROOT))
        .build()) {
        final String clientZkHost = createdClient.getClusterStateProvider().getQuorumHosts();
=======
    zkHostList.add(ANY_ZK_HOST);
    zkHostList.add(ANY_OTHER_ZK_HOST);
    try (CloudHttp2SolrClient createdClient =
        new CloudHttp2SolrClient.Builder(zkHostList, Optional.of(ANY_CHROOT)).build()) {
      final String clientZkHost = createdClient.getZkHost();
>>>>>>> f07b7b0c

      assertTrue(clientZkHost.contains(ANY_ZK_HOST));
      assertTrue(clientZkHost.contains(ANY_OTHER_ZK_HOST));
    }
  }

  @Test
  public void testSeveralZkHostsSpecifiedTogether() throws IOException {
    final ArrayList<String> zkHosts = new ArrayList<String>();
    zkHosts.add(ANY_ZK_HOST);
    zkHosts.add(ANY_OTHER_ZK_HOST);
<<<<<<< HEAD
    try(CloudHttp2SolrClient createdClient = new CloudHttp2SolrClient.Builder(zkHosts, Optional.of(ANY_CHROOT)).build()) {
        final String clientZkHost = createdClient.getClusterStateProvider().getQuorumHosts();
=======
    try (CloudHttp2SolrClient createdClient =
        new CloudHttp2SolrClient.Builder(zkHosts, Optional.of(ANY_CHROOT)).build()) {
      final String clientZkHost = createdClient.getZkHost();
>>>>>>> f07b7b0c

      assertTrue(clientZkHost.contains(ANY_ZK_HOST));
      assertTrue(clientZkHost.contains(ANY_OTHER_ZK_HOST));
    }
  }

  @Test
  public void testByDefaultConfiguresClientToSendUpdatesOnlyToShardLeaders() throws IOException {
    try (CloudHttp2SolrClient createdClient =
        new CloudHttp2SolrClient.Builder(
                Collections.singletonList(ANY_ZK_HOST), Optional.of(ANY_CHROOT))
            .build()) {
      assertTrue(createdClient.isUpdatesToLeaders());
    }
  }

  @Test
  public void testIsDirectUpdatesToLeadersOnlyDefault() throws IOException {
    try (CloudHttp2SolrClient createdClient =
        new CloudHttp2SolrClient.Builder(
                Collections.singletonList(ANY_ZK_HOST), Optional.of(ANY_CHROOT))
            .build()) {
      assertFalse(createdClient.isDirectUpdatesToLeadersOnly());
    }
  }

  @Test
  public void testExternalClientAndInternalBuilderTogether() {
    assumeWorkingMockito();
    expectThrows(
        IllegalStateException.class,
        () ->
            new CloudHttp2SolrClient.Builder(
                    Collections.singletonList(ANY_ZK_HOST), Optional.of(ANY_CHROOT))
                .withHttpClient(Mockito.mock(Http2SolrClient.class))
                .withInternalClientBuilder(Mockito.mock(Http2SolrClient.Builder.class))
                .build());
    expectThrows(
        IllegalStateException.class,
        () ->
            new CloudHttp2SolrClient.Builder(
                    Collections.singletonList(ANY_ZK_HOST), Optional.of(ANY_CHROOT))
                .withInternalClientBuilder(Mockito.mock(Http2SolrClient.Builder.class))
                .withHttpClient(Mockito.mock(Http2SolrClient.class))
                .build());
  }

  @Test
  public void testProvideInternalBuilder() throws IOException {
    assumeWorkingMockito();
    Http2SolrClient http2Client = Mockito.mock(Http2SolrClient.class);
    Http2SolrClient.Builder http2ClientBuilder = Mockito.mock(Http2SolrClient.Builder.class);
    when(http2ClientBuilder.build()).thenReturn(http2Client);
    CloudHttp2SolrClient.Builder clientBuilder =
        new CloudHttp2SolrClient.Builder(
                Collections.singletonList(ANY_ZK_HOST), Optional.of(ANY_CHROOT))
            .withInternalClientBuilder(http2ClientBuilder);
    verify(http2ClientBuilder, never()).build();
    try (CloudHttp2SolrClient client = clientBuilder.build()) {
      assertEquals(http2Client, client.getHttpClient());
      verify(http2ClientBuilder, times(1)).build();
      verify(http2Client, never()).close();
    }
    // it's internal, should be closed when closing CloudSolrClient
    verify(http2Client, times(1)).close();
  }

  @Test
  public void testProvideExternalClient() throws IOException {
    assumeWorkingMockito();
    Http2SolrClient http2Client = Mockito.mock(Http2SolrClient.class);
    CloudHttp2SolrClient.Builder clientBuilder =
        new CloudHttp2SolrClient.Builder(
                Collections.singletonList(ANY_ZK_HOST), Optional.of(ANY_CHROOT))
            .withHttpClient(http2Client);
    try (CloudHttp2SolrClient client = clientBuilder.build()) {
      assertEquals(http2Client, client.getHttpClient());
    }
    // it's external, should be NOT closed when closing CloudSolrClient
    verify(http2Client, never()).close();
    http2Client.close();
  }
}<|MERGE_RESOLUTION|>--- conflicted
+++ resolved
@@ -39,17 +39,11 @@
 
   @Test
   public void testSingleZkHostSpecified() throws IOException {
-<<<<<<< HEAD
-    try(CloudHttp2SolrClient createdClient = new CloudHttp2SolrClient.Builder(Collections.singletonList(ANY_ZK_HOST), Optional.of(ANY_CHROOT))
-        .build()) {
-        final String clientZkHost = createdClient.getClusterStateProvider().getQuorumHosts();
-=======
     try (CloudHttp2SolrClient createdClient =
         new CloudHttp2SolrClient.Builder(
                 Collections.singletonList(ANY_ZK_HOST), Optional.of(ANY_CHROOT))
             .build()) {
-      final String clientZkHost = createdClient.getZkHost();
->>>>>>> f07b7b0c
+        final String clientZkHost = createdClient.getClusterStateProvider().getQuorumHosts();
 
       assertTrue(clientZkHost.contains(ANY_ZK_HOST));
     }
@@ -58,18 +52,11 @@
   @Test
   public void testSeveralZkHostsSpecifiedSingly() throws IOException {
     final List<String> zkHostList = new ArrayList<>();
-<<<<<<< HEAD
-    zkHostList.add(ANY_ZK_HOST); zkHostList.add(ANY_OTHER_ZK_HOST);
-    try (CloudHttp2SolrClient createdClient = new CloudHttp2SolrClient.Builder(zkHostList, Optional.of(ANY_CHROOT))
-        .build()) {
-        final String clientZkHost = createdClient.getClusterStateProvider().getQuorumHosts();
-=======
     zkHostList.add(ANY_ZK_HOST);
     zkHostList.add(ANY_OTHER_ZK_HOST);
     try (CloudHttp2SolrClient createdClient =
         new CloudHttp2SolrClient.Builder(zkHostList, Optional.of(ANY_CHROOT)).build()) {
-      final String clientZkHost = createdClient.getZkHost();
->>>>>>> f07b7b0c
+        final String clientZkHost = createdClient.getClusterStateProvider().getQuorumHosts();
 
       assertTrue(clientZkHost.contains(ANY_ZK_HOST));
       assertTrue(clientZkHost.contains(ANY_OTHER_ZK_HOST));
@@ -81,14 +68,9 @@
     final ArrayList<String> zkHosts = new ArrayList<String>();
     zkHosts.add(ANY_ZK_HOST);
     zkHosts.add(ANY_OTHER_ZK_HOST);
-<<<<<<< HEAD
-    try(CloudHttp2SolrClient createdClient = new CloudHttp2SolrClient.Builder(zkHosts, Optional.of(ANY_CHROOT)).build()) {
-        final String clientZkHost = createdClient.getClusterStateProvider().getQuorumHosts();
-=======
     try (CloudHttp2SolrClient createdClient =
         new CloudHttp2SolrClient.Builder(zkHosts, Optional.of(ANY_CHROOT)).build()) {
-      final String clientZkHost = createdClient.getZkHost();
->>>>>>> f07b7b0c
+        final String clientZkHost = createdClient.getClusterStateProvider().getQuorumHosts();
 
       assertTrue(clientZkHost.contains(ANY_ZK_HOST));
       assertTrue(clientZkHost.contains(ANY_OTHER_ZK_HOST));
