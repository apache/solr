--- conflicted
+++ resolved
@@ -302,11 +302,7 @@
 
     // Test Multi-Threaded routed updates for UpdateRequest
     try (CloudSolrClient threadedClient =
-<<<<<<< HEAD
-        new CloudHttp2SolrClient.Builder(
-=======
         new RandomizingCloudSolrClientBuilder(
->>>>>>> 0f912f6b
                 Collections.singletonList(cluster.getZkServer().getZkAddress()), Optional.empty())
             .withParallelUpdates(true)
             .build()) {
@@ -965,11 +961,7 @@
 
     // NOTE: creating our own CloudSolrClient whose settings we can muck with...
     try (CloudSolrClient stale_client =
-<<<<<<< HEAD
-        new CloudHttp2SolrClient.Builder(
-=======
         new RandomizingCloudSolrClientBuilder(
->>>>>>> 0f912f6b
                 Collections.singletonList(cluster.getZkServer().getZkAddress()), Optional.empty())
             .withParallelUpdates(true)
             .sendDirectUpdatesToAnyShardReplica()
