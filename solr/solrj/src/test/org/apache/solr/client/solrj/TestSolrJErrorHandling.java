/*
 * Licensed to the Apache Software Foundation (ASF) under one or more
 * contributor license agreements.  See the NOTICE file distributed with
 * this work for additional information regarding copyright ownership.
 * The ASF licenses this file to You under the Apache License, Version 2.0
 * (the "License"); you may not use this file except in compliance with
 * the License.  You may obtain a copy of the License at
 *
 *     http://www.apache.org/licenses/LICENSE-2.0
 *
 * Unless required by applicable law or agreed to in writing, software
 * distributed under the License is distributed on an "AS IS" BASIS,
 * WITHOUT WARRANTIES OR CONDITIONS OF ANY KIND, either express or implied.
 * See the License for the specific language governing permissions and
 * limitations under the License.
 */
package org.apache.solr.client.solrj;

import java.io.BufferedOutputStream;
import java.io.IOException;
import java.io.InputStream;
import java.io.OutputStream;
import java.io.OutputStreamWriter;
import java.lang.invoke.MethodHandles;
import java.net.HttpURLConnection;
import java.net.Socket;
import java.net.URL;
import java.nio.charset.StandardCharsets;
import java.util.ArrayList;
import java.util.Arrays;
import java.util.HashMap;
import java.util.Iterator;
import java.util.List;
import java.util.Map;
import java.util.concurrent.CopyOnWriteArrayList;
import java.util.concurrent.atomic.AtomicInteger;
import org.apache.commons.io.IOUtils;
import org.apache.solr.SolrJettyTestBase;
import org.apache.solr.SolrTestCaseJ4.SuppressSSL;
import org.apache.solr.client.solrj.impl.BaseHttpSolrClient;
import org.apache.solr.client.solrj.impl.BinaryRequestWriter;
import org.apache.solr.client.solrj.impl.HttpSolrClient;
import org.apache.solr.client.solrj.request.RequestWriter;
import org.apache.solr.client.solrj.response.QueryResponse;
import org.apache.solr.common.SolrInputDocument;
import org.junit.BeforeClass;
import org.junit.Test;
import org.slf4j.Logger;
import org.slf4j.LoggerFactory;

@SuppressSSL(bugUrl = "https://issues.apache.org/jira/browse/SOLR-5776")
public class TestSolrJErrorHandling extends SolrJettyTestBase {
  private static final Logger log = LoggerFactory.getLogger(MethodHandles.lookup().lookupClass());

  List<Throwable> unexpected = new CopyOnWriteArrayList<>();

  @BeforeClass
  public static void beforeTest() throws Exception {
    createAndStartJetty(legacyExampleCollection1SolrHome());
  }

  @Override
  public void setUp() throws Exception {
    super.setUp();
    unexpected.clear();
  }

  public String getChain(Throwable th) {
    StringBuilder sb = new StringBuilder(40);
    Throwable lastCause = null;
    do {
      if (lastCause != null) sb.append("->");
      sb.append(th.getClass().getSimpleName());
      lastCause = th;
      th = th.getCause();
    } while (th != null);
    sb.append("(" + lastCause.getMessage() + ")");
    return sb.toString();
  }

  public void showExceptions() throws Exception {
    if (unexpected.isEmpty()) return;

    Map<String, Integer> counts = new HashMap<>();

    // dedup in case there are many clients or many exceptions
    for (Throwable e : unexpected) {
      String chain = getChain(e);
      Integer prev = counts.put(chain, 1);
      if (prev != null) {
        counts.put(chain, prev + 1);
      }
    }

    StringBuilder sb = new StringBuilder("EXCEPTION LIST:");
    for (Map.Entry<String, Integer> entry : counts.entrySet()) {
      sb.append("\n\t").append(entry.getValue()).append(") ").append(entry.getKey());
    }

    log.error("{}", sb);
  }

  @Test
  public void testWithXml() throws Exception {
    try (SolrClient client =
        new HttpSolrClient.Builder(getServerUrl()).withRequestWriter(new RequestWriter()).build()) {

      client.deleteByQuery("*:*"); // delete everything!
      doIt(client);
    }
  }

  @Test
  public void testWithBinary() throws Exception {
    try (SolrClient client =
        new HttpSolrClient.Builder(getServerUrl())
            .withRequestWriter(new BinaryRequestWriter())
            .build()) {
      client.deleteByQuery("*:*"); // delete everything!
      doIt(client);
    }
  }

  Iterator<SolrInputDocument> manyDocs(final int base, final int numDocs) {
    return new Iterator<>() {
      int count = 0;

      @Override
      public boolean hasNext() {
        return count < numDocs;
      }

      @Override
      public SolrInputDocument next() {
        int id = base + count++;
        if (count == 1) { // first doc is legit, and will increment a counter
          return sdoc("id", "test", "count_i", map("inc", 1));
        }
        // include "ignore_exception" so the log doesn't fill up with known exceptions, and change
        // the values for each doc so binary format won't compress too much
        return sdoc(
            "id",
            Integer.toString(id),
            "ignore_exception_field_does_not_exist_" + id,
            "fieldval" + id);
      }

      @Override
      public void remove() {}
    };
  }
  ;

  void doThreads(final SolrClient client, final int numThreads, final int numRequests)
      throws Exception {
    final AtomicInteger tries = new AtomicInteger(0);

    List<Thread> threads = new ArrayList<>();

    for (int i = 0; i < numThreads; i++) {
      final int threadNum = i;
      threads.add(
          new Thread() {
            int reqLeft = numRequests;

            @Override
            public void run() {
              try {
                while (--reqLeft >= 0) {
                  tries.incrementAndGet();
                  doSingle(client, threadNum);
                }
              } catch (Throwable e) {
                // Allow thread to exit, we should have already recorded the exception.
              }
            }
          });
    }

    for (Thread thread : threads) {
      thread.start();
    }
    for (Thread thread : threads) {
      thread.join();
    }

    showExceptions();

    int count = getCount(client);
    if (count > tries.get()) {
      fail("Number of requests was " + tries.get() + " but final count was " + count);
    }

    assertEquals(tries.get(), getCount(client));

    assertTrue("got unexpected exceptions. ", unexpected.isEmpty());
  }

  int getCount(SolrClient client) throws IOException, SolrServerException {
    client.commit();
    QueryResponse rsp = client.query(params("q", "id:test", "fl", "count_i", "wt", "json"));
    int count = ((Number) rsp.getResults().get(0).get("count_i")).intValue();
    return count;
  }

  // this always failed with the Jetty 9.3 snapshot
  void doIt(SolrClient client) throws Exception {
    client.deleteByQuery("*:*");
    doThreads(client, 10, 100);
    // doSingle(client, 1);
  }

  void doSingle(SolrClient client, int threadNum) {
    try {
      client.add(manyDocs(threadNum * 1000000, 1000));
    } catch (BaseHttpSolrClient.RemoteSolrException e) {
      String msg = e.getMessage();
      assertTrue(msg, msg.contains("field_does_not_exist"));
    } catch (Throwable e) {
      unexpected.add(e);
      log.error("unexpected exception:", e);
      fail("FAILING unexpected exception: " + e);
    }
  }

  /*
  @Test
  public void testLive() throws Exception {
    HttpSolrClient client = new HttpSolrClient("http://localhost:8983/techproducts/solr/");
    client.add( sdoc() );
    doiIt(client);
  }
  */

  String getJsonDocs(int numDocs) {
    StringBuilder sb = new StringBuilder(numDocs * 20);
    sb.append("[");
    for (int i = 0; i < numDocs; i++) {
      sb.append("{ id : '" + i + "' , unknown_field_" + i + " : 'unknown field value' }");
    }
    sb.append("]");
    return sb.toString();
  }

  byte[] whitespace(int n) {
    byte[] arr = new byte[n];
    Arrays.fill(arr, (byte) ' ');
    return arr;
  }

  String getResponse(InputStream is) throws Exception {
    StringBuilder sb = new StringBuilder();
    byte[] buf = new byte[100000];
    for (; ; ) {
      int n = 0;
      try {
        n = is.read(buf);
      } catch (IOException e) {
        // a real HTTP client probably wouldn't try to read past the end and would thus
        // not get an exception until the *next* http request.
        log.error("CAUGHT IOException, but already read {} : {}", sb.length(), getChain(e));
      }
      if (n <= 0) break;
      sb.append(new String(buf, 0, n, StandardCharsets.UTF_8));
      log.info("BUFFER={}", sb);
      break; // for now, assume we got whole response in one read... otherwise we could block when
      // trying to read again
    }
    return sb.toString();
  }

  @Test
  public void testHttpURLConnection() throws Exception {

    // sometimes succeeds with this size, but larger can cause OOM from command line
    String bodyString = getJsonDocs(200000);

<<<<<<< HEAD
    String urlString = jetty.getBaseUrl() + "/update";
=======
    String urlString = jetty.getBaseUrl() + "/" + DEFAULT_TEST_COLLECTION_NAME + "/update";
>>>>>>> 5878ec7d

    HttpURLConnection conn = null;
    URL url = new URL(urlString);

    conn = (HttpURLConnection) url.openConnection();
    conn.setRequestMethod("POST");
    conn.setDoOutput(true);
    conn.setRequestProperty("Content-Type", "application/json; charset=UTF-8");

    OutputStreamWriter writer =
        new OutputStreamWriter(conn.getOutputStream(), StandardCharsets.UTF_8);
    writer.write(bodyString);
    writer.flush();

    int code = 1;
    try {
      code = conn.getResponseCode();
    } catch (Throwable th) {
      log.error("ERROR DURING conn.getResponseCode():", th);
    }

    /*
    java.io.IOException: Error writing to server
    at __randomizedtesting.SeedInfo.seed([2928C6EE314CD076:947A81A74F582526]:0)
    at sun.net.www.protocol.http.HttpURLConnection.writeRequests(HttpURLConnection.java:665)
    at sun.net.www.protocol.http.HttpURLConnection.writeRequests(HttpURLConnection.java:677)
    at sun.net.www.protocol.http.HttpURLConnection.getInputStream0(HttpURLConnection.java:1533)
    at sun.net.www.protocol.http.HttpURLConnection.getInputStream(HttpURLConnection.java:1440)
    at java.net.HttpURLConnection.getResponseCode(HttpURLConnection.java:480)
    */

    log.info("CODE= {}", code);
    InputStream is;
    if (code == 200) {
      is = conn.getInputStream();
    } else {
      log.info("Attempting to get error stream.");
      is = conn.getErrorStream();
      if (is == null) {
        log.info("Can't get error stream... try input stream?");
        is = conn.getInputStream();
      }
    }

    String rbody = IOUtils.toString(is, StandardCharsets.UTF_8);
    log.info("RESPONSE BODY:{}", rbody);
  }

  @Test
  public void testRawSocket() throws Exception {

    String hostName = "127.0.0.1";
    int port = jetty.getLocalPort();

    try (Socket socket = new Socket(hostName, port);
        OutputStream out = new BufferedOutputStream(socket.getOutputStream());
        InputStream in = socket.getInputStream(); ) {
      byte[] body = getJsonDocs(100000).getBytes(StandardCharsets.UTF_8);
      int bodyLen = body.length;

      // bodyLen *= 10;  // make server wait for more

      byte[] whitespace = whitespace(1000000);
      bodyLen += whitespace.length;

      String headers =
          "POST /solr/collection1/update HTTP/1.1\n"
              + "Host: localhost:"
              + port
              + "\n"
              +
              //        "User-Agent: curl/7.43.0\n" +
              "Accept: */*\n"
              + "Content-type:application/json\n"
              + "Content-Length: "
              + bodyLen
              + "\n"
              + "Connection: Keep-Alive\n";

      // Headers of HTTP connection are defined to be ASCII only:
      out.write(headers.getBytes(StandardCharsets.US_ASCII));
      out.write('\n'); // extra newline separates headers from body
      out.write(body);
      out.flush();

      // Now what if I try to write more?  This doesn't seem to throw an exception!
      Thread.sleep(1000);
      out.write(whitespace); // whitespace
      out.flush();

      // This will throw a connection reset exception if you try to read past the end of the HTTP
      // response
      String rbody = getResponse(in);
      log.info("RESPONSE BODY: {}", rbody);
      assertTrue(rbody.contains("unknown_field"));

      /*
      // can I reuse now?
      // writing another request doesn't actually throw an exception, but the following read does
      out.write(headers);
      out.write("\n");  // extra newline separates headers from body
      out.write(body);
      out.flush();

      rbody = getResponse(in);
      log.info("RESPONSE BODY: {}", rbody);
      assertTrue(rbody.contains("unknown_field"));
      */
    }
  }
}<|MERGE_RESOLUTION|>--- conflicted
+++ resolved
@@ -275,11 +275,7 @@
     // sometimes succeeds with this size, but larger can cause OOM from command line
     String bodyString = getJsonDocs(200000);
 
-<<<<<<< HEAD
-    String urlString = jetty.getBaseUrl() + "/update";
-=======
     String urlString = jetty.getBaseUrl() + "/" + DEFAULT_TEST_COLLECTION_NAME + "/update";
->>>>>>> 5878ec7d
 
     HttpURLConnection conn = null;
     URL url = new URL(urlString);
