--- conflicted
+++ resolved
@@ -17,11 +17,7 @@
 
 package org.apache.solr.client.solrj.impl;
 
-import java.io.IOException;
-import java.nio.charset.StandardCharsets;
-import java.util.Base64;
-import java.util.HashMap;
-import java.util.concurrent.TimeUnit;
+import org.apache.lucene.tests.util.LuceneTestCase.ThrowingRunnable;
 import org.apache.solr.client.solrj.ResponseParser;
 import org.apache.solr.client.solrj.SolrClient;
 import org.apache.solr.client.solrj.SolrQuery;
@@ -29,152 +25,37 @@
 import org.apache.solr.client.solrj.SolrServerException;
 import org.apache.solr.client.solrj.request.QueryRequest;
 import org.apache.solr.client.solrj.request.RequestWriter;
+import org.apache.solr.client.solrj.request.SolrPing;
+import org.apache.solr.client.solrj.request.UpdateRequest;
+import org.apache.solr.common.SolrException;
+import org.apache.solr.common.SolrInputDocument;
 import org.apache.solr.common.params.CommonParams;
 import org.apache.solr.common.params.MapSolrParams;
+import org.apache.solr.embedded.JettyConfig;
 import org.eclipse.jetty.client.WWWAuthenticationProtocolHandler;
 import org.eclipse.jetty.http.HttpStatus;
+import org.eclipse.jetty.servlet.ServletHolder;
 import org.eclipse.jetty.util.ssl.SslContextFactory;
+import org.junit.BeforeClass;
 import org.junit.Test;
 
-<<<<<<< HEAD
+import javax.servlet.ServletException;
+import javax.servlet.http.HttpServlet;
+import javax.servlet.http.HttpServletRequest;
+import javax.servlet.http.HttpServletResponse;
+import java.io.IOException;
+import java.nio.charset.StandardCharsets;
+import java.util.ArrayList;
+import java.util.Base64;
+import java.util.Collections;
+import java.util.Enumeration;
+import java.util.HashMap;
+import java.util.Locale;
+import java.util.Map;
+import java.util.Set;
+import java.util.concurrent.TimeUnit;
+
 public class Http2SolrClientTest extends Http2SolrClientTestBase<Http2SolrClient.Builder> {
-=======
-public class Http2SolrClientTest extends SolrJettyTestBase {
-
-  private static final String EXPECTED_USER_AGENT =
-      "Solr[" + Http2SolrClient.class.getName() + "] 2.0";
-
-  private static final String DEFAULT_CORE = "foo";
-  private static final String SLOW_SERVLET_PATH = "/slow";
-  private static final String SLOW_SERVLET_REGEX = SLOW_SERVLET_PATH + "/*";
-  private static final String DEBUG_SERVLET_PATH = "/debug";
-  private static final String DEBUG_SERVLET_REGEX = DEBUG_SERVLET_PATH + "/*";
-  private static final String REDIRECT_SERVLET_PATH = "/redirect";
-  private static final String REDIRECT_SERVLET_REGEX = REDIRECT_SERVLET_PATH + "/*";
-
-  public static class DebugServlet extends HttpServlet {
-    public static void clear() {
-      lastMethod = null;
-      headers = null;
-      parameters = null;
-      errorCode = null;
-      queryString = null;
-      cookies = null;
-      responseHeaders = null;
-    }
-
-    public static Integer errorCode = null;
-    public static String lastMethod = null;
-    public static HashMap<String, String> headers = null;
-    public static Map<String, String[]> parameters = null;
-    public static String queryString = null;
-    public static javax.servlet.http.Cookie[] cookies = null;
-    public static List<String[]> responseHeaders = null;
-
-    public static void setErrorCode(Integer code) {
-      errorCode = code;
-    }
-
-    public static void addResponseHeader(String headerName, String headerValue) {
-      if (responseHeaders == null) {
-        responseHeaders = new ArrayList<>();
-      }
-      responseHeaders.add(new String[] {headerName, headerValue});
-    }
-
-    @Override
-    protected void doDelete(HttpServletRequest req, HttpServletResponse resp)
-        throws ServletException, IOException {
-      lastMethod = "delete";
-      recordRequest(req, resp);
-    }
-
-    @Override
-    protected void doGet(HttpServletRequest req, HttpServletResponse resp)
-        throws ServletException, IOException {
-      lastMethod = "get";
-      recordRequest(req, resp);
-    }
-
-    @Override
-    protected void doHead(HttpServletRequest req, HttpServletResponse resp)
-        throws ServletException, IOException {
-      lastMethod = "head";
-      recordRequest(req, resp);
-    }
-
-    private void setHeaders(HttpServletRequest req) {
-      Enumeration<String> headerNames = req.getHeaderNames();
-      headers = new HashMap<>();
-      while (headerNames.hasMoreElements()) {
-        final String name = headerNames.nextElement();
-        headers.put(name.toLowerCase(Locale.getDefault()), req.getHeader(name));
-      }
-    }
-
-    @SuppressForbidden(reason = "fake servlet only")
-    private void setParameters(HttpServletRequest req) {
-      parameters = req.getParameterMap();
-    }
-
-    private void setQueryString(HttpServletRequest req) {
-      queryString = req.getQueryString();
-    }
-
-    private void setCookies(HttpServletRequest req) {
-      javax.servlet.http.Cookie[] ck = req.getCookies();
-      cookies = req.getCookies();
-    }
-
-    @Override
-    protected void doPost(HttpServletRequest req, HttpServletResponse resp)
-        throws ServletException, IOException {
-      lastMethod = "post";
-      recordRequest(req, resp);
-    }
-
-    @Override
-    protected void doPut(HttpServletRequest req, HttpServletResponse resp)
-        throws ServletException, IOException {
-      lastMethod = "put";
-      recordRequest(req, resp);
-    }
-
-    private void recordRequest(HttpServletRequest req, HttpServletResponse resp) {
-      setHeaders(req);
-      setParameters(req);
-      setQueryString(req);
-      setCookies(req);
-      if (responseHeaders != null) {
-        for (String[] h : responseHeaders) {
-          resp.addHeader(h[0], h[1]);
-        }
-      }
-      if (null != errorCode) {
-        try {
-          resp.sendError(errorCode);
-        } catch (IOException e) {
-          throw new RuntimeException("sendError IO fail in DebugServlet", e);
-        }
-      }
-    }
-  }
-
-  @BeforeClass
-  public static void beforeTest() throws Exception {
-    JettyConfig jettyConfig =
-        JettyConfig.builder()
-            .withServlet(
-                new ServletHolder(BasicHttpSolrClientTest.RedirectServlet.class),
-                REDIRECT_SERVLET_REGEX)
-            .withServlet(
-                new ServletHolder(BasicHttpSolrClientTest.SlowServlet.class), SLOW_SERVLET_REGEX)
-            .withServlet(new ServletHolder(DebugServlet.class), DEBUG_SERVLET_REGEX)
-            .withSSLConfig(sslConfig.buildServerSSLConfig())
-            .build();
-    createAndStartJetty(legacyExampleCollection1SolrHome(), jettyConfig);
-  }
->>>>>>> bdf0b2f7
 
   @Override
   protected String expectedUserAgent() {
@@ -195,17 +76,10 @@
   public void testTimeout() throws Exception {
     SolrQuery q = new SolrQuery("*:*");
     try (Http2SolrClient client =
-<<<<<<< HEAD
         builder(
-                getBaseUrl() + "/slow/foo",
-                DEFAULT_CONNECTION_TIMEOUT,
-                2000,
+        getBaseUrl() + SLOW_SERVLET_PATH, DEFAULT_CONNECTION_TIMEOUT, 2000,
                 Http2SolrClient.Builder.class)
-=======
-        getHttp2SolrClientBuilder(
-                getBaseUrl() + SLOW_SERVLET_PATH, DEFAULT_CONNECTION_TIMEOUT, 2000)
-            .withDefaultCollection(DEFAULT_CORE)
->>>>>>> bdf0b2f7
+            .withDefaultCollection(DEFAULT_CORE)
             .build()) {
       client.query(q, SolrRequest.METHOD.GET);
       fail("No exception thrown.");
@@ -218,16 +92,9 @@
   public void test0IdleTimeout() throws Exception {
     SolrQuery q = new SolrQuery("*:*");
     try (Http2SolrClient client =
-<<<<<<< HEAD
         builder(
-                getBaseUrl() + "/debug/foo",
-                DEFAULT_CONNECTION_TIMEOUT,
-                0,
-                Http2SolrClient.Builder.class)
-=======
-        getHttp2SolrClientBuilder(getBaseUrl() + DEBUG_SERVLET_PATH, DEFAULT_CONNECTION_TIMEOUT, 0)
-            .withDefaultCollection(DEFAULT_CORE)
->>>>>>> bdf0b2f7
+                getBaseUrl() + DEBUG_SERVLET_PATH, DEFAULT_CONNECTION_TIMEOUT, 0,
+                Http2SolrClient.Builder.class).withDefaultCollection(DEFAULT_CORE)
             .build()) {
       try {
         client.query(q, SolrRequest.METHOD.GET);
@@ -240,16 +107,10 @@
   public void testRequestTimeout() throws Exception {
     SolrQuery q = new SolrQuery("*:*");
     try (Http2SolrClient client =
-<<<<<<< HEAD
         builder(
-                getBaseUrl() + "/slow/foo",
-                DEFAULT_CONNECTION_TIMEOUT,
-                0,
+                getBaseUrl() + SLOW_SERVLET_PATH, DEFAULT_CONNECTION_TIMEOUT, 0,
                 Http2SolrClient.Builder.class)
-=======
-        getHttp2SolrClientBuilder(getBaseUrl() + SLOW_SERVLET_PATH, DEFAULT_CONNECTION_TIMEOUT, 0)
-            .withDefaultCollection(DEFAULT_CORE)
->>>>>>> bdf0b2f7
+            .withDefaultCollection(DEFAULT_CORE)
             .withRequestTimeout(500, TimeUnit.MILLISECONDS)
             .build()) {
       client.query(q, SolrRequest.METHOD.GET);
@@ -266,22 +127,8 @@
   @Test
   public void testSolrExceptionCodeNotFromSolr() throws IOException, SolrServerException {
     try (Http2SolrClient client =
-<<<<<<< HEAD
-        new Http2SolrClient.Builder(getBaseUrl() + "/debug/foo").build()) {
+        new Http2SolrClient.Builder(getBaseUrl() + DEBUG_SERVLET_PATH).withDefaultCollection(DEFAULT_CORE).build()) {
       super.testSolrExceptionCodeNotFromSolr(client);
-=======
-        new Http2SolrClient.Builder(getBaseUrl() + DEBUG_SERVLET_PATH)
-            .withDefaultCollection(DEFAULT_CORE)
-            .build()) {
-      DebugServlet.setErrorCode(status);
-      try {
-        SolrQuery q = new SolrQuery("foo");
-        client.query(q, SolrRequest.METHOD.GET);
-        fail("Didn't get excepted exception from oversided request");
-      } catch (SolrException e) {
-        assertEquals("Unexpected exception status code", status, e.code());
-      }
->>>>>>> bdf0b2f7
     } finally {
       DebugServlet.clear();
     }
@@ -290,22 +137,7 @@
   @Test
   public void testSolrExceptionWithNullBaseurl() throws IOException, SolrServerException {
     try (Http2SolrClient client = new Http2SolrClient.Builder(null).build()) {
-<<<<<<< HEAD
       super.testSolrExceptionWithNullBaseurl(client);
-=======
-      DebugServlet.setErrorCode(status);
-      try {
-        // if client base url is null, request url will be used in exception message
-        SolrPing ping = new SolrPing();
-        ping.setBasePath(getBaseUrl() + DEBUG_SERVLET_PATH);
-        client.request(ping, DEFAULT_CORE);
-
-        fail("Didn't get excepted exception from oversided request");
-      } catch (SolrException e) {
-        assertEquals("Unexpected exception status code", status, e.code());
-        assertTrue(e.getMessage().contains(getBaseUrl()));
-      }
->>>>>>> bdf0b2f7
     } finally {
       DebugServlet.clear();
     }
@@ -316,73 +148,12 @@
     String url = getBaseUrl() + DEBUG_SERVLET_PATH;
     SolrQuery q = new SolrQuery("foo");
     q.setParam("a", "\u1234");
-<<<<<<< HEAD
-    Http2SolrClient.Builder b = new Http2SolrClient.Builder(url);
+    Http2SolrClient.Builder b = new Http2SolrClient.Builder(url).withDefaultCollection(DEFAULT_CORE);
     if (rp != null) {
       b.withResponseParser(rp);
     }
     try (Http2SolrClient client = b.build()) {
       client.query(q, method);
-=======
-    try (Http2SolrClient client =
-        new Http2SolrClient.Builder(url).withDefaultCollection(DEFAULT_CORE).build()) {
-
-      try {
-        client.query(q, SolrRequest.METHOD.GET);
-      } catch (BaseHttpSolrClient.RemoteSolrException ignored) {
-      }
-
-      // default method
-      assertEquals("get", DebugServlet.lastMethod);
-      // agent
-      assertEquals(EXPECTED_USER_AGENT, DebugServlet.headers.get("user-agent"));
-      // default wt
-      assertEquals(1, DebugServlet.parameters.get(CommonParams.WT).length);
-      assertEquals("javabin", DebugServlet.parameters.get(CommonParams.WT)[0]);
-      // default version
-      assertEquals(1, DebugServlet.parameters.get(CommonParams.VERSION).length);
-      assertEquals(
-          client.getParser().getVersion(), DebugServlet.parameters.get(CommonParams.VERSION)[0]);
-      // agent
-      assertEquals(EXPECTED_USER_AGENT, DebugServlet.headers.get("user-agent"));
-      // content-type
-      assertNull(DebugServlet.headers.get("content-type"));
-      // param encoding
-      assertEquals(1, DebugServlet.parameters.get("a").length);
-      assertEquals("\u1234", DebugServlet.parameters.get("a")[0]);
-
-      // POST
-      DebugServlet.clear();
-      try {
-        client.query(q, SolrRequest.METHOD.POST);
-      } catch (BaseHttpSolrClient.RemoteSolrException ignored) {
-      }
-
-      assertEquals("post", DebugServlet.lastMethod);
-      assertEquals(EXPECTED_USER_AGENT, DebugServlet.headers.get("user-agent"));
-      assertEquals(1, DebugServlet.parameters.get(CommonParams.WT).length);
-      assertEquals("javabin", DebugServlet.parameters.get(CommonParams.WT)[0]);
-      assertEquals(1, DebugServlet.parameters.get(CommonParams.VERSION).length);
-      assertEquals(
-          client.getParser().getVersion(), DebugServlet.parameters.get(CommonParams.VERSION)[0]);
-      assertEquals(1, DebugServlet.parameters.get("a").length);
-      assertEquals("\u1234", DebugServlet.parameters.get("a")[0]);
-      assertEquals(EXPECTED_USER_AGENT, DebugServlet.headers.get("user-agent"));
-      assertEquals("application/x-www-form-urlencoded", DebugServlet.headers.get("content-type"));
-
-      // PUT
-      DebugServlet.clear();
-      try {
-        client.query(q, SolrRequest.METHOD.PUT);
-      } catch (BaseHttpSolrClient.RemoteSolrException ignored) {
-      }
-
-      assertEquals("put", DebugServlet.lastMethod);
-      assertEquals(EXPECTED_USER_AGENT, DebugServlet.headers.get("user-agent"));
-      assertEquals(1, DebugServlet.parameters.get(CommonParams.WT).length);
-      assertEquals("javabin", DebugServlet.parameters.get(CommonParams.WT)[0]);
-      assertEquals(1, DebugServlet.parameters.get(CommonParams.VERSION).length);
->>>>>>> bdf0b2f7
       assertEquals(
           client.getParser().getVersion(), DebugServlet.parameters.get(CommonParams.VERSION)[0]);
     } catch (BaseHttpSolrClient.RemoteSolrException ignored) {
@@ -441,15 +212,7 @@
     DebugServlet.clear();
     String url = getBaseUrl() + "/debug/foo";
     try (Http2SolrClient client =
-<<<<<<< HEAD
-        new Http2SolrClient.Builder(url).withResponseParser(new XMLResponseParser()).build()) {
-=======
-        new Http2SolrClient.Builder(url)
-            .withDefaultCollection(DEFAULT_CORE)
-            .withResponseParser(new XMLResponseParser())
-            .build()) {
-
->>>>>>> bdf0b2f7
+        new Http2SolrClient.Builder(url).withDefaultCollection(DEFAULT_CORE).withResponseParser(new XMLResponseParser()).build()) {
       try {
         client.deleteByQuery("*:*");
       } catch (BaseHttpSolrClient.RemoteSolrException ignored) {
@@ -465,75 +228,16 @@
   public void testGetById() throws Exception {
     DebugServlet.clear();
     try (Http2SolrClient client =
-<<<<<<< HEAD
-        new Http2SolrClient.Builder(getBaseUrl() + "/debug/foo").build()) {
+        new Http2SolrClient.Builder(getBaseUrl()+ DEBUG_SERVLET_PATH).withDefaultCollection(DEFAULT_CORE).build()) {
       super.testGetById(client);
-=======
-        new Http2SolrClient.Builder(getBaseUrl() + DEBUG_SERVLET_PATH)
-            .withDefaultCollection(DEFAULT_CORE)
-            .build()) {
-      Collection<String> ids = Collections.singletonList("a");
-      try {
-        client.getById("a");
-      } catch (BaseHttpSolrClient.RemoteSolrException ignored) {
-      }
-
-      try {
-        client.getById(ids, null);
-      } catch (BaseHttpSolrClient.RemoteSolrException ignored) {
-      }
-
-      try {
-        client.getById("foo", "a");
-      } catch (BaseHttpSolrClient.RemoteSolrException ignored) {
-      }
-
-      try {
-        client.getById("foo", ids, null);
-      } catch (BaseHttpSolrClient.RemoteSolrException ignored) {
-      }
->>>>>>> bdf0b2f7
-    }
-  }
-
-  @Test
-<<<<<<< HEAD
+    }
+  }
+
+  @Test
   public void testUpdateDefault() throws Exception {
-    String url = getBaseUrl() + "/debug/foo";
-    try (Http2SolrClient client = new Http2SolrClient.Builder(url).build()) {
+    String url = getBaseUrl() +  DEBUG_SERVLET_PATH;
+    try (Http2SolrClient client = new Http2SolrClient.Builder(url).withDefaultCollection(DEFAULT_CORE).build()) {
       testUpdate(client, "javabin", "application/javabin");
-=======
-  public void testUpdate() throws Exception {
-    DebugServlet.clear();
-    String url = getBaseUrl() + DEBUG_SERVLET_PATH;
-    UpdateRequest req = new UpdateRequest();
-    req.add(new SolrInputDocument());
-    req.setParam("a", "\u1234");
-    try (Http2SolrClient client =
-        new Http2SolrClient.Builder(url).withDefaultCollection(DEFAULT_CORE).build()) {
-
-      try {
-        client.request(req);
-      } catch (BaseHttpSolrClient.RemoteSolrException ignored) {
-      }
-
-      // default method
-      assertEquals("post", DebugServlet.lastMethod);
-      // agent
-      assertEquals(EXPECTED_USER_AGENT, DebugServlet.headers.get("user-agent"));
-      // default wt
-      assertEquals(1, DebugServlet.parameters.get(CommonParams.WT).length);
-      assertEquals("javabin", DebugServlet.parameters.get(CommonParams.WT)[0]);
-      // default version
-      assertEquals(1, DebugServlet.parameters.get(CommonParams.VERSION).length);
-      assertEquals(
-          client.getParser().getVersion(), DebugServlet.parameters.get(CommonParams.VERSION)[0]);
-      // content type
-      assertEquals("application/javabin", DebugServlet.headers.get("content-type"));
-      // parameter encoding
-      assertEquals(1, DebugServlet.parameters.get("a").length);
-      assertEquals("\u1234", DebugServlet.parameters.get("a")[0]);
->>>>>>> bdf0b2f7
     }
   }
 
@@ -634,80 +338,7 @@
 
   @Test
   public void testQueryString() throws Exception {
-<<<<<<< HEAD
     testQueryString(Http2SolrClient.class, Http2SolrClient.Builder.class);
-=======
-
-    final String clientUrl = getBaseUrl() + DEBUG_SERVLET_PATH;
-    UpdateRequest req = new UpdateRequest();
-
-    try (Http2SolrClient client =
-        new Http2SolrClient.Builder(clientUrl)
-            .withDefaultCollection(DEFAULT_CORE)
-            .withTheseParamNamesInTheUrl(Set.of("serverOnly"))
-            .build()) {
-      // test without request query params
-      DebugServlet.clear();
-      setReqParamsOf(req, "serverOnly", "notServer");
-
-      try {
-        client.request(req);
-      } catch (BaseHttpSolrClient.RemoteSolrException ignored) {
-      }
-      verifyServletState(client, req);
-
-      // test without server query params
-      DebugServlet.clear();
-    }
-    try (Http2SolrClient client =
-        new Http2SolrClient.Builder(clientUrl).withTheseParamNamesInTheUrl(Set.of()).build()) {
-      req = new UpdateRequest();
-      req.setQueryParams(Set.of("requestOnly"));
-      setReqParamsOf(req, "requestOnly", "notRequest");
-      try {
-        client.request(req);
-      } catch (BaseHttpSolrClient.RemoteSolrException ignored) {
-      }
-      verifyServletState(client, req);
-
-      // test with both request and server query params
-      DebugServlet.clear();
-    }
-    try (Http2SolrClient client =
-        new Http2SolrClient.Builder(clientUrl)
-            .withTheseParamNamesInTheUrl(Set.of("serverOnly", "both"))
-            .build()) {
-      req = new UpdateRequest();
-      req.setQueryParams(Set.of("requestOnly", "both"));
-      setReqParamsOf(req, "serverOnly", "requestOnly", "both", "neither");
-      try {
-        client.request(req);
-      } catch (BaseHttpSolrClient.RemoteSolrException ignored) {
-      }
-      verifyServletState(client, req);
-    }
-    try (Http2SolrClient client =
-        new Http2SolrClient.Builder(clientUrl)
-            .withTheseParamNamesInTheUrl(Set.of("serverOnly", "both"))
-            .build()) {
-
-      // test with both request and server query params with single stream
-      DebugServlet.clear();
-      req = new UpdateRequest();
-      req.add(new SolrInputDocument());
-      req.setQueryParams(Set.of("requestOnly", "both"));
-      setReqParamsOf(req, "serverOnly", "requestOnly", "both", "neither");
-      try {
-        client.request(req);
-      } catch (BaseHttpSolrClient.RemoteSolrException ignored) {
-      }
-      // NOTE: single stream requests send all the params
-      // as part of the query string.  So add "neither" to the request
-      // so it passes the verification step.
-      req.setQueryParams(Set.of("requestOnly", "both", "neither"));
-      verifyServletState(client, req);
-    }
->>>>>>> bdf0b2f7
   }
 
   @Test
@@ -822,25 +453,8 @@
   @Test
   public void testNoCredentials() {
     try (Http2SolrClient client =
-<<<<<<< HEAD
-        new Http2SolrClient.Builder(getBaseUrl() + "/debug/foo").build(); ) {
+        new Http2SolrClient.Builder(getBaseUrl() + DEBUG_SERVLET_PATH).withDefaultCollection(DEFAULT_CORE).build(); ) {
       super.testNoCredentials(client);
-=======
-        new Http2SolrClient.Builder(getBaseUrl() + DEBUG_SERVLET_PATH)
-            .withDefaultCollection(DEFAULT_CORE)
-            .build()) {
-      QueryRequest r = new QueryRequest(new SolrQuery("quick brown fox"));
-      try {
-        ignoreException("Error from server");
-        client.request(r);
-      } catch (Exception e) {
-        // expected
-      }
-      unIgnoreException("Error from server");
-      assertFalse(
-          "Expecting no authorization header but got: " + DebugServlet.headers,
-          DebugServlet.headers.containsKey("authorization"));
->>>>>>> bdf0b2f7
     }
   }
 
@@ -910,19 +524,11 @@
   @Test
   public void testGetRawStream() throws Exception {
     try (Http2SolrClient client =
-<<<<<<< HEAD
         builder(
-                getBaseUrl() + "/debug/foo",
+                getBaseUrl() + DEBUG_SERVLET_PATH,
                 DEFAULT_CONNECTION_TIMEOUT,
                 DEFAULT_CONNECTION_TIMEOUT,
-                Http2SolrClient.Builder.class)
-=======
-        getHttp2SolrClientBuilder(
-                getBaseUrl() + DEBUG_SERVLET_PATH,
-                DEFAULT_CONNECTION_TIMEOUT,
-                DEFAULT_CONNECTION_TIMEOUT)
-            .withDefaultCollection(DEFAULT_CORE)
->>>>>>> bdf0b2f7
+                Http2SolrClient.Builder.class).withDefaultCollection(DEFAULT_CORE)
             .build()) {
       super.testGetRawStream(client);
     }
