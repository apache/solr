--- conflicted
+++ resolved
@@ -256,13 +256,12 @@
             }
         {{#vendorExtensions.x-rawOutput}}
             @Override
-            protected InputStreamResponse createResponse(NamedList
+          protected InputStreamResponse createResponse(NamedList
           <Object> namedList) {
             return new InputStreamResponse();
             }
 
             @Override
-<<<<<<< HEAD
             public InputStreamResponseParser getResponseParser() {
             return new InputStreamResponseParser("json");
             }
@@ -272,11 +271,6 @@
             protected {{modelPackage}}.{{returnType}} createResponse(NamedList
           <Object> namedList) {
             return ({{modelPackage}}.{{returnType}}) namedList.get("response");
-=======
-          protected {{operationIdCamelCase}}Response createResponse(NamedList
-        <Object> namedList) {
-              return new {{operationIdCamelCase}}Response();
->>>>>>> 17510244
             }
 
             @Override
