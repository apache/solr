--- conflicted
+++ resolved
@@ -65,12 +65,7 @@
   mv /opt/solr/bin/solr.in.cmd /opt/solr/bin/solr.in.cmd.orig; \
   chmod 0664 /etc/default/solr.in.sh; \
   mkdir -p -m0770 /var/solr; \
-  chown -R "$SOLR_USER:0" /var/solr; \
-<<<<<<< HEAD
-  test ! -e /opt/solr/modules || ln -s /opt/solr/modules /opt/solr/contrib;
-=======
-  test ! -e /opt/solr/prometheus-exporter || ln -s /opt/solr/prometheus-exporter /opt/solr/modules/prometheus-exporter;
->>>>>>> 2aa21a19
+  chown -R "$SOLR_USER:0" /var/solr;
 
 RUN set -ex; \
     apt-get update; \
