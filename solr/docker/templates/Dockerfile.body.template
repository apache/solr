#-# Licensed to the Apache Software Foundation (ASF) under one or more
#-# contributor license agreements.  See the NOTICE file distributed with
#-# this work for additional information regarding copyright ownership.
#-# The ASF licenses this file to You under the Apache License, Version 2.0
#-# (the "License"); you may not use this file except in compliance with
#-# the License.  You may obtain a copy of the License at
#-#
#-#     http://www.apache.org/licenses/LICENSE-2.0
#-#
#-# Unless required by applicable law or agreed to in writing, software
#-# distributed under the License is distributed on an "AS IS" BASIS,
#-# WITHOUT WARRANTIES OR CONDITIONS OF ANY KIND, either express or implied.
#-# See the License for the specific language governing permissions and
#-# limitations under the License.

#-#
#-# This template is used as the primary body of both "local" and "official" Apache Solr Dockerfiles.
#-# It contains everything that should be "common" between both files.
#-#
#-# ! ! ! NO VARIABLES OR CONDITIONAL LOGIC SHOULD BE NEEDED OR USED IN THIS TEMPLATE ! ! !
#-# (It exists as a 'template' solely so that this comment can exist)
#-#
#-# The pre-reqs for this file (which must be satisfied for any "header" pre-pended to it are that 
#-# '/opt/solr-X.Y.Z' exists (ie: COPY'ed from the build context and/or a downloaded and unpacked solr.tgz)
#-#
#-#
#-#

# remove what we don't want; ensure permissions are right
# In the header templates, all solr files/directories are set to 0644 permissions, so we need to update that.
#  TODO; arguably these permissions should have been set correctly previously in the TAR
RUN set -ex; \
  (cd /opt; ln -s solr-*/ solr); \
<<<<<<< HEAD
  rm -Rf /opt/solr/docs /opt/solr/docker/Dockerfile* /opt/solr/dist/solr-solrj-*.jar /opt/solr/dist/solrj-lib /opt/solr/dist/solr-core-*.jar;
=======
  rm -Rf /opt/solr/docs /opt/solr/dist/solr-solrj-*.jar /opt/solr/dist/solrj-lib /opt/solr/dist/solr-core-*.jar; \
  find /opt/solr/ -type d -print0 | xargs -0 chmod 0755; \
  find /opt/solr/ -type f -print0 | xargs -0 chmod 0644; \
  chmod -R 0755 /opt/solr/docker/scripts /opt/solr/bin /opt/solr/contrib/prometheus-exporter/bin/solr-exporter /opt/solr/server/scripts/cloud-scripts
>>>>>>> 8c36da70

LABEL maintainer="The Apache Solr Project"
LABEL url="https://solr.apache.org"
LABEL repository="https://github.com/apache/solr"

RUN set -ex; \
    apt-get update; \
    apt-get -y install acl dirmngr lsof procps wget netcat gosu tini jattach; \
    rm -rf /var/lib/apt/lists/*;

ENV SOLR_USER="solr" \
    SOLR_UID="8983" \
    SOLR_GROUP="solr" \
    SOLR_GID="8983" \
    PATH="/opt/solr/bin:/opt/solr/docker/scripts:/opt/solr/contrib/prometheus-exporter/bin:$PATH" \
    SOLR_INCLUDE=/etc/default/solr.in.sh \
    SOLR_HOME=/var/solr/data \
    SOLR_PID_DIR=/var/solr \
    SOLR_LOGS_DIR=/var/solr/logs \
    LOG4J_PROPS=/var/solr/log4j2.xml \
    SOLR_JETTY_HOST="0.0.0.0"

RUN set -ex; \
  groupadd -r --gid "$SOLR_GID" "$SOLR_GROUP"; \
  useradd -r --uid "$SOLR_UID" --gid "$SOLR_GID" "$SOLR_USER"

RUN set -ex; \
  mkdir -p /opt/solr/server/solr/lib /docker-entrypoint-initdb.d; \
  cp /opt/solr/bin/solr.in.sh /etc/default/solr.in.sh; \
  mv /opt/solr/bin/solr.in.sh /opt/solr/bin/solr.in.sh.orig; \
  mv /opt/solr/bin/solr.in.cmd /opt/solr/bin/solr.in.cmd.orig; \
  chmod 0664 /etc/default/solr.in.sh; \
  mkdir -p -m0770 /var/solr; \
  chown -R "$SOLR_USER:0" /var/solr;

VOLUME /var/solr
EXPOSE 8983
WORKDIR /opt/solr
USER $SOLR_USER

ENTRYPOINT ["docker-entrypoint.sh"]
CMD ["solr-foreground"]<|MERGE_RESOLUTION|>--- conflicted
+++ resolved
@@ -31,14 +31,7 @@
 #  TODO; arguably these permissions should have been set correctly previously in the TAR
 RUN set -ex; \
   (cd /opt; ln -s solr-*/ solr); \
-<<<<<<< HEAD
-  rm -Rf /opt/solr/docs /opt/solr/docker/Dockerfile* /opt/solr/dist/solr-solrj-*.jar /opt/solr/dist/solrj-lib /opt/solr/dist/solr-core-*.jar;
-=======
-  rm -Rf /opt/solr/docs /opt/solr/dist/solr-solrj-*.jar /opt/solr/dist/solrj-lib /opt/solr/dist/solr-core-*.jar; \
-  find /opt/solr/ -type d -print0 | xargs -0 chmod 0755; \
-  find /opt/solr/ -type f -print0 | xargs -0 chmod 0644; \
-  chmod -R 0755 /opt/solr/docker/scripts /opt/solr/bin /opt/solr/contrib/prometheus-exporter/bin/solr-exporter /opt/solr/server/scripts/cloud-scripts
->>>>>>> 8c36da70
+  rm -Rf /opt/solr/docs /opt/solr/dist/solr-solrj-*.jar /opt/solr/dist/solrj-lib /opt/solr/dist/solr-core-*.jar;
 
 LABEL maintainer="The Apache Solr Project"
 LABEL url="https://solr.apache.org"
