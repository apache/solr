/*
 * Licensed to the Apache Software Foundation (ASF) under one or more
 * contributor license agreements.  See the NOTICE file distributed with
 * this work for additional information regarding copyright ownership.
 * The ASF licenses this file to You under the Apache License, Version 2.0
 * (the "License"); you may not use this file except in compliance with
 * the License.  You may obtain a copy of the License at
 *
 *     http://www.apache.org/licenses/LICENSE-2.0
 *
 * Unless required by applicable law or agreed to in writing, software
 * distributed under the License is distributed on an "AS IS" BASIS,
 * WITHOUT WARRANTIES OR CONDITIONS OF ANY KIND, either express or implied.
 * See the License for the specific language governing permissions and
 * limitations under the License.
 */

apply plugin: 'java-library'
// this is actually more of an 'application' but we don't want all of what Gradle adds

description = 'Prometheus exporter for exposing metrics from Solr using Metrics API and Search API'

dependencies {
  implementation project(':solr:solrj')
  runtimeOnly project(':solr:solrj-zookeeper')
  // ideally remove ZK dep
  implementation(libs.apache.zookeeper.zookeeper, {
    exclude group: "org.apache.yetus", module: "audience-annotations"
  })

  implementation(libs.prometheus.simpleclient, {
    exclude group: "io.prometheus", module: "simpleclient_tracer_common"
    exclude group: "io.prometheus", module: "simpleclient_tracer_otel"
    exclude group: "io.prometheus", module: "simpleclient_tracer_otel_agent"
  })
  implementation(libs.prometheus.simpleclient.httpserver, {
    exclude group: "io.prometheus", module: "simpleclient_tracer_common"
    exclude group: "io.prometheus", module: "simpleclient_tracer_otel"
    exclude group: "io.prometheus", module: "simpleclient_tracer_otel_agent"
  })
  implementation(libs.thisptr.jacksonjq, {
    exclude group: "org.jruby.joni", module: "joni"
    exclude group: "com.fasterxml.jackson.core", module: "jackson-databind"
  })
<<<<<<< HEAD
  implementation libs.fasterxml.jackson.core.databind
  implementation libs.argparse4j.argparse4j
  implementation(libs.benmanes.caffeine) { transitive = false }
  implementation libs.slf4j.api
  implementation libs.commonscodec.commonscodec
=======
  implementation ('com.fasterxml.jackson.core:jackson-databind')
  implementation 'commons-cli:commons-cli'
  implementation ('com.github.ben-manes.caffeine:caffeine') { transitive = false }
  implementation 'org.slf4j:slf4j-api'
  implementation 'commons-codec:commons-codec'
>>>>>>> 90dc8d99

  runtimeOnly libs.apache.log4j.api
  runtimeOnly libs.apache.log4j.core
  runtimeOnly libs.apache.log4j.slf4j2impl
  runtimeOnly libs.lmax.disruptor

  testImplementation project(':solr:test-framework')
  testImplementation libs.carrotsearch.randomizedtesting.runner
  testImplementation libs.junit.junit
  testImplementation libs.apache.lucene.testframework

  testImplementation libs.apache.httpcomponents.httpclient
  testImplementation libs.apache.httpcomponents.httpcore
}

ext {
  mainClass = 'org.apache.solr.prometheus.exporter.SolrExporter'
}

task run(type: JavaExec) {
  group = 'application'
  description = 'Run the main class with JavaExecTask'
  mainClass = project.ext.mainClass
  classpath = sourceSets.main.runtimeClasspath
  systemProperties = ["log4j.configurationFile":"file:conf/log4j2.xml"]
  args = ["-f", "conf/solr-exporter-config.xml"]
}

jar {
  manifest {
    attributes('Main-Class': project.ext.mainClass)
  }
}

assemblePackaging {
  // Add two folders to default packaging.
  from(projectDir, {
    include "bin/**"
    include "conf/**"
  })
}<|MERGE_RESOLUTION|>--- conflicted
+++ resolved
@@ -42,19 +42,11 @@
     exclude group: "org.jruby.joni", module: "joni"
     exclude group: "com.fasterxml.jackson.core", module: "jackson-databind"
   })
-<<<<<<< HEAD
   implementation libs.fasterxml.jackson.core.databind
-  implementation libs.argparse4j.argparse4j
+  implementation libs.commonscli.commonscli
   implementation(libs.benmanes.caffeine) { transitive = false }
   implementation libs.slf4j.api
   implementation libs.commonscodec.commonscodec
-=======
-  implementation ('com.fasterxml.jackson.core:jackson-databind')
-  implementation 'commons-cli:commons-cli'
-  implementation ('com.github.ben-manes.caffeine:caffeine') { transitive = false }
-  implementation 'org.slf4j:slf4j-api'
-  implementation 'commons-codec:commons-codec'
->>>>>>> 90dc8d99
 
   runtimeOnly libs.apache.log4j.api
   runtimeOnly libs.apache.log4j.core
