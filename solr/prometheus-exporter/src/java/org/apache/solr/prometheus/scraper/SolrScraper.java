--- conflicted
+++ resolved
@@ -124,8 +124,8 @@
 
     String baseUrlLabelValue = "";
     String zkHostLabelValue = "";
-    if (client instanceof HttpSolrClient) {
-      baseUrlLabelValue = ((HttpSolrClient) client).getBaseURL();
+    if (client instanceof Http2SolrClient) {
+      baseUrlLabelValue = ((Http2SolrClient) client).getBaseURL();
     } else if (client instanceof CloudSolrClient) {
       zkHostLabelValue = ((CloudSolrClient) client).getClusterStateProvider().getQuorumHosts();
     }
@@ -170,15 +170,9 @@
           }
 
           /* Labels due to client */
-<<<<<<< HEAD
-          if (client instanceof Http2SolrClient) {
-            labelNames.add("base_url");
-            labelValues.add(((Http2SolrClient) client).getBaseURL());
-=======
           if (client instanceof HttpSolrClient) {
             labelNames.add(BASE_URL_LABEL);
             labelValues.add(baseUrlLabelValue);
->>>>>>> a414b3c1
           }
 
           if (client instanceof CloudSolrClient) {
@@ -214,7 +208,10 @@
         }
       } catch (JsonQueryException e) {
         log.error("Error apply JSON query={} to result", jsonQuery, e);
-        scrapeErrorTotal.labels(zkHostLabelValue, baseUrlLabelValue, clusterId).inc();
+        scrapeErrorTotal.labels(zkHostLabelValue, 
+        
+        
+        , clusterId).inc();
       }
     }
 
