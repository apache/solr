--- conflicted
+++ resolved
@@ -400,13 +400,8 @@
       SolrExporter solrExporter =
           new SolrExporter(
               port,
-<<<<<<< HEAD
               numberOfThreads,
-              commandLine.getParsedOptionValue(scrapeIntervalOption, DEFAULT_SCRAPE_INTERVAL),
-=======
-              commandLine.getParsedOptionValue(numThreadsOption, DEFAULT_NUM_THREADS),
-              scrapeInterval,
->>>>>>> f5b01291
+              scrapeInterval),
               scrapeConfiguration,
               loadMetricsConfiguration(configFile),
               clusterId);
