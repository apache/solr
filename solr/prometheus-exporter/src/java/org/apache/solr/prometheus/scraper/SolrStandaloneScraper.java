--- conflicted
+++ resolved
@@ -37,14 +37,9 @@
 
   private final Http2SolrClient solrClient;
 
-<<<<<<< HEAD
-  public SolrStandaloneScraper(Http2SolrClient solrClient, ExecutorService executor) {
-    super(executor);
-=======
   public SolrStandaloneScraper(
-      HttpSolrClient solrClient, ExecutorService executor, String clusterId) {
+      Http2SolrClient solrClient, ExecutorService executor, String clusterId) {
     super(executor, clusterId);
->>>>>>> a414b3c1
     this.solrClient = solrClient;
   }
 
