--- conflicted
+++ resolved
@@ -53,35 +53,8 @@
   public Map<String, MetricSamples> pingAllCores(MetricsQuery query) throws IOException {
     Map<String, HttpSolrClient> httpSolrClients = createHttpSolrClients();
 
-<<<<<<< HEAD
-    Map<String, DocCollection> collectionState = solrClient.getClusterState().getCollectionsMap();
-
-    List<Replica> replicas = collectionState.values()
-        .stream()
-        .map(DocCollection::getReplicas)
-        .flatMap(List::stream)
-        .collect(Collectors.toList());
-
-    List<String> coreNames = replicas
-        .stream()
-        .map(Replica::getCoreName)
-        .collect(Collectors.toList());
-
-    Map<String, HttpSolrClient> coreToClient = replicas
-        .stream()
-        .map(replica -> new Pair<>(replica.getCoreName(), httpSolrClients.get(replica.getBaseUrl())))
-        .collect(Collectors.toMap(Pair::first, Pair::second));
-
-    return sendRequestsInParallel(coreNames, core -> {
-      try {
-        return request(coreToClient.get(core), query.withCore(core));
-      } catch (IOException exception) {
-        throw new RuntimeException(exception);
-      }
-    });
-=======
     Map<String, DocCollection> collectionState =
-        solrClient.getClusterStateProvider().getClusterState().getCollectionsMap();
+        solrClient.getClusterState().getCollectionsMap();
 
     List<Replica> replicas =
         collectionState.values().stream()
@@ -108,7 +81,6 @@
             throw new RuntimeException(exception);
           }
         });
->>>>>>> f07b7b0c
   }
 
   private Map<String, HttpSolrClient> createHttpSolrClients() throws IOException {
@@ -156,15 +128,10 @@
   }
 
   private Set<String> getBaseUrls() throws IOException {
-<<<<<<< HEAD
-    return solrClient.getClusterState().getCollectionsMap().values()
-=======
     return solrClient
-        .getClusterStateProvider()
         .getClusterState()
         .getCollectionsMap()
         .values()
->>>>>>> f07b7b0c
         .stream()
         .map(DocCollection::getReplicas)
         .flatMap(List::stream)
