/*
 * Licensed to the Apache Software Foundation (ASF) under one or more
 * contributor license agreements.  See the NOTICE file distributed with
 * this work for additional information regarding copyright ownership.
 * The ASF licenses this file to You under the Apache License, Version 2.0
 * (the "License"); you may not use this file except in compliance with
 * the License.  You may obtain a copy of the License at
 *
 *     http://www.apache.org/licenses/LICENSE-2.0
 *
 * Unless required by applicable law or agreed to in writing, software
 * distributed under the License is distributed on an "AS IS" BASIS,
 * WITHOUT WARRANTIES OR CONDITIONS OF ANY KIND, either express or implied.
 * See the License for the specific language governing permissions and
 * limitations under the License.
 */

package org.apache.solr.prometheus;

import java.util.Map;
import org.apache.solr.client.solrj.request.CollectionAdminRequest;
import org.apache.solr.cloud.AbstractDistribZkTestBase;
import org.apache.solr.cloud.SolrCloudTestCase;
import org.apache.solr.common.cloud.ZkStateReader;
import org.apache.solr.prometheus.utils.Helpers;
import org.junit.BeforeClass;

public class PrometheusExporterTestBase extends SolrCloudTestCase {

  public static final String COLLECTION = "collection1";
  public static final String CONF_NAME = COLLECTION + "_config";
  public static final String CONF_DIR = getFile("solr/" + COLLECTION + "/conf").getAbsolutePath();
  public static final int NUM_SHARDS = 2;
  public static final int NUM_REPLICAS = 2;
  public static final int NUM_NODES = NUM_SHARDS * NUM_REPLICAS;
  public static final int TIMEOUT = 60;

  public static final Map<String, Double> FACET_VALUES =
      Map.of(
          "electronics", 14.0,
          "currency", 4.0,
          "memory", 3.0,
          "and", 2.0,
          "card", 2.0,
          "connector", 2.0,
          "drive", 2.0,
          "graphics", 2.0,
          "hard", 2.0,
          "search", 2.0);

  @Override
  public void setUp() throws Exception {
    super.setUp();
  }

  @Override
  public void tearDown() throws Exception {
    super.tearDown();
  }

  @BeforeClass
  public static void setupCluster() throws Exception {
    System.setProperty("metricsEnabled", "true");
    configureCluster(NUM_NODES).addConfig(CONF_NAME, getFile(CONF_DIR).toPath()).configure();

    CollectionAdminRequest.createCollection(COLLECTION, CONF_NAME, NUM_SHARDS, NUM_REPLICAS)
        .process(cluster.getSolrClient());

<<<<<<< HEAD
    AbstractDistribZkTestBase
      .waitForRecoveriesToFinish(COLLECTION, ZkStateReader.from(cluster.getSolrClient()), true, true, TIMEOUT);
=======
    AbstractDistribZkTestBase.waitForRecoveriesToFinish(
        COLLECTION, cluster.getSolrClient().getZkStateReader(), true, true, TIMEOUT);
>>>>>>> f07b7b0c

    Helpers.indexAllDocs(cluster.getSolrClient());
  }
}<|MERGE_RESOLUTION|>--- conflicted
+++ resolved
@@ -66,13 +66,8 @@
     CollectionAdminRequest.createCollection(COLLECTION, CONF_NAME, NUM_SHARDS, NUM_REPLICAS)
         .process(cluster.getSolrClient());
 
-<<<<<<< HEAD
     AbstractDistribZkTestBase
       .waitForRecoveriesToFinish(COLLECTION, ZkStateReader.from(cluster.getSolrClient()), true, true, TIMEOUT);
-=======
-    AbstractDistribZkTestBase.waitForRecoveriesToFinish(
-        COLLECTION, cluster.getSolrClient().getZkStateReader(), true, true, TIMEOUT);
->>>>>>> f07b7b0c
 
     Helpers.indexAllDocs(cluster.getSolrClient());
   }
