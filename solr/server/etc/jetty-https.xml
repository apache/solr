--- conflicted
+++ resolved
@@ -66,18 +66,13 @@
         <Set name="host"><Property name="solr.host.bind" default="127.0.0.1"/></Set>
         <Set name="port"><Property name="solr.jetty.https.port" default="8983" /></Set>
         <Set name="idleTimeout"><Property name="solr.jetty.https.timeout" default="120000"/></Set>
-<<<<<<< HEAD
         <Set name="acceptorPriorityDelta"><Property name="solr.jetty.ssl.acceptor.priority.delta" default="0"/></Set>
         <Set name="acceptQueueSize"><Property name="solr.jetty.https.accept.queue.size" default="0"/></Set>
-=======
-        <Set name="acceptorPriorityDelta"><Property name="solr.jetty.ssl.acceptorPriorityDelta" default="0"/></Set>
-        <Set name="acceptQueueSize"><Property name="solr.jetty.https.acceptQueueSize" default="0"/></Set>
         <Set name="reuseAddress"><Property name="solr.jetty.ssl.reuseAddress" default="true"/></Set>
         <Set name="reusePort"><Property name="solr.jetty.ssl.reusePort" default="false"/></Set>
         <Set name="acceptedTcpNoDelay"><Property name="solr.jetty.ssl.acceptedTcpNoDelay" default="true"/></Set>
         <Set name="acceptedReceiveBufferSize" property="solr.jetty.ssl.acceptedReceiveBufferSize" />
         <Set name="acceptedSendBufferSize" property="solr.jetty.ssl.acceptedSendBufferSize" />
->>>>>>> dce1b9b3
       </New>
     </Arg>
   </Call>
