<?xml version="1.0"?>
<!DOCTYPE Configure PUBLIC "-//Jetty//Configure//EN" "http://www.eclipse.org/jetty/configure_10_0.dtd">

<!-- ============================================================= -->
<!-- Configure the Jetty Server instance with an ID "Server"       -->
<!-- by adding a HTTP connector.                                   -->
<!-- This configuration must be used in conjunction with jetty.xml -->
<!-- ============================================================= -->
<Configure id="Server" class="org.eclipse.jetty.server.Server">

  <!-- =========================================================== -->
  <!-- Add a HTTP Connector.                                       -->
  <!-- Configure an o.e.j.server.ServerConnector with a single     -->
  <!-- HttpConnectionFactory instance using the common httpConfig  -->
  <!-- instance defined in jetty.xml                               -->
  <!--                                                             -->
  <!-- Consult the javadoc of o.e.j.server.ServerConnector and     -->
  <!-- o.e.j.server.HttpConnectionFactory for all configuration    -->
  <!-- that may be set here.                                       -->
  <!-- =========================================================== -->
  <Call name="addConnector">
    <Arg>
      <New class="org.eclipse.jetty.server.ServerConnector">
        <Arg name="server"><Ref refid="Server" /></Arg>
        <Arg name="acceptors" type="int"><Property name="solr.jetty.http.acceptors" default="-1"/></Arg>
        <Arg name="selectors" type="int"><Property name="solr.jetty.http.selectors" default="-1"/></Arg>
        <Arg name="factories">
          <Array type="org.eclipse.jetty.server.ConnectionFactory">
            <Item>
              <New class="org.eclipse.jetty.server.HttpConnectionFactory">
                <Arg name="config"><Ref refid="httpConfig" /></Arg>
              </New>
            </Item>
            <Item>
              <New class="org.eclipse.jetty.http2.server.HTTP2CServerConnectionFactory">
                <Arg name="config"><Ref refid="httpConfig" /></Arg>
              </New>
            </Item>
          </Array>
        </Arg>
        <Set name="host"><Property name="solr.host.bind" default="127.0.0.1"/></Set>
        <Set name="port"><Property name="solr.port.listen" default="8983" /></Set>
<<<<<<< HEAD
        <Set name="idleTimeout"><Property name="solr.jetty.http.idle.timeout.ms" default="120000"/></Set>
        <Set name="acceptorPriorityDelta"><Property name="solr.jetty.http.acceptor.priority.delta" default="0"/></Set>
        <Set name="acceptQueueSize"><Property name="solr.jetty.http.accept.queue.size" default="0"/></Set>
=======
        <Set name="idleTimeout"><Property name="solr.jetty.http.idleTimeout" default="120000"/></Set>
        <Set name="acceptorPriorityDelta"><Property name="solr.jetty.http.acceptorPriorityDelta" default="0"/></Set>
        <Set name="acceptQueueSize"><Property name="solr.jetty.http.acceptQueueSize" default="0"/></Set>
        <Set name="reuseAddress"><Property name="solr.jetty.http.reuseAddress" default="true"/></Set>
        <Set name="reusePort"><Property name="solr.jetty.http.reusePort" default="false"/></Set>
        <Set name="acceptedTcpNoDelay"><Property name="solr.jetty.http.acceptedTcpNoDelay" default="true"/></Set>
        <Set name="acceptedReceiveBufferSize" property="solr.jetty.http.acceptedReceiveBufferSize" />
        <Set name="acceptedSendBufferSize" property="solr.jetty.http.acceptedSendBufferSize" />
>>>>>>> dce1b9b3
      </New>
    </Arg>
  </Call>

</Configure><|MERGE_RESOLUTION|>--- conflicted
+++ resolved
@@ -40,20 +40,14 @@
         </Arg>
         <Set name="host"><Property name="solr.host.bind" default="127.0.0.1"/></Set>
         <Set name="port"><Property name="solr.port.listen" default="8983" /></Set>
-<<<<<<< HEAD
-        <Set name="idleTimeout"><Property name="solr.jetty.http.idle.timeout.ms" default="120000"/></Set>
+        <Set name="idleTimeout"><Property name="solr.jetty.http.timeout.ms" default="120000"/></Set>
         <Set name="acceptorPriorityDelta"><Property name="solr.jetty.http.acceptor.priority.delta" default="0"/></Set>
         <Set name="acceptQueueSize"><Property name="solr.jetty.http.accept.queue.size" default="0"/></Set>
-=======
-        <Set name="idleTimeout"><Property name="solr.jetty.http.idleTimeout" default="120000"/></Set>
-        <Set name="acceptorPriorityDelta"><Property name="solr.jetty.http.acceptorPriorityDelta" default="0"/></Set>
-        <Set name="acceptQueueSize"><Property name="solr.jetty.http.acceptQueueSize" default="0"/></Set>
         <Set name="reuseAddress"><Property name="solr.jetty.http.reuseAddress" default="true"/></Set>
         <Set name="reusePort"><Property name="solr.jetty.http.reusePort" default="false"/></Set>
         <Set name="acceptedTcpNoDelay"><Property name="solr.jetty.http.acceptedTcpNoDelay" default="true"/></Set>
         <Set name="acceptedReceiveBufferSize" property="solr.jetty.http.acceptedReceiveBufferSize" />
         <Set name="acceptedSendBufferSize" property="solr.jetty.http.acceptedSendBufferSize" />
->>>>>>> dce1b9b3
       </New>
     </Arg>
   </Call>
