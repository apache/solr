/*
 * Licensed to the Apache Software Foundation (ASF) under one or more
 * contributor license agreements.  See the NOTICE file distributed with
 * this work for additional information regarding copyright ownership.
 * The ASF licenses this file to You under the Apache License, Version 2.0
 * (the "License"); you may not use this file except in compliance with
 * the License.  You may obtain a copy of the License at
 *
 *     http://www.apache.org/licenses/LICENSE-2.0
 *
 * Unless required by applicable law or agreed to in writing, software
 * distributed under the License is distributed on an "AS IS" BASIS,
 * WITHOUT WARRANTIES OR CONDITIONS OF ANY KIND, either express or implied.
 * See the License for the specific language governing permissions and
 * limitations under the License.
 */

apply plugin: 'java-library'

description = 'Solr Server'

// No java classes from this module
jar.enabled(false)
javadoc.enabled(false)
compileJava.enabled(false)

configurations {
  libExt
  serverLib
  solrCore
  runtimeClasspath {
    extendsFrom serverLib, libExt, solrCore
  }
  startJar
  webapp
  packaging
}

dependencies {
  serverLib(libs.eclipse.jetty.deploy, {
    exclude group: "org.awaitility", module: "awaitility"
  })
  serverLib libs.eclipse.jetty.http
  serverLib libs.eclipse.jetty.io
  serverLib libs.eclipse.jetty.jmx
  serverLib libs.eclipse.jetty.rewrite
  serverLib libs.eclipse.jetty.security
  serverLib libs.eclipse.jetty.server
  serverLib libs.eclipse.jetty.servlet
  serverLib libs.eclipse.jetty.servlets
  serverLib libs.eclipse.jetty.util
  serverLib libs.eclipse.jetty.webapp
  serverLib libs.eclipse.jetty.xml
  serverLib libs.eclipse.jetty.alpnserver
  serverLib(libs.eclipse.jetty.alpnjavaserver, {
    exclude group: "org.eclipse.jetty.alpn", module: "alpn-api"
  })

<<<<<<< HEAD
  serverLib libs.eclipse.jetty.http2.server
  serverLib libs.eclipse.jetty.http2.common
  serverLib libs.eclipse.jetty.http2.hpack

  serverLib libs.eclipse.jetty.toolchain.servletapi

  libExt libs.lmax.disruptor
  libExt libs.slf4j.jcloverslf4j
  libExt libs.slf4j.jultoslf4j
  libExt libs.slf4j.api
  libExt libs.apache.log4j1.api
  libExt libs.apache.log4j.api
  libExt libs.apache.log4j.core
  libExt libs.apache.log4j.jul
  libExt libs.apache.log4j.layout.templatejson
  libExt libs.apache.log4j.slf4j2impl
  libExt libs.apache.log4j.web

  libExt(libs.dropwizard.metrics.core, {
=======
  serverLib 'org.eclipse.jetty.http2:http2-server'
  serverLib 'org.eclipse.jetty.http2:http2-common'
  serverLib 'org.eclipse.jetty.http2:http2-hpack'

  serverLib 'org.eclipse.jetty.toolchain:jetty-servlet-api'

  libExt 'com.lmax:disruptor'
  libExt 'org.slf4j:jcl-over-slf4j'
  libExt 'org.slf4j:jul-to-slf4j'
  libExt 'org.slf4j:slf4j-api'
  libExt 'org.apache.logging.log4j:log4j-1.2-api'
  libExt 'org.apache.logging.log4j:log4j-api'
  libExt 'org.apache.logging.log4j:log4j-core'
  libExt 'org.apache.logging.log4j:log4j-layout-template-json'
  libExt 'org.apache.logging.log4j:log4j-slf4j2-impl'
  libExt 'org.apache.logging.log4j:log4j-web'

  libExt('io.dropwizard.metrics:metrics-core', {
>>>>>>> c373d279
    exclude group: "com.rabbitmq", module: "amqp-client"
  })
  libExt(libs.dropwizard.metrics.graphite, {
    exclude group: "com.rabbitmq", module: "amqp-client"
  })
  libExt(libs.dropwizard.metrics.jetty10, {
    exclude group: "org.eclipse.jetty", module: "*"
    exclude group: "org.eclipse.jetty.http2", module: "*"
    exclude group: "org.eclipse.jetty.toolchain", module: "*"
  })
  libExt libs.dropwizard.metrics.jvm
  libExt libs.dropwizard.metrics.jmx

  webapp project(path: ":solr:webapp", configuration: "war")

  startJar(variantOf(libs.eclipse.jetty.start) { classifier 'shaded' }, {
    transitive false
  })

  solrCore project(":solr:core")
}

// Add the following non-standard configurations to JAR validation.
afterEvaluate {
  configurations {
    jarValidation.extendsFrom startJar
  }
}

ext {
  packagingDir = file("${buildDir}/packaging")
}

task assemblePackaging(type: Sync) {
  from(projectDir, {
    include "contexts/**"
    include "etc/**"
    include "modules/**"
    include "resources/**"
    include "scripts/**"
    include "solr/**"
    include "README.md"
  })

  // Add in the intersection of serverLib and solrCore
  from(configurations.libExt + (configurations.serverLib - (configurations.serverLib - configurations.solrCore)), {
    into "lib/ext"
  })

  from(configurations.serverLib - configurations.libExt - configurations.solrCore, {
    into "lib/"
  })

  from { project.configurations.startJar.singleFile } {
    rename { file -> 'start.jar' }
  }

  dependsOn configurations.webapp
  from( { zipTree(configurations.webapp.asPath) }, {
    into "solr-webapp/webapp"
  })

  into packagingDir
}

artifacts {
  packaging packagingDir, {
    builtBy assemblePackaging
  }
}

assemble.dependsOn assemblePackaging<|MERGE_RESOLUTION|>--- conflicted
+++ resolved
@@ -56,7 +56,6 @@
     exclude group: "org.eclipse.jetty.alpn", module: "alpn-api"
   })
 
-<<<<<<< HEAD
   serverLib libs.eclipse.jetty.http2.server
   serverLib libs.eclipse.jetty.http2.common
   serverLib libs.eclipse.jetty.http2.hpack
@@ -70,32 +69,11 @@
   libExt libs.apache.log4j1.api
   libExt libs.apache.log4j.api
   libExt libs.apache.log4j.core
-  libExt libs.apache.log4j.jul
   libExt libs.apache.log4j.layout.templatejson
   libExt libs.apache.log4j.slf4j2impl
   libExt libs.apache.log4j.web
 
   libExt(libs.dropwizard.metrics.core, {
-=======
-  serverLib 'org.eclipse.jetty.http2:http2-server'
-  serverLib 'org.eclipse.jetty.http2:http2-common'
-  serverLib 'org.eclipse.jetty.http2:http2-hpack'
-
-  serverLib 'org.eclipse.jetty.toolchain:jetty-servlet-api'
-
-  libExt 'com.lmax:disruptor'
-  libExt 'org.slf4j:jcl-over-slf4j'
-  libExt 'org.slf4j:jul-to-slf4j'
-  libExt 'org.slf4j:slf4j-api'
-  libExt 'org.apache.logging.log4j:log4j-1.2-api'
-  libExt 'org.apache.logging.log4j:log4j-api'
-  libExt 'org.apache.logging.log4j:log4j-core'
-  libExt 'org.apache.logging.log4j:log4j-layout-template-json'
-  libExt 'org.apache.logging.log4j:log4j-slf4j2-impl'
-  libExt 'org.apache.logging.log4j:log4j-web'
-
-  libExt('io.dropwizard.metrics:metrics-core', {
->>>>>>> c373d279
     exclude group: "com.rabbitmq", module: "amqp-client"
   })
   libExt(libs.dropwizard.metrics.graphite, {
