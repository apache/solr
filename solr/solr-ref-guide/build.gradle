--- conflicted
+++ resolved
@@ -59,18 +59,6 @@
 }
 
 ext {
-<<<<<<< HEAD
-=======
-    antoraVersion = "3.1.4"
-    antoraLunrExtensionVersion = "1.0.0-alpha.8"
-    asciidoctorMathjaxVersion = "0.0.9"
-    asciidoctorTabsVersion = "1.0.0-beta.6"
-    linkCheckerVersion = "1.4.2"
-    gulpCliVersion = "2.3.0"
-    // Most recent commit as of 2022-06-24, this repo does not have tags
-    antoraDefaultUIVersion = "51ad811622394027afb4e182c2fdabc235ae04dd"
-
->>>>>>> d1905fcb
     siteDir = "${buildDir}/site"
     antoraConfigBuildDir = "${buildDir}/antora-config"
     playbooksDir = "${project.ext.antoraConfigBuildDir}/playbooks"
@@ -252,9 +240,9 @@
 
 task downloadAsciidoctorTabsExtension(type: NpmTask) {
     group = 'Build Dependency Download'
-    args = ["install", "-D", "@asciidoctor/tabs@${project.ext.asciidoctorTabsVersion}"]
-
-    inputs.property("asciidoctor-tabs version", project.ext.asciidoctorTabsVersion)
+    args = ["install", "-D", "@asciidoctor/tabs@${libs.versions.asciidoctor.tabs.get()}"]
+
+    inputs.property("asciidoctor-tabs version", libs.versions.asciidoctor.tabs.get())
     outputs.dir("${project.ext.nodeProjectDir}/node_modules/@asciidoctor/tabs")
 }
 
