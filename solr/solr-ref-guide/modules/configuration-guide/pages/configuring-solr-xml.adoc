--- conflicted
+++ resolved
@@ -56,13 +56,9 @@
     <str name="zkCredentialsInjector">${zkCredentialsInjector:org.apache.solr.common.cloud.DefaultZkCredentialsInjector}</str>
     <bool name="distributedClusterStateUpdates">${distributedClusterStateUpdates:false}</bool>
     <bool name="distributedCollectionConfigSetExecution">${distributedCollectionConfigSetExecution:false}</bool>
-<<<<<<< HEAD
-    <int name="minimumStateSizeForCompression">${minimumStateSizeForCompression:-1}</int>
-=======
     <int name="minStateByteLenForCompression">${minStateByteLenForCompression:-1}</int>
     <str name="compressor">${compressor:org.apache.solr.common.util.ZLibCompressor}</str>
 
->>>>>>> fa72d986
   </solrcloud>
 
   <shardHandlerFactory name="shardHandlerFactory"
@@ -432,20 +428,13 @@
 +
 If `true`, the internal behavior of SolrCloud is changed to not use the Overseer for collections' `state.json` updates but do this directly against ZooKeeper.
 
-<<<<<<< HEAD
-`minimumStateSizeForCompression`::
-=======
 `minStateByteLenForCompression`::
->>>>>>> fa72d986
 +
 [%autowidth,frame=none]
 |===
 |Optional |Default: -1
 |===
 +
-<<<<<<< HEAD
-Optional parameter to enable compression of the state.json over the wire and stored in Zookeeper. The value provided is the minimum size in bytes to compress state.json, i.e. any state.json above that size in bytes will be compressed. The default is -1, meaning state.json is always uncompressed.
-=======
 Optional parameter to enable compression of the state.json over the wire and stored in Zookeeper. The value provided is the minimum length of bytes to compress state.json, i.e. any state.json above that size in bytes will be compressed. The default is -1, meaning state.json is always uncompressed.
 
 `stateCompressor`::
@@ -456,7 +445,6 @@
 |===
 +
 Optional parameter to provide a compression implementation for state.json over the wire and stored in Zookeeper. The value provided is the class to use for state compression. This is only used if minStateByteLenForCompression is set to a value above -1.
->>>>>>> fa72d986
 
 === The <logging> Element
 
