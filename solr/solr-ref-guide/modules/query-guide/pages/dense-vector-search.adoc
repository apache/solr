= Dense Vector Search
:tabs-sync-option:
// Licensed to the Apache Software Foundation (ASF) under one
// or more contributor license agreements.  See the NOTICE file
// distributed with this work for additional information
// regarding copyright ownership.  The ASF licenses this file
// to you under the Apache License, Version 2.0 (the
// "License"); you may not use this file except in compliance
// with the License.  You may obtain a copy of the License at
//
//   http://www.apache.org/licenses/LICENSE-2.0
//
// Unless required by applicable law or agreed to in writing,
// software distributed under the License is distributed on an
// "AS IS" BASIS, WITHOUT WARRANTIES OR CONDITIONS OF ANY
// KIND, either express or implied.  See the License for the
// specific language governing permissions and limitations
// under the License.

Solr's *Dense Vector Search* adds support for indexing and searching dense numerical vectors.

https://en.wikipedia.org/wiki/Deep_learning[Deep learning] can be used to produce a vector representation of both the query and the documents in a corpus of information.

These neural network-based techniques are usually referred to as neural search, an industry derivation from the academic field of https://www.microsoft.com/en-us/research/uploads/prod/2017/06/fntir2018-neuralir-mitra.pdf[Neural information Retrieval].

== Important Concepts

=== Dense Vector Representation
A traditional tokenized https://en.wikipedia.org/wiki/Inverted_index[inverted index] can be considered to model text as a "sparse" vector, in which each term in the corpus corresponds to one vector dimension. In such a model, the number of dimensions is generally quite high (corresponding to the term dictionary cardinality), and the vector for any given document contains mostly zeros (hence it is sparse, as only a handful of terms that exist in the overall index will be present in any given document).

Dense vector representation contrasts with term-based sparse vector representation in that it distills approximate semantic meaning into a fixed (and limited) number of dimensions.

The number of dimensions in this approach is generally much lower than the sparse case, and the vector for any given document is dense, as most of its dimensions are populated by non-zero values.

In contrast to the sparse approach (for which tokenizers are used to generate sparse vectors directly from text input) the task of generating vectors must be handled in application logic external to Apache Solr.

There may be cases where it makes sense to directly search data that natively exists as a vector (e.g., scientific data); but in a text search context, it is likely that users will leverage deep learning models such as https://en.wikipedia.org/wiki/BERT_(language_model)[BERT] to encode textual information as dense vectors, supplying the resulting vectors to Apache Solr explicitly at index and query time.

For additional information you can refer to this https://sease.io/2021/12/using-bert-to-improve-search-relevance.html[blog post].

=== Dense Retrieval
Given a dense vector `v` that models the information need, the easiest approach for providing dense vector retrieval would be to calculate the distance (euclidean, dot product, etc.) between `v` and each vector `d` that represents a document in the corpus of information.

This approach is quite expensive, so many approximate strategies are currently under active research.

The strategy implemented in Apache Lucene and used by Apache Solr is based on Navigable Small-world graph.

It provides efficient approximate nearest neighbor search for high dimensional vectors.

See https://doi.org/10.1016/j.is.2013.10.006[Approximate nearest neighbor algorithm based on navigable small world graphs [2014]] and https://arxiv.org/abs/1603.09320[Efficient and robust approximate nearest neighbor search using Hierarchical Navigable Small World graphs [2018]] for details.


== Index Time
This is the Apache Solr field type designed to support dense vector search:

=== DenseVectorField
The dense vector field gives the possibility of indexing and searching dense vectors of float elements.

For example:

`[1.0, 2.5, 3.7, 4.1]`

Here's how `DenseVectorField` should be configured in the schema:

[source,xml]
<fieldType name="knn_vector" class="solr.DenseVectorField" vectorDimension="4" similarityFunction="cosine"/>
<field name="vector" type="knn_vector" indexed="true" stored="true"/>

`vectorDimension`::
+
[%autowidth,frame=none]
|===
s|Required |Default: none
|===
+
The dimension of the dense vector to pass in.
+
Accepted values:
Any integer.

`similarityFunction`::
+
[%autowidth,frame=none]
|===
|Optional |Default: `euclidean`
|===
+
Vector similarity function; used in search to return top K most similar vectors to a target vector.
+
Accepted values: `euclidean`, `dot_product`  or `cosine`.

* `euclidean`: https://en.wikipedia.org/wiki/Euclidean_distance[Euclidean distance]
* `dot_product`: https://en.wikipedia.org/wiki/Dot_product[Dot product]

[NOTE]
this similarity is intended as an optimized way to perform cosine similarity. In order to use it, all vectors must be of unit length, including both document and query vectors. Using dot product with vectors that are not unit length can result in errors or poor search results.

* `cosine`: https://en.wikipedia.org/wiki/Cosine_similarity[Cosine similarity]

[NOTE]
the cosine similarity scores returned by Solr are normalized like this : `(1 + cosine_similarity) / 2`.

[NOTE]
the preferred way to perform cosine similarity is to normalize all vectors to unit length, and instead use DOT_PRODUCT. You should only use this function if you need to preserve the original vectors and cannot normalize them in advance.

To use the following advanced parameters that customise the codec format
and the hyperparameter of the HNSW algorithm, make sure the xref:configuration-guide:codec-factory.adoc[Schema Codec Factory], is in use.

Here's how `DenseVectorField` can be configured with the advanced hyperparameters:

[source,xml]
<fieldType name="knn_vector" class="solr.DenseVectorField" vectorDimension="4" similarityFunction="cosine" knnAlgorithm="hnsw" hnswMaxConnections="10" hnswBeamWidth="40"/>
<field name="vector" type="knn_vector" indexed="true" stored="true"/>

`knnAlgorithm`::
+
[%autowidth,frame=none]
|===
|Optional |Default: `hnsw`
|===
+
(advanced) Specifies the underlying knn algorithm to use
+

Accepted values: `hnsw`.

Please note that the `knnAlgorithm` accepted values may change in future releases.

`vectorEncoding`::
+
[%autowidth,frame=none]
|===
|Optional |Default: `FLOAT32`
|===
+
(advanced) Specifies the underlying encoding of the dense vector elements. This affects memory/disk impact for both the indexed and stored fields (if enabled)
+

Accepted values: `FLOAT32`, `BYTE`.


`hnswMaxConnections`::
+
[%autowidth,frame=none]
|===
|Optional |Default: `16`
|===
+
(advanced) This parameter is specific for the `hnsw` knn algorithm:
+
Controls how many of the nearest neighbor candidates are connected to the new node.
+
It has the same meaning as `M` from the 2018 paper.
+
Accepted values:
Any integer.

`hnswBeamWidth`::
+
[%autowidth,frame=none]
|===
|Optional |Default: `100`
|===
+
(advanced) This parameter is specific for the `hnsw` knn algorithm:
+
It is the number of nearest neighbor candidates to track while searching the graph for each newly inserted node.
+
It has the same meaning as `efConstruction` from the 2018 paper.
+
Accepted values:
Any integer.

`DenseVectorField` supports the attributes: `indexed`, `stored`.

[NOTE]
currently multivalue is not supported

Here's how a `DenseVectorField` should be indexed:

[tabs#densevectorfield-index]
======
JSON::
+
====
[source,json]
----
[{ "id": "1",
"vector": [1.0, 2.5, 3.7, 4.1]
},
{ "id": "2",
"vector": [1.5, 5.5, 6.7, 65.1]
}
]
----
====

XML::
+
====
[source,xml]
----
<add>
<doc>
<field name="id">1</field>
<field name="vector">1.0</field>
<field name="vector">2.5</field>
<field name="vector">3.7</field>
<field name="vector">4.1</field>
</doc>
<doc>
<field name="id">2</field>
<field name="vector">1.5</field>
<field name="vector">5.5</field>
<field name="vector">6.7</field>
<field name="vector">65.1</field>
</doc>
</add>
----
====

SolrJ::
+
====
[source,java,indent=0]
----
final SolrClient client = getSolrClient();

final SolrInputDocument d1 = new SolrInputDocument();
d1.setField("id", "1");
d1.setField("vector", Arrays.asList(1.0f, 2.5f, 3.7f, 4.1f));


final SolrInputDocument d2 = new SolrInputDocument();
d2.setField("id", "2");
d2.setField("vector", Arrays.asList(1.5f, 5.5f, 6.7f, 65.1f));

client.add(Arrays.asList(d1, d2));
----
====
======

=== ScalarQuantizedDenseVectorField
Because dense vectors can have a costly size, it may be worthwhile to use a technique called "quantization"
which creates a compressed representation of the original vectors. This allows more of the index to be stored in faster memory
at the cost of some precision.

This dense vector type uses a conversion that projects a 32 bit float precision feature down to an 8 bit int (or smaller)
by linearly mapping the float range of each dimension down to evenly sized "buckets" of values that fit into an int. For example:
with 8 bits we can store up to 256 discrete values, so a float dimension with values from 0.0 to 1.0 may be mapped as

[0.0, 0.0039) => 0, [0.0039, 0.0078) => 1 ... etc

As a specific type of DenseVectorField, this field type supports all the same configurable properties outlined above as well
as some additional ones.

Here is how a ScalarQuantizedDenseVectorField can be defined in the schema:

[source,xml]
<fieldType name="scalar_quantized_vector" class="solr.ScalarQuantizedDenseVectorField" vectorDimension="4" similarityFunction="cosine"/>
<field name="vector" type="scalar_quantized_vector" indexed="true" stored="true"/>

`bits`::
+
[%autowidth,frame=none]
|===
s|Optional |Default: `7`
|===
+
The number of bits to use for each quantized dimension value
+
Accepted values: 4 (half byte) or 7 (unsigned byte).

`confidenceInterval`::
+
[%autowidth,frame=none]
|===
s|Optional |Default: `dimension-scaled`
|===
+
Statistically, outlier values are rarely meaningfully relevant to searches, so to increase the size of each bucket for
quantization (and therefore information gain) we can scale the quantization intervals to the middle n % of values and place the remaining
outliers in the outermost intervals.
+
For example: 0.9 means scale interval sizes to the middle 90% of values
+
If this param is omitted a default is used; scaled to the number of dimensions according to `1-1/(vector_dimensions + 1)`
+
Accepted values: `FLOAT32`  (within 0.9 and 1.0)

`dynamicConfidenceInterval`::
+
[%autowidth,frame=none]
|===
s|Optional |Default: `false`
|===
+
If set to true, enables dynamically determining confidence interval (per dimension) by sampling values each time a merge occurs.
+
`NOTE: when this is enabled, it will take precedence over any value configured for confidenceInterval`
+
Accepted values: `BOOLEAN`

`compress`::
+
[%autowidth,frame=none]
|===
s|Optional |Default: `false`
|===
+
If set to true, this will further pack multiple dimension values within a one byte alignment. This further decreases the
quantized vector disk storage size by 50% at some decode penalty. This does not affect the raw vector which is always
preserved when `stored` is true.
+
`NOTE: this can only be enabled when bits=4`
+
Accepted values: `BOOLEAN`

== Query Time

Apache Solr provides three query parsers that work with dense vector fields, that each support different ways of matching documents based on vector similarity: The `knn` query parser, the `vectorSimilarity` query parser and the `knn_text_to_vector` query parser.

All parsers return scores for retrieved documents that are the approximate distance to the target vector (defined by the similarityFunction configured at indexing time) and both support "Pre-Filtering" the document graph to reduce the number of candidate vectors evaluated (without needing to compute their vector similarity distances).

Common parameters for both query parsers are:

`f`::
+
[%autowidth,frame=none]
|===
s|Required |Default: none
|===
+
The `DenseVectorField` to search in.

`preFilter`::
+
[%autowidth,frame=none]
|===
|Optional |Default: Depends on usage, see below.
|===
+
Specifies an explicit list of Pre-Filter query strings to use.

`includeTags`::
+
[%autowidth,frame=none]
|===
|Optional |Default: none
|===
+
Indicates that only `fq` filters with the specified `tag` should be considered for implicit Pre-Filtering.  Must not be combined with `preFilter`.


`excludeTags`::
+
[%autowidth,frame=none]
|===
|Optional |Default: none
|===
+
Indicates that `fq` filters with the specified `tag` should be excluded from consideration for implicit Pre-Filtering.  Must not be combined with `preFilter`.


=== knn Query Parser

The `knn` k-nearest neighbors query parser matches k-nearest documents to the target vector.

In addition to the common parameters described above, it takes the following parameters:

`topK`::
+
[%autowidth,frame=none]
|===
|Optional |Default: 10
|===
+
How many k-nearest results to return.

Here's an example of a simple `knn` search:

[source,text]
?q={!knn f=vector topK=10}[1.0, 2.0, 3.0, 4.0]

The search results retrieved are the k=10 nearest documents to the vector in input `[1.0, 2.0, 3.0, 4.0]`, ranked by the `similarityFunction` configured at indexing time.

<<<<<<< HEAD
`seed`::
+
[%autowidth,frame=none]
|===
|Optional |Default: none
|===
+
A query seed to initiate the vector search, i.e. entry points in the HNSW graph exploration. Solr relies on Lucene’s implementation of https://lucene.apache.org/core/10_2_0/core/org/apache/lucene/search/SeededKnnVectorQuery.html[org.apache.lucene.search.SeededKnnVectorQuery].
+
The seed can be any valid Solr query, letting traditional query logic guide the vector search in a hybrid-like way.


Here is an example of a `knn` search using a `seed` query:

[source,text]
?q={!knn f=vector topK=10 seed='id:(1 4 10)'}[1.0, 2.0, 3.0, 4.0]

The search results retrieved are the k=10 nearest documents to the vector in input `[1.0, 2.0, 3.0, 4.0]`. Documents matching the query `id:(1 4 10)` are used as entry points for the ANN search. If no documents match the seed, Solr falls back to a regular knn search without seeding, starting instead from random entry points.
=======
`earlyTermination`::
+
[%autowidth,frame=none]
|===
|Optional |Default: `false`
|===
+
Early termination is an HNSW optimization. Solr relies on the Lucene’s implementation of early termination for kNN queries, based on https://cs.uwaterloo.ca/~jimmylin/publications/Teofili_Lin_ECIR2025.pdf[Patience in Proximity: A Simple Early Termination Strategy for HNSW Graph Traversal in Approximate k-Nearest Neighbor Search].
+
When enabled (true), the search may exit early when the HNSW candidate queue remains saturated over a threshold (saturationThreshold) for more than a given number of iterations (patience). Refer to the two parameters below for more details.
+
Enabling early termination typically reduces query latency and resource usage, with a potential small trade-off in recall.

`saturationThreshold`::
+
[%autowidth,frame=none]
|===
|Optional |Default: `0.995`
|===
+
(advanced) The early exit saturation threshold.
+
Our recommendation is to rely on the default value and change this parameter only if you are confident about its impact. Using values that are too low can cause the search to terminate prematurely, leading to poor recall.
+
This parameter must be used together with `patience`; either specify both to customize the behavior, or omit both to rely on the default values.

`patience`::
+
[%autowidth,frame=none]
|===
|Optional |Default: `max(7, topK * 0.3)`
|===
+
(advanced) The number of consecutive iterations the search will continue after the candidate queue is considered saturated. The default value is not a fixed value (integer) but a formula based on the topK parameter.
+
Our recommendation is to rely on the default value and change this parameter only if you are confident about its impact:
+
* Using values that are too low can make the search stop too aggressively, reducing recall.
* Using values that are too high reduces the benefit of early termination, since the search runs nearly as long as without it.

+
This parameter must be used together with `saturationThreshold`; either specify both to customize the behavior, or omit both to rely on the default values.

Here's an example of a `knn` search using the early termination with input parameters:

[source,text]
?q={!knn f=vector topK=10 earlyTermination=true saturationThreshold=0.989 patience=10}[1.0, 2.0, 3.0, 4.0]
>>>>>>> 4f02148b

=== knn_text_to_vector Query Parser

The `knn_text_to_vector` query parser encode a textual query to a vector using a dedicated Large Language Model(fine tuned for the task of encoding text to vector for sentence similarity) and matches k-nearest neighbours documents to such query vector.

In addition to the parameters in common with the other dense-retrieval query parsers, it takes the following:

`model`::
+
[%autowidth,frame=none]
|===
s|Required |Default: none
|===
+
The model to use to encode the text to a vector. Must reference an existing model loaded into the `/schema/text-to-vector-model-store`.

`topK`::
+
[%autowidth,frame=none]
|===
|Optional |Default: 10
|===
+
How many k-nearest results to return.

Here's an example of a simple `knn_text_to_vector` search:

[source,text]
?q={!knn_text_to_vector model=a-model f=vector topK=10}hello world query

The search results retrieved are the k=10 nearest documents to the vector encoded from the query `hello world query`, using the model `a-model`.

For more details on how to work with vectorise text in Apache Solr, please refer to the dedicated page: xref:text-to-vector.adoc[Text to Vector]

=== vectorSimilarity Query Parser

The `vectorSimilarity` vector similarity query parser matches documents whose similarity with the target vector is a above a minimum threshold.

In addition to the common parameters described above, it takes the following parameters:


`minReturn`::
+
[%autowidth,frame=none]
|===
s|Required |Default: none
|===
+
Minimum similarity threshold of nodes in the graph to be returned as matches

`minTraverse`::
+
[%autowidth,frame=none]
|===
|Optional |Default: -Infinity
|===
+
Minimum similarity of nodes in the graph to continue traversal of their neighbors

Here's an example of a simple `vectorSimilarity` search:

[source,text]
?q={!vectorSimilarity f=vector minReturn=0.7}[1.0, 2.0, 3.0, 4.0]

The search results retrieved are all documents whose similarity with the input vector `[1.0, 2.0, 3.0, 4.0]` is at least `0.7` based on the `similarityFunction` configured at indexing time


=== Which one to use?

Let's see when to use each of the dense retrieval query parsers available:

== knn Query Parser

You should use the `knn` query parser when:

* you search for the top-K closest vectors to a query vector
* you work directly with vectors (no text encoding is involved)
* you want to a have a fine-grained control over the way you encode text to vector and prefer to do it outside of Apache Solr


== knn_text_to_vector Query Parser

You should use the `knn_text_to_vector` query parser when:

* you search for the top-K closest vectors to a query text
* you work directly with text and want Solr to handle the encoding to vector behind the scenes
* you are building demos/prototypes

[IMPORTANT]
====
Apache Solr uses https://github.com/langchain4j/langchain4j[LangChain4j] to interact with Large Language Models.
The integration is experimental and we are going to improve our stress-test and benchmarking coverage of this query parser in future iterations: if you care about raw performance you may prefer to encode the text outside of Solr
====

== vectorSimilarity Query Parser

You should use the `vectorSimilarity` query parser when:

* you search for the closest vectors to a query vector within a similarity threshold
* you work directly with vectors (no text encoding is involved)
* you want to a have a fine-grained control over the way you encode text to vector and prefer to do it outside of Apache Solr


=== Graph Pre-Filtering

Pre-Filtering the set of candidate documents considered when walking the graph can be specified either explicitly, or implicitly (based on existing `fq` params) depending on how and when these dense vector query parsers are used.

==== Explicit Pre-Filtering

The `preFilter` parameter can be specified explicitly to reduce the number of candidate documents evaluated for the distance calculation:

[source,text]
?q={!vectorSimilarity f=vector minReturn=0.7 preFilter=inStock:true}[1.0, 2.0, 3.0, 4.0]

In the above example, only documents matching the Pre-Filter `inStock:true` will be candidates for consideration when evaluating the `vectorSimilarity` search against the specified vector.

The `preFilter` parameter may be blank (ex: `preFilter=""`) to indicate that no Pre-Filtering should be performed; or it may be multi-valued -- either through repetition, or via duplicated xref:local-params.adoc#parameter-dereferencing[Parameter References].

These two examples are equivalent:

[source,text]
?q={!knn f=vector topK=10 preFilter=category:AAA preFilter=inStock:true}[1.0, 2.0, 3.0, 4.0]

[source,text]
----
?q={!knn f=vector topK=10 preFilter=$knnPreFilter}[1.0, 2.0, 3.0, 4.0]
&knnPreFilter=category:AAA
&knnPreFilter=inStock:true
----

==== Implicit Pre-Filtering

While the `preFilter` parameter may be explicitly specified on *_any_* usage of the `knn` or `vectorSimilarity` query parsers, the default Pre-Filtering behavior (when no `preFilter` parameter is specified) will vary based on how the query parser is used:

* When used as the main `q` param: `fq` filters in the request (that are not xref:common-query-parameters.adoc#cache-local-parameter[Solr Post Filters]) will be combined to form an implicit Graph Pre-Filter.
** This default behavior optimizes the number of vector distance calculations considered, eliminating documents that would eventually be excluded by an `fq` filter anyway.
** `includeTags` and `excludeTags` may be used to limit the set of `fq` filters used in the Pre-Filter.
* When a vector search query parser is used as an `fq` param, or as a subquery clause in a larger query: No implicit Pre-Filter is used.
** `includeTags` and `excludeTags` must not be used in these situations.


The example request below shows two usages of vector query parsers that will get _no_ implicit Pre-Filtering from any of the `fq` parameters, because neither usage is as the main `q` param:

[source,text]
----
?q=(color_str:red OR {!vectorSimilarity f=color_vector minReturn=0.7 v="[1.0, 2.0, 3.0, 4.0]"})
&fq={!knn f=title_vector topK=10}[9.0, 8.0, 7.0, 6.0]
&fq=inStock:true
----


However, the next example shows a basic request where all `fq` parameters will be used as implicit Pre-Filters on the main `knn` query:

[source,text]
----
?q={!knn f=vector topK=10}[1.0, 2.0, 3.0, 4.0]
&fq=category:AAA
&fq=inStock:true
----

If we modify the above request to add tags to the `fq` parameters, we can specify an `includeTags` option on the `knn` parser to limit which `fq` filters are used for Pre-Filtering:

[source,text]
----
?q={!knn f=vector topK=10 includeTags=for_knn}[1.0, 2.0, 3.0, 4.0]
&fq=category:AAA
&fq={!tag=for_knn}inStock:true
----

In this example, only the `inStock:true` filter will be used for Pre-Filtering to find the the `topK=10` documents, and the `category:AAA` filter will be applied independently; possibly resulting in less then 10 total matches.


Some use cases where `includeTags` and/or `excludeTags` may be more useful then an explicit `preFilter` parameters:

* You have some `fq` parameters that are xref:configuration-guide:requesthandlers-searchcomponents.adoc#paramsets-and-useparams[re-used on many requests] (even when you don't use search dense vector fields) that you wish to be used as Pre-Filters when you _do_ search dense vector fields.
* You typically want all `fq` params to be used as graph Pre-Filters on your `knn` queries, but when users "drill down" on Facets, you want the `fq` parameters you add to be excluded from the Pre-Filtering so that the result set gets smaller; instead of just computing a new `topK` set.



=== Usage in Re-Ranking Query

Both dense vector search query parsers can be used to rerank first pass query results:

[source,text]
&q=id:(3 4 9 2)&rq={!rerank reRankQuery=$rqq reRankDocs=4 reRankWeight=1}&rqq={!knn f=vector topK=10}[1.0, 2.0, 3.0, 4.0]


[IMPORTANT]
====
When using `knn` in re-ranking pay attention to the `topK` parameter.

The second pass score(deriving from knn) is calculated only if the document `d` from the first pass is within
the k-nearest neighbors(*in the whole index*) of the target vector to search.

This means the second pass `knn` is executed on the whole index anyway, which is a current limitation.

The final ranked list of results will have the first pass score(main query `q`) added to the second pass score(the approximated similarityFunction distance to the target vector to search) multiplied by a multiplicative factor(reRankWeight).

Details about using the ReRank Query Parser can be found in the xref:query-guide:query-re-ranking.adoc[Query Re-Ranking] section.
====

== Additional Resources

* Blog: https://sease.io/2022/01/apache-solr-neural-search.html
* Blog: https://sease.io/2022/01/apache-solr-neural-search-knn-benchmark.html<|MERGE_RESOLUTION|>--- conflicted
+++ resolved
@@ -384,26 +384,6 @@
 
 The search results retrieved are the k=10 nearest documents to the vector in input `[1.0, 2.0, 3.0, 4.0]`, ranked by the `similarityFunction` configured at indexing time.
 
-<<<<<<< HEAD
-`seed`::
-+
-[%autowidth,frame=none]
-|===
-|Optional |Default: none
-|===
-+
-A query seed to initiate the vector search, i.e. entry points in the HNSW graph exploration. Solr relies on Lucene’s implementation of https://lucene.apache.org/core/10_2_0/core/org/apache/lucene/search/SeededKnnVectorQuery.html[org.apache.lucene.search.SeededKnnVectorQuery].
-+
-The seed can be any valid Solr query, letting traditional query logic guide the vector search in a hybrid-like way.
-
-
-Here is an example of a `knn` search using a `seed` query:
-
-[source,text]
-?q={!knn f=vector topK=10 seed='id:(1 4 10)'}[1.0, 2.0, 3.0, 4.0]
-
-The search results retrieved are the k=10 nearest documents to the vector in input `[1.0, 2.0, 3.0, 4.0]`. Documents matching the query `id:(1 4 10)` are used as entry points for the ANN search. If no documents match the seed, Solr falls back to a regular knn search without seeding, starting instead from random entry points.
-=======
 `earlyTermination`::
 +
 [%autowidth,frame=none]
@@ -451,7 +431,25 @@
 
 [source,text]
 ?q={!knn f=vector topK=10 earlyTermination=true saturationThreshold=0.989 patience=10}[1.0, 2.0, 3.0, 4.0]
->>>>>>> 4f02148b
+
+`seed`::
++
+[%autowidth,frame=none]
+|===
+|Optional |Default: none
+|===
++
+A query seed to initiate the vector search, i.e. entry points in the HNSW graph exploration. Solr relies on Lucene’s implementation of https://lucene.apache.org/core/10_2_0/core/org/apache/lucene/search/SeededKnnVectorQuery.html[org.apache.lucene.search.SeededKnnVectorQuery].
++
+The seed can be any valid Solr query, letting traditional query logic guide the vector search in a hybrid-like way.
+
+
+Here is an example of a `knn` search using a `seed` query:
+
+[source,text]
+?q={!knn f=vector topK=10 seed='id:(1 4 10)'}[1.0, 2.0, 3.0, 4.0]
+
+The search results retrieved are the k=10 nearest documents to the vector in input `[1.0, 2.0, 3.0, 4.0]`. Documents matching the query `id:(1 4 10)` are used as entry points for the ANN search. If no documents match the seed, Solr falls back to a regular knn search without seeding, starting instead from random entry points.
 
 === knn_text_to_vector Query Parser
 
