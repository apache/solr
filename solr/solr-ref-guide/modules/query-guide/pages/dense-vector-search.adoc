= Dense Vector Search
:tabs-sync-option:
// Licensed to the Apache Software Foundation (ASF) under one
// or more contributor license agreements.  See the NOTICE file
// distributed with this work for additional information
// regarding copyright ownership.  The ASF licenses this file
// to you under the Apache License, Version 2.0 (the
// "License"); you may not use this file except in compliance
// with the License.  You may obtain a copy of the License at
//
//   http://www.apache.org/licenses/LICENSE-2.0
//
// Unless required by applicable law or agreed to in writing,
// software distributed under the License is distributed on an
// "AS IS" BASIS, WITHOUT WARRANTIES OR CONDITIONS OF ANY
// KIND, either express or implied.  See the License for the
// specific language governing permissions and limitations
// under the License.

Solr's *Dense Vector Search* adds support for indexing and searching dense numerical vectors.

https://en.wikipedia.org/wiki/Deep_learning[Deep learning] can be used to produce a vector representation of both the query and the documents in a corpus of information.

These neural network-based techniques are usually referred to as neural search, an industry derivation from the academic field of https://www.microsoft.com/en-us/research/uploads/prod/2017/06/fntir2018-neuralir-mitra.pdf[Neural information Retrieval].

== Important Concepts

=== Dense Vector Representation
A traditional tokenized https://en.wikipedia.org/wiki/Inverted_index[inverted index] can be considered to model text as a "sparse" vector, in which each term in the corpus corresponds to one vector dimension. In such a model, the number of dimensions is generally quite high (corresponding to the term dictionary cardinality), and the vector for any given document contains mostly zeros (hence it is sparse, as only a handful of terms that exist in the overall index will be present in any given document).

Dense vector representation contrasts with term-based sparse vector representation in that it distills approximate semantic meaning into a fixed (and limited) number of dimensions.

The number of dimensions in this approach is generally much lower than the sparse case, and the vector for any given document is dense, as most of its dimensions are populated by non-zero values.

In contrast to the sparse approach (for which tokenizers are used to generate sparse vectors directly from text input) the task of generating vectors must be handled in application logic external to Apache Solr.

There may be cases where it makes sense to directly search data that natively exists as a vector (e.g., scientific data); but in a text search context, it is likely that users will leverage deep learning models such as https://en.wikipedia.org/wiki/BERT_(language_model)[BERT] to encode textual information as dense vectors, supplying the resulting vectors to Apache Solr explicitly at index and query time.

For additional information you can refer to this https://sease.io/2021/12/using-bert-to-improve-search-relevance.html[blog post].

=== Dense Retrieval
Given a dense vector `v` that models the information need, the easiest approach for providing dense vector retrieval would be to calculate the distance (euclidean, dot product, etc.) between `v` and each vector `d` that represents a document in the corpus of information.

This approach is quite expensive, so many approximate strategies are currently under active research.

The strategy implemented in Apache Lucene and used by Apache Solr is based on Navigable Small-world graph.

It provides efficient approximate nearest neighbor search for high dimensional vectors.

See https://doi.org/10.1016/j.is.2013.10.006[Approximate nearest neighbor algorithm based on navigable small world graphs (2014)] and https://arxiv.org/abs/1603.09320[Efficient and robust approximate nearest neighbor search using Hierarchical Navigable Small World graphs (2018)] for details.


== Index Time
This is the Apache Solr field type designed to support dense vector search:

=== DenseVectorField
The dense vector field gives the possibility of indexing and searching dense vectors of float elements.

For example:

`[1.0, 2.5, 3.7, 4.1]`

Here's how `DenseVectorField` should be configured in the schema:

[source,xml]
<fieldType name="knn_vector" class="solr.DenseVectorField" vectorDimension="4" similarityFunction="cosine"/>
<field name="vector" type="knn_vector" indexed="true" stored="true"/>

`vectorDimension`::
+
[%autowidth,frame=none]
|===
s|Required |Default: none
|===
+
The dimension of the dense vector to pass in.
+
Accepted values:
Any integer.

`similarityFunction`::
+
[%autowidth,frame=none]
|===
|Optional |Default: `euclidean`
|===
+
Vector similarity function; used in search to return top K most similar vectors to a target vector.
+
Accepted values: `euclidean`, `dot_product`  or `cosine`.

* `euclidean`: https://en.wikipedia.org/wiki/Euclidean_distance[Euclidean distance]
* `dot_product`: https://en.wikipedia.org/wiki/Dot_product[Dot product]

[NOTE]
this similarity is intended as an optimized way to perform cosine similarity. In order to use it, all vectors must be of unit length, including both document and query vectors. Using dot product with vectors that are not unit length can result in errors or poor search results.

* `cosine`: https://en.wikipedia.org/wiki/Cosine_similarity[Cosine similarity]

[NOTE]
the cosine similarity scores returned by Solr are normalized like this : `(1 + cosine_similarity) / 2`.

[NOTE]
the preferred way to perform cosine similarity is to normalize all vectors to unit length, and instead use DOT_PRODUCT. You should only use this function if you need to preserve the original vectors and cannot normalize them in advance.

To use the following advanced parameters that customise the codec format
and the hyperparameter of the HNSW algorithm, make sure the xref:configuration-guide:codec-factory.adoc[Schema Codec Factory], is in use.

Here's how `DenseVectorField` can be configured with the advanced hyperparameters:

[source,xml]
<fieldType name="knn_vector" class="solr.DenseVectorField" vectorDimension="4" similarityFunction="cosine" knnAlgorithm="hnsw" hnswMaxConnections="10" hnswBeamWidth="40"/>
<field name="vector" type="knn_vector" indexed="true" stored="true"/>

`knnAlgorithm`::
+
[%autowidth,frame=none]
|===
|Optional |Default: `hnsw`
|===
+
(advanced) Specifies the underlying knn algorithm to use
+

Accepted values: `hnsw`, `cagra_hnsw` (requires GPU acceleration setup).

Please note that the `knnAlgorithm` accepted values may change in future releases.

`vectorEncoding`::
+
[%autowidth,frame=none]
|===
|Optional |Default: `FLOAT32`
|===
+
(advanced) Specifies the underlying encoding of the dense vector elements. This affects memory/disk impact for both the indexed and stored fields (if enabled)
+

Accepted values: `FLOAT32`, `BYTE`.


`hnswMaxConnections`::
+
[%autowidth,frame=none]
|===
|Optional |Default: `16`
|===
+
(advanced) This parameter is specific for the `hnsw` knn algorithm:
+
Controls how many of the nearest neighbor candidates are connected to the new node.
+
It has the same meaning as `M` from the 2018 paper.
+
Accepted values:
Any integer.

`hnswBeamWidth`::
+
[%autowidth,frame=none]
|===
|Optional |Default: `100`
|===
+
(advanced) This parameter is specific for the `hnsw` knn algorithm:
+
It is the number of nearest neighbor candidates to track while searching the graph for each newly inserted node.
+
It has the same meaning as `efConstruction` from the 2018 paper.
+
Accepted values:
Any integer.

`DenseVectorField` supports the attributes: `indexed`, `stored`.

[NOTE]
currently multivalue is not supported

Here's how a `DenseVectorField` should be indexed:

[tabs#densevectorfield-index]
======
JSON::
+
====
[source,json]
----
[{ "id": "1",
"vector": [1.0, 2.5, 3.7, 4.1]
},
{ "id": "2",
"vector": [1.5, 5.5, 6.7, 65.1]
}
]
----
====

XML::
+
====
[source,xml]
----
<add>
<doc>
<field name="id">1</field>
<field name="vector">1.0</field>
<field name="vector">2.5</field>
<field name="vector">3.7</field>
<field name="vector">4.1</field>
</doc>
<doc>
<field name="id">2</field>
<field name="vector">1.5</field>
<field name="vector">5.5</field>
<field name="vector">6.7</field>
<field name="vector">65.1</field>
</doc>
</add>
----
====

SolrJ::
+
====
[source,java,indent=0]
----
final SolrClient client = getSolrClient();

final SolrInputDocument d1 = new SolrInputDocument();
d1.setField("id", "1");
d1.setField("vector", Arrays.asList(1.0f, 2.5f, 3.7f, 4.1f));


final SolrInputDocument d2 = new SolrInputDocument();
d2.setField("id", "2");
d2.setField("vector", Arrays.asList(1.5f, 5.5f, 6.7f, 65.1f));

client.add(Arrays.asList(d1, d2));
----
====
======

=== ScalarQuantizedDenseVectorField
Because dense vectors can have a costly size, it may be worthwhile to use a technique called "quantization"
which creates a compressed representation of the original vectors. This allows more of the index to be stored in faster memory
at the cost of some precision.

This dense vector type uses a conversion that projects a 32 bit float precision feature down to an 8 bit int (or smaller)
by linearly mapping the float range of each dimension down to evenly sized "buckets" of values that fit into an int. For example:
with 8 bits we can store up to 256 discrete values, so a float dimension with values from 0.0 to 1.0 may be mapped as

[0.0, 0.0039) => 0, [0.0039, 0.0078) => 1 ... etc

As a specific type of DenseVectorField, this field type supports all the same configurable properties outlined above as well
as some additional ones.

Here is how a ScalarQuantizedDenseVectorField can be defined in the schema:

[source,xml]
<fieldType name="scalar_quantized_vector" class="solr.ScalarQuantizedDenseVectorField" vectorDimension="4" similarityFunction="cosine"/>
<field name="vector" type="scalar_quantized_vector" indexed="true" stored="true"/>

`bits`::
+
[%autowidth,frame=none]
|===
s|Optional |Default: `7`
|===
+
The number of bits to use for each quantized dimension value
+
Accepted values: 4 (half byte) or 7 (unsigned byte).

`confidenceInterval`::
+
[%autowidth,frame=none]
|===
s|Optional |Default: `dimension-scaled`
|===
+
Statistically, outlier values are rarely meaningfully relevant to searches, so to increase the size of each bucket for
quantization (and therefore information gain) we can scale the quantization intervals to the middle n % of values and place the remaining
outliers in the outermost intervals.
+
For example: 0.9 means scale interval sizes to the middle 90% of values
+
If this param is omitted a default is used; scaled to the number of dimensions according to `1-1/(vector_dimensions + 1)`
+
Accepted values: `FLOAT32`  (within 0.9 and 1.0)

`dynamicConfidenceInterval`::
+
[%autowidth,frame=none]
|===
s|Optional |Default: `false`
|===
+
If set to true, enables dynamically determining confidence interval (per dimension) by sampling values each time a merge occurs.
+
`NOTE: when this is enabled, it will take precedence over any value configured for confidenceInterval`
+
Accepted values: `BOOLEAN`

`compress`::
+
[%autowidth,frame=none]
|===
s|Optional |Default: `false`
|===
+
If set to true, this will further pack multiple dimension values within a one byte alignment. This further decreases the
quantized vector disk storage size by 50% at some decode penalty. This does not affect the raw vector which is always
preserved when `stored` is true.
+
`NOTE: this can only be enabled when bits=4`
+
Accepted values: `BOOLEAN`

=== BinaryQuantizedDenseVectorField

Binary quantization is a quantization technique that extends scalar quantization, and is even more aggressive in its compression;
able to reduce in-memory representation of each vector dimension from a 32 bit float down to a single bit.
This is done by normalizing each dimension of a vector relative to a centroid (mid-point pre-calculated against all vectors in the index)
with the stored bit representing whether the actual value is "above" or "below" the centroid's value. A further "corrective factor" is also computed
and stored to help compensate accuracy in the estimated distance. At query time asymmetric quantization is applied to the query
vector (reducing its dimension values down to 4 bits each), but allowing comparison with the stored binary quantized vector via bit arithmetic.

This implementation comprises of LVQ, proposed in https://arxiv.org/abs/2304.04759[Similarity Search in the Blink of an Eye With Compressed Indices]
by Cecilia Aguerrebere et al., previous work on globally optimized scalar quantization in Apache Lucene, and ideas from
https://arxiv.org/abs/1908.10396[Accelerating Large-Scale Inference with Anisotropic Vector Quantization] by Ruiqi Guo et al.

This vector type is best utilized for data sets consisting of large amounts of high dimensionality vectors.

Here is how a BinaryQuantizedDenseVectorField can be defined in the schema:

[source,xml]
<fieldType name="binary_quantized_vector" class="solr.BinaryQuantizedDenseVectorField" vectorDimension="4"/>
<field name="vector" type="binary_quantized_vector" indexed="true" stored="true"/>

BinaryQuantizedDenseVectorField accepts the same parameters as `DenseVectorField` with the only notable exception being
`similarityFunction`. Bit quantization uses its own distance calculation and so does not require nor use the `similarityFunction`
param.

== Query Time

Apache Solr provides three query parsers that work with dense vector fields, that each support different ways of matching documents based on vector similarity: The `knn` query parser, the `vectorSimilarity` query parser and the `knn_text_to_vector` query parser.

All parsers return scores for retrieved documents that are the approximate distance to the target vector (defined by the similarityFunction configured at indexing time) and both support "Pre-Filtering" the document graph to reduce the number of candidate vectors evaluated (without needing to compute their vector similarity distances).

Common parameters for both query parsers are:

`f`::
+
[%autowidth,frame=none]
|===
s|Required |Default: none
|===
+
The `DenseVectorField` to search in.

`preFilter`::
+
[%autowidth,frame=none]
|===
|Optional |Default: Depends on usage, see below.
|===
+
Specifies an explicit list of Pre-Filter query strings to use.

`includeTags`::
+
[%autowidth,frame=none]
|===
|Optional |Default: none
|===
+
Indicates that only `fq` filters with the specified `tag` should be considered for implicit Pre-Filtering.  Must not be combined with `preFilter`.


`excludeTags`::
+
[%autowidth,frame=none]
|===
|Optional |Default: none
|===
+
Indicates that `fq` filters with the specified `tag` should be excluded from consideration for implicit Pre-Filtering.  Must not be combined with `preFilter`.


=== knn Query Parser

The `knn` k-nearest neighbors query parser matches k-nearest documents to the target vector.

In addition to the common parameters described above, it takes the following parameters:

`topK`::
+
[%autowidth,frame=none]
|===
|Optional |Default: 10
|===
+
How many k-nearest results to return.

Here's an example of a simple `knn` search:

[source,text]
?q={!knn f=vector topK=10}[1.0, 2.0, 3.0, 4.0]

The search results retrieved are the k=10 nearest documents to the vector in input `[1.0, 2.0, 3.0, 4.0]`, ranked by the `similarityFunction` configured at indexing time.

`earlyTermination`::
+
[%autowidth,frame=none]
|===
|Optional |Default: `false`
|===
+
Early termination is an HNSW optimization. Solr relies on the Lucene’s implementation of early termination for kNN queries, based on https://cs.uwaterloo.ca/~jimmylin/publications/Teofili_Lin_ECIR2025.pdf[Patience in Proximity: A Simple Early Termination Strategy for HNSW Graph Traversal in Approximate k-Nearest Neighbor Search (2025)].
+
When enabled (true), the search may exit early when the HNSW candidate queue remains saturated over a threshold (saturationThreshold) for more than a given number of iterations (patience). Refer to the two parameters below for more details.
+
Enabling early termination typically reduces query latency and resource usage, with a potential small trade-off in recall.

`saturationThreshold`::
+
[%autowidth,frame=none]
|===
|Optional |Default: `0.995`
|===
+
(advanced) The early exit saturation threshold.
+
Our recommendation is to rely on the default value and change this parameter only if you are confident about its impact. Using values that are too low can cause the search to terminate prematurely, leading to poor recall.
+
This parameter must be used together with `patience`; either specify both to customize the behavior, or omit both to rely on the default values.

`patience`::
+
[%autowidth,frame=none]
|===
|Optional |Default: `max(7, topK * 0.3)`
|===
+
(advanced) The number of consecutive iterations the search will continue after the candidate queue is considered saturated. The default value is not a fixed value (integer) but a formula based on the topK parameter.
+
Our recommendation is to rely on the default value and change this parameter only if you are confident about its impact:
+
* Using values that are too low can make the search stop too aggressively, reducing recall.
* Using values that are too high reduces the benefit of early termination, since the search runs nearly as long as without it.

+
This parameter must be used together with `saturationThreshold`; either specify both to customize the behavior, or omit both to rely on the default values.

Here's an example of a `knn` search using the early termination with input parameters:

[source,text]
?q={!knn f=vector topK=10 earlyTermination=true saturationThreshold=0.989 patience=10}[1.0, 2.0, 3.0, 4.0]

`seedQuery`::
+
[%autowidth,frame=none]
|===
|Optional |Default: none
|===
+
A query seed to initiate the vector search, i.e. entry points in the HNSW graph exploration. Solr relies on Lucene’s implementation of {lucene-javadocs}/core/org/apache/lucene/search/SeededKnnVectorQuery.html[SeededKnnVectorQuery] based on https://arxiv.org/pdf/2307.16779[Lexically-Accelerated Dense Retrieval (2023)].
+
The seedQuery is primarily intended to be a lexical query, guiding the vector search in a hybrid-like way through traditional query logic. Although a knn query can also be used as a seed — which might make sense in specific scenarios and has been verified by a dedicated test — this approach is not considered a best practice.
+
The seedQuery can also be used in combination with earlyTermination.

Here is an example of a `knn` search using a `seedQuery`:

[source,text]
?q={!knn f=vector topK=10 seedQuery='id:(1 4 10)'}[1.0, 2.0, 3.0, 4.0]

The search results retrieved are the k=10 nearest documents to the vector in input `[1.0, 2.0, 3.0, 4.0]`. Documents matching the query `id:(1 4 10)` are used as entry points for the ANN search. If no documents match the seed, Solr falls back to a regular knn search without seeding, starting instead from random entry points.

`filteredSearchThreshold`::
+
[%autowidth,frame=none]
|===
|Optional |Default:  {lucene-javadocs}/core/constant-values.html#org.apache.lucene.search.knn.KnnSearchStrategy.DEFAULT_FILTERED_SEARCH_THRESHOLD[Lucene default] |An integer value from 0 to 100
|===
+
ACORN is an algorithm designed to make hybrid searches consisting of a filter and a vector search more efficient.
This approach tackles both the performance limitations of pre- and post- filtering.
It modifies the construction of the HNSW graph and the search on it. Based on https://arxiv.org/abs/2403.04871[ACORN: Performant and Predicate-Agnostic Search Over Vector Embeddings and Structured Data (2024)].
+
Solr relies on Lucene's implementation of the `filteredSearchThreshold` in the  {lucene-javadocs}/core/org/apache/lucene/search/knn/KnnSearchStrategy.html[KnnSearchStrategy].
+
A suggested value is 60 based on a benchmark you can read more about in this Github https://github.com/apache/lucene/pull/14160#issue-2805145799[comment].
+
The `filteredSearchThreshold` regulates this behavior. If the percentage of documents that satisfies the filter is less than the threshold ACORN will be used.

Here is an example of a `knn` search using a `filteredSearchThreshold`:

[source,text]
?q={!knn f=vector topK=10 filteredSearchThreshold=60}[1.0, 2.0, 3.0, 4.0]

=== knn_text_to_vector Query Parser

The `knn_text_to_vector` query parser encode a textual query to a vector using a dedicated Large Language Model(fine tuned for the task of encoding text to vector for sentence similarity) and matches k-nearest neighbours documents to such query vector.

In addition to the parameters in common with the other dense-retrieval query parsers, it takes the following:

`model`::
+
[%autowidth,frame=none]
|===
s|Required |Default: none
|===
+
The model to use to encode the text to a vector. Must reference an existing model loaded into the `/schema/text-to-vector-model-store`.

`topK`::
+
[%autowidth,frame=none]
|===
|Optional |Default: 10
|===
+
How many k-nearest results to return.

Here's an example of a simple `knn_text_to_vector` search:

[source,text]
?q={!knn_text_to_vector model=a-model f=vector topK=10}hello world query

The search results retrieved are the k=10 nearest documents to the vector encoded from the query `hello world query`, using the model `a-model`.

For more details on how to work with vectorise text in Apache Solr, please refer to the dedicated page: xref:text-to-vector.adoc[Text to Vector]

=== vectorSimilarity Query Parser

The `vectorSimilarity` vector similarity query parser matches documents whose similarity with the target vector is a above a minimum threshold.

In addition to the common parameters described above, it takes the following parameters:


`minReturn`::
+
[%autowidth,frame=none]
|===
s|Required |Default: none
|===
+
Minimum similarity threshold of nodes in the graph to be returned as matches

`minTraverse`::
+
[%autowidth,frame=none]
|===
|Optional |Default: -Infinity
|===
+
Minimum similarity of nodes in the graph to continue traversal of their neighbors

Here's an example of a simple `vectorSimilarity` search:

[source,text]
?q={!vectorSimilarity f=vector minReturn=0.7}[1.0, 2.0, 3.0, 4.0]

The search results retrieved are all documents whose similarity with the input vector `[1.0, 2.0, 3.0, 4.0]` is at least `0.7` based on the `similarityFunction` configured at indexing time


=== Which one to use?

Let's see when to use each of the dense retrieval query parsers available:

== knn Query Parser

You should use the `knn` query parser when:

* you search for the top-K closest vectors to a query vector
* you work directly with vectors (no text encoding is involved)
* you want to a have a fine-grained control over the way you encode text to vector and prefer to do it outside of Apache Solr


== knn_text_to_vector Query Parser

You should use the `knn_text_to_vector` query parser when:

* you search for the top-K closest vectors to a query text
* you work directly with text and want Solr to handle the encoding to vector behind the scenes
* you are building demos/prototypes

[IMPORTANT]
====
Apache Solr uses https://github.com/langchain4j/langchain4j[LangChain4j] to interact with Large Language Models.
The integration is experimental and we are going to improve our stress-test and benchmarking coverage of this query parser in future iterations: if you care about raw performance you may prefer to encode the text outside of Solr
====

== vectorSimilarity Query Parser

You should use the `vectorSimilarity` query parser when:

* you search for the closest vectors to a query vector within a similarity threshold
* you work directly with vectors (no text encoding is involved)
* you want to a have a fine-grained control over the way you encode text to vector and prefer to do it outside of Apache Solr


=== Graph Pre-Filtering

Pre-Filtering the set of candidate documents considered when walking the graph can be specified either explicitly, or implicitly (based on existing `fq` params) depending on how and when these dense vector query parsers are used.

==== Explicit Pre-Filtering

The `preFilter` parameter can be specified explicitly to reduce the number of candidate documents evaluated for the distance calculation:

[source,text]
?q={!vectorSimilarity f=vector minReturn=0.7 preFilter=inStock:true}[1.0, 2.0, 3.0, 4.0]

In the above example, only documents matching the Pre-Filter `inStock:true` will be candidates for consideration when evaluating the `vectorSimilarity` search against the specified vector.

The `preFilter` parameter may be blank (ex: `preFilter=""`) to indicate that no Pre-Filtering should be performed; or it may be multi-valued -- either through repetition, or via duplicated xref:local-params.adoc#parameter-dereferencing[Parameter References].

These two examples are equivalent:

[source,text]
?q={!knn f=vector topK=10 preFilter=category:AAA preFilter=inStock:true}[1.0, 2.0, 3.0, 4.0]

[source,text]
----
?q={!knn f=vector topK=10 preFilter=$knnPreFilter}[1.0, 2.0, 3.0, 4.0]
&knnPreFilter=category:AAA
&knnPreFilter=inStock:true
----

==== Implicit Pre-Filtering

While the `preFilter` parameter may be explicitly specified on *_any_* usage of the `knn` or `vectorSimilarity` query parsers, the default Pre-Filtering behavior (when no `preFilter` parameter is specified) will vary based on how the query parser is used:

* When used as the main `q` param: `fq` filters in the request (that are not xref:common-query-parameters.adoc#cache-local-parameter[Solr Post Filters]) will be combined to form an implicit Graph Pre-Filter.
** This default behavior optimizes the number of vector distance calculations considered, eliminating documents that would eventually be excluded by an `fq` filter anyway.
** `includeTags` and `excludeTags` may be used to limit the set of `fq` filters used in the Pre-Filter.
* When a vector search query parser is used as an `fq` param, or as a subquery clause in a larger query: No implicit Pre-Filter is used.
** `includeTags` and `excludeTags` must not be used in these situations.


The example request below shows two usages of vector query parsers that will get _no_ implicit Pre-Filtering from any of the `fq` parameters, because neither usage is as the main `q` param:

[source,text]
----
?q=(color_str:red OR {!vectorSimilarity f=color_vector minReturn=0.7 v="[1.0, 2.0, 3.0, 4.0]"})
&fq={!knn f=title_vector topK=10}[9.0, 8.0, 7.0, 6.0]
&fq=inStock:true
----


However, the next example shows a basic request where all `fq` parameters will be used as implicit Pre-Filters on the main `knn` query:

[source,text]
----
?q={!knn f=vector topK=10}[1.0, 2.0, 3.0, 4.0]
&fq=category:AAA
&fq=inStock:true
----

If we modify the above request to add tags to the `fq` parameters, we can specify an `includeTags` option on the `knn` parser to limit which `fq` filters are used for Pre-Filtering:

[source,text]
----
?q={!knn f=vector topK=10 includeTags=for_knn}[1.0, 2.0, 3.0, 4.0]
&fq=category:AAA
&fq={!tag=for_knn}inStock:true
----

<<<<<<< HEAD
In this example, only the `inStock:true` filter will be used for Pre-Filtering to find the `topK=10` documents, and the `category:AAA` filter will be applied independently; possibly resulting in less than 10 total matches.
=======
In this example, only the `inStock:true` filter will be used for Pre-Filtering to find the `topK=10` documents, and the `category:AAA` filter will be applied independently; possibly resulting in less then 10 total matches.
>>>>>>> 6d52d5fb


Some use cases where `includeTags` and/or `excludeTags` may be more useful then an explicit `preFilter` parameters:

* You have some `fq` parameters that are xref:configuration-guide:requesthandlers-searchcomponents.adoc#paramsets-and-useparams[re-used on many requests] (even when you don't use search dense vector fields) that you wish to be used as Pre-Filters when you _do_ search dense vector fields.
* You typically want all `fq` params to be used as graph Pre-Filters on your `knn` queries, but when users "drill down" on Facets, you want the `fq` parameters you add to be excluded from the Pre-Filtering so that the result set gets smaller; instead of just computing a new `topK` set.



=== Usage in Re-Ranking Query

Both dense vector search query parsers can be used to rerank first pass query results:

[source,text]
&q=id:(3 4 9 2)&rq={!rerank reRankQuery=$rqq reRankDocs=4 reRankWeight=1}&rqq={!knn f=vector topK=10}[1.0, 2.0, 3.0, 4.0]


[IMPORTANT]
====
When using `knn` in re-ranking pay attention to the `topK` parameter.

The second pass score(deriving from knn) is calculated only if the document `d` from the first pass is within
the k-nearest neighbors(*in the whole index*) of the target vector to search.

This means the second pass `knn` is executed on the whole index anyway, which is a current limitation.

The final ranked list of results will have the first pass score(main query `q`) added to the second pass score(the approximated similarityFunction distance to the target vector to search) multiplied by a multiplicative factor(reRankWeight).

Details about using the ReRank Query Parser can be found in the xref:query-guide:query-re-ranking.adoc[Query Re-Ranking] section.
====

== GPU Acceleration

[NOTE]
This is feature is currently experimental.

Building HNSW graphs, esp. with high dimensions and cardinality, is usually slow. If you have a NVIDIA GPU, then building HNSW based indexes can be sped up manifold. This is powered by the https://github.com/rapidsai/cuvs-lucene[cuVS-Lucene] library, a pluggable vectors format for Apache Lucene. It uses the state of the art https://arxiv.org/abs/2308.15136[CAGRA algorithm] for quickly building a fixed degree connected graph, which is then serialized into a HNSW graph. https://developer.nvidia.com/cuda-downloads[CUDA 13.0+] and https://jdk.java.net/archive/[JDK 22] are required to use this feature.


To try this out, first copy the module jar files (found in the regular Solr tarball, not the slim one) before starting Solr.

[source,sh]
----
cp modules/cuvs/lib/*.jar server/solr-webapp/webapp/WEB-INF/lib/
----

Define the `fieldType` in the schema, with knnAlgorithm set to `cagra_hnsw`:

[source,xml]
----
<fieldType name="knn_vector" class="solr.DenseVectorField" vectorDimension="8" knnAlgorithm="cagra_hnsw" similarityFunction="cosine" />
----

Define the xref:configuration-guide:codec-factory.adoc[codecFactory] in xref:configuration-guide:configuring-solrconfig-xml.adoc[solrconfig.xml]

[source,xml]
----
<codecFactory name="CuVSCodecFactory" class="org.apache.solr.cuvs.CuVSCodecFactory">
    <str name="cuvsWriterThreads">8</str>
    <str name="intGraphDegree">128</str>
    <str name="graphDegree">64</str>
    <str name="hnswLayers">1</str>
    <str name="maxConn">16</str>
    <str name="beamWidth">100</str>
</codecFactory>
----

Where:

* `cuvsWriterThreads` - number of threads to use

* `intGraphDegree` - Intermediate graph degree for building the CAGRA index

* `graphDegree` - Graph degree for building the CAGRA index

* `hnswLayers` - Number of HNSW graph layers to construct while building the HNSW index

* `maxConn` - Max connections parameter passed to the fallback Lucene99HnswVectorsWriter

* `beamWidth` - Beam width parameter passed to the fallback Lucene99HnswVectorsWriter

=== Example

Following is a complete example of setting up a collection with cuVS.

. Install CUDA 13.0
+
[tabs#cuda-install]
======
Ubuntu 22.04 LTS::
+
====
[source,sh]
----
# Install CUDA 13.0 from NVIDIA's repository
wget https://developer.download.nvidia.com/compute/cuda/repos/ubuntu2204/x86_64/cuda-keyring_1.1-1_all.deb
sudo dpkg -i cuda-keyring_1.1-1_all.deb
sudo apt-get update
sudo apt-get install -y cuda-toolkit-13

# Set up environment variables
echo 'export PATH=/usr/local/cuda-13/bin:$PATH' >> ~/.bashrc
echo 'export LD_LIBRARY_PATH=/usr/local/cuda-13/lib64:$LD_LIBRARY_PATH' >> ~/.bashrc
source ~/.bashrc

# Verify installation
nvcc --version
----
====

Ubuntu 24.04 LTS::
+
====
[source,sh]
----
# Install CUDA 13.0 from NVIDIA's repository
wget https://developer.download.nvidia.com/compute/cuda/repos/ubuntu2404/x86_64/cuda-keyring_1.1-1_all.deb
sudo dpkg -i cuda-keyring_1.1-1_all.deb
sudo apt-get update
sudo apt-get install -y cuda-toolkit-13

# Set up environment variables
echo 'export PATH=/usr/local/cuda-13/bin:$PATH' >> ~/.bashrc
echo 'export LD_LIBRARY_PATH=/usr/local/cuda-13/lib64:$LD_LIBRARY_PATH' >> ~/.bashrc
source ~/.bashrc

# Verify installation
nvcc --version
----
====

Fedora 39+::
+
====
[source,sh]
----
# Install CUDA 13.0 from NVIDIA's repository
# For Fedora 39, 40, and newer versions:
sudo dnf config-manager --add-repo https://developer.download.nvidia.com/compute/cuda/repos/fedora39/x86_64/cuda-fedora39.repo
sudo dnf clean all
sudo dnf -y install cuda-toolkit-13

# Set up environment variables
echo 'export PATH=/usr/local/cuda-13/bin:$PATH' >> ~/.bashrc
echo 'export LD_LIBRARY_PATH=/usr/local/cuda-13/lib64:$LD_LIBRARY_PATH' >> ~/.bashrc
source ~/.bashrc

# Verify installation
nvcc --version
----
====
======

. Fetch libcuvs native libraries
+
[source,sh]
----
# Create virtual environment and install libcuvs-cu13 from NVIDIA's RAPIDS repositories
python3 -m venv libcuvs-env
source libcuvs-env/bin/activate

# Install libcuvs-cu13 from NVIDIA's RAPIDS wheels (fetches latest 25.10.x artifact)
pip install "libcuvs-cu13<25.11.0" --pre --extra-index-url=https://pypi.anaconda.org/rapidsai-wheels-nightly/simple/

# Set LD_LIBRARY_PATH to include libcuvs libraries
SITE_PACKAGES_PATH=$(pwd)/$(find libcuvs-env -name site-packages)
export VENV_LIB=$SITE_PACKAGES_PATH/libcuvs/lib64:$SITE_PACKAGES_PATH/librmm/lib64:$SITE_PACKAGES_PATH/rapids_logger/lib64
export LD_LIBRARY_PATH=$VENV_LIB:$LD_LIBRARY_PATH:/usr/local/cuda-13/lib64

# Verify libcuvs_c.so is available
find $LD_LIBRARY_PATH -name "libcuvs_c.so" | head -1

# Deactivate virtual environment (optional - libraries are now accessible via LD_LIBRARY_PATH)
deactivate
----

. Copy the `cuvs` module jar files (before starting Solr).
+
[source,sh]
----
cp modules/cuvs/lib/*.jar server/solr-webapp/webapp/WEB-INF/lib/
----

. Create a configset
+
[source,sh]
----
mkdir -p cuvs_configset/conf
----
+
[source,sh]
----
cat > cuvs_configset/conf/solrconfig.xml << 'EOF'
<?xml version="1.0" ?>
<config>
    <luceneMatchVersion>10.0.0</luceneMatchVersion>
    <dataDir>${solr.data.dir:}</dataDir>
    <directoryFactory name="DirectoryFactory" class="${solr.directoryFactory:solr.NRTCachingDirectoryFactory}"/>

    <updateHandler class="solr.DirectUpdateHandler2">
        <updateLog>
            <str name="dir">${solr.ulog.dir:}</str>
        </updateLog>
        <autoCommit>
            <maxTime>${solr.autoCommit.maxTime:15000}</maxTime>
            <openSearcher>false</openSearcher>
        </autoCommit>
        <autoSoftCommit>
            <maxTime>${solr.autoSoftCommit.maxTime:1000}</maxTime>
        </autoSoftCommit>
    </updateHandler>

    <codecFactory name="CuVSCodecFactory" class="org.apache.solr.cuvs.CuVSCodecFactory">
        <str name="cuvsWriterThreads">32</str>
        <str name="intGraphDegree">128</str>
        <str name="graphDegree">64</str>
        <str name="hnswLayers">1</str>
        <str name="maxConn">16</str>
        <str name="beamWidth">100</str>
    </codecFactory>

    <requestHandler name="/select" class="solr.SearchHandler">
        <lst name="defaults">
            <str name="echoParams">explicit</str>
            <int name="rows">10</int>
        </lst>
    </requestHandler>

    <requestHandler name="/update" class="solr.UpdateRequestHandler" />
</config>
EOF
----
+
[source,sh]
----
cat > cuvs_configset/conf/managed-schema << 'EOF'
<?xml version="1.0" ?>
<schema name="schema-densevector" version="1.7">
    <fieldType name="string" class="solr.StrField" multiValued="true"/>
    <fieldType name="knn_vector" class="solr.DenseVectorField"
               vectorDimension="8"
               knnAlgorithm="cagra_hnsw"
               similarityFunction="cosine" />
    <fieldType name="plong" class="solr.LongPointField" useDocValuesAsStored="false"/>

    <field name="id" type="string" indexed="true" stored="true" multiValued="false" required="false"/>
    <field name="article_vector" type="knn_vector" indexed="true" stored="true"/>
    <field name="_version_" type="plong" indexed="true" stored="true" multiValued="false" />

    <uniqueKey>id</uniqueKey>
</schema>
EOF
----

. Start Solr
+
[source,sh]
----
./bin/solr start
----

. Upload the configset and create a collection
+
[source,sh]
----
./bin/solr zk upconfig -n cuvs_vectors -d cuvs_configset/conf && ./bin/solr create -c vectors -n cuvs_vectors
----

. Index documents
+
[source,sh]
----
curl -s -X POST "http://localhost:8983/solr/vectors/update?commit=true" \
     -H "Content-Type: application/json" \
     -d '[
       {"id": "doc1", "article_vector": [0.35648, 0.11664, 0.85660, 0.25043, 0.80778, 0.08031, 0.48444, 0.39083]},
       {"id": "doc2", "article_vector": [0.86821, 0.24947, 0.38601, 0.22615, 0.31498, 0.74612, 0.69403, 0.19691]},
       {"id": "doc3", "article_vector": [0.34098, 0.49236, 0.35950, 0.17840, 0.49470, 0.97242, 0.28249, 0.72526]},
       {"id": "doc4", "article_vector": [0.44979, 0.49473, 0.47197, 0.02869, 0.05262, 0.60855, 0.67370, 0.78656]},
       {"id": "doc5", "article_vector": [0.23235, 0.70062, 0.95036, 0.36251, 0.41233, 0.53170, 0.25459, 0.81606]}
     ]'
----

. Query the index
+
[source,sh]
----
curl -s 'http://localhost:8983/solr/vectors/select?q=%7B!knn%20f=article_vector%20topK=1%7D%5B0.84393,0.50073,0.57059,0.89899,-0.08722,0.26803,0.00807,0.09877%5D&fl=id,score&rows=3&omitHeader=true'
----
+
Should return the following
+
[source,json]
----
{
  "response":{
    "numFound":1,
    "start":0,
    "maxScore":0.8377289,
    "numFoundExact":true,
    "docs":[{
      "id":"doc2",
      "score":0.8377289
    }]
  }
}
----

== Additional Resources

* Blog: https://sease.io/2022/01/apache-solr-neural-search.html
* Blog: https://sease.io/2022/01/apache-solr-neural-search-knn-benchmark.html<|MERGE_RESOLUTION|>--- conflicted
+++ resolved
@@ -667,11 +667,7 @@
 &fq={!tag=for_knn}inStock:true
 ----
 
-<<<<<<< HEAD
-In this example, only the `inStock:true` filter will be used for Pre-Filtering to find the `topK=10` documents, and the `category:AAA` filter will be applied independently; possibly resulting in less than 10 total matches.
-=======
 In this example, only the `inStock:true` filter will be used for Pre-Filtering to find the `topK=10` documents, and the `category:AAA` filter will be applied independently; possibly resulting in less then 10 total matches.
->>>>>>> 6d52d5fb
 
 
 Some use cases where `includeTags` and/or `excludeTags` may be more useful then an explicit `preFilter` parameters:
