--- conflicted
+++ resolved
@@ -100,15 +100,7 @@
 the preferred way to perform cosine similarity is to normalize all vectors to unit length, and instead use DOT_PRODUCT. You should only use this function if you need to preserve the original vectors and cannot normalize them in advance.
 
 To use the following advanced parameters that customise the codec format
-<<<<<<< HEAD
-and the hyperparameter of the HNSW algorithm make sure you set this configuration in `solrconfig.xml`:
-[source,xml]
-<config>
-<codecFactory class="solr.SchemaCodecFactory"/>
-...
-=======
-and the hyper-parameter of the HNSW algorithm, make sure the xref:configuration-guide:codec-factory.adoc[Schema Codec Factory], is in use.
->>>>>>> e371e10c
+and the hyperparameter of the HNSW algorithm, make sure the xref:configuration-guide:codec-factory.adoc[Schema Codec Factory], is in use.
 
 Here's how `DenseVectorField` can be configured with the advanced hyperparameters:
 
