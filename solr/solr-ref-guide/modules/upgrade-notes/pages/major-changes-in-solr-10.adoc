= Major Changes in Solr 10
// Licensed to the Apache Software Foundation (ASF) under one
// or more contributor license agreements.  See the NOTICE file
// distributed with this work for additional information
// regarding copyright ownership.  The ASF licenses this file
// to you under the Apache License, Version 2.0 (the
// "License"); you may not use this file except in compliance
// with the License.  You may obtain a copy of the License at
//
//   http://www.apache.org/licenses/LICENSE-2.0
//
// Unless required by applicable law or agreed to in writing,
// software distributed under the License is distributed on an
// "AS IS" BASIS, WITHOUT WARRANTIES OR CONDITIONS OF ANY
// KIND, either express or implied.  See the License for the
// specific language governing permissions and limitations
// under the License.

Solr 10.0 is a major new release of Solr.

This page highlights the most important changes including new features and changes in default behavior as well as previously deprecated features that have now been removed.

== Solr 10 Upgrade Planning

Before starting an upgrade to this version of Solr, please take the time to review all information about changes from the version you are currently on up to this one, to include the minor version number changes as well.

// TODO add similar text that previous releases have at this spot.

== System Requirements

Minimum Java version for Solr 10.x is Java 21.

=== Solr CLI and Scripts

The Solr CLI has gone through some significant renovations to reduce technical debt, and now functions more consistently and predictably. Most notably, CLI commands now use unix-style options, e.g. `--help` instead of `-help`.
Users are urged to review all use of the `bin/solr` command, such as in scripts and documentation, to ensure that the correct options are being used.

Some key changes that you may run into are:

 * Commands that interact with Solr now all use `--solr-url` (or `-s`) plus a `--name` (or `-c`) to specify the Solr to interact with.
 * You may use `--zk-host` (or `-z`) in place of the `--solr-url` option to lookup the Solr host.
 * Basic Authentication support has been added to bin/solr via the `--credentials` (or `-u`) option.
 * Some short and single-letter options have been removed to avoid conflicts or in favor to other options.

To learn about the updated options in each CLI tool, use the `--help` option or look up the tool in the documentation.

Additionally, the `bin/solr delete` command no longer deletes a configset when you delete a collection.  Previously if you deleted a collection, it would also delete it's associated configset if it was the only user of it.
Now you have to explicitly provide a  `--delete-config` option to delete the configsets.  This decouples the lifecycle of a configset from that of a collection.

=== SolrJ

* Starting in 10, the Maven POM for SolrJ does not refer to SolrJ modules like ZooKeeper.  If you require such functionality, you need to add additional dependencies.

* `SolrClient` implementations that rely on "base URL" strings now only accept "root" URL paths (i.e. URLs that end in "/solr").
Users who previously relied on collection-specific URLs to avoid including the collection name with each request can instead achieve this by specifying a "default collection" using the `withDefaultCollection` method available on most `SolrClient` Builders.

* Minimum Java version for Solrj 10.x is Java 17.

=== Service installer

The service installer now installs a `systemd` startup script instead of an `init.d` startup script. It is up to the user to uninstall any existing `init.d` script when upgrading.

=== SolrCloud request routing

HTTP requests to SolrCloud that are for a specific core must be delivered to the node with that core, or else an HTTP 404 Not Found response will occur.
Previously, SolrCloud would try too hard scanning the cluster's state to look for it and internally route/proxy it.
If only one node is exposed to a client, and if the client uses the bin/solr export tool, it probably won't work.

=== Deprecation removals

* The `jaegertracer-configurator` module, which was deprecated in 9.2, is removed. Users should migrate to the `opentelemetry` module.

* `OpenTracing` libraries were removed and replaced with `OpenTelemetry` libraries. Any Java agents providing `OpenTracing` tracers will no longer work. Telemetry tags `http.status_code` and `http.method` have been deprecated, newer version of the tags have been added to the span data: `http.response.status_code`, `http.request.method`.

* The `analytics` module, which was deprecated in 9.2, is removed.

* The sysProp `-Dsolr.redaction.system.pattern`, which allows users to provide a pattern to match sysProps that should be redacted for sensitive information,
has been removed. Please use `-Dsolr.hiddenSysProps` or the envVar `SOLR_HIDDEN_SYS_PROPS` instead.

* The `<hiddenSysProps>` solr.xml element under `<metrics>` has been removed. Instead use the `<hiddenSysProps>` tag under `<solr>`, which accepts a comma-separated string.
Please see `-Dsolr.redaction.system.pattern`, which allows users to provide a pattern to match sysProps that should be redacted for sensitive information,
has been removed. Please use `-Dsolr.hiddenSysProps` or the envVar `SOLR_HIDDEN_SYS_PROPS` instead.

* The node configuration file `/solr.xml` can no longer be loaded from Zookeeper. Solr startup will fail if it is present.

* The legacy Circuit Breaker named `CircuitBreakerManager`, is removed. Please use individual Circuit Breaker plugins instead.

* The `BlobRepository`, which was deprecated in 8x in favour of the `FileStore` approach is removed.
Users should migrate to the `FileStore` implementation (per node stored file) and the still existing `BlobHandler` (across the cluster storage backed by `.system` collection).
Please note this also removes the ability to share resource intensive objects across multiple cores as this feature was tied to the `BlobRepository` implementation.

* The language specific Response Writers, which were deprecated in 9.8 in favour of more widely used formats like JSON have been removed.
The removed writer types (invoked as part of the `wt` parameter) include `python`, `ruby`, `php`, and `phps`.

* The deprecated support for configuring replication using master/slave terminology is removed.  Use leader/follower.

* Support for the `<lib/>` directive, which historically could be used in solrconfig.xml to add JARs on a core-by-core basis, was deprecated in 9.8 and has now been removed.
Users that need to vary JAR accessibility on a per-core basis can use Solr's xref:configuration-guide:package-manager.adoc[Package Manager].
Users who that don't need to vary JAR access on a per-core basis have several options, including the xref:configuration-guide:configuring-solr-xml.adoc[`<sharedLib/>` tag supported by solr.xml] or manipulation of Solr's classpath prior to JVM startup.

* Kerberos based authentication has been removed.  This results in changes to SolrJ, the Solr Admin app, and the removal of the `hadoop-auth` module.

* Storing indexes and snapshots in HDFS has been removed.  This results in changes to solrconfig.xml and related configuration files and removal of the `hdfs` module.

<<<<<<< HEAD
* ExternalFileField field type has been removed.
=======
=== Security

* There is no longer a distinction between trusted and untrusted configSets; all configSets are now considered trusted. To ensure security, Solr should be properly protected using authentication and authorization mechanisms, allowing only authorized users with administrative privileges to publish them.
>>>>>>> 470ae762
<|MERGE_RESOLUTION|>--- conflicted
+++ resolved
@@ -102,10 +102,8 @@
 
 * Storing indexes and snapshots in HDFS has been removed.  This results in changes to solrconfig.xml and related configuration files and removal of the `hdfs` module.
 
-<<<<<<< HEAD
 * ExternalFileField field type has been removed.
-=======
+
 === Security
 
-* There is no longer a distinction between trusted and untrusted configSets; all configSets are now considered trusted. To ensure security, Solr should be properly protected using authentication and authorization mechanisms, allowing only authorized users with administrative privileges to publish them.
->>>>>>> 470ae762
+* There is no longer a distinction between trusted and untrusted configSets; all configSets are now considered trusted. To ensure security, Solr should be properly protected using authentication and authorization mechanisms, allowing only authorized users with administrative privileges to publish them.