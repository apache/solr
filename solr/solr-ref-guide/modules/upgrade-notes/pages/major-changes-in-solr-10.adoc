= Major Changes in Solr 10
// Licensed to the Apache Software Foundation (ASF) under one
// or more contributor license agreements.  See the NOTICE file
// distributed with this work for additional information
// regarding copyright ownership.  The ASF licenses this file
// to you under the Apache License, Version 2.0 (the
// "License"); you may not use this file except in compliance
// with the License.  You may obtain a copy of the License at
//
//   http://www.apache.org/licenses/LICENSE-2.0
//
// Unless required by applicable law or agreed to in writing,
// software distributed under the License is distributed on an
// "AS IS" BASIS, WITHOUT WARRANTIES OR CONDITIONS OF ANY
// KIND, either express or implied.  See the License for the
// specific language governing permissions and limitations
// under the License.

Solr 10.0 is a major new release of Solr.

This page highlights the most important changes including new features and changes in default behavior as well as previously deprecated features that have now been removed.

== Solr 10 Upgrade Planning

Before starting an upgrade to this version of Solr, please take the time to review all information about changes from the version you are currently on up to this one, to include the minor version number changes as well.

// TODO add similar text that previous releases have at this spot.

== System Requirements

Minimum Java version for Solr 10.x is Java 21.

=== Solr CLI and Scripts

The Solr CLI has gone through some significant renovations to reduce technical debt, and now functions more consistently and predictably. Most notably, CLI commands now use unix-style options, e.g. `--help` instead of `-help`.
Users are urged to review all use of the `bin/solr` command, such as in scripts and documentation, to ensure that the correct options are being used.

Some key changes that you may run into are:

 * Commands that interact with Solr now all use `--solr-url` (or `-s`) plus a `--name` (or `-c`) to specify the Solr to interact with.
 * You may use `--zk-host` (or `-z`) in place of the `--solr-url` option to lookup the Solr host.
 * Basic Authentication support has been added to bin/solr via the `--credentials` (or `-u`) option.
 * Some short and single-letter options have been removed to avoid conflicts or in favor to other options.
 
To learn about the updated options in each CLI tool, use the `--help` option or look up the tool in the documentation.

Additionally, the `bin/solr delete` command no longer deletes a configset when you delete a collection.  Previously if you deleted a collection, it would also delete it's associated configset if it was the only user of it.  
Now you have to explicitly provide a  `--delete-config` option to delete the configsets.  This decouples the lifecycle of a configset from that of a collection.

=== SolrJ

* Starting in 10, the Maven POM for SolrJ does not refer to SolrJ modules like ZooKeeper.  If you require such functionality, you need to add additional dependencies.

* `SolrClient` implementations that rely on "base URL" strings now only accept "root" URL paths (i.e. URLs that end in "/solr").
Users who previously relied on collection-specific URLs to avoid including the collection name with each request can instead achieve this by specifying a "default collection" using the `withDefaultCollection` method available on most `SolrClient` Builders.

* Minimum Java version for Solrj 10.x is Java 17.

=== Service installer

The service installer now installs a `systemd` startup script instead of an `init.d` startup script. It is up to the user to uninstall any existing `init.d` script when upgrading.

=== SolrCloud request routing

HTTP requests to SolrCloud that are for a specific core must be delivered to the node with that core, or else an HTTP 404 Not Found response will occur.
Previously, SolrCloud would try too hard scanning the cluster's state to look for it and internally route/proxy it.
If only one node is exposed to a client, and if the client uses the bin/solr export tool, it probably won't work.

=== Deprecation removals

* The `jaegertracer-configurator` module, which was deprecated in 9.2, is removed. Users should migrate to the `opentelemetry` module.

* `OpenTracing` libraries were removed and replaced with `OpenTelemetry` libraries. Any Java agents providing `OpenTracing` tracers will no longer work. Telemetry tags `http.status_code` and `http.method` have been deprecated, newer version of the tags have been added to the span data: `http.response.status_code`, `http.request.method`.

* The `analytics` module, which was deprecated in 9.2, is removed.

* The sysProp `-Dsolr.redaction.system.pattern`, which allows users to provide a pattern to match sysProps that should be redacted for sensitive information,
has been removed. Please use `-Dsolr.hiddenSysProps` or the envVar `SOLR_HIDDEN_SYS_PROPS` instead.

* The `<hiddenSysProps>` solr.xml element under `<metrics>` has been removed. Instead use the `<hiddenSysProps>` tag under `<solr>`, which accepts a comma-separated string.
Please see `-Dsolr.redaction.system.pattern`, which allows users to provide a pattern to match sysProps that should be redacted for sensitive information,
has been removed. Please use `-Dsolr.hiddenSysProps` or the envVar `SOLR_HIDDEN_SYS_PROPS` instead.

* The node configuration file `/solr.xml` can no longer be loaded from Zookeeper. Solr startup will fail if it is present.

* The legacy Circuit Breaker named `CircuitBreakerManager`, is removed. Please use individual Circuit Breaker plugins instead.

* The `BlobRepository`, which was deprecated in 8x in favour of the `FileStore` approach is removed.   
Users should migrate to the `FileStore` implementation (per node stored file) and the still existing `BlobHandler` (across the cluster storage backed by `.system` collection).
Please note this also removes the ability to share resource intensive objects across multiple cores as this feature was tied to the `BlobRepository` implementation.

* The language specific Response Writers, which were deprecated in 9.8 in favour of more widely used formats like JSON have been removed.
The removed writer types (invoked as part of the `wt` parameter) include `python`, `ruby`, `php`, and `phps`.

<<<<<<< HEAD
* Kerberos based authentication has been removed.  This results in changes to SolrJ, the Solr Admin app, and the removal of the `hadoop-auth` module.
=======
* The deprecated support for configuring replication using master/slave terminology is removed.  Use leader/follower.

* Support for the `<lib/>` directive, which historically could be used in solrconfig.xml to add JARs on a core-by-core basis, was deprecated in 9.8 and has now been removed.
Users that need to vary JAR accessibility on a per-core basis can use Solr's xref:configuration-guide:package-manager.adoc[Package Manager].
Users who that don't need to vary JAR access on a per-core basis have several options, including the xref:configuration-guide:configuring-solr-xml.adoc[`<sharedLib/>` tag supported by solr.xml] or manipulation of Solr's classpath prior to JVM startup.
>>>>>>> 4510baf0
<|MERGE_RESOLUTION|>--- conflicted
+++ resolved
@@ -41,10 +41,10 @@
  * You may use `--zk-host` (or `-z`) in place of the `--solr-url` option to lookup the Solr host.
  * Basic Authentication support has been added to bin/solr via the `--credentials` (or `-u`) option.
  * Some short and single-letter options have been removed to avoid conflicts or in favor to other options.
- 
+
 To learn about the updated options in each CLI tool, use the `--help` option or look up the tool in the documentation.
 
-Additionally, the `bin/solr delete` command no longer deletes a configset when you delete a collection.  Previously if you deleted a collection, it would also delete it's associated configset if it was the only user of it.  
+Additionally, the `bin/solr delete` command no longer deletes a configset when you delete a collection.  Previously if you deleted a collection, it would also delete it's associated configset if it was the only user of it.
 Now you have to explicitly provide a  `--delete-config` option to delete the configsets.  This decouples the lifecycle of a configset from that of a collection.
 
 === SolrJ
@@ -85,19 +85,17 @@
 
 * The legacy Circuit Breaker named `CircuitBreakerManager`, is removed. Please use individual Circuit Breaker plugins instead.
 
-* The `BlobRepository`, which was deprecated in 8x in favour of the `FileStore` approach is removed.   
+* The `BlobRepository`, which was deprecated in 8x in favour of the `FileStore` approach is removed.
 Users should migrate to the `FileStore` implementation (per node stored file) and the still existing `BlobHandler` (across the cluster storage backed by `.system` collection).
 Please note this also removes the ability to share resource intensive objects across multiple cores as this feature was tied to the `BlobRepository` implementation.
 
 * The language specific Response Writers, which were deprecated in 9.8 in favour of more widely used formats like JSON have been removed.
 The removed writer types (invoked as part of the `wt` parameter) include `python`, `ruby`, `php`, and `phps`.
 
-<<<<<<< HEAD
-* Kerberos based authentication has been removed.  This results in changes to SolrJ, the Solr Admin app, and the removal of the `hadoop-auth` module.
-=======
 * The deprecated support for configuring replication using master/slave terminology is removed.  Use leader/follower.
 
 * Support for the `<lib/>` directive, which historically could be used in solrconfig.xml to add JARs on a core-by-core basis, was deprecated in 9.8 and has now been removed.
 Users that need to vary JAR accessibility on a per-core basis can use Solr's xref:configuration-guide:package-manager.adoc[Package Manager].
 Users who that don't need to vary JAR access on a per-core basis have several options, including the xref:configuration-guide:configuring-solr-xml.adoc[`<sharedLib/>` tag supported by solr.xml] or manipulation of Solr's classpath prior to JVM startup.
->>>>>>> 4510baf0
+
+* Kerberos based authentication has been removed.  This results in changes to SolrJ, the Solr Admin app, and the removal of the `hadoop-auth` module.