--- conflicted
+++ resolved
@@ -117,11 +117,9 @@
 
 * PreAnalyzedField and PreAnalyzedUpdateProcessor have been removed due to incompatibility with Lucene 10 (SOLR-17839).
 
-<<<<<<< HEAD
 * The ConcurrentMergeScheduler's autoIOThrottle default changed to `false` but `true` may be configured to retain prior behaviour. (SOLR-17631).
-=======
+
 * BlobHandler and the `.system` collection have been removed in favour of FileStore API.  (SOLR-17851). 
->>>>>>> a1d1b2f1
 
 
 === Security
