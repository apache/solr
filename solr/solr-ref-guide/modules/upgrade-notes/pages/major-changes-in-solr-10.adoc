= Major Changes in Solr 10
// Licensed to the Apache Software Foundation (ASF) under one
// or more contributor license agreements.  See the NOTICE file
// distributed with this work for additional information
// regarding copyright ownership.  The ASF licenses this file
// to you under the Apache License, Version 2.0 (the
// "License"); you may not use this file except in compliance
// with the License.  You may obtain a copy of the License at
//
//   http://www.apache.org/licenses/LICENSE-2.0
//
// Unless required by applicable law or agreed to in writing,
// software distributed under the License is distributed on an
// "AS IS" BASIS, WITHOUT WARRANTIES OR CONDITIONS OF ANY
// KIND, either express or implied.  See the License for the
// specific language governing permissions and limitations
// under the License.

Solr 10.0 is a major new release of Solr.

This page highlights the most important changes including new features and changes in default behavior as well as previously deprecated features that have now been removed.

== Solr 10 Upgrade Planning

Before starting an upgrade to this version of Solr, please take the time to review all information about changes from the version you are currently on up to this one, to include the minor version number changes as well.

// TODO add similar text that previous releases have at this spot.

== System Requirements

Minimum Java version for Solr 10.x is Java 21.

=== Solr CLI and Scripts

The Solr CLI has gone through some significant renovations to reduce technical debt, and now functions more consistently and predictably. Most notably, CLI commands now use unix-style options, e.g. `--help` instead of `-help`.
Users are urged to review all use of the `bin/solr` command, such as in scripts and documentation, to ensure that the correct options are being used.

Some key changes that you may run into are:

 * Commands that interact with Solr now all use `--solr-url` (or `-s`) plus a `--name` (or `-c`) to specify the Solr to interact with.
 * You may use `--zk-host` (or `-z`) in place of the `--solr-url` option to lookup the Solr host.
 * Basic Authentication support has been added to bin/solr via the `--credentials` (or `-u`) option.
 * Some short and single-letter options have been removed to avoid conflicts or in favor to other options.

To learn about the updated options in each CLI tool, use the `--help` option or look up the tool in the documentation.

Additionally, the `bin/solr delete` command no longer deletes a configset when you delete a collection.  Previously if you deleted a collection, it would also delete it's associated configset if it was the only user of it.
Now you have to explicitly provide a  `--delete-config` option to delete the configsets.  This decouples the lifecycle of a configset from that of a collection.

=== SolrJ

* Starting in 10, the Maven POM for SolrJ does not refer to SolrJ modules like ZooKeeper.  If you require such functionality, you need to add additional dependencies.

* `SolrClient` implementations that rely on "base URL" strings now only accept "root" URL paths (i.e. URLs that end in "/solr").
Users who previously relied on collection-specific URLs to avoid including the collection name with each request can instead achieve this by specifying a "default collection" using the `withDefaultCollection` method available on most `SolrClient` Builders.

* Minimum Java version for Solrj 10.x is Java 17.

* Deprecate CloudSolrClient’s ZooKeeper Hosts constructor. Users are encouraged to supply Solr URLs instead of communicating with ZooKeeper. It’s not likely to be removed before Solr 11.

=== Service installer

The service installer now installs a `systemd` startup script instead of an `init.d` startup script. It is up to the user to uninstall any existing `init.d` script when upgrading.

=== SolrCloud request routing

HTTP requests to SolrCloud that are for a specific core must be delivered to the node with that core, or else an HTTP 404 Not Found response will occur.
Previously, SolrCloud would try too hard scanning the cluster's state to look for it and internally route/proxy it.
If only one node is exposed to a client, and if the client uses the bin/solr export tool, it probably won't work.

=== Deprecation removals

* The `jaegertracer-configurator` module, which was deprecated in 9.2, is removed. Users should migrate to the `opentelemetry` module.

* `OpenTracing` libraries were removed and replaced with `OpenTelemetry` libraries. Any Java agents providing `OpenTracing` tracers will no longer work. Telemetry tags `http.status_code` and `http.method` have been deprecated, newer version of the tags have been added to the span data: `http.response.status_code`, `http.request.method`.

* The `analytics` module, which was deprecated in 9.2, is removed.

* The sysProp `-Dsolr.redaction.system.pattern`, which allows users to provide a pattern to match sysProps that should be redacted for sensitive information,
has been removed. Please use `-Dsolr.hiddenSysProps` or the envVar `SOLR_HIDDEN_SYS_PROPS` instead.

* The `<hiddenSysProps>` solr.xml element under `<metrics>` has been removed. Instead use the `<hiddenSysProps>` tag under `<solr>`, which accepts a comma-separated string.
Please see `-Dsolr.redaction.system.pattern`, which allows users to provide a pattern to match sysProps that should be redacted for sensitive information,
has been removed. Please use `-Dsolr.hiddenSysProps` or the envVar `SOLR_HIDDEN_SYS_PROPS` instead.

* The node configuration file `/solr.xml` can no longer be loaded from Zookeeper. Solr startup will fail if it is present.

* The legacy Circuit Breaker named `CircuitBreakerManager`, is removed. Please use individual Circuit Breaker plugins instead.

* The `BlobRepository`, which was deprecated in 8x in favour of the `FileStore` approach is removed.
Users should migrate to the `FileStore` implementation (per node stored file) and the still existing `BlobHandler` (across the cluster storage backed by `.system` collection).
Please note this also removes the ability to share resource intensive objects across multiple cores as this feature was tied to the `BlobRepository` implementation.

* The language specific Response Writers, which were deprecated in 9.8 in favour of more widely used formats like JSON have been removed.
The removed writer types (invoked as part of the `wt` parameter) include `python`, `ruby`, `php`, and `phps`.

* The deprecated support for configuring replication using master/slave terminology is removed.  Use leader/follower.

* Support for the `<lib/>` directive, which historically could be used in solrconfig.xml to add JARs on a core-by-core basis, was deprecated in 9.8 and has now been removed.
Users that need to vary JAR accessibility on a per-core basis can use Solr's xref:configuration-guide:package-manager.adoc[Package Manager].
Users who that don't need to vary JAR access on a per-core basis have several options, including the xref:configuration-guide:configuring-solr-xml.adoc[`<sharedLib/>` tag supported by solr.xml] or manipulation of Solr's classpath prior to JVM startup.

* Kerberos based authentication has been removed.  This results in changes to SolrJ, the Solr Admin app, and the removal of the `hadoop-auth` module.

* Storing indexes and snapshots in HDFS has been removed.  This results in changes to solrconfig.xml and related configuration files and removal of the `hdfs` module.

<<<<<<< HEAD
* CurrencyField has been removed.  Users should migrate to the `CurrencyFieldType` implementation.
=======
* ExternalFileField field type has been removed.

=== Security

* There is no longer a distinction between trusted and untrusted configSets; all configSets are now considered trusted. To ensure security, Solr should be properly protected using authentication and authorization mechanisms, allowing only authorized users with administrative privileges to publish them.
>>>>>>> 85d96e11
<|MERGE_RESOLUTION|>--- conflicted
+++ resolved
@@ -104,12 +104,10 @@
 
 * Storing indexes and snapshots in HDFS has been removed.  This results in changes to solrconfig.xml and related configuration files and removal of the `hdfs` module.
 
-<<<<<<< HEAD
+* ExternalFileField field type has been removed.
+
 * CurrencyField has been removed.  Users should migrate to the `CurrencyFieldType` implementation.
-=======
-* ExternalFileField field type has been removed.
 
 === Security
 
-* There is no longer a distinction between trusted and untrusted configSets; all configSets are now considered trusted. To ensure security, Solr should be properly protected using authentication and authorization mechanisms, allowing only authorized users with administrative privileges to publish them.
->>>>>>> 85d96e11
+* There is no longer a distinction between trusted and untrusted configSets; all configSets are now considered trusted. To ensure security, Solr should be properly protected using authentication and authorization mechanisms, allowing only authorized users with administrative privileges to publish them.