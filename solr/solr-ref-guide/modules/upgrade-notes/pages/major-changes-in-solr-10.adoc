--- conflicted
+++ resolved
@@ -66,7 +66,8 @@
 * Rename BinaryResponseParser and BinaryRequestWriter including StreamingBinaryResponseParser to JavaBinRequestWriter, JavaBinResponseParser, StreamingJavaBinResponseParser.
 This makes it clear that they pertain specifically to “JavaBin” rather than binary in general.
 
-<<<<<<< HEAD
+* The system property `solr.httpclient.builder.factory` now only configures SolrClients using a Jetty based HttpClient, not an Apache one.
+
 === SolrCloud Overseer
 
 SolrCloud now supports disabling the "Overseer", which is an elected node responsible for processing all cluster administration requests and collection state updates.
@@ -91,9 +92,6 @@
 Using xref:configuration-guide:configuring-solr-xml.adoc[minStateByteLenForCompression] will help.
 Creating a replica (either via collection creation or other circumstances) can take more time without the Overseer if these creation commands are delivered to many nodes around the cluster.
 That can be avoided simply by sending admin requests to a consistent node.
-=======
-* The system property `solr.httpclient.builder.factory` now only configures SolrClients using a Jetty based HttpClient, not an Apache one.
->>>>>>> 2cedce27
 
 === Service installer
 
