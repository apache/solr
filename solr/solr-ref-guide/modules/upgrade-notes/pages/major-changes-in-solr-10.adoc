--- conflicted
+++ resolved
@@ -113,8 +113,6 @@
 * The `addHttpRequestToContext` option in `solrconfig.xml` has been removed; it's obsolete.
 Nowadays, the HTTP request is available via internal APIs: `SolrQueryRequest.getHttpSolrCall().getReq()`.
 
-<<<<<<< HEAD
-=======
 * EnumField has been removed.  Users should migrate to the `EnumFieldType` implementation.
 
 * PreAnalyzedField and PreAnalyzedUpdateProcessor have been removed due to incompatibility with Lucene 10 (SOLR-17839).
@@ -123,8 +121,6 @@
 
 * BlobHandler and the `.system` collection have been removed in favour of FileStore API.  (SOLR-17851).
 
-
->>>>>>> a933b049
 === Security
 
 * There is no longer a distinction between trusted and untrusted configSets; all configSets are now considered trusted. To ensure security, Solr should be properly protected using authentication and authorization mechanisms, allowing only authorized users with administrative privileges to publish them.
@@ -134,10 +130,7 @@
 
 === Open Telemetry
 
-<<<<<<< HEAD
 * The Prometheus exporter, JMX, SLF4J and Graphite metric reporters have been removed. Users should migrate to using OTLP or the /admin/metrics endpoint with external tools to get metrics to their preferred backend such as the link:https://opentelemetry.io/docs/collector/[OTEL Collector].
-=======
-* JMX, SLF4J and Graphite metric reporters have been removed. Users should migrate to using OTLP or the /admin/metrics endpoint with external tools to get metrics to their preferred backend.
 
 * Core renaming and swapping will reset the state of all the corresponding cores metrics
 
@@ -171,5 +164,4 @@
     <tokenizer class="solr.PathHierarchyTokenizerFactory" delimiter="/"/>
   </analyzer>
 </fieldType>
-----
->>>>>>> a933b049
+----