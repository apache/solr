= Major Changes in Solr 9
// Licensed to the Apache Software Foundation (ASF) under one
// or more contributor license agreements.  See the NOTICE file
// distributed with this work for additional information
// regarding copyright ownership.  The ASF licenses this file
// to you under the Apache License, Version 2.0 (the
// "License"); you may not use this file except in compliance
// with the License.  You may obtain a copy of the License at
//
//   http://www.apache.org/licenses/LICENSE-2.0
//
// Unless required by applicable law or agreed to in writing,
// software distributed under the License is distributed on an
// "AS IS" BASIS, WITHOUT WARRANTIES OR CONDITIONS OF ANY
// KIND, either express or implied.  See the License for the
// specific language governing permissions and limitations
// under the License.

Solr 9.0 is a major new release of Solr.

This page highlights the most important changes including new features and changes in default behavior as well as previously deprecated features that have now been removed.

== Solr 9 Upgrade Planning

Before starting an upgrade to Solr 9, please take the time to review all information about changes from the version you are currently on up to Solr 9.

You should also consider all changes that have been made to Solr in any version you have not upgraded to already. For example, if you are currently using Solr 8.1, you should review changes made in all subsequent 8.x releases in addition to changes for 9.0.

A thorough review of the list in xref:major-changes-in-earlier-8-x-versions[Major Changes in Earlier 8.x Versions] as well as the {solr-javadocs}/changes/Changes.html[CHANGES.txt] in your Solr instance will help you plan your migration to Solr 9.

=== Upgrade Prerequisites

*Solr 9 requires Java 11 as minimum Java version and is also tested with Java 17.*

If using `CloudSolrClient` to connect to your SolrCloud cluster, SolrJ must be upgraded in all your client applications to version 8.10 or higher (8.x), before upgrading your SolrCloud cluster to version 9.0. Otherwise, SolrJ will not be able to connect to the cluster once it has upgraded to Solr 9.

If you have an old collection that was initially created with a Solr version prior to 5.0, Solr may keep that collection's cluster state in the `/clusterstate.json` file at the root of Zookeeper. Solr 9 no longer supports this file. You must upgrade such collections to the new per-collection `state.json` format *before* upgrading to Solr 9. This is done by calling the https://solr.apache.org/guide/8_11/cluster-node-management.html#migratestateformat[Collection API MIGRATESTATEFORMAT] action while still using Solr 8.x.

If you are using Solr in standalone mode with the xref:query-guide:query-elevation-component.adoc[] with its elevation file in the data directory, you'll have to move it to the xref:configuration-guide:config-sets.adoc[configset] folder instead.

If you rely on metrics, alerts, or monitors on Solr KPIs that use the "master" or "slave" terminology, please update your system for those metrics to now show up with "leader" and "follower" terminology.

=== Rolling Upgrades

If you are planning to upgrade your cluster using a rolling upgrade model (upgrade each node in succession, as opposed to standing up a brand new 9.x cluster), please read the following carefully.

Rolling upgrades from Solr 8 to Solr 9 require upgrading from Solr 8.7 or newer. If you run an 8.x. version prior to 8.7 we recommend that you first upgrade to 8.11.

Certain commands, like a restore of a collection, might not complete properly if performed *during* an upgrade.
They may need to be re-attempted after.

*PKI Authentication*

Internode communication secured by PKI Authentication has changed formats. For detailed information, see
xref:deployment-guide:authentication-and-authorization-plugins.adoc#pkiauthenticationplugin[PKI Authentication Plugin].

A rolling upgrade from Solr 8 to Solr 9 requires the following multiple restart sequence:

1. Upgrade to Solr 9 and set system properties: `solr.pki.sendVersion=v1` and `solr.pki.acceptVersions=v1,v2`. This will allow Solr 9 nodes to send messages to Solr 8 nodes while the upgrade is in progress.
2. Restart with `solr.pki.sendVersion=v2` (default, can be unset) and `solr.pki.acceptVersions=v1,v2`. This will force all nodes to send the new header.
3. (Optional) Restart with system property `solr.pki.acceptVersions=v2` (default, can be unset) to prevent outdated nodes from connecting to your cluster.

=== Reindexing After Upgrade

It is always strongly recommended that you fully reindex your documents after a major version upgrade if collection was created in Solr 8. It is mandatory to reindex your documents if collection was created on Solr 7 or older. For details, see the xref:indexing-guide:reindexing.adoc[] section, which covers several strategies for how to reindex.

In Solr 8, it was possible to add docValues to a schema without re-indexing via `UninvertDocValuesMergePolicy`, an advanced/expert utility.
Due to changes in Lucene 9, that isn't possible any more.

== Solr 9.6
=== Dependency upgrades
Lucene is upgraded to 9.10.0 and a variety of library dependencies have been upgraded. See https://solr.apache.org/docs/9_6_0/changes/Changes.html for specific upgraded libraries.

=== SolrJ
* The `Http2SolrClient` classes powered by the Jetty Http library are no longer marked as experimental.
* Solrj now offers a lightweight client based on java.net.http.HttpClient: `HttpJdkSolrClient`
* SolrJ now offers an improved async request API

=== Queries
* Distributed stats can be disabled via request parameter
* Query timeouts (limits) may now be based on either CPU time as well as wall clock

=== Other
* Inactive shards will now be cleaned up periodically

== Solr 9.5
<<<<<<< HEAD

=== SchemaVersion upgraded to 1.7
Starting with Solr 9.5, the default schemaVersion is 1.7.
With the new schema version, all fields and fieldTypes that support docValues (StrField, *PointField, BoolField, etc.)
will have docValues enabled by default.

In order to upgrade from schemaVersion 1.6 to 1.7, a re-index of all data will generally be required.
**This re-index cannot be in-place**.
https://issues.apache.org/jira/browse/LUCENE-9334[Lucene does not allow adding docValues to existing fields.]

However, if any of the following is true, a re-index is not required:

* All applicable fields already have docValues enabled in the original schema
* The schema is updated to explicitly default `docValues="false"` for all fields and fieldTypes that did not have an explicit `docValues` default provided.

=== Curator upgraded to 5.5.0 and requires Zookeeper 3.5.x or higher
xref:upgrade-notes:major-changes-in-solr-9.html#solr-8-2[Solr 8.2 recommended using Zookeeper 3.5.5] and now with Curator 5.5.0 requires https://curator.apache.org/docs/breaking-changes/[Zookeeper 3.5.x or higher]. This primarily affects users of `hadoop-auth`, but usage of Curator could affect other parts of Solr.
=======
=== Dependency Upgrades
<<#solr-8-2,Solr 8.2 recommended using Zookeeper 3.5.5>> and now with Curator 5.5.0 requires https://curator.apache.org/docs/breaking-changes/[Zookeeper 3.5.x or higher]. This primarily affects users of `hadoop-auth`, but usage of Curator could affect other parts of Solr.

=== Global Circuit Breakers
* Circuit breakers can now be configured globally, not only per collection. See xref:deployment-guide:circuit-breakers.adoc[Configuring Circuit Breakers] for more information.

=== Configuration and Ease-of-Use
* Solr will now automatically resolve all environment variables with `SOLR_` prefix, and set the corresponding system property. This is useful for configuring more aspects of Solr through environment variables, such as for containers. Underscores are replaced with dots and strings are lowercased. For example, while you earlier had to set the system property `-Dsolr.clustering.enabled=true` to enable clustering, you can now set the equivalent environment variable `SOLR_CLUSTERING_ENABLED=true` instead.

* Collection and Replica Properties may now be used as property substitution variables in configuration files (e.g. solrconfig.xml).

* Solr now auto-reloads updated keystore and truststore files when TLS is enabled.

* Tracing support has received a number of quality-of-life improvements, including improved tracking of distributed collection commands and increased coverage for internal requests made with the Apache and Jetty HTTP clients.
>>>>>>> 60f4958d

== Solr 9.4
=== The Built-In Config Sets
* The build in ConfigSets (`_default` and `sample_techproducts_configs`), now use a default `autoSoftCommit` time of 3 seconds,
meaning that documents will be searchable within 3 seconds of uploading them.
Please refer to the xref:configuration-guide:commits-transaction-logs.adoc#hard-commits-vs-soft-commits[Soft Commit documentation]
for more information on how this change will effect you.
Upgrading existing clouds and use-cases that have custom configSets will not be affected by this change.

=== Replica Placements
* The default `minimalFreeDiskGB` value has been lowered from `20GB` to `5GB` when using the xref:configuration-guide:replica-placement-plugins.adoc#affinityplacementfactory[AffinityPlacementPlugin].
Therefore, when using the default settings, nodes that were previously excluded from Replica placements due to low available disk space may be selected after upgrading.

=== Embedded Zookeeper
* The Embedded Zookeeper can now be configured to listen to (or bind to) more hosts than just `localhost`,
see the  xref:deployment-guide:securing-solr.adoc#network-configuration[Network Configuration documentation] for more information.

=== Circuit Breaker
* The Circuit Breakers are now pluggable, and you can define multiple circuit breakers including custom ones. The existing `CircuitBreakerManager` is deprecated, and users are encouraged to switch to the new plugins. While the old `CircuitBreakerManager` returned HTTP 503 when a circuit breaker was tripped, the new plugins return HTTP 429.

=== Security
* Since Solr 8.4.1/8.5.0, the `solr.jetty.ssl.verifyClientHostName` sysProp and `SOLR_SSL_CLIENT_HOSTNAME_VERIFICATION` envVar have been used incorrectly.
It has instead been used to override the `solr.ssl.checkPeerName` sysProp in the `HTTP2SolrClient`.
This has been fixed, and the setting once again tells the server to check the originating client hostname against the client certificate when doing mTLS.
This option is still enabled by default.

* The `solr.jetty.ssl.sniHostCheck` option now defaults to the value of `SOLR_SSL_CHECK_PEER_NAME`, if it is provided.
This will enable client and server hostName check settings to be governed by the same environment variable.
If users want separate client/server settings, they can manually override the `solr.jetty.ssl.sniHostCheck` option in `SOLR_OPTS`.

=== Deprecations
* The `rid` request id query parameter has been deprecated in favor of the always-on trace generation.
To disable the `rid` generation set the system property `solr.disableRequestId` to `true`.
To disable the always-on trace generation set the system property `solr.alwaysOnTraceId` to `false`.

=== Learning To Rank
* The FieldValueFeature class now always uses DocValues when docValues=true is set. A LegacyFieldValueFeature class provides the prior behaviour of not using DocValues when the docValues=true and stored=true field attributes are both set.

=== Other
* From Solr 9.4 using Lucene 9.8 onwards `DelegatingCollector.finish` clashes with the super class's `LeafCollector.finish` method. Any custom component extending the `DelegatingCollector` needs to rename the `finish` method to `complete` to follow Solr's implementation.

== Solr 9.3
=== Binary Releases
* Solr now comes with two xref:deployment-guide:installing-solr.adoc#available-solr-packages[binary releases] and xref:deployment-guide:solr-in-docker.adoc#available-images[docker images], **full** and **slim**.
The xref:deployment-guide:installing-solr.adoc#available-solr-packages[Installing Solr] page provides information on what is included in each.
Please refer to the https://solr.apache.org/downloads.html[Solr Downloads] site for information on how to download these offerings.

=== Shard Management
* Solr now provides an xref:deployment-guide:shard-management.adoc#installsharddata["Install Shard"] API to allow users who have built (per-shard) indices offline to import them into SolrCloud shards.

=== Solr CLI
* The `bin/solr -i` and `bin/solr -info` options were removed in favour of the `bin/solr status` command.

=== Security
* Use of `stream.file`, `stream.url` and `stream.body` params are no longer enabled via configuration in solrconfig.xml, nor dynamic equivalents with the config API.
Older configuration now does nothing.
Instead, set an env var: SOLR_ENABLE_REMOTE_STREAMING or SOLR_ENABLE_STREAM_BODY or system property equivalents.

* The method for specifying sysProps that contain sensitive information has been streamlined.
Now the sysProp `-Dsolr.hiddenSysProps` or the envVar `SOLR_HIDDEN_SYS_PROPS` are available to provide a comma-separated
list of patterns to match sysProps that should be hidden or redacted.
Please see the xref:configuration-guide:configuring-solr-xml.adoc#hiddenSysProps[hiddenSysProps section] for more information.
+
The sysProp `-Dsolr.redaction.system.pattern` has been deprecated, use the above options instead.
+
The `<hiddenSysProps>` solr.xml element under `<metrics>` has been deprecated.
Instead, use the xref:configuration-guide:configuring-solr-xml.adoc#hiddenSysProps[<hiddenSysProps>] tag under `<solr>`, which accepts a comma-separated string.

* The xref:indexing-guide:schema-designer.adoc[] now utilizes the same trust model as the xref:configuration-guide:configsets-api.adoc#configsets-upload[ConfigSet Upload API].

=== Official Docker Image
* The customization of the Official Solr Dockerfile has been changed.
The customization options `SOLR_DOWNLOAD_URL`, `SOLR_CLOSER_URL`, `SOLR_DIST_URL` and `SOLR_ARCHIVE_URL`, have been removed.
The only way to specify a custom location for the Solr binaries is through `SOLR_DOWNLOAD_SERVER`.
If the server URL contains `apache.org`, then the Dockerfile will check gpg signature files.
If the server URL does not contain `apache.org`, then the gpg signature checking will be skipped.
+
It is still strongly recommended to use the Dockerfile included in the Solr binary TGZs if you want to build Solr images with custom versions of Solr.
The custom version of Solr will include this Dockerfile when it is built.

=== Deletion of unknown cores is now disabled by default
 * When Solr loads a core from a filesystem it will check for corresponding cluster state in ZooKeeper.
Prior to Solr 9.3, if no corresponding entry existed the core was deleted automatically to remove the orphaned files.
As of Solr 9.3 that behaviour is no longer enabled by default. See xref:deployment-guide:taking-solr-to-production.adoc#unknown-core-deletion[Unknown core deletion].

=== use of timeAllowed
* Query timeouts with `timeAllowed` are implemented differently.
It should be faster albeit have less fidelity – will not timeout a query outside of core query processing (e.g. won't cancel spellcheck or faceting).
Use `solr.useExitableDirectoryReader` to use the previous behavior.
Please share your experience with Solr developers!
The previous behavior should not be enabled if timeAllowed isn't used because unfortunately its performance tax is now imposed on all queries, even those without timeAllowed.

=== v2 API 
* Solr's experimental "v2" API has seen a number of improvements in the 9.3 release.
+
It is now approaching parity with the functionality offered by Solr's v1 API.  In particular 9.3 adds v2 "CRUD" endpoints for interacting with alias properties and collection snapshots.  Several lower-level "replication" APIs now also offer v2 equivalents.
+
Additionally, the v2 API as a whole is being redesigned to be more REST-ful and intuitive.  To this end, 9.3 introduces backwards-incompatible changes to the v2 shard, replica, and backup creation and deletion APIs.  A number of lower-level "command" APIs have also been tweaked, including: collection reloading, collection renaming, "force leader", "balance shard unique", and all of Solr's "log level" and "log watcher" APIs.  Clients using Solr's v2 endpoints should check their usage against the full list of modified APIs in CHANGES.txt prior to upgrading.  Details on each are available in the 9.3 reference guide.

== Solr 9.2
=== Upgrade to Jetty 10.x
* Solr upgraded to Jetty 10.x from 9.x due to Jetty 9.x is now end of life. Jetty 10.x has a Java 11 minimum and matches Solr 9 minimum Java version. Jetty logging has been replaced with slf4j again matching Solr. See https://webtide.com/jetty-10-and-11-have-arrived/ for additional Jetty 10.x highlights.

=== Jetty Configuration
* Solr no longer duplicates certain Jetty "server" library dependencies between `server/lib` and `WEB-INF/lib` (jetty-util, jetty-io, etc.).
This is an improvement to the binary release artifact, but Jetty does not allow web-apps (Solr) to share these libraries by default.
The `server/contexts/solr-jetty-context.xml` now explicitly removes these restrictions, allowing Solr to share these "server" jars which now live in `server/lib/ext`.
* The "Transient Cores" feature is now deprecated.

=== SSL Configuration
* When using Solr (or SolrJ) with an SSL-enabled Solr cluster using HTTP2, the default `-Dsolr.ssl.checkPeerName` value is now *true*.
This is what has been documented in xref:deployment-guide:enabling-ssl.adoc#start-solrcloud[Enabling SSL], and matches the functionality of the original `HttpSolrClient`.

=== Tracing
* A new `opentelemetry` module is added, with support for OTEL tracing in `OTLP` format using gRPC.

=== Docker
* The OS version of the official Docker image and provided Dockerfile has been upgraded to Ubuntu 22 (jammy) from Ubuntu 20 (focal). Solr's Docker image now requires Docker engine version 20.10.10 or newer.

TIP: Users who cannot upgrade their Docker engine will need to specify the docker commandline option `--security-opt seccomp=unconfined` when starting the container.

=== Streaming Expressions
* Streaming Expressions have been moved out of Solrj core into its own module called `solrj-streaming`.
This change will only affect users that have used streaming expression classes in clients outside
of Solr. Streaming expressions sent to the /stream handler will still operate exactly as before.
External clients using streaming expression classes will need to update their depenencies to reference
the `solrj-streaming` artifacts under the `org.apache.solr` groupId.

=== Deprecations
* Loading solr.xml from Zookeeper is deprecated. See xref:configuration-guide:configuring-solr-xml.adoc[Configuring solr.xml].
* The Analytics Component has been deprecated. Consider using xref:query-guide:json-facet-api.adoc[JSON Facet API] as a substitute. Please notify the project if there's functionality you need that isn't currently covered by JSON facets.
* The `jaegertracer-configurator` module is deprecated for removal in Solr 10. Users should start migrating to the new `opentelemetry` module.

== Solr 9.1.1
* Solr no longer accepts all file types for configSets. Please see xref:configuration-guide:config-sets.adoc#forbidden-file-types[ConfigSet Forbidden File Types] for more information.

== Solr 9.1
=== Querying and Indexing
* Added Lucene91HnswVectorsFormat codec for DenseVectorField. In order to use the new codec, reindex is necessary.

=== SolrJ
SolrJ is beginning to be split up.
If you use ZooKeeper coordinates to create a `CloudSolrClient`, you will need to add a dependency on `solrj-zookeeper`.
If you use SolrJ's Maven POM to depend on SolrJ, then this should happen automatically through transitive resolution.
Instead of depending on ZooKeeper, consider migrating to use of specifying a list of Solr URLs in the client's builder.
Not only does this reduce dependencies, but it improves security by being able to limit ZooKeeper access.

=== Zookeeper
Zookeeper Credentials support now follows a new paradigm.
Old classes, such as `VMParamsAllAndReadonlyDigestZkACLProvider` and `VMParamsSingleSetCredentialsDigestZkCredentialsProvider`, are deprecated but still supported until at least `10.0`.
Users are encouraged to upgrade to the non-deprecated classes before the next major version release.
Please refer to xref:deployment-guide:zookeeper-access-control.adoc#solr-to-zookeeper-acls-workflow[] for more information.


== Solr 9.0
=== Querying and Indexing
* xref:query-guide:dense-vector-search.adoc[Dense Vector "Neural" Search] through `DenseVectorField` fieldType and K-Nearest-Neighbor (KNN) Query Parser.
* Admin UI support for SQL Querying.
* New snowball stemmers: Hindi, Indonesian, Nepali, Serbian, Tamil, and Yiddish.
* New NorwegianNormalizationFilter
* Implicit `/terms` handler now returns terms across all shards in SolrCloud instead of only the local core.
Users/apps may be assuming the old behavior. A request can be modified via the standard `distrib=false` param to only use the local core receiving the request.
* SQL support has been moved to the sql module. Existing Solr configurations do not need any SQL related changes, however the module needs to be installed - see the section xref:query-guide:sql-query.adoc[].
* JSON aggregations uses corrected sample formula to compute standard deviation and variance. The computation of stdDev and variance in JSON aggregation is same as StatsComponent.
* Facet count in Json Facet module always returns a `long` value, irrespective of number of shards.
* `MacroExpander` will no longer will expand URL parameters inside of the `expr` parameter (used by streaming expressions).
Additionally, users are advised to use the `InjectionDefense` class when constructing streaming expressions that include user supplied data to avoid risks similar to SQL injection. The legacy behavior of expanding the `expr` parameter can be reinstated with `-DStreamingExpressionMacros=true` passed to the JVM at startup
* The response format for field values serialized as raw XML (via the `[xml]` raw value DocTransformer
and `wt=xml`) has changed. Previously, values were dropped in directly as top-level child elements of each `<doc>`,
obscuring associated field names and yielding inconsistent `<doc>` structure. As of version 9.0, raw values are
wrapped in a `<raw name="field_name">[...]</raw>` element at the top level of each `<doc>` (or within an enclosing
`<arr name="field_name"><raw>[...]</raw></arr>` element for multi-valued fields). Existing clients that parse field
values serialized in this way will need to be updated accordingly.
* Highlighting: `hl.method=unified` is the new default.  Use `hl.method=original`
to switch back if needed.
* solr.xml `maxBooleanClauses` is now enforced recursively. Users who upgrade from prior versions of Solr may find that some requests involving complex internal query structures (Example: long query strings using `edismax` with many `qf` and `pf` fields that include query time synonym expansion) which worked in the past now hit this limit and fail. Users in this situation are advised to consider the complexity of their queries/configuration, and increase the value of xref:configuration-guide:configuring-solr-xml#global-maxbooleanclauses[`maxBooleanClauses`] if warranted.
* Atomic/partial updates to nested documents now _require_ the `\_root_` field to clearly show the document isn't a root document.  Solr 8 would fallback on the `\_route_` param but no longer.

=== Security
* New xref:deployment-guide:cert-authentication-plugin.adoc[Certificate Authentication Plugin], enabling end-to-end use of x509 client certificates for Authentication and Authorization.
* Improved security when using PKI Authentication plugin.
* Upgrade to Zookeeper 3.7, allowing for TLS protected ZK communication.
* All request handlers support security permissions. Users may have to adapt their `security.json`.
* Ability to disable admin UI through a system property.
* The property `blockUnknown` in the `BasicAuthPlugin` and the `JWTAuthPlugin` now defaults to `true` instead of `false`. This change is backward incompatible. If you need the pre-9.0 default behavior, you need to explicitly set `blockUnknown:false` in `security.json`.
* Solr now runs with the Java security manager enabled by default. Hadoop users may need to disable this.
* Solr now binds to localhost network interface by default for better out of the box security.
Administrators that need Solr exposed more broadly can change the `SOLR_JETTY_HOST` property in their Solr include (`solr.in.sh`/`solr.in.cmd`) file.
* Solr embedded zookeeper only binds to localhost by default. This embedded zookeeper should not be used in production.
If you rely upon the previous behavior, then you can change the `clientPortAddress` in `solr/server/solr/zoo.cfg`
* Jetty low level request-logging in NCSA format is now enabled by default, with a retention of 3 days worth of logs.
This may require some more disk space for logs than was the case in version 8.x. See xref:deployment-guide:configuring-logging.adoc[Configuring Logging] for how to change this.
* Hadoop authentication support has been moved to the new `hadoop-auth` module. Users need to add the module `hadoop-auth` to classpath. The plugins has also changed package name to `org.apache.solr.security.hadoop`, but can still be loaded as shortform `class="solr.HadoopAuthPlugin"`, `class="solr.ConfigurableInternodeAuthHadoopPlugin"` or `class="solr.KerberosPlugin"`  - see the section xref:deployment-guide:hadoop-authentication-plugin.adoc[].
* xref:deployment-guide:jwt-authentication-plugin.adoc[JWTAuthPlugin] has been moved to a module. Users need to add the module `jwt-auth` to classpath. The plugin has also
changed package name to `org.apache.solr.security.jwt`, but can still be loaded as shortform `class="solr.JWTAuthPlugin"`.
* Dependency updates - A lot of dependency updates removes several security issues from dependencies, and thus make Solr more secure.
* The allow-list defining allowed URLs for the `shards` parameter is not in the `shardHandler` configuration anymore. It is defined by the `allowUrls` top-level property of the `solr.xml` file. For more information, see xref:configuration-guide:configuring-solr-xml.adoc#allow-urls[Format of solr.allowUrls] documentation.
* To improve security, `StatelessScriptUpdateProcessorFactory` has been renamed as `ScriptUpdateProcessorFactory` and moved to the xref:configuration-guide:script-update-processor.adoc#module[`scripting` Module] instead of shipping as part of Solr core. This module needs to be enabled explicitly.
* To improve security, `XSLTResponseWriter` has been moved to the xref:configuration-guide:script-update-processor.adoc#module[`scripting` Module] instead of shipping as part of Solr core. This module needs to be enabled explicitly.


=== Stability and Scalability
* xref:deployment-guide:rate-limiters.adoc[Rate limiting] provides a way to throttle update and search requests based on usage metrics.
* A new xref:deployment-guide:task-management.adoc[Task management] interface allows declaring tasks as cancellable and trackable.
* Ability to specify xref:deployment-guide:node-roles.adoc[node roles] in Solr. This release supports `overseer` and `data` roles out of the box.
* New API for pluggable xref:configuration-guide:replica-placement-plugins.adoc[Replica Placement Plugins] that replaces the auto-scaling framework.
* Support for distributed processing of cluster state updates and collection API calls, without relying on the Overseer.

=== Build and Docker
* Solr is now built and released independently of Lucene (separate Apache projects).
* Build system switched to Gradle, no longer uses Ant + Ivy.
* Docker image creation is now a part of the Apache Solr GitHub repo.
* Docker image documentation is now a part of the reference guide.
* Official Docker image upgraded to use JDK17 (by Eclipse Temurin) and ability to create functionally identical local image.

=== Logging and Metrics
* Metrics handler only depends on SolrJ instead of core and has its own `log4j2.xml` and no longer shares Solr’s logging config.
* Only `SearchHandler` and subclasses have "local" metrics now. It's now tracked as if it's another handler with a "[shard]" suffix, e.g. "/select[shard]".
There are no longer ".distrib." named metrics; all metrics are assumed to be such except "[shard]". The default Prometheus exporter config splits that component to a new label named "internal".  The sample Grafana dashboard now filters to include or exclude this.
* The default port of "Prometheus exporter" has changed from 9983 to 8989, so you may need to adjust your configuration after upgrade.
* Logging is now asynchronous by default. There's a small window where log messages may be lost in the event of some hard crash.
Switch back to synchronous logging if this is unacceptable, see comments in the log4j2 configuration files (log4j2.xml by default).
* Log4J configuration & Solr MDC values - link:http://www.slf4j.org/apidocs/org/slf4j/MDC.html[MDC] values that Solr sets for use by Logging calls (such as the collection name, shard name, replica name, etc...) have been modified to now be "bare" values, without the special single character prefixes that were included in past version. The default `log4j2.xml` configuration file for Solr has been modified to prepend these same prefixes to MDC values when included in Log messages as part of the `<PatternLayout/>`. Users who have custom logging configurations that wish to ensure Solr 9.x logs are consistently formatted after upgrading will need to make similar changes to their logging configuration files.  See  link:https://issues.apache.org/jira/browse/SOLR-15630[SOLR-15630] for more details.
* xref:deployment-guide:configuring-logging.adoc#request-logging[Jetty Request log] is now enabled by default, i.e. logging every request.
* The prometheus-exporter is no longer packaged as a Solr Module. It can be found under `solr/prometheus-exporter/`.
* Solr modules (formerly known as contribs) can now easily be enabled by an environment variable (e.g. in `solr.in.sh` or `solr.in.cmd`) or as a system property (e.g. in `SOLR_OPTS`). Example: `SOLR_MODULES=extraction,ltr`.

=== Deprecations and Removals
* The Data Import Handler (DIH) is an independent project now; it is no longer a part of Solr.
* No more support for `clusterstate.json` and `MIGRATESTATE` API has been removed. If your collections use `clusterstate.json` you will need to take some steps, described elsewhere in this document.
* Auto-scaling framework has been removed. Please refer to xref:configuration-guide:replica-placement-plugins.adoc[Replica Placement Plugins] for alternate options.
* `LegacyBM25SimilarityFactory` has been removed.
* Legacy SolrCache implementations (LRUCache, LFUCache, FastLRUCache) have been removed. Users have to modify their existing configurations to use CaffeineCache instead.
* `VelocityResponseWriter` is an independent project now; it is no longer a part of Solr. This encompasses all previously included `/browse` and `wt=velocity` examples.
* Cross Data Center Replication has been removed.
* SolrJ clients like `HttpSolrClient` and `LBHttpSolrClient` that lacked HTTP2 support have been deprecated. The old CloudSolrClient has been renamed as CloudLegacySolrClient and deprecated.
* SimpleFSDirectoryFactory is removed in favor of NIOFSDirectoryFactory
* Removed the deprecated `HttpSolrClient.RemoteSolrException` and `HttpSolrClient.RemoteExecutionException`. All the usages are replaced by `BaseHttpSolrClient.RemoteSolrException` and `BaseHttpSolrClient.RemoteExecutionException`.
* `maxShardsPerNode` parameter has been removed because it was broken and inconsistent with other replica placement strategies.
Other relevant placement strategies should be used instead, such as autoscaling policy or rules-based placement.
* The binary distribution no longer contains test-framework jars.
* Deprecated BlockJoinFacetComponent and BlockJoinDocSetFacetComponent are removed. Users are encouraged to migrate to uniqueBlock() in JSON Facet API.
* Core level admin API endpoints `/admin/threads`, `/admin/properties`, `/admin/logging` are now only available at the node level.

=== Other
* xref:configuration-guide:solr-modules.adoc[Contrib modules] are now just "modules". You can easily enable module(s) through environment variable `SOLR_MODULES`.
* Features lifted out as separate modules are: HDFS, Hadoop-Auth, SQL, Scripting, and JWT-Auth.
* The "dist" folder in the release has been removed. Please update your `<lib>` entries in your `solrconfig.xml` to use the new location.
** The `solr-core` and `solr-solrj` jars can be found under `server/solr-webapp/webapp/WEB-INF/lib/`.
** The Solr Module jars and their dependencies can be found in `modules/<module-name>/lib`, packaged individually for each module.
** The `solrj-deps` (SolrJ Dependencies) are no longer separated out from the other Server jars.
** Please refer to the SolrJ Maven artifact to see the exact dependencies you need to include from `server/solr-webapp/webapp/WEB-INF/lib/` and `server/lib/ext/` if you are loading in SolrJ manually.
If you plan on using SolrJ as a JDBC driver, please refer to the xref:query-guide:sql-query.adoc#generic-clients[JDBC documentation]
** More information can be found in the xref:configuration-guide:libs.adoc#lib-directives-in-solrconfig[Libs documentation].

* SolrJ class `CloudSolrClient` now supports HTTP2. It has a new Builder. See `CloudLegacySolrClient` for the 8.x version of this class.
* In Backup request responses, the `response` key now uses a map to return information instead of a list. This is only applicable for users returning information in JSON format, which is the default behavior.
* `SolrMetricProducer` / `SolrInfoBean` APIs have changed and third-party components that implement these APIs need to be updated.
* Use of blacklist/whitelist terminology has been completely removed. JWTAuthPlugin parameter `algWhitelist` is now `algAllowlist`. The old parameter will still work in 9.x. Environment variables `SOLR_IP_WHITELIST` and `SOLR_IP_BLACKLIST` are no longer supported, but replaced with `SOLR_IP_ALLOWLIST` and `SOLR_IP_DENYLIST`.
* Solr Backups - Async responses for backups now correctly aggregate and return information. For collection's snapshot backup request responses additional fields `indexVersion`, `indexFileCount`, etc. were added similar to incremental backup request responses.
* If you are using the HDFS backup repository, you need to change the repository class to `org.apache.solr.hdfs.backup.repository.HdfsBackupRepository` - see the xref:deployment-guide:backup-restore.adoc#hdfsbackuprepository[HDFS Backup Repository] section.
* HDFS storage support has been moved to a module. Existing Solr configurations do not need any HDFS-related
changes, however the module needs to be installed - see the section xref:deployment-guide:solr-on-hdfs.adoc[].
* The folder `$SOLR_HOME/userfiles`, used by the "cat" streaming expression, is no longer created automatically on startup. The user must create this folder.
* Solr no longer requires a `solr.xml` in `$SOLR_HOME`. If one is not found, Solr will instead use the default one from `$SOLR_TIP/server/solr/solr.xml`. You can revert to the pre-9.0 behaviour by setting environment variable `SOLR_SOLRXML_REQUIRED=true` or system property `-Dsolr.solrxml.required=true`. Solr also does not require a `zoo.cfg` in `$SOLR_HOME` if started with embedded zookeeper.
* `base_url` has been removed from stored cluster state. If you're able to upgrade SolrJ to 8.8.x for all of your client applications, then you can set `-Dsolr.storeBaseUrl=false` (introduced in Solr 8.8.1) to better align the stored state in Zookeeper with future versions of Solr; as of Solr 9.x, the `base_url` will no longer be persisted in stored state.
However, if you are not able to upgrade SolrJ to 8.8.x for all client applications, then you should set `-Dsolr.storeBaseUrl=true` so that Solr will continue to store the `base_url` in Zookeeper. For background, see: link:https://issues.apache.org/jira/browse/SOLR-12182[SOLR-12182] and link:https://issues.apache.org/jira/browse/SOLR-15145[SOLR-15145]. Support for the `solr.storeBaseUrl` system property will be removed in Solr 10.x and `base_url` will no longer be stored.
* Analyzer components can now be looked up by their SPI names based on the field type configuration.
* The `solr-extraction` module has been cleaned up to produce `solr-extraction-*` jar instead of `solr-cell-*` jars.
* Extra lucene libraries used in modules are no longer packaged in `lucene-libs/` under module directories in the binary release.
Instead, these libraries will be included with all other module dependencies in `lib/`.

[#major-changes-in-earlier-8-x-versions]
== Major Changes in Earlier 8.x Versions

The following is a list of major changes released between Solr 8.1 and 8.11.

Please be sure to review this list so you understand what may have changed between the version of Solr you are currently running and Solr 9.0.

=== Solr 8.11

See the https://cwiki.apache.org/confluence/display/SOLR/Release+Notes+8.11[8.11 Release Notes^]
for an overview of the main new features of Solr 8.11.

When upgrading to 8.11.x users should be aware of the following major changes from 8.10.

*Support for Multiple Authentication Schemes*

Two new authentication and authorization plugins provide support for configuring multiple authentication schemes.

The `MultiAuthPlugin` allows combining two or more authentication approaches, such as JWT and Basic authentication.

The `MultiAuthRuleBasedAuthorizationPlugin` is used when the `MultiAuthPlugin` is also in use, and combines the various roles defined for all plugins to determine the proper role assignment for the user account.

For information on configuring these plugins, see the following sections:

* xref:deployment-guide:basic-authentication-plugin.adoc#combining-basic-authentication-with-other-schemes[Combining Basic Authentication with Other Schemes]
* xref:deployment-guide:rule-based-authorization-plugin.adoc#multiple-authorization-plugins[Multiple Authorization Plugins]


*ZooKeeper chroot*

It's now possible to create the ZooKeeper chroot at startup if it does not already exist.
See the section xref:deployment-guide:zookeeper-ensemble.adoc#using-the-z-parameter-with-binsolr[Using the -z Parameter with bin/solr] for an example.

*Other Changes*

A few other minor changes are worth noting:

* The `config-read` pre-defined permission now correctly governs access for various configuration-related APIs.
See also xref:deployment-guide:rule-based-authorization-plugin.adoc#predefined-permissions[Predefined Permissions].
* The S3BackupRepository supports configuring the AWS Profile, if necessary. See also xref:deployment-guide:backup-restore.adoc#s3backuprepository[S3BackupRepository].
* Additionally, backups will now properly succeed after SPLITSHARD operations, and will correctly handle incremental backup purges.
* SolrJ now supports uploading configsets.



=== Solr 8.10

See the https://cwiki.apache.org/confluence/display/SOLR/ReleaseNote8_10[8.10 Release Notes^]
for an overview of the main new features of Solr 8.10.

When upgrading to 8.10.x users should be aware of the following major changes from 8.9.

*Schema Designer UI*

A new screen has been added to the Admin UI that allows you to interactively design a Solr schema using your documents.

The designer screen provides a safe environment for you to:

* Upload or paste sample documents to identify fields.
* Get a "first" guess at what Solr thinks the field types in the fields should be.
* Edit fields, field types, dynamic fields, and supporting files.
* See how a field's analysis will impact your text.
* Test how schema changes will impact query-time behavior.
* Save your changes to a configset to use with a new collection.

See the section xref:indexing-guide:schema-designer.adoc[] for full details.

*Backups in S3*

Following the redesign of backups in Solr 8.8 that allowed storage of incremental backups in Google Cloud environments, Solr 8.10 provides support for storing backups in Amazon S3 buckets.

See the section xref:deployment-guide:backup-restore.adoc#s3backuprepository[S3BackupRepository] for how to configure.

*Security Admin UI*

Solr's Admin UI also got a new screen to support management of users, roles, and permissions.

The new UI works when authentication and/or authorization has been enabled with `bin/solr auth` or by manually installing a `security.json` file.
Before this, it provides a warning that your Solr instance is unsecured.

See the section xref:deployment-guide:security-ui.adoc[] for details.

*Solr SQL Improvements*

A number of improvements have been made in Solr's SQL functionality:

* Support added for `LIKE`, `IS NOT NULL`, `IS NULL`, and wildcards (for simplistic `LIKE` functionality).
* Two new aggregation functions, `COUNT(DISTINCT field)` and `APPROX_COUNT_DISTINCT(field)`, have been added.
* Queries using an `ORDER BY` clause can support `OFFSET` and `FETCH` operations.
* Multi-valued fields can now be returned.
* User permissions have been simplified so access to query endpoints `/sql`, `/select`, and `/export` is sufficient for full access for all SQL queries.

*shards.preference*

A new option for the `shards.preference` parameter allows selection of nodes based on whether or not the replica is a leader.
Now adding `shards.preference=replica.leader:false` will limit queries only to replicas which are not currently their shard's leader.

See the section xref:deployment-guide:solrcloud-distributed-requests.adoc#shards-preference-parameter[shards.preference Parameter] for details and examples.

*Metrics & Prometheus Exporter*

A new `expr` option in the Metrics API allows for more advanced filtering of metrics based on regular expressions.
See the section xref:deployment-guide:metrics-reporting.adoc#metrics-api[Metrics API] for examples.

The Prometheus Exporter's default `solr-exporter.config` has been improved to use the new `expr` option in the Metrics API to get a smaller set of metrics.
The default metrics exported still include most metrics, but the configuration will be easier to trim as needed.
This should help provide performance improvements in busy clusters being monitored by Prometheus.

*ZooKeeper Credentials*

ZooKeeper credentials can now be stored in a file whose location is defined with a system property instead of being passed in plain-text.
See xref:deployment-guide:zookeeper-access-control.adoc#out-of-the-box-credentials-implementations[Out of the Box Credential Implementations] for how to set this up.

=== Solr 8.9

See the https://cwiki.apache.org/confluence/display/SOLR/ReleaseNote89[8.9 Release Notes^]
for an overview of the main new features of Solr 8.9.

When upgrading to 8.9.x users should be aware of the following major changes from 8.8.

*Backup and Restore*

Solr 8.9 introduces extensive changes to Solr's backup and restore support.

A new backup format has been introduced in Solr 8.9 which replaces the previous snapshot-based backup.
This new format enables ‘incremental’ backups.
Repeated backups to a given location will take advantage of the data stored by their predecessors and will only operate on files that have changed since the previous backup.
This is supported by default, simply by storing each backup file in the same location.

The old and new formats are not compatible, although backups in the old format, a full snapshot of all files, can still be used to restore to Solr for the time-being.
The old format is officially deprecated, and support for it is likely to be removed in Solr 9.0.

For the time-being the old format can be created by defining a parameter `incremental=false`.
Again, though, this support is likely to be removed in Solr 9.0.

More documentation on backups is available at xref:deployment-guide:backup-restore.adoc[].

New Collections API commands for backups:

* LISTBACKUP: Lists information about each backup stored at the specified repository location.
See xref:deployment-guide:collection-management.adoc#listbackup[List Backups] for more details.
* DELETEBACKUP: Deletes specified backups from the repository.
See xref:deployment-guide:collection-management.adoc#deletebackup[Delete Backups] for more details.

A new option for backup repository is also available in 8.9, which is to use Google Cloud Storage (GCS).
This is a module (located in `modules/gcs-repository`).
See xref:deployment-guide:backup-restore.adoc#gcsbackuprepository[GCSBackupRepository] for configuration details.
The Solr community is working to add support for S3 buckets in the near future.

*Nested Docs*

Child Doc Transformer's `childFilter` parameter no longer applies query syntax
escaping because it's inconsistent with the rest of Solr and was limiting.
This refers to `[child childFilter='field:value']`.
There was no escaping here prior to 8.0 either.

*Collapse and Expand*

* BlockCollapse: If documents have been (or could be) indexed in a way where documents with the same collapse key have been indexed contiguously in the index, a new "block collapse" provides a significant speed improvement over traditional collapse.
+
See xref:query-guide:collapse-and-expand-results.adoc#block-collapsing[Block Collapsing] for details.

* Expand Null Groups: A new parameter `expand.nullGroup` allows an expanded group to be returned containing document with no value in the expanded field.
See xref:query-guide:collapse-and-expand-results.adoc#expand-component[Expand Component] for details.

*In-Place Updates*

A new request parameter `update.partial.requireInPlace=true` allows telling Solr to "fail fast" if all of the necessary conditions are not satisfied to allow an in-place update to succeed.
See also xref:indexing-guide:partial-document-updates.adoc#in-place-updates[In-Place Updates].

*Metrics History*

The Metrics History feature, which allowed long-term storage and aggregation of Solr's metrics, has been deprecated and will be removed in 9.0.

*Embedded Solr Server*

When using EmbeddedSolrServer, it will no longer close CoreContainer instances that were passed to it.

=== Solr 8.8

When upgrading to 8.8.x users should be aware of the following major changes from 8.7.

*Nested Documents*

* When doing atomic/partial updates to a child document:
** Supply the `\_root_` field (the ID of the root document) so that Solr understands you are manipulating a child document and not a root document.
In its absence, Solr looks at the `\_route_` parameter but this may change in the future because it's not an ideal substitute.
If neither are present, Solr assumes you are updating a root document.
If this assumption is false, Solr will do a cheap check that usually detects the problem and will
throw an exception to alert you of the need to specify the Root ID.
This backwards incompatible change was done to increase performance and robustness.
** This feature no longer requires `stored=true` or `docValues=true` on the `\_root_` field.
You might have it for other purposes though (e.g., for `uniqueBlock(...)`).
** This feature no longer requires the `\_nest_path_` field, although you probably ought to
continue to define it as it's useful for other things.

*Removed Modules*

* The search results clustering module (Carrot2) has been removed from 8.x Solr due to lack of Java 1.8 compatibility in the dependency that provides online clustering of search results.
The module will be re-introduced in Solr 9.0.

*Learning to Rank*

* Interleaving support has been added to Learning to Rank (LTR).
Currently only the Team Draft Interleaving algorithm is supported.
For examples using this feature, see the section xref:query-guide:learning-to-rank.adoc#running-a-rerank-query-interleaving-two-models[Running a Rerank Query Interleaving Two Models].

*Metrics*

* Two metrics have been added for SolrCloud's Overseer:
** `solr_metrics_overseer_stateUpdateQueueSize`
** `solr_metrics_overseer_collectionWorkQueueSize`

*Prometheus Exporter*

* The `./bin` scripts included with the Prometheus Exporter now allow use of custom java options with environment variables.
See the section xref:deployment-guide:monitoring-with-prometheus-and-grafana.adoc#environment-variable-options[Environment Variable Options] for more details.
* The default Grafana dashboards now include panels for query performance monitoring.
The default Prometheus Exporter configuration includes metrics like queries-per-second (QPS) and 95th percentiles (P95) to populate the new panels.
* The default Prometheus Exporter configuration also includes the two new metrics mentioned in the Metrics above.

*Solr Home*

* The internal logic for identifying 'Solr Home' (`solr.solr.home`) has been refactored to make testing less error-prone.
Plugin developers using `SolrPaths.locateSolrHome()` or `new SolrResourceLoader` should check deprecation warnings as existing some existing functionality will be removed in 9.0.
https://issues.apache.org/jira/browse/SOLR-14934[SOLR-14934] has more technical details about this change for those concerned.

*base_url removed from stored state*

As of Solr 8.8.0, the `base_url` property was removed from the stored state for replicas (SOLR-12182).
If you're able to upgrade SolrJ to 8.8.x
for all of your client applications, then you can set `-Dsolr.storeBaseUrl=false` (introduced in Solr 8.8.1) to better align the stored state
in ZooKeeper with future versions of Solr.
However, if you are not able to upgrade SolrJ to 8.8.x for all client applications,
then leave the default `-Dsolr.storeBaseUrl=true` so that Solr will continue to store the `base_url` in ZooKeeper.

You may also see some NPE in collection state updates during a rolling upgrade to 8.8.0 from a previous version of Solr.
After upgrading all nodes in your cluster
to 8.8.0, collections should fully recover.
Trigger another rolling restart if there are any replicas that do not recover after the upgrade to re-elect leaders.

=== Solr 8.7

See the https://cwiki.apache.org/confluence/display/SOLR/ReleaseNote87[8.7 Release Notes^]
for an overview of the main new features of Solr 8.7.

When upgrading to 8.7.x users should be aware of the following major changes from 8.6.

*Autoscaling*

* If upgrading from **8.6.0**, please see the <<Solr 8.6.1,8.6.1 Upgrade notes>> below for information on performance degradations introduced in 8.6.0 that require some intervention to resolve.
If you are already on 8.6.1 or higher, you can ignore these instructions.

*Deprecations*

* The autoscaling framework is now formally deprecated and will be removed in Solr 9.0.
The Solr community is working on pluggable API to replace this functionality, with the goal for it to be ready by the time 9.0 is released.
Deprecations include: autoscaling policy, triggers, `withCollection` support, simulation framework, autoscaling suggestions tab in the UI, `autoAddReplicas` and `UTILIZENODE` command.

* Similarly, rule-based replica placement strategy has been deprecated and will be replaced
in Solr 9.0 by APIs for replica placement and cluster events, with plugin-based implementations.

* Support for detecting spinning disks has been removed in LUCENE-9576.
Corresponding
`spins` metrics in Solr still exist but now they always return `false` and will be removed in Solr 9.0.

*User-Managed Cluster Terminology Updated*

* Solr has replaced the terms "master" and "slave" in the codebase and all documentation with "leader" and "follower".
+
This functionality has only changed in terms of parameter names changed, and we do not expect any back-compatibility issues on upgrade to 8.7 or even 9.0 later.
+
However, users should update their `solrconfig.xml` files after completing the upgrade on all nodes of a cluster.
Comparing your configuration to the updated configuration examples in xref:deployment-guide:user-managed-index-replication.adoc[] will show examples of what needs to change, but here are the main changes:
+
. On the replication leader, in the definition of the `/replication` request handler:
.. Replace "master" with "leader".
.. Replace "slave" with "follower" if the former term is used in the name of any follower `solrconfig.xml` file definitions.
This file can be named anything, so you can change it to whatever you'd like to call it if you'd like.
.. Replace "slave" with "follower" if the former term is used in a replication repeater configuration.
. On the replication follower, in the definition of the `/replication` request handler:
.. Replace "masterUrl" with "leaderUrl".
.. Replace "slave" with "follower" if the former term is used in a repeater configuration.

*JSON Facets*

* Performance enhancements for the `relatedness()` statistics function are included with 8.7.
These yield the highest benefits with high-cardinality fields and can be disabled if working with lower cardinality fields with a new `sweep_collection` parameter.
See the section xref:query-guide:json-facet-api.adoc#relatedness-options[relatedness() Options] for details.

*solr.in.sh / solr.in.cmd*

* Solr has relied on the `SOLR_STOP_WAIT` parameter defined in `solr.in.sh` or `solr.in.cmd` to determine how long to wait on _startup_.
A new parameter `SOLR_START_WAIT` allows defining how long Solr should wait for start up to complete.
+
If the time set by this parameter is exceeded, Solr will exit the startup process and return the last few lines of the `solr.log` file to the terminal.
+
By default, this parameter is set to the same value as `SOLR_STOP_WAIT`.

* The default ZooKeeper client timeout (`ZK_CLIENT_TIMEOUT`) is now 30 seconds (`30000` milliseconds) instead of 15.

*Configsets*

* It's now possible to overwrite an existing configset when uploading changes by supplying the `overwrite=true` parameter to the xref:configuration-guide:configsets-api.adoc#configsets-upload[Configset API].
+
A related parameter is `cleanup=true`, which allows deleting any files from the old configset that are left behind after the overwrite.
+
The default for both of these parameters is `false`.

* When deleting a collection that has an automatically created configset (i.e., the configset was copied from the `_default` collection when the collection was created), the configset will also be deleted if it is not in use by any other collection.

*Logging*

* A request ID (`rid`) is now logged for all distributed search requests (in SolrCloud) which can be used to correlate query events across the system.
A parameter `disableRequestId=true` can be added to disable this if desired.

=== Solr 8.6.1

See the https://cwiki.apache.org/confluence/display/SOLR/ReleaseNote861[8.6.1 Release Notes^]
for an overview of the fixes included in Solr 8.6.1.

When upgrading to 8.6.1 users should be aware of the following major changes from 8.6.0.

*Autoscaling*

* As mentioned in the 8.6 upgrade notes, a default autoscaling policy was provided starting in 8.6.0.
This default autoscaling policy resulted in increasingly slow collection creation calls in large clusters (50+ collections).
+
In 8.6.1 the default autoscaling policy has been removed, and clusters will not use autoscaling unless a policy has explicitly been created.
If your cluster is running 8.6.0 and *not using an explicit autoscaling policy*, upgrade to 8.6.1 and remove the default cluster policy and preferences via the following command.
+
Replace `localhost:8983` with your Solr endpoint.
+
[source,text]
curl -X POST -H 'Content-type:application/json'  -d '{set-cluster-policy : [], set-cluster-preferences : []}' http://localhost:8983/api/cluster/autoscaling
+
This information is only relevant for users upgrading from 8.6.0.
If upgrading from an earlier version to 8.6.1+, this warning can be ignored.

=== Solr 8.6

See the https://cwiki.apache.org/confluence/display/SOLR/ReleaseNote86[8.6 Release Notes^]
for an overview of the main new features of Solr 8.6.

When upgrading to 8.6.x users should be aware of the following major changes from 8.5.

*Support for Block-Max WAND*

Lucene added support for Block-Max WAND in 8.0, and 8.6 makes this available for Solr also.

This can provide significant performance enhancements by not calculating the score for results which are not likely to appear in the top set of results.

It is enabled when using a new query parameter `minExactCount`.
This parameter tells Solr to accurately count the number of hits accurately until at least this value.
Once this value is reached, Solr can skip over documents that don't have a score high enough to be in the top set of documents, which has the potential for greatly speeding up searches.

It's important to note that when using this parameter, the hit count of searches may not be accurate.
It is guaranteed that the hit count is accurate up to the value of `minExactCount`, but any returned hit count higher than that may be an approximation.

A new boolean attribute `numFoundExact` is included in all responses to indicate if the hit count in the response is expected to be exact or not.

More information about this new feature is available in the section xref:query-guide:common-query-parameters.adoc#minexactcount-parameter[minExactCount Parameter].

*Autoscaling*

* **NOTE: The default autoscaling policy has been removed as of 8.6.1**
+
Solr now includes a default autoscaling policy.
This policy can be overridden with your custom rules or by specifying an empty policy to replace the default.

* The ComputePlan action now supports a collection selector to identify collections based on collection properties to determine which collections should be operated on.

*Security*

* Prior to Solr 8.6 Solr APIs which take a file system location, such as core creation, backup, restore, and others, did not validate the path and Solr would allow any absolute or relative path.
Starting in 8.6 only paths that are relative to `SOLR_HOME`, `SOLR_DATA_HOME` and `coreRootDir` are allowed by default.
+
If you need to create a core or store a backup outside the default paths, you will need to tell Solr which paths to allow.
A new element in `solr.xml` called `allowPaths` takes a comma-separated list of allowed paths.
+
When using the `solr.xml` file that ships with 8.6, you can configure the list of paths to allow through the system property `solr.allowPaths`.
Please see `bin/solr.in.sh` or `bin\solr.in.cmd` for example usage.
Using the value `*` will allow any path as in earlier versions.
+
For more on this, see the section xref:configuration-guide:configuring-solr-xml.adoc#the-solr-element[Solr.xml Parameters].
+
Windows SMB shares on the UNC format, such as `\\myhost\myshare\mypath` are now always disallowed.
Please use drive letter mounts instead, i.e., `S:\mypath`.

* A new authorization plugin `ExternalRoleRuleBasedAuthorizationPlugin` is now available.
This plugin allows an authentication plugin (such as JWT) to supply a user's roles instead of maintaining a user-to-role mapping inside Solr.

* When authentication is enabled, the Admin UI Dashboard (main screen) now includes a panel that shows the authentication and authorization plugins in use, the logged in username, and the roles assigned to this user.
A new link will also appear in the left-hand navigation to allow a user to log out.

*Streaming Expressions*

* The `/export` handler now supports streaming expressions to allow limiting the output of the export to only matching documents.
+
For more information about how to use this, see the section xref:query-guide:exporting-result-sets.adoc#specifying-the-local-streaming-expression[Specifying the Local Streaming Expression].

* The `stats`, `facet`, and `timeseries` expressions now support percentiles and standard deviation aggregations.

*Highlighting*

For the Unified Highlighter: The setting `hl.fragsizeIsMinimum` now defaults to `false` because `true` was found to be a significant performance regression when highlighting lots of text.
This will yield longer highlights on average compared to Solr 8.5 but relatively unchanged compared to previous releases.
Furthermore, if your application highlights lots of text, you may want to experiment with lowering `hl.fragAlignRatio` to trade ideal fragment alignment for better performance.

*Deprecations*

A primary focus of the community is improving Solr's stability and supportability.
With the addition of the package manager system in 8.4, we now have the ability to move some features into plugins maintained by third-parties with the expertise to properly develop and support them.
Our goal is to make running Solr easier and less prone to outages and other headaches.
In this spirit, the following features have been deprecated and are slated to be removed in Solr 9.0.

* Cross Data Center Replication (CDCR), in its current form, is deprecated and is scheduled to be removed in 9.0.
This feature is unlikely to be replaced by an identical plugin.
However, the community is working on figuring out a replacement feature for disaster recovery and failover.

* The Data Import Handler (DIH) is deprecated and is scheduled to be removed in 9.0.
Work to replace DIH with a community-supported plugin is underway and may be available soon.

* Support to store indexes and backups in HDFS is deprecated and is scheduled to be removed in 9.0.
A community-supported version of this may be available as a plugin in the future.
For more details, please see https://issues.apache.org/jira/browse/SOLR-14021[SOLR-14021^].

Users interested in maintaining a feature as a plugin are encouraged to join the https://solr.apache.org/community.html#mailing-lists-chat[developer mailing list^] to find out more about how to help.

=== Solr 8.5

See the https://cwiki.apache.org/confluence/display/SOLR/ReleaseNote85[8.5 Release Notes^]
for an overview of the main new features of Solr 8.5.

When upgrading to 8.5.x users should be aware of the following major changes from 8.4.

__Note: an index incompatibility warning was retroactively added below to 8.4 for users choosing a non-default postings format (e.g., "FST50").__

*Considerations for a SolrCloud Upgrade*

Solr 8.5 introduces a change in the format used for the elements in the Overseer queues and maps (see https://issues.apache.org/jira/browse/SOLR-14095[SOLR-14095] for technical discussion of the change).
This queue is used internally by the Overseer to reliably handle
operations, to communicate operation results between the Overseer and the coordinator node, and by the REQUESTSTATUS API for displaying information about async Collection operations.

This change won’t require you to change any client-side code you should see no differences on the client side.
However, it does require some care when upgrading an existing SolrCloud cluster depending on your upgrade strategy.

If you are upgrading Solr with an atomic restart strategy:

* If you don’t use async or REQUESTSTATUS operations, you should be able to restart and not see any issues.
* If you do use Collection API operations:
. Pause Collection API operations.
. Cleanup queues (See the section xref:configuration-guide:collections-api.adoc#deletestatus[DELETESTATUS] for examples)
if you use async operations.
. Upgrade and restart the nodes.
. Resume all normal operations.

If you are upgrading Solr with a rolling restart strategy:

* If you don’t use Collection API operations, you should be able to do a rolling restart and not see
any issues.
* If you do use Collection API operations, but you can pause their use during the restart the easiest
way is to:
. Pause Collection API operations.
. Upgrade and restart all nodes.
. Cleanup queues (See the section xref:configuration-guide:collections-api.adoc#deletestatus[DELETESTATUS] for examples)
if you use async operations.
. Resume all normal operations.

If you use Collection API operations and can’t pause them during the upgrade:

. Start 8.5 nodes with the system property: `-Dsolr.useUnsafeOverseerResponse=deserialization`.
Ensure the
Overseer node is upgraded last.
. Once all nodes are in 8.5 and once you don’t need to read old status anymore, restart again removing the
system property.

If you prefer to keep the old (but insecure) serialization strategy, you can start your nodes using the system
property: `-Dsolr.useUnsafeOverseerResponse=true`.
Keep in mind that this will be removed in future version of Solr.

*Security Manager*

Solr now has the ability to run with a Java security manager enabled.
To enable this, set the property `SOLR_SECURITY_MANAGER_ENABLED=true` in `solr.in.sh` or `solr.in.cmd`.
Note that if you are using HDFS to store indexes, you cannot enable the security manager.

In Solr 9.0, this will be the default.

// See SOLR-14147: See also the section xref:deployment-guide:securing-solr.adoc#enable-security-manager[Enable Security Manager].

*Block/Allow Specific IPs*

Solr has two new parameters to allow you to restrict access to Solr using IP addresses.
Use `SOLR_IP_WHITELIST` to configure a whitelist, and `SOLR_IP_BLACKLIST` to configure a blacklist.
These properties are defined in `solr.in.sh` or `solr.in.cmd`.

See also the section xref:deployment-guide:securing-solr.adoc#ip-access-control[Enable IP Access Control].

*BlockJoin Facet Deprecation*

The BlockJoinFacetComponent is marked for deprecation and will be removed in 9.0.
Users are encouraged to migrate to `uniqueBlock()` in JSON Facet API.
More information about this is available in the section xref:query-guide:json-faceting-domain-changes.adoc#block-join-domain-changes[Block Join Domain Changes].

*Caching with the Boolean Query Parser*

By default, the xref:query-guide:other-parsers.adoc#boolean-query-parser[Boolean Query Parser] caches queries in Solr's filterCache.
It's now possible to disable this with the local param `cache=false`.

*Indexing Log Files*

Solr now includes a command line tool, `bin/postlogs` which will index Solr's log files into a collection.
This provides an easy way to use Solr or visualization tools (such as Zeppelin) to troubleshoot problems with the system.

See the documentation for more details at xref:query-guide:logs.adoc[].

*Highlighting*

Solr's Unified Highlighter now has two parameters to help control passage sizing, `hl.fragAlignRatio` and `hl.fragsizeIsMinimum`.
See the section xref:query-guide:highlighting.adoc#unified-highlighter[Unified Highlighter] for details about these new parameters.
Regardless of the settings, the passages may be sized differently than before.
_Warning: These default settings were found to be a significant performance regression for apps that highlight lots of text with the default sentence break iterator.
See the 8.6 upgrade notes for advise you can apply in 8.5._

*Shared Library System Parameter*

Solr's `solr.xml` file has long had support for a `sharedLib` parameter, which allows you to define a common location for .jar files that may need to be in the path for all cores.

This property can now be defined in `solr.in.sh` or `solr.in.cmd` as a system property (`-Dsolr.sharedLib=/path/to/lib`) added to `SOLR_OPTS` (see `solr.in.sh` or `solr.in.cmd` for details).

=== Solr 8.4

See the https://cwiki.apache.org/confluence/display/SOLR/ReleaseNote84[8.4 Release Notes^]
for an overview of the main new features of Solr 8.4.

When upgrading to 8.4.x users should be aware of the following major changes from 8.3.

*Reminder:*  If you set the `postingsFormat` or `docValuesFormat` in the schema in order to use a non-default option, you risk preventing yourself from upgrading your Lucene/Solr software at future versions.
Multiple non-default postings formats changed in 8.4, thus rendering the index data from a previous index.
This includes "FST50" which was recommended by the Solr TaggerHandler for performance reasons.
There is now improved documentation to navigate this trade-off choice.

*Package Management System*

Version 8.4 introduces a package management system to Solr.
The goals of the
system are to allow hot (live) deployment of plugins, provide packaging
guidelines for plugins, and standardize Solr's approach by following familiar
concepts used in other package management systems.

The system is designed to eventually replace use of the `<lib ../>` directive,
the Blob Store, and other methods of deploying plugins and custom components
to Solr.

The system is currently considered experimental, so use with caution.
It must
be enabled with a system parameter passed at start up before it can be used.
For details, please see the section xref:configuration-guide:package-manager.adoc[].

With this feature Solr's Blob Store functionality is now deprecated and will likely be removed in 9.0.

*Security*

The follow mix of changes were all made with the intention of making Solr more secure out of the box.

* The `solrconfig.xml` file in Solr's `_default` configset has been trimmed of
the following previously pre-configured items:
+
** All `<lib .../>` directives.
This means that Solr Cell (aka Tika), Learning
to Rank, Clustering (with Carrot2), language identification, and Velocity (for
the `/browse` sample search interface) are no longer enabled out of the box.
** The `/browse`, `/tvrh`, and `/update/extract` request handlers.
** The Term Vector Component.
** The XSLT and Velocity response writers.
+
All of these items can be added to your Solr implementation by manually editing
`solrconfig.xml` to add them back in, or use the xref:configuration-guide:config-api.adoc[].
+
The `sample_techproducts_configs` and the examples found in `./example` are unchanged.

* Configsets that have been uploaded with an unsecured Configset API (i.e., when authentication is not enabled) are considered "Untrusted Configsets".
+
In order to bolster Solr's out-of-the-box security, these untrusted configsets
are no longer allowed to use the `<lib .../>` directive to implement modules
or custom Jars.
+
When upgrading to 8.4, if you are using untrusted configsets that contain `<lib ../>`
directives, their corresponding collections will not load (they will cease to
work).
You have a few options in this case:

** You can secure your Solr instance with xref:deployment-guide:authentication-and-authorization-plugins.adoc[authentication] and re-upload the configset (using the `bin/solr zk upconfig ...` xref:deployment-guide:solr-control-script-reference.adoc[Solr CLI] command);
** You can put your custom Jars in Solr's classpath instead of `lib` directories;
** You can try the new package management system to manage your custom Jars.
+
See the section xref:configuration-guide:configsets-api.adoc#configsets-upload[Upload a Configset] for more details about trusted vs. untrusted configsets.

* Our default Jetty configuration has been updated to now set a
Content-Security-Policy (CSP) by default.
See `./server/etc/jetty.xml` for
details about how it is configured.
+
As a result of this change, any custom HTML served by Solr's HTTP server that contains inline Javascript will no longer execute in modern browsers.
The options for you are:

** Change your JavaScript code to not run inline any longer;
** Edit `jetty.xml` to remove CSP (creating weaker security protection);
** Remove/alter the headers with a reverse proxy.

* Solr's Blob Store and runtime libs functionality are now deprecated and are planned to be removed from Solr in version 9.0.
It has been replaced with the new package management system.

* The Velocity response writer is also now deprecated and is planned to be removed from Solr in version 9.0.

*Using Collapse with Group Disallowed*

Using the xref:query-guide:collapse-and-expand-results.adoc[CollapsingQueryParser] with xref:query-guide:result-grouping.adoc[] has never been supported as it causes inconsistent behavior and NullPointerException errors.
We have now explicitly disallowed this combination to prevent these errors.
If you are using these together, you will need to modify your queries.

*SolrJ*

* SolrJ now supports the `shards.preference` parameter for single-shard
scenarios to ensure multi-shard and single-shard request routing works in the same way.
+
See xref:deployment-guide:solrj.adoc#cloud-request-routing[Cloud Request Routing] and xref:deployment-guide:solrcloud-distributed-requests.adoc#shards-preference-parameter[shards.preference Parameter] for details.

* `QueryResponse.getExplainMap()` type has changed from `Map<String, String>` to `Map<String, Object>` in order to support structured explanations.
+
This change is expected to be mostly back-compatible.
Compiled third-party
components will work the same due to type erasure, but source code changes may
be required.

* Replica routing code has been moved to SolrJ, making those classes available
to clients if necessary.

*Streaming Expressions*

* A new DBSCAN clustering streaming evaluator has been added.

* The `precision` stream evaluator can now operate on matrices.

* The `random` streaming expression can now create the x-axis.

*JSON Facets*

* Two new aggregations have been added: `missing` and `countvals`.

* Several aggregations now support multi-valued fields: `min`, `max`, `avg`, `sum`, `sumsq`, `stddev`, `variance`, and `percentile`.

*Caches*

* After the addition of `CaffeineCache` in 8.3, legacy SolrCache
implementations are deprecated and likely to be removed in 9.0.
+
Users are encouraged to transition their cache configurations to use
`org.apache.solr.search.CaffeineCache` as soon as feasible.

=== Solr 8.3

See the https://cwiki.apache.org/confluence/display/SOLR/ReleaseNote83[8.3 Release Notes^] for an overview of the main new features of Solr 8.3.

When upgrading to 8.3.x users should be aware of the following major changes from 8.2.

*JWT Authentication*

JWT Authentication now supports multiple identity providers.
To allow this, the parameter `jwkUrl` has been deprecated and replaced with `jwksUrl`.
Implementations using `jwkUrl` will continue to work as normal, but users
should plan to transition their configurations to use `jwksUrl` instead as
soon as feasible.

*Caches*

* Solr has a new cache implementation, `CaffeineCache`, which is now recommended over other caches.
This cache is expected to generally provide most users lower memory footprint, higher hit ratio, and better multi-threaded performance.
+
Since caching has a direct impact on the performance of your Solr
implementation, before switching to any new cache implementation in
production, take care to test for your environment and traffic patterns so
you fully understand the ramifications of the change.

* A new parameter, `maxIdleTime`, allows automatic eviction of cache items that have not been used in the defined amount of time.
This allows the cache to release some memory and should aid those who want or need to fine-tune their caches.

See the section xref:configuration-guide:caches-warming.adoc[] for more details about these and other cache options and parameters.

=== Solr 8.2

See the https://cwiki.apache.org/confluence/display/SOLR/ReleaseNote82[8.2 Release Notes^] for an overview of the main new features of Solr 8.2.

When upgrading to 8.2.x, users should be aware of the following major changes from v8.1.

*ZooKeeper 3.5.5*

Solr 8.2 updates the version of ZooKeeper included with Solr to v3.5.5.

It is recommended that external ensembles set up to work with Solr also be updated to ZooKeeper 3.5.5.

This ZooKeeper release includes many new security features.
In order for Solr's Admin UI to work with 3.5.5, the `zoo.cfg` file must allow access to ZooKeeper's "four-letter commands".
At a minimum, `ruok`, `conf`, and `mntr` must be enabled, but other commands can optionally be enabled if you choose.
See the section xref:deployment-guide:zookeeper-ensemble.adoc#configuration-for-a-zookeeper-ensemble[Configuration for a ZooKeeper Ensemble] for details.

[WARNING]
Until 8.3, https://issues.apache.org/jira/browse/SOLR-13672[SOLR-13672] causes the ZK Status screen in the Admin UI to not be able to report status.
This only impacts the UI, ZooKeeper still operates correctly.

*Routed Aliases*

* Routed aliases now use collection properties to identify collections that belong to the alias; prior to 8.2, these aliases used core properties.
+
This is backward-compatible and aliases created with prior versions will
continue to work.
However, new collections will no longer add the
`routedAliasName` property to the `core.properties` file so any external code
depending on this location will need to be updated.

// TODO: aliases.adoc still says this is per-core?

* Time-routed aliases now include a `TRA` infix in the collection name, in the pattern `<alias>_TRA_<timestamp>`. +
Collections created with older versions will continue to work.

*Distributed Tracing Support*

This release adds support for tracing requests in Solr.
Please review the section xref:deployment-guide:distributed-tracing.adoc[] for details on how to configure this feature.

=== Solr 8.1

See the https://cwiki.apache.org/confluence/display/SOLR/ReleaseNote810[8.1 Release Notes^] for an overview of the main new features of Solr 8.1.

When upgrading to 8.1.x, users should be aware of the following major changes from v8.0.

*Global maxBooleanClauses Parameter*

* The behavior of the `maxBooleanClauses` parameter has changed to reduce the risk of exponential query expansion when dealing with pathological query strings.
+
A default upper limit of 1024 clauses is now enforced at the node level.
This was the default prior to 7.0, and it can be overridden with a new global parameter in `solr.xml`.
This limit will be enforced for all queries whether explicitly defined by the user (or client), or created by Solr and Lucene internals.
+
An identical parameter is available in `solrconfig.xml` for limiting the size of queries explicitly defined by the user (or client), but this per-collection limit will still be restricted by the global limit set in `solr.xml`.
+
If your use case demands that you a lot of OR or AND clauses in your queries, upon upgrade to 8.1 you may need to adjust the global `maxBooleanClauses` parameter since between 7.0 and 8.1 the limit was effectively unbounded.
+
For more information about the new parameter, see the section xref:configuration-guide:configuring-solr-xml.adoc#global-maxbooleanclauses[maxBooleanClauses].

*Security*

* JSON Web Tokens (JWT) are now supported for authentication.
These allow Solr to assert a user is already authenticated via an external identity provider, such as an OpenID Connect-enabled IdP.
For more information, see the section xref:deployment-guide:jwt-authentication-plugin.adoc[].

* A new security plugin for audit logging has been added.
A default class `SolrLogAuditLoggerPlugin` is available and configurable in `security.json`.
The base class is also extendable for adding custom audit plugins if needed.
See the section xref:deployment-guide:audit-logging.adoc[] for more information.

*Collections API*

* The output of the REQUESTSTATUS command in the Collections API will now include internal asynchronous requests (if any) in the "success" or "failed" keys.

* The CREATE command will now return the appropriate status code (4xx, 5xx, etc.) when the command has failed.
Previously, it always returned `0`, even in failure.

* The MODIFYCOLLECTION command now accepts an attribute to set a collection as read-only.
This can be used to block a collection from receiving any updates while still allowing queries to be served.
See the section xref:deployment-guide:collection-management.adoc#modifycollection[MODIFYCOLLECTION] for details on how to use it.

* A new command RENAME allows renaming a collection by setting up a one-to-one alias using the new name.
For more information, see the section xref:deployment-guide:collection-management.adoc#rename[RENAME].

* A new command REINDEXCOLLECTION allows indexing existing stored fields from a source collection into a new collection.
For more information, please see the section xref:deployment-guide:collection-management.adoc#reindexcollection[REINDEXCOLLECTION].

*Logging*

* The default Log4j2 logging mode has been changed from synchronous to asynchronous.
This will improve logging throughput and reduce system contention at the cost of a _slight_ chance that some logging messages may be missed in the event of abnormal Solr termination.
+
If even this slight risk is unacceptable, the Log4j configuration file found in `server/resources/log4j2.xml` has the synchronous logging configuration in a commented section and can be edited to re-enable synchronous logging.

*Metrics*

* The SolrGangliaReporter has been removed from Solr.
The metrics library used by Solr, Dropwizard Metrics, was updated to version 4, and Ganglia support was removed from it due to a dependency on the LGPL license.

*Browse UI (Velocity)*

* Velocity and Velocity Tools were both upgraded as part of this release.
Velocity upgraded from 1.7 to 2.0.
Please see https://velocity.apache.org/engine/2.0/upgrading.html about upgrading.
Velocity Tools upgraded from 2.0 to 3.0.
For more details, please see https://velocity.apache.org/tools/3.0/upgrading.html for details about the upgrade.

*Default Garbage Collector (GC)*

* Solr's default GC has been changed from CMS to G1.
If you prefer to use CMS or any other GC method, you can modify the `GC_TUNE` section of `solr.in.sh` (*nix) or `solr.in.cmd` (Windows).<|MERGE_RESOLUTION|>--- conflicted
+++ resolved
@@ -67,6 +67,21 @@
 In Solr 8, it was possible to add docValues to a schema without re-indexing via `UninvertDocValuesMergePolicy`, an advanced/expert utility.
 Due to changes in Lucene 9, that isn't possible any more.
 
+== Solr 9.7
+=== SchemaVersion upgraded to 1.7
+Starting with Solr 9.5, the default schemaVersion is 1.7.
+With the new schema version, all fields and fieldTypes that support docValues (StrField, *PointField, BoolField, etc.)
+will have docValues enabled by default.
+
+In order to upgrade from schemaVersion 1.6 to 1.7, a re-index of all data will generally be required.
+**This re-index cannot be in-place**.
+https://issues.apache.org/jira/browse/LUCENE-9334[Lucene does not allow adding docValues to existing fields.]
+
+However, if any of the following is true, a re-index is not required:
+
+* All applicable fields already have docValues enabled in the original schema
+* The schema is updated to explicitly default `docValues="false"` for all fields and fieldTypes that did not have an explicit `docValues` default provided.
+
 == Solr 9.6
 === Dependency upgrades
 Lucene is upgraded to 9.10.0 and a variety of library dependencies have been upgraded. See https://solr.apache.org/docs/9_6_0/changes/Changes.html for specific upgraded libraries.
@@ -84,25 +99,6 @@
 * Inactive shards will now be cleaned up periodically
 
 == Solr 9.5
-<<<<<<< HEAD
-
-=== SchemaVersion upgraded to 1.7
-Starting with Solr 9.5, the default schemaVersion is 1.7.
-With the new schema version, all fields and fieldTypes that support docValues (StrField, *PointField, BoolField, etc.)
-will have docValues enabled by default.
-
-In order to upgrade from schemaVersion 1.6 to 1.7, a re-index of all data will generally be required.
-**This re-index cannot be in-place**.
-https://issues.apache.org/jira/browse/LUCENE-9334[Lucene does not allow adding docValues to existing fields.]
-
-However, if any of the following is true, a re-index is not required:
-
-* All applicable fields already have docValues enabled in the original schema
-* The schema is updated to explicitly default `docValues="false"` for all fields and fieldTypes that did not have an explicit `docValues` default provided.
-
-=== Curator upgraded to 5.5.0 and requires Zookeeper 3.5.x or higher
-xref:upgrade-notes:major-changes-in-solr-9.html#solr-8-2[Solr 8.2 recommended using Zookeeper 3.5.5] and now with Curator 5.5.0 requires https://curator.apache.org/docs/breaking-changes/[Zookeeper 3.5.x or higher]. This primarily affects users of `hadoop-auth`, but usage of Curator could affect other parts of Solr.
-=======
 === Dependency Upgrades
 <<#solr-8-2,Solr 8.2 recommended using Zookeeper 3.5.5>> and now with Curator 5.5.0 requires https://curator.apache.org/docs/breaking-changes/[Zookeeper 3.5.x or higher]. This primarily affects users of `hadoop-auth`, but usage of Curator could affect other parts of Solr.
 
@@ -117,7 +113,6 @@
 * Solr now auto-reloads updated keystore and truststore files when TLS is enabled.
 
 * Tracing support has received a number of quality-of-life improvements, including improved tracking of distributed collection commands and increased coverage for internal requests made with the Apache and Jetty HTTP clients.
->>>>>>> 60f4958d
 
 == Solr 9.4
 === The Built-In Config Sets
