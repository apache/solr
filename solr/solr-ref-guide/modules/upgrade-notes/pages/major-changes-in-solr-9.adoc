--- conflicted
+++ resolved
@@ -67,11 +67,8 @@
 == Solr 9.2
 === Upgrade to Jetty 10.x
 * Solr upgraded to Jetty 10.x from 9.x due to Jetty 9.x is now end of life. Jetty 10.x has a Java 11 minimum and matches Solr 9 minimum Java version. Jetty logging has been replaced with slf4j again matching Solr. See https://webtide.com/jetty-10-and-11-have-arrived/ for additional Jetty 10.x highlights.
-<<<<<<< HEAD
 * Loading solr.xml from Zookeeper is deprecated. See xref:configuration-guide:configuring-solr-xml.adoc[Configuring solr.xml].
-=======
 * The xref:query-guide:analytics.adoc[Analytics Component] has been deprecated. Consider using xref:query-guide:json-facet-api.adoc[JSON Facet API] as a substitute. Please notify the project if there's functionality you need that isn't currently covered by JSON facets.
->>>>>>> ef74f5f2
 
 === Jetty Configuration
 * Solr no longer duplicates certain Jetty "server" library dependencies between `server/lib` and `WEB-INF/lib` (jetty-util, jetty-io, etc.).
