--- conflicted
+++ resolved
@@ -68,20 +68,17 @@
 Due to changes in Lucene 9, that isn't possible any more.
 
 == Solr 9.10
-<<<<<<< HEAD
+
+=== SolrJ
+
+SolrJ users not using SolrClients that use Apache HttpClient can safely exclude those dependencies.
+SolrJ users not using SolrClients that use Jetty HttpClient can safely exclude those dependencies.
+
 === Java Security Manager
 Java removed support for the Security Manager starting with Java 24, therefore Solr will disable the feature when run with Java 24 or later.
-=======
-
-=== SolrJ
-
-SolrJ users not using SolrClients that use Apache HttpClient can safely exclude those dependencies.
-SolrJ users not using SolrClients that use Jetty HttpClient can safely exclude those dependencies.
 
 == Solr 9.9
->>>>>>> b6562691
-
-== Solr 9.9
+
 === SolrJ
 
 If Http2SolrClient.Builder.withHttpClient is used, (and it's used more in 9.8, shifted from deprecated Apache HttpClient based clients), settings affecting HttpClient construction cannot be customized; an IllegalStateException will now be thrown if you try.
@@ -256,7 +253,7 @@
 Please share your experience with Solr developers!
 The previous behavior should not be enabled if timeAllowed isn't used because unfortunately its performance tax is now imposed on all queries, even those without timeAllowed.
 
-=== v2 API
+=== v2 API 
 * Solr's experimental "v2" API has seen a number of improvements in the 9.3 release.
 +
 It is now approaching parity with the functionality offered by Solr's v1 API.  In particular 9.3 adds v2 "CRUD" endpoints for interacting with alias properties and collection snapshots.  Several lower-level "replication" APIs now also offer v2 equivalents.
