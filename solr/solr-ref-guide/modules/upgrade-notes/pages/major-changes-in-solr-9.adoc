--- conflicted
+++ resolved
@@ -331,11 +331,7 @@
 * SOLR-15124: Removed three core level admin API endpoints because they are already registered at the node level
 where they really belong: /admin/threads, /admin/properties, /admin/logging
 
-<<<<<<< HEAD
-* SOLR-12336: Remove Filter, SolrFilter and SolrConstantScoreQuery
-
-* Atomic/partial updates to nested documents now _require_ the `\_root_` field to clearly show the document isn't a root document.  Solr 8 would fallback on the `\_route_` param but no longer.
-=======
 * SOLR-15949: Docker: the official image now uses Java 17 provided by Eclipse Temurin.  Formerly it was Java 11 from OpenJDK.
 (janhoy, David Smiley)
->>>>>>> 220b386e
+
+* Atomic/partial updates to nested documents now _require_ the `\_root_` field to clearly show the document isn't a root document.  Solr 8 would fallback on the `\_route_` param but no longer.