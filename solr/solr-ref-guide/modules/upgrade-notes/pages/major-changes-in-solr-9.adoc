= Major Changes in Solr 9
// Licensed to the Apache Software Foundation (ASF) under one
// or more contributor license agreements.  See the NOTICE file
// distributed with this work for additional information
// regarding copyright ownership.  The ASF licenses this file
// to you under the Apache License, Version 2.0 (the
// "License"); you may not use this file except in compliance
// with the License.  You may obtain a copy of the License at
//
//   http://www.apache.org/licenses/LICENSE-2.0
//
// Unless required by applicable law or agreed to in writing,
// software distributed under the License is distributed on an
// "AS IS" BASIS, WITHOUT WARRANTIES OR CONDITIONS OF ANY
// KIND, either express or implied.  See the License for the
// specific language governing permissions and limitations
// under the License.

Solr 9.0 is a major new release of Solr.

This page highlights the most important changes including new features and changes in default behavior as well as previously deprecated features that have now been removed.

== Solr 9 Upgrade Planning

Before starting an upgrade to Solr 9, please take the time to review all information about changes from the version you are currently on up to Solr 9.

You should also consider all changes that have been made to Solr in any version you have not upgraded to already. For example, if you are currently using Solr 8.1, you should review changes made in all subsequent 8.x releases in addition to changes for 9.0.

A thorough review of the list in xref:major-changes-in-earlier-8-x-versions[Major Changes in Earlier 8.x Versions] as well as the {solr-javadocs}/changes/Changes.html[CHANGES.txt] in your Solr instance will help you plan your migration to Solr 9.

=== Upgrade Prerequisites

*Solr 9 requires Java 11 as minimum Java version and is also tested with Java 17.*

If using `CloudSolrClient` to connect to your SolrCloud cluster, SolrJ must be upgraded in all your client applications to version 8.10 or higher (8.x), before upgrading your SolrCloud cluster to version 9.0. Otherwise, SolrJ will not be able to connect to the cluster once it has upgraded to Solr 9.

If you have an old collection that was initially created with a Solr version prior to 5.0, Solr may keep that collection's cluster state in the `/clusterstate.json` file at the root of Zookeeper. Solr 9 no longer supports this file. You must upgrade such collections to the new per-collection `state.json` format *before* upgrading to Solr 9. This is done by calling the https://solr.apache.org/guide/8_11/cluster-node-management.html#migratestateformat[Collection API MIGRATESTATEFORMAT] action while still using Solr 8.x.

If you are using Solr in standalone mode with the xref:query-guide:query-elevation-component.adoc[] with its elevation file in the data directory, you'll have to move it to the xref:configuration-guide:config-sets.adoc[configset] folder instead.

If you rely on metrics, alerts, or monitors on Solr KPIs that use the "master" or "slave" terminology, please update your system for those metrics to now show up with "leader" and "follower" terminology.

=== Rolling Upgrades

If you are planning to upgrade your cluster using a rolling upgrade model (upgrade each node in succession, as opposed to standing up a brand new 9.x cluster), please read the following carefully.

Rolling upgrades from Solr 8 to Solr 9 require upgrading from Solr 8.7 or newer. If you run an 8.x. version prior to 8.7 we recommend that you first upgrade to 8.11.

Certain commands, like a restore of a collection, might not complete properly if performed *during* an upgrade.
They may need to be re-attempted after.

*PKI Authentication*

Internode communication secured by PKI Authentication has changed formats. For detailed information, see
xref:deployment-guide:authentication-and-authorization-plugins.adoc#pkiauthenticationplugin[PKI Authentication Plugin].

A rolling upgrade from Solr 8 to Solr 9 requires the following multiple restart sequence:

1. Upgrade to Solr 9 and set system properties: `solr.pki.sendVersion=v1` and `solr.pki.acceptVersions=v1,v2`. This will allow Solr 9 nodes to send messages to Solr 8 nodes while the upgrade is in progress.
2. Restart with `solr.pki.sendVersion=v2` (default, can be unset) and `solr.pki.acceptVersions=v1,v2`. This will force all nodes to send the new header.
3. (Optional) Restart with system property `solr.pki.acceptVersions=v2` (default, can be unset) to prevent outdated nodes from connecting to your cluster.

=== Reindexing After Upgrade

It is always strongly recommended that you fully reindex your documents after a major version upgrade if collection was created in Solr 8. It is mandatory to reindex your documents if collection was created on Solr 7 or older. For details, see the xref:indexing-guide:reindexing.adoc[] section, which covers several strategies for how to reindex.

In Solr 8, it was possible to add docValues to a schema without re-indexing via `UninvertDocValuesMergePolicy`, an advanced/expert utility.
Due to changes in Lucene 9, that isn't possible any more.

== Solr 9.10

=== SolrJ

SolrJ users not using SolrClients that use Apache HttpClient can safely exclude those dependencies.
SolrJ users not using SolrClients that use Jetty HttpClient can safely exclude those dependencies.

=== Java Security Manager

Java has removed support for the Security Manager starting with Java 24; therefore, Solr will disable this feature when run with Java 24 or later. Solr previously used the Security Manager to provide an additional layer of protection against unintended file system access, network access, and process execution. Users upgrading to Java 24 or later should review their security practices and consider alternative measures, such as running Solr in containers or implementing additional operating system-level controls.

=== Deprecations

The `XLSXResponseWriter` is now deprecated.

<<<<<<< HEAD
The Tika Language Identifier is deprecated. Use one of the other detectors instead.
=======
The Extraction module can now extract documents using an external Tika Server.
The local in-process Tika 1.x extractor backend is deprecated and will go away in 10.0.
>>>>>>> 4f99d767

== Solr 9.9

=== SolrJ

If Http2SolrClient.Builder.withHttpClient is used, (and it's used more in 9.8, shifted from deprecated Apache HttpClient based clients), settings affecting HttpClient construction cannot be customized; an IllegalStateException will now be thrown if you try.
The connection timeout cannot be customized, but idle & request timeouts can be.
Callers (various places in Solr) no longer customize the connection timeout.

== Solr 9.8.1
=== Configuration

In `solr.xml`, the `indexSearcherExecutorThreads` now defaults to 0.
Therefore, multi-threaded search execution is disabled at a node-level by default.
It is currently recommended to only use an `indexSearcherExecutorThreads > 0` if all query requests sent to Solr opt-in to multiThreaded search.
Additionally, `indexSearcherExecutorThreads = -1` can be given to use the number of available CPU threads available to Solr.
This was the previous default.

== Solr 9.8
=== Configuration
In solrconfig.xml, the `numVersionBuckets` and `versionBucketLockTimeoutMs` settings are now obsolete and ignored; a warning will be logged if specified.

`<lib/>` directives have been made into an "opt-in" feature in Solr 9.8 and must be explicitly enabled if desired (using a system property or environment variable like `-Dsolr.config.lib.enabled=true`) If not explicitly enabled, Solr will log a warning but otherwise quietly ignore any `<lib/>` tags in configsets.
This is a breaking change, and we apologize for the disruption, but it's a necessary response to a number of security gaps that have come to light around this feature.
`<lib/>` directives should be considered deprecated and will be removed entirely in Solr 10.0.
Current users of `<lib/>` have a number of options to ensure their libraries remain on Solr's classpath, including: `SOLR_MODULES`, core "lib" directories, the solr.xml `<sharedLib>` tag, Solr's package manager, etc.

If you're using the new/experimental `multiThreaded=true` parameter introduced in 9.7, you may now need to increase `indexSearcherExecutorThreads` in `solr.xml` to more fully utilize a machine than in 9.7.

=== Partial Results
When query limits are in use and partial results are not desirable (i.e. reporting or quantitative usages of search)
users may pass `partialResults=false`.
This feature has been improved to eliminate some wasted processing.
In the presence of this parameter, queries encountering limits will return zero results, and to make it clear when this has happened, the `partialResults` response header will be set to `"omitted"`

== Solr 9.7
=== SchemaVersion upgraded to 1.7
The default schemaVersion is now 1.7.
With the new schema version, most fields and fieldTypes that support docValues will have docValues enabled by default.
See the xref:indexing-guide:docvalues.adoc#enabling-docvalues[Enabling Doc Values Section] for a complete list.

Also, fields will be unable to be uninverted by default. (`uninvertible=false`)

In order to upgrade from schemaVersion 1.6 to 1.7, a re-index of all data will generally be required.
**This re-index cannot be in-place**.
https://issues.apache.org/jira/browse/LUCENE-9334[Lucene does not allow adding docValues to existing fields.]

However, if any of the following is true, a re-index is not required:

* All applicable fields already have docValues enabled in the original schema
* The schema is updated to xref:indexing-guide:docvalues.adoc#disabling-docvalues[explicitly disable docValues] for all fields and fieldTypes that did not have an explicit `docValues` default provided.

The `uninvertible=false` default has no impact on the index, so is unrelated to re-indexing concerns.

== Solr 9.6
=== Dependency upgrades
Lucene is upgraded to 9.10.0 and a variety of library dependencies have been upgraded. See https://solr.apache.org/docs/9_6_0/changes/Changes.html for specific upgraded libraries.

=== SolrJ
* The `Http2SolrClient` classes powered by the Jetty Http library are no longer marked as experimental.
* Solrj now offers a lightweight client based on java.net.http.HttpClient: `HttpJdkSolrClient`
* SolrJ now offers an improved async request API

=== Queries
* Distributed stats can be disabled via request parameter
* Query timeouts (limits) may now be based on either CPU time as well as wall clock

=== Other
* Inactive shards will now be cleaned up periodically

== Solr 9.5
=== Dependency Upgrades
<<#solr-8-2,Solr 8.2 recommended using Zookeeper 3.5.5>> and now with Curator 5.5.0 requires https://curator.apache.org/docs/breaking-changes/[Zookeeper 3.5.x or higher]. This primarily affects users of `hadoop-auth`, but usage of Curator could affect other parts of Solr.

=== Global Circuit Breakers
* Circuit breakers can now be configured globally, not only per collection. See xref:deployment-guide:circuit-breakers.adoc[Configuring Circuit Breakers] for more information.

=== Configuration and Ease-of-Use
* Solr will now automatically resolve all environment variables with `SOLR_` prefix, and set the corresponding system property. This is useful for configuring more aspects of Solr through environment variables, such as for containers. Underscores are replaced with dots and strings are lowercased. For example, while you earlier had to set the system property `-Dsolr.clustering.enabled=true` to enable clustering, you can now set the equivalent environment variable `SOLR_CLUSTERING_ENABLED=true` instead.

* Collection and Replica Properties may now be used as property substitution variables in configuration files (e.g. solrconfig.xml).

* Solr now auto-reloads updated keystore and truststore files when TLS is enabled.

* Tracing support has received a number of quality-of-life improvements, including improved tracking of distributed collection commands and increased coverage for internal requests made with the Apache and Jetty HTTP clients.

== Solr 9.4
=== The Built-In Config Sets
* The build in ConfigSets (`_default` and `sample_techproducts_configs`), now use a default `autoSoftCommit` time of 3 seconds,
meaning that documents will be searchable within 3 seconds of uploading them.
Please refer to the xref:configuration-guide:commits-transaction-logs.adoc#hard-commits-vs-soft-commits[Soft Commit documentation]
for more information on how this change will effect you.
Upgrading existing clouds and use-cases that have custom configSets will not be affected by this change.

=== Replica Placements
* The default `minimalFreeDiskGB` value has been lowered from `20GB` to `5GB` when using the xref:configuration-guide:replica-placement-plugins.adoc#affinityplacementfactory[AffinityPlacementPlugin].
Therefore, when using the default settings, nodes that were previously excluded from Replica placements due to low available disk space may be selected after upgrading.

=== Embedded Zookeeper
* The Embedded Zookeeper can now be configured to listen to (or bind to) more hosts than just `localhost`,
see the  xref:deployment-guide:securing-solr.adoc#network-configuration[Network Configuration documentation] for more information.

=== Circuit Breaker
* The Circuit Breakers are now pluggable, and you can define multiple circuit breakers including custom ones. The existing `CircuitBreakerManager` is deprecated, and users are encouraged to switch to the new plugins. While the old `CircuitBreakerManager` returned HTTP 503 when a circuit breaker was tripped, the new plugins return HTTP 429.

=== Security
* Since Solr 8.4.1/8.5.0, the `solr.jetty.ssl.verifyClientHostName` sysProp and `SOLR_SSL_CLIENT_HOSTNAME_VERIFICATION` envVar have been used incorrectly.
It has instead been used to override the `solr.ssl.checkPeerName` sysProp in the `HTTP2SolrClient`.
This has been fixed, and the setting once again tells the server to check the originating client hostname against the client certificate when doing mTLS.
This option is still enabled by default.

* The `solr.jetty.ssl.sniHostCheck` option now defaults to the value of `SOLR_SSL_CHECK_PEER_NAME`, if it is provided.
This will enable client and server hostName check settings to be governed by the same environment variable.
If users want separate client/server settings, they can manually override the `solr.jetty.ssl.sniHostCheck` option in `SOLR_OPTS`.

=== Deprecations
* The `rid` request id query parameter has been deprecated in favor of the always-on trace generation.
To disable the `rid` generation set the system property `solr.disableRequestId` to `true`.
To disable the always-on trace generation set the system property `solr.alwaysOnTraceId` to `false`.

=== Learning To Rank
* The FieldValueFeature class now always uses DocValues when docValues=true is set. A LegacyFieldValueFeature class provides the prior behaviour of not using DocValues when the docValues=true and stored=true field attributes are both set.

=== Other
* From Solr 9.4 using Lucene 9.8 onwards `DelegatingCollector.finish` clashes with the super class's `LeafCollector.finish` method. Any custom component extending the `DelegatingCollector` needs to rename the `finish` method to `complete` to follow Solr's implementation.

== Solr 9.3
=== Binary Releases
* Solr now comes with two xref:deployment-guide:installing-solr.adoc#available-solr-packages[binary releases] and xref:deployment-guide:solr-in-docker.adoc#available-images[docker images], **full** and **slim**.
The xref:deployment-guide:installing-solr.adoc#available-solr-packages[Installing Solr] page provides information on what is included in each.
Please refer to the https://solr.apache.org/downloads.html[Solr Downloads] site for information on how to download these offerings.

=== Shard Management
* Solr now provides an xref:deployment-guide:shard-management.adoc#installsharddata["Install Shard"] API to allow users who have built (per-shard) indices offline to import them into SolrCloud shards.

=== Solr CLI
* The `bin/solr -i` and `bin/solr -info` options were removed in favour of the `bin/solr status` command.

=== Security
* Use of `stream.file`, `stream.url` and `stream.body` params are no longer enabled via configuration in solrconfig.xml, nor dynamic equivalents with the config API.
Older configuration now does nothing.
Instead, set an env var: SOLR_ENABLE_REMOTE_STREAMING or SOLR_ENABLE_STREAM_BODY or system property equivalents.

* The method for specifying sysProps that contain sensitive information has been streamlined.
Now the sysProp `-Dsolr.hiddenSysProps` or the envVar `SOLR_HIDDEN_SYS_PROPS` are available to provide a comma-separated
list of patterns to match sysProps that should be hidden or redacted.
Please see the xref:configuration-guide:configuring-solr-xml.adoc#hiddenSysProps[hiddenSysProps section] for more information.
+
The sysProp `-Dsolr.redaction.system.pattern` has been deprecated, use the above options instead.
+
The `<hiddenSysProps>` solr.xml element under `<metrics>` has been deprecated.
Instead, use the xref:configuration-guide:configuring-solr-xml.adoc#hiddenSysProps[<hiddenSysProps>] tag under `<solr>`, which accepts a comma-separated string.

* The xref:indexing-guide:schema-designer.adoc[] now utilizes the same trust model as the xref:configuration-guide:configsets-api.adoc#configsets-upload[ConfigSet Upload API].

=== Official Docker Image
* The customization of the Official Solr Dockerfile has been changed.
The customization options `SOLR_DOWNLOAD_URL`, `SOLR_CLOSER_URL`, `SOLR_DIST_URL` and `SOLR_ARCHIVE_URL`, have been removed.
The only way to specify a custom location for the Solr binaries is through `SOLR_DOWNLOAD_SERVER`.
If the server URL contains `apache.org`, then the Dockerfile will check gpg signature files.
If the server URL does not contain `apache.org`, then the gpg signature checking will be skipped.
+
It is still strongly recommended to use the Dockerfile included in the Solr binary TGZs if you want to build Solr images with custom versions of Solr.
The custom version of Solr will include this Dockerfile when it is built.

=== Deletion of unknown cores is now disabled by default
 * When Solr loads a core from a filesystem it will check for corresponding cluster state in ZooKeeper.
Prior to Solr 9.3, if no corresponding entry existed the core was deleted automatically to remove the orphaned files.
As of Solr 9.3 that behaviour is no longer enabled by default. See xref:deployment-guide:taking-solr-to-production.adoc#unknown-core-deletion[Unknown core deletion].

=== use of timeAllowed
* Query timeouts with `timeAllowed` are implemented differently.
It should be faster albeit have less fidelity – will not timeout a query outside of core query processing (e.g. won't cancel spellcheck or faceting).
Use `solr.useExitableDirectoryReader` to use the previous behavior.
Please share your experience with Solr developers!
The previous behavior should not be enabled if timeAllowed isn't used because unfortunately its performance tax is now imposed on all queries, even those without timeAllowed.

=== v2 API
* Solr's experimental "v2" API has seen a number of improvements in the 9.3 release.
+
It is now approaching parity with the functionality offered by Solr's v1 API.  In particular 9.3 adds v2 "CRUD" endpoints for interacting with alias properties and collection snapshots.  Several lower-level "replication" APIs now also offer v2 equivalents.
+
Additionally, the v2 API as a whole is being redesigned to be more REST-ful and intuitive.  To this end, 9.3 introduces backwards-incompatible changes to the v2 shard, replica, and backup creation and deletion APIs.  A number of lower-level "command" APIs have also been tweaked, including: collection reloading, collection renaming, "force leader", "balance shard unique", and all of Solr's "log level" and "log watcher" APIs.  Clients using Solr's v2 endpoints should check their usage against the full list of modified APIs in CHANGES.txt prior to upgrading.  Details on each are available in the 9.3 reference guide.

== Solr 9.2
=== Upgrade to Jetty 10.x
* Solr upgraded to Jetty 10.x from 9.x due to Jetty 9.x is now end of life. Jetty 10.x has a Java 11 minimum and matches Solr 9 minimum Java version. Jetty logging has been replaced with slf4j again matching Solr. See https://webtide.com/jetty-10-and-11-have-arrived/ for additional Jetty 10.x highlights.

=== Jetty Configuration
* Solr no longer duplicates certain Jetty "server" library dependencies between `server/lib` and `WEB-INF/lib` (jetty-util, jetty-io, etc.).
This is an improvement to the binary release artifact, but Jetty does not allow web-apps (Solr) to share these libraries by default.
The `server/contexts/solr-jetty-context.xml` now explicitly removes these restrictions, allowing Solr to share these "server" jars which now live in `server/lib/ext`.
* The "Transient Cores" feature is now deprecated.

=== SSL Configuration
* When using Solr (or SolrJ) with an SSL-enabled Solr cluster using HTTP2, the default `-Dsolr.ssl.checkPeerName` value is now *true*.
This is what has been documented in xref:deployment-guide:enabling-ssl.adoc#start-solrcloud[Enabling SSL], and matches the functionality of the original `HttpSolrClient`.

=== Tracing
* A new `opentelemetry` module is added, with support for OTEL tracing in `OTLP` format using gRPC.

=== Docker
* The OS version of the official Docker image and provided Dockerfile has been upgraded to Ubuntu 22 (jammy) from Ubuntu 20 (focal). Solr's Docker image now requires Docker engine version 20.10.10 or newer.

TIP: Users who cannot upgrade their Docker engine will need to specify the docker commandline option `--security-opt seccomp=unconfined` when starting the container.

=== Streaming Expressions
* Streaming Expressions have been moved out of Solrj core into its own module called `solrj-streaming`.
This change will only affect users that have used streaming expression classes in clients outside
of Solr. Streaming expressions sent to the /stream handler will still operate exactly as before.
External clients using streaming expression classes will need to update their dependencies to reference
the `solrj-streaming` artifacts under the `org.apache.solr` groupId.

=== Deprecations
* Loading solr.xml from Zookeeper is deprecated. See xref:configuration-guide:configuring-solr-xml.adoc[Configuring solr.xml].
* The Analytics Component has been deprecated. Consider using xref:query-guide:json-facet-api.adoc[JSON Facet API] as a substitute. Please notify the project if there's functionality you need that isn't currently covered by JSON facets.
* The `jaegertracer-configurator` module is deprecated for removal in Solr 10. Users should start migrating to the new `opentelemetry` module.

== Solr 9.1.1
* Solr no longer accepts all file types for configSets. Please see xref:configuration-guide:config-sets.adoc#forbidden-file-types[ConfigSet Forbidden File Types] for more information.

== Solr 9.1
=== Querying and Indexing
* Added Lucene91HnswVectorsFormat codec for DenseVectorField. In order to use the new codec, reindex is necessary.

=== SolrJ
SolrJ is beginning to be split up.
If you use ZooKeeper coordinates to create a `CloudSolrClient`, you will need to add a dependency on `solrj-zookeeper`.
If you use SolrJ's Maven POM to depend on SolrJ, then this should happen automatically through transitive resolution.
Instead of depending on ZooKeeper, consider migrating to use of specifying a list of Solr URLs in the client's builder.
Not only does this reduce dependencies, but it improves security by being able to limit ZooKeeper access.

=== Zookeeper
Zookeeper Credentials support now follows a new paradigm.
Old classes, such as `VMParamsAllAndReadonlyDigestZkACLProvider` and `VMParamsSingleSetCredentialsDigestZkCredentialsProvider`, are deprecated but still supported until at least `10.0`.
Users are encouraged to upgrade to the non-deprecated classes before the next major version release.
Please refer to xref:deployment-guide:zookeeper-access-control.adoc#solr-to-zookeeper-acls-workflow[] for more information.


== Solr 9.0
=== Querying and Indexing
* xref:query-guide:dense-vector-search.adoc[Dense Vector "Neural" Search] through `DenseVectorField` fieldType and K-Nearest-Neighbor (KNN) Query Parser.
* Admin UI support for SQL Querying.
* New snowball stemmers: Hindi, Indonesian, Nepali, Serbian, Tamil, and Yiddish.
* New NorwegianNormalizationFilter
* Implicit `/terms` handler now returns terms across all shards in SolrCloud instead of only the local core.
Users/apps may be assuming the old behavior. A request can be modified via the standard `distrib=false` param to only use the local core receiving the request.
* SQL support has been moved to the sql module. Existing Solr configurations do not need any SQL related changes, however the module needs to be installed - see the section xref:query-guide:sql-query.adoc[].
* JSON aggregations uses corrected sample formula to compute standard deviation and variance. The computation of stdDev and variance in JSON aggregation is same as StatsComponent.
* Facet count in Json Facet module always returns a `long` value, irrespective of number of shards.
* `MacroExpander` will no longer will expand URL parameters inside of the `expr` parameter (used by streaming expressions).
Additionally, users are advised to use the `InjectionDefense` class when constructing streaming expressions that include user supplied data to avoid risks similar to SQL injection. The legacy behavior of expanding the `expr` parameter can be reinstated with `-DStreamingExpressionMacros=true` passed to the JVM at startup
* The response format for field values serialized as raw XML (via the `[xml]` raw value DocTransformer
and `wt=xml`) has changed. Previously, values were dropped in directly as top-level child elements of each `<doc>`,
obscuring associated field names and yielding inconsistent `<doc>` structure. As of version 9.0, raw values are
wrapped in a `<raw name="field_name">[...]</raw>` element at the top level of each `<doc>` (or within an enclosing
`<arr name="field_name"><raw>[...]</raw></arr>` element for multi-valued fields). Existing clients that parse field
values serialized in this way will need to be updated accordingly.
* Highlighting: `hl.method=unified` is the new default.  Use `hl.method=original`
to switch back if needed.
* solr.xml `maxBooleanClauses` is now enforced recursively. Users who upgrade from prior versions of Solr may find that some requests involving complex internal query structures (Example: long query strings using `edismax` with many `qf` and `pf` fields that include query time synonym expansion) which worked in the past now hit this limit and fail. Users in this situation are advised to consider the complexity of their queries/configuration, and increase the value of xref:configuration-guide:configuring-solr-xml#global-maxbooleanclauses[`maxBooleanClauses`] if warranted.
* Atomic/partial updates to nested documents now _require_ the `\_root_` field to clearly show the document isn't a root document.  Solr 8 would fallback on the `\_route_` param but no longer.

=== Security
* New xref:deployment-guide:cert-authentication-plugin.adoc[Certificate Authentication Plugin], enabling end-to-end use of x509 client certificates for Authentication and Authorization.
* Improved security when using PKI Authentication plugin.
* Upgrade to Zookeeper 3.7, allowing for TLS protected ZK communication.
* All request handlers support security permissions. Users may have to adapt their `security.json`.
* Ability to disable admin UI through a system property.
* The property `blockUnknown` in the `BasicAuthPlugin` and the `JWTAuthPlugin` now defaults to `true` instead of `false`. This change is backward incompatible. If you need the pre-9.0 default behavior, you need to explicitly set `blockUnknown:false` in `security.json`.
* Solr now runs with the Java security manager enabled by default. Hadoop users may need to disable this.
* Solr now binds to localhost network interface by default for better out of the box security.
Administrators that need Solr exposed more broadly can change the `SOLR_JETTY_HOST` property in their Solr include (`solr.in.sh`/`solr.in.cmd`) file.
* Solr embedded zookeeper only binds to localhost by default. This embedded zookeeper should not be used in production.
If you rely upon the previous behavior, then you can change the `clientPortAddress` in `solr/server/solr/zoo.cfg`
* Jetty low level request-logging in NCSA format is now enabled by default, with a retention of 3 days worth of logs.
This may require some more disk space for logs than was the case in version 8.x. See xref:deployment-guide:configuring-logging.adoc[Configuring Logging] for how to change this.
* Hadoop authentication support has been moved to the new `hadoop-auth` module. Users need to add the module `hadoop-auth` to classpath. The plugins has also changed package name to `org.apache.solr.security.hadoop`, but can still be loaded as shortform `class="solr.HadoopAuthPlugin"`, `class="solr.ConfigurableInternodeAuthHadoopPlugin"` or `class="solr.KerberosPlugin"`.
* xref:deployment-guide:jwt-authentication-plugin.adoc[JWTAuthPlugin] has been moved to a module. Users need to add the module `jwt-auth` to classpath. The plugin has also
changed package name to `org.apache.solr.security.jwt`, but can still be loaded as shortform `class="solr.JWTAuthPlugin"`.
* Dependency updates - A lot of dependency updates removes several security issues from dependencies, and thus make Solr more secure.
* The allow-list defining allowed URLs for the `shards` parameter is not in the `shardHandler` configuration anymore. It is defined by the `allowUrls` top-level property of the `solr.xml` file. For more information, see xref:configuration-guide:configuring-solr-xml.adoc#allow-urls[Format of solr.allowUrls] documentation.
* To improve security, `StatelessScriptUpdateProcessorFactory` has been renamed as `ScriptUpdateProcessorFactory` and moved to the xref:configuration-guide:script-update-processor.adoc#module[`scripting` Module] instead of shipping as part of Solr core. This module needs to be enabled explicitly.
* To improve security, `XSLTResponseWriter` has been moved to the xref:configuration-guide:script-update-processor.adoc#module[`scripting` Module] instead of shipping as part of Solr core. This module needs to be enabled explicitly.


=== Stability and Scalability
* xref:deployment-guide:rate-limiters.adoc[Rate limiting] provides a way to throttle update and search requests based on usage metrics.
* A new xref:deployment-guide:task-management.adoc[Task management] interface allows declaring tasks as cancellable and trackable.
* Ability to specify xref:deployment-guide:node-roles.adoc[node roles] in Solr. This release supports `overseer` and `data` roles out of the box.
* New API for pluggable xref:configuration-guide:replica-placement-plugins.adoc[Replica Placement Plugins] that replaces the auto-scaling framework.
* Support for distributed processing of cluster state updates and collection API calls, without relying on the Overseer.

=== Build and Docker
* Solr is now built and released independently of Lucene (separate Apache projects).
* Build system switched to Gradle, no longer uses Ant + Ivy.
* Docker image creation is now a part of the Apache Solr GitHub repo.
* Docker image documentation is now a part of the reference guide.
* Official Docker image upgraded to use JDK17 (by Eclipse Temurin) and ability to create functionally identical local image.

=== Logging and Metrics
* Metrics handler only depends on SolrJ instead of core and has its own `log4j2.xml` and no longer shares Solr’s logging config.
* Only `SearchHandler` and subclasses have "local" metrics now. It's now tracked as if it's another handler with a "[shard]" suffix, e.g. "/select[shard]".
There are no longer ".distrib." named metrics; all metrics are assumed to be such except "[shard]". The default Prometheus exporter config splits that component to a new label named "internal".  The sample Grafana dashboard now filters to include or exclude this.
* The default port of "Prometheus exporter" has changed from 9983 to 8989, so you may need to adjust your configuration after upgrade.
* Logging is now asynchronous by default. There's a small window where log messages may be lost in the event of some hard crash.
Switch back to synchronous logging if this is unacceptable, see comments in the log4j2 configuration files (log4j2.xml by default).
* Log4J configuration & Solr MDC values - link:http://www.slf4j.org/apidocs/org/slf4j/MDC.html[MDC] values that Solr sets for use by Logging calls (such as the collection name, shard name, replica name, etc...) have been modified to now be "bare" values, without the special single character prefixes that were included in past version. The default `log4j2.xml` configuration file for Solr has been modified to prepend these same prefixes to MDC values when included in Log messages as part of the `<PatternLayout/>`. Users who have custom logging configurations that wish to ensure Solr 9.x logs are consistently formatted after upgrading will need to make similar changes to their logging configuration files.  See  link:https://issues.apache.org/jira/browse/SOLR-15630[SOLR-15630] for more details.
* xref:deployment-guide:configuring-logging.adoc#request-logging[Jetty Request log] is now enabled by default, i.e. logging every request.
* The prometheus-exporter is no longer packaged as a Solr Module. It can be found under `solr/prometheus-exporter/`.
* Solr modules (formerly known as contribs) can now easily be enabled by an environment variable (e.g. in `solr.in.sh` or `solr.in.cmd`) or as a system property (e.g. in `SOLR_OPTS`). Example: `SOLR_MODULES=extraction,ltr`.

=== Deprecations and Removals
* The Data Import Handler (DIH) is an independent project now; it is no longer a part of Solr.
* No more support for `clusterstate.json` and `MIGRATESTATE` API has been removed. If your collections use `clusterstate.json` you will need to take some steps, described elsewhere in this document.
* Auto-scaling framework has been removed. Please refer to xref:configuration-guide:replica-placement-plugins.adoc[Replica Placement Plugins] for alternate options.
* `LegacyBM25SimilarityFactory` has been removed.
* Legacy SolrCache implementations (LRUCache, LFUCache, FastLRUCache) have been removed. Users have to modify their existing configurations to use CaffeineCache instead.
* `VelocityResponseWriter` is an independent project now; it is no longer a part of Solr. This encompasses all previously included `/browse` and `wt=velocity` examples.
* Cross Data Center Replication has been removed.
* SolrJ clients like `HttpSolrClient` and `LBHttpSolrClient` that lacked HTTP2 support have been deprecated. The old CloudSolrClient has been renamed as CloudLegacySolrClient and deprecated.
* SimpleFSDirectoryFactory is removed in favor of NIOFSDirectoryFactory
* Removed the deprecated `HttpSolrClient.RemoteSolrException` and `HttpSolrClient.RemoteExecutionException`. All the usages are replaced by `BaseHttpSolrClient.RemoteSolrException` and `BaseHttpSolrClient.RemoteExecutionException`.
* `maxShardsPerNode` parameter has been removed because it was broken and inconsistent with other replica placement strategies.
Other relevant placement strategies should be used instead, such as autoscaling policy or rules-based placement.
* The binary distribution no longer contains test-framework jars.
* Deprecated BlockJoinFacetComponent and BlockJoinDocSetFacetComponent are removed. Users are encouraged to migrate to uniqueBlock() in JSON Facet API.
* Core level admin API endpoints `/admin/threads`, `/admin/properties`, `/admin/logging` are now only available at the node level.

=== Other
* xref:configuration-guide:solr-modules.adoc[Contrib modules] are now just "modules". You can easily enable module(s) through environment variable `SOLR_MODULES`.
* Features lifted out as separate modules are: HDFS, Hadoop-Auth, SQL, Scripting, and JWT-Auth.
* The "dist" folder in the release has been removed. Please update your `<lib>` entries in your `solrconfig.xml` to use the new location.
** The `solr-core` and `solr-solrj` jars can be found under `server/solr-webapp/webapp/WEB-INF/lib/`.
** The Solr Module jars and their dependencies can be found in `modules/<module-name>/lib`, packaged individually for each module.
** The `solrj-deps` (SolrJ Dependencies) are no longer separated out from the other Server jars.
** Please refer to the SolrJ Maven artifact to see the exact dependencies you need to include from `server/solr-webapp/webapp/WEB-INF/lib/` and `server/lib/ext/` if you are loading in SolrJ manually.
If you plan on using SolrJ as a JDBC driver, please refer to the xref:query-guide:sql-query.adoc#generic-clients[JDBC documentation]
** More information can be found in the xref:configuration-guide:libs.adoc[Libs documentation].

* SolrJ class `CloudSolrClient` now supports HTTP2. It has a new Builder. See `CloudLegacySolrClient` for the 8.x version of this class.
* In Backup request responses, the `response` key now uses a map to return information instead of a list. This is only applicable for users returning information in JSON format, which is the default behavior.
* `SolrMetricProducer` / `SolrInfoBean` APIs have changed and third-party components that implement these APIs need to be updated.
* Use of blacklist/whitelist terminology has been completely removed. JWTAuthPlugin parameter `algWhitelist` is now `algAllowlist`. The old parameter will still work in 9.x. Environment variables `SOLR_IP_WHITELIST` and `SOLR_IP_BLACKLIST` are no longer supported, but replaced with `SOLR_IP_ALLOWLIST` and `SOLR_IP_DENYLIST`.
* Solr Backups - Async responses for backups now correctly aggregate and return information. For collection's snapshot backup request responses additional fields `indexVersion`, `indexFileCount`, etc. were added similar to incremental backup request responses.
* If you are using the HDFS backup repository, you need to change the repository class to `org.apache.solr.hdfs.backup.repository.HdfsBackupRepository` - see the xref:deployment-guide:backup-restore.adoc[Backup and Restore] page for the "HDFS Backup Repository" section in a pre Solr 10 Ref Guide.
* HDFS storage support has been moved to a module. Existing Solr configurations do not need any HDFS-related
changes, however the module needs to be installed - see the section Solr on HDFS in a pre Solr 10 Ref Guide.
* The folder `$SOLR_HOME/userfiles`, used by the "cat" streaming expression, is no longer created automatically on startup. The user must create this folder.
* Solr no longer requires a `solr.xml` in `$SOLR_HOME`. If one is not found, Solr will instead use the default one from `$SOLR_TIP/server/solr/solr.xml`. You can revert to the pre-9.0 behaviour by setting environment variable `SOLR_SOLRXML_REQUIRED=true` or system property `-Dsolr.solrxml.required=true`. Solr also does not require a `zoo.cfg` in `$SOLR_HOME` if started with embedded zookeeper.
* `base_url` has been removed from stored cluster state. If you're able to upgrade SolrJ to 8.8.x for all of your client applications, then you can set `-Dsolr.storeBaseUrl=false` (introduced in Solr 8.8.1) to better align the stored state in Zookeeper with future versions of Solr; as of Solr 9.x, the `base_url` will no longer be persisted in stored state.
However, if you are not able to upgrade SolrJ to 8.8.x for all client applications, then you should set `-Dsolr.storeBaseUrl=true` so that Solr will continue to store the `base_url` in Zookeeper. For background, see: link:https://issues.apache.org/jira/browse/SOLR-12182[SOLR-12182] and link:https://issues.apache.org/jira/browse/SOLR-15145[SOLR-15145]. Support for the `solr.storeBaseUrl` system property will be removed in Solr 10.x and `base_url` will no longer be stored.
* Analyzer components can now be looked up by their SPI names based on the field type configuration.
* The `solr-extraction` module has been cleaned up to produce `solr-extraction-*` jar instead of `solr-cell-*` jars.
* Extra lucene libraries used in modules are no longer packaged in `lucene-libs/` under module directories in the binary release.
Instead, these libraries will be included with all other module dependencies in `lib/`.

[#major-changes-in-earlier-8-x-versions]
== Major Changes in Earlier 8.x Versions

The following is a list of major changes released between Solr 8.1 and 8.11.

Please be sure to review this list so you understand what may have changed between the version of Solr you are currently running and Solr 9.0.

=== Solr 8.11

See the https://cwiki.apache.org/confluence/display/SOLR/Release+Notes+8.11[8.11 Release Notes^]
for an overview of the main new features of Solr 8.11.

When upgrading to 8.11.x users should be aware of the following major changes from 8.10.

*Support for Multiple Authentication Schemes*

Two new authentication and authorization plugins provide support for configuring multiple authentication schemes.

The `MultiAuthPlugin` allows combining two or more authentication approaches, such as JWT and Basic authentication.

The `MultiAuthRuleBasedAuthorizationPlugin` is used when the `MultiAuthPlugin` is also in use, and combines the various roles defined for all plugins to determine the proper role assignment for the user account.

For information on configuring these plugins, see the following sections:

* xref:deployment-guide:basic-authentication-plugin.adoc#combining-basic-authentication-with-other-schemes[Combining Basic Authentication with Other Schemes]
* xref:deployment-guide:rule-based-authorization-plugin.adoc#multiple-authorization-plugins[Multiple Authorization Plugins]


*ZooKeeper chroot*

It's now possible to create the ZooKeeper chroot at startup if it does not already exist.
See the section xref:deployment-guide:zookeeper-ensemble.adoc#using-the-z-parameter-with-binsolr[Using the -z Parameter with bin/solr] for an example.

*Other Changes*

A few other minor changes are worth noting:

* The `config-read` pre-defined permission now correctly governs access for various configuration-related APIs.
See also xref:deployment-guide:rule-based-authorization-plugin.adoc#predefined-permissions[Predefined Permissions].
* The S3BackupRepository supports configuring the AWS Profile, if necessary. See also xref:deployment-guide:backup-restore.adoc#s3backuprepository[S3BackupRepository].
* Additionally, backups will now properly succeed after SPLITSHARD operations, and will correctly handle incremental backup purges.
* SolrJ now supports uploading configsets.



=== Solr 8.10

See the https://cwiki.apache.org/confluence/display/SOLR/ReleaseNote8_10[8.10 Release Notes^]
for an overview of the main new features of Solr 8.10.

When upgrading to 8.10.x users should be aware of the following major changes from 8.9.

*Schema Designer UI*

A new screen has been added to the Admin UI that allows you to interactively design a Solr schema using your documents.

The designer screen provides a safe environment for you to:

* Upload or paste sample documents to identify fields.
* Get a "first" guess at what Solr thinks the field types in the fields should be.
* Edit fields, field types, dynamic fields, and supporting files.
* See how a field's analysis will impact your text.
* Test how schema changes will impact query-time behavior.
* Save your changes to a configset to use with a new collection.

See the section xref:indexing-guide:schema-designer.adoc[] for full details.

*Backups in S3*

Following the redesign of backups in Solr 8.8 that allowed storage of incremental backups in Google Cloud environments, Solr 8.10 provides support for storing backups in Amazon S3 buckets.

See the section xref:deployment-guide:backup-restore.adoc#s3backuprepository[S3BackupRepository] for how to configure.

*Security Admin UI*

Solr's Admin UI also got a new screen to support management of users, roles, and permissions.

The new UI works when authentication and/or authorization has been enabled with `bin/solr auth` or by manually installing a `security.json` file.
Before this, it provides a warning that your Solr instance is unsecured.

See the section xref:deployment-guide:security-ui.adoc[] for details.

*Solr SQL Improvements*

A number of improvements have been made in Solr's SQL functionality:

* Support added for `LIKE`, `IS NOT NULL`, `IS NULL`, and wildcards (for simplistic `LIKE` functionality).
* Two new aggregation functions, `COUNT(DISTINCT field)` and `APPROX_COUNT_DISTINCT(field)`, have been added.
* Queries using an `ORDER BY` clause can support `OFFSET` and `FETCH` operations.
* Multi-valued fields can now be returned.
* User permissions have been simplified so access to query endpoints `/sql`, `/select`, and `/export` is sufficient for full access for all SQL queries.

*shards.preference*

A new option for the `shards.preference` parameter allows selection of nodes based on whether or not the replica is a leader.
Now adding `shards.preference=replica.leader:false` will limit queries only to replicas which are not currently their shard's leader.

See the section xref:deployment-guide:solrcloud-distributed-requests.adoc#shards-preference-parameter[shards.preference Parameter] for details and examples.

*Metrics & Prometheus Exporter*

A new `expr` option in the Metrics API allows for more advanced filtering of metrics based on regular expressions.
See the section xref:deployment-guide:metrics-reporting.adoc#metrics-api[Metrics API] for examples.

The Prometheus Exporter's default `solr-exporter.config` has been improved to use the new `expr` option in the Metrics API to get a smaller set of metrics.
The default metrics exported still include most metrics, but the configuration will be easier to trim as needed.
This should help provide performance improvements in busy clusters being monitored by Prometheus.

*ZooKeeper Credentials*

ZooKeeper credentials can now be stored in a file whose location is defined with a system property instead of being passed in plain-text.
See xref:deployment-guide:zookeeper-access-control.adoc#out-of-the-box-credentials-implementations[Out of the Box Credential Implementations] for how to set this up.

=== Solr 8.9

See the https://cwiki.apache.org/confluence/display/SOLR/ReleaseNote89[8.9 Release Notes^]
for an overview of the main new features of Solr 8.9.

When upgrading to 8.9.x users should be aware of the following major changes from 8.8.

*Backup and Restore*

Solr 8.9 introduces extensive changes to Solr's backup and restore support.

A new backup format has been introduced in Solr 8.9 which replaces the previous snapshot-based backup.
This new format enables ‘incremental’ backups.
Repeated backups to a given location will take advantage of the data stored by their predecessors and will only operate on files that have changed since the previous backup.
This is supported by default, simply by storing each backup file in the same location.

The old and new formats are not compatible, although backups in the old format, a full snapshot of all files, can still be used to restore to Solr for the time-being.
The old format is officially deprecated, and support for it is likely to be removed in Solr 9.0.

For the time-being the old format can be created by defining a parameter `incremental=false`.
Again, though, this support is likely to be removed in Solr 9.0.

More documentation on backups is available at xref:deployment-guide:backup-restore.adoc[].

New Collections API commands for backups:

* LISTBACKUP: Lists information about each backup stored at the specified repository location.
See xref:deployment-guide:collection-management.adoc#listbackup[List Backups] for more details.
* DELETEBACKUP: Deletes specified backups from the repository.
See xref:deployment-guide:collection-management.adoc#deletebackup[Delete Backups] for more details.

A new option for backup repository is also available in 8.9, which is to use Google Cloud Storage (GCS).
This is a module (located in `modules/gcs-repository`).
See xref:deployment-guide:backup-restore.adoc#gcsbackuprepository[GCSBackupRepository] for configuration details.
The Solr community is working to add support for S3 buckets in the near future.

*Nested Docs*

Child Doc Transformer's `childFilter` parameter no longer applies query syntax
escaping because it's inconsistent with the rest of Solr and was limiting.
This refers to `[child childFilter='field:value']`.
There was no escaping here prior to 8.0 either.

*Collapse and Expand*

* BlockCollapse: If documents have been (or could be) indexed in a way where documents with the same collapse key have been indexed contiguously in the index, a new "block collapse" provides a significant speed improvement over traditional collapse.
+
See xref:query-guide:collapse-and-expand-results.adoc#block-collapsing[Block Collapsing] for details.

* Expand Null Groups: A new parameter `expand.nullGroup` allows an expanded group to be returned containing document with no value in the expanded field.
See xref:query-guide:collapse-and-expand-results.adoc#expand-component[Expand Component] for details.

*In-Place Updates*

A new request parameter `update.partial.requireInPlace=true` allows telling Solr to "fail fast" if all of the necessary conditions are not satisfied to allow an in-place update to succeed.
See also xref:indexing-guide:partial-document-updates.adoc#in-place-updates[In-Place Updates].

*Metrics History*

The Metrics History feature, which allowed long-term storage and aggregation of Solr's metrics, has been deprecated and will be removed in 9.0.

*Embedded Solr Server*

When using EmbeddedSolrServer, it will no longer close CoreContainer instances that were passed to it.

=== Solr 8.8

When upgrading to 8.8.x users should be aware of the following major changes from 8.7.

*Nested Documents*

* When doing atomic/partial updates to a child document:
** Supply the `\_root_` field (the ID of the root document) so that Solr understands you are manipulating a child document and not a root document.
In its absence, Solr looks at the `\_route_` parameter but this may change in the future because it's not an ideal substitute.
If neither are present, Solr assumes you are updating a root document.
If this assumption is false, Solr will do a cheap check that usually detects the problem and will
throw an exception to alert you of the need to specify the Root ID.
This backwards incompatible change was done to increase performance and robustness.
** This feature no longer requires `stored=true` or `docValues=true` on the `\_root_` field.
You might have it for other purposes though (e.g., for `uniqueBlock(...)`).
** This feature no longer requires the `\_nest_path_` field, although you probably ought to
continue to define it as it's useful for other things.

*Removed Modules*

* The search results clustering module (Carrot2) has been removed from 8.x Solr due to lack of Java 1.8 compatibility in the dependency that provides online clustering of search results.
The module will be re-introduced in Solr 9.0.

*Learning to Rank*

* Interleaving support has been added to Learning to Rank (LTR).
Currently only the Team Draft Interleaving algorithm is supported.
For examples using this feature, see the section xref:query-guide:learning-to-rank.adoc#running-a-rerank-query-interleaving-two-models[Running a Rerank Query Interleaving Two Models].

*Metrics*

* Two metrics have been added for SolrCloud's Overseer:
** `solr_metrics_overseer_stateUpdateQueueSize`
** `solr_metrics_overseer_collectionWorkQueueSize`

*Prometheus Exporter*

* The `./bin` scripts included with the Prometheus Exporter now allow use of custom java options with environment variables.
See the section xref:deployment-guide:monitoring-with-prometheus-and-grafana.adoc#environment-variable-options[Environment Variable Options] for more details.
* The default Grafana dashboards now include panels for query performance monitoring.
The default Prometheus Exporter configuration includes metrics like queries-per-second (QPS) and 95th percentiles (P95) to populate the new panels.
* The default Prometheus Exporter configuration also includes the two new metrics mentioned in the Metrics above.

*Solr Home*

* The internal logic for identifying 'Solr Home' (`solr.solr.home`) has been refactored to make testing less error-prone.
Plugin developers using `SolrPaths.locateSolrHome()` or `new SolrResourceLoader` should check deprecation warnings as existing some existing functionality will be removed in 9.0.
https://issues.apache.org/jira/browse/SOLR-14934[SOLR-14934] has more technical details about this change for those concerned.

*base_url removed from stored state*

As of Solr 8.8.0, the `base_url` property was removed from the stored state for replicas (SOLR-12182).
If you're able to upgrade SolrJ to 8.8.x
for all of your client applications, then you can set `-Dsolr.storeBaseUrl=false` (introduced in Solr 8.8.1) to better align the stored state
in ZooKeeper with future versions of Solr.
However, if you are not able to upgrade SolrJ to 8.8.x for all client applications,
then leave the default `-Dsolr.storeBaseUrl=true` so that Solr will continue to store the `base_url` in ZooKeeper.

You may also see some NPE in collection state updates during a rolling upgrade to 8.8.0 from a previous version of Solr.
After upgrading all nodes in your cluster
to 8.8.0, collections should fully recover.
Trigger another rolling restart if there are any replicas that do not recover after the upgrade to re-elect leaders.

=== Solr 8.7

See the https://cwiki.apache.org/confluence/display/SOLR/ReleaseNote87[8.7 Release Notes^]
for an overview of the main new features of Solr 8.7.

When upgrading to 8.7.x users should be aware of the following major changes from 8.6.

*Autoscaling*

* If upgrading from **8.6.0**, please see the <<Solr 8.6.1,8.6.1 Upgrade notes>> below for information on performance degradations introduced in 8.6.0 that require some intervention to resolve.
If you are already on 8.6.1 or higher, you can ignore these instructions.

*Deprecations*

* The autoscaling framework is now formally deprecated and will be removed in Solr 9.0.
The Solr community is working on pluggable API to replace this functionality, with the goal for it to be ready by the time 9.0 is released.
Deprecations include: autoscaling policy, triggers, `withCollection` support, simulation framework, autoscaling suggestions tab in the UI, `autoAddReplicas` and `UTILIZENODE` command.

* Similarly, rule-based replica placement strategy has been deprecated and will be replaced
in Solr 9.0 by APIs for replica placement and cluster events, with plugin-based implementations.

* Support for detecting spinning disks has been removed in LUCENE-9576.
Corresponding
`spins` metrics in Solr still exist but now they always return `false` and will be removed in Solr 9.0.

*User-Managed Cluster Terminology Updated*

* Solr has replaced the terms "master" and "slave" in the codebase and all documentation with "leader" and "follower".
+
This functionality has only changed in terms of parameter names changed, and we do not expect any back-compatibility issues on upgrade to 8.7 or even 9.0 later.
+
However, users should update their `solrconfig.xml` files after completing the upgrade on all nodes of a cluster.
Comparing your configuration to the updated configuration examples in xref:deployment-guide:user-managed-index-replication.adoc[] will show examples of what needs to change, but here are the main changes:
+
. On the replication leader, in the definition of the `/replication` request handler:
.. Replace "master" with "leader".
.. Replace "slave" with "follower" if the former term is used in the name of any follower `solrconfig.xml` file definitions.
This file can be named anything, so you can change it to whatever you'd like to call it if you'd like.
.. Replace "slave" with "follower" if the former term is used in a replication repeater configuration.
. On the replication follower, in the definition of the `/replication` request handler:
.. Replace "masterUrl" with "leaderUrl".
.. Replace "slave" with "follower" if the former term is used in a repeater configuration.

*JSON Facets*

* Performance enhancements for the `relatedness()` statistics function are included with 8.7.
These yield the highest benefits with high-cardinality fields and can be disabled if working with lower cardinality fields with a new `sweep_collection` parameter.
See the section xref:query-guide:json-facet-api.adoc#relatedness-options[relatedness() Options] for details.

*solr.in.sh / solr.in.cmd*

* Solr has relied on the `SOLR_STOP_WAIT` parameter defined in `solr.in.sh` or `solr.in.cmd` to determine how long to wait on _startup_.
A new parameter `SOLR_START_WAIT` allows defining how long Solr should wait for start up to complete.
+
If the time set by this parameter is exceeded, Solr will exit the startup process and return the last few lines of the `solr.log` file to the terminal.
+
By default, this parameter is set to the same value as `SOLR_STOP_WAIT`.

* The default ZooKeeper client timeout (`ZK_CLIENT_TIMEOUT`) is now 30 seconds (`30000` milliseconds) instead of 15.

*Configsets*

* It's now possible to overwrite an existing configset when uploading changes by supplying the `overwrite=true` parameter to the xref:configuration-guide:configsets-api.adoc#configsets-upload[Configset API].
+
A related parameter is `cleanup=true`, which allows deleting any files from the old configset that are left behind after the overwrite.
+
The default for both of these parameters is `false`.

* When deleting a collection that has an automatically created configset (i.e., the configset was copied from the `_default` collection when the collection was created), the configset will also be deleted if it is not in use by any other collection.

*Logging*

* A request ID (`rid`) is now logged for all distributed search requests (in SolrCloud) which can be used to correlate query events across the system.
A parameter `disableRequestId=true` can be added to disable this if desired.

=== Solr 8.6.1

See the https://cwiki.apache.org/confluence/display/SOLR/ReleaseNote861[8.6.1 Release Notes^]
for an overview of the fixes included in Solr 8.6.1.

When upgrading to 8.6.1 users should be aware of the following major changes from 8.6.0.

*Autoscaling*

* As mentioned in the 8.6 upgrade notes, a default autoscaling policy was provided starting in 8.6.0.
This default autoscaling policy resulted in increasingly slow collection creation calls in large clusters (50+ collections).
+
In 8.6.1 the default autoscaling policy has been removed, and clusters will not use autoscaling unless a policy has explicitly been created.
If your cluster is running 8.6.0 and *not using an explicit autoscaling policy*, upgrade to 8.6.1 and remove the default cluster policy and preferences via the following command.
+
Replace `localhost:8983` with your Solr endpoint.
+
[source,text]
curl -X POST -H 'Content-type:application/json'  -d '{set-cluster-policy : [], set-cluster-preferences : []}' http://localhost:8983/api/cluster/autoscaling
+
This information is only relevant for users upgrading from 8.6.0.
If upgrading from an earlier version to 8.6.1+, this warning can be ignored.

=== Solr 8.6

See the https://cwiki.apache.org/confluence/display/SOLR/ReleaseNote86[8.6 Release Notes^]
for an overview of the main new features of Solr 8.6.

When upgrading to 8.6.x users should be aware of the following major changes from 8.5.

*Support for Block-Max WAND*

Lucene added support for Block-Max WAND in 8.0, and 8.6 makes this available for Solr also.

This can provide significant performance enhancements by not calculating the score for results which are not likely to appear in the top set of results.

It is enabled when using a new query parameter `minExactCount`.
This parameter tells Solr to accurately count the number of hits accurately until at least this value.
Once this value is reached, Solr can skip over documents that don't have a score high enough to be in the top set of documents, which has the potential for greatly speeding up searches.

It's important to note that when using this parameter, the hit count of searches may not be accurate.
It is guaranteed that the hit count is accurate up to the value of `minExactCount`, but any returned hit count higher than that may be an approximation.

A new boolean attribute `numFoundExact` is included in all responses to indicate if the hit count in the response is expected to be exact or not.

More information about this new feature is available in the section xref:query-guide:common-query-parameters.adoc#minexactcount-parameter[minExactCount Parameter].

*Autoscaling*

* **NOTE: The default autoscaling policy has been removed as of 8.6.1**
+
Solr now includes a default autoscaling policy.
This policy can be overridden with your custom rules or by specifying an empty policy to replace the default.

* The ComputePlan action now supports a collection selector to identify collections based on collection properties to determine which collections should be operated on.

*Security*

* Prior to Solr 8.6 Solr APIs which take a file system location, such as core creation, backup, restore, and others, did not validate the path and Solr would allow any absolute or relative path.
Starting in 8.6 only paths that are relative to `SOLR_HOME`, `SOLR_DATA_HOME` and `coreRootDir` are allowed by default.
+
If you need to create a core or store a backup outside the default paths, you will need to tell Solr which paths to allow.
A new element in `solr.xml` called `allowPaths` takes a comma-separated list of allowed paths.
+
When using the `solr.xml` file that ships with 8.6, you can configure the list of paths to allow through the system property `solr.allowPaths`.
Please see `bin/solr.in.sh` or `bin\solr.in.cmd` for example usage.
Using the value `*` will allow any path as in earlier versions.
+
For more on this, see the section xref:configuration-guide:configuring-solr-xml.adoc#the-solr-element[Solr.xml Parameters].
+
Windows SMB shares on the UNC format, such as `\\myhost\myshare\mypath` are now always disallowed.
Please use drive letter mounts instead, i.e., `S:\mypath`.

* A new authorization plugin `ExternalRoleRuleBasedAuthorizationPlugin` is now available.
This plugin allows an authentication plugin (such as JWT) to supply a user's roles instead of maintaining a user-to-role mapping inside Solr.

* When authentication is enabled, the Admin UI Dashboard (main screen) now includes a panel that shows the authentication and authorization plugins in use, the logged in username, and the roles assigned to this user.
A new link will also appear in the left-hand navigation to allow a user to log out.

*Streaming Expressions*

* The `/export` handler now supports streaming expressions to allow limiting the output of the export to only matching documents.
+
For more information about how to use this, see the section xref:query-guide:exporting-result-sets.adoc#specifying-the-local-streaming-expression[Specifying the Local Streaming Expression].

* The `stats`, `facet`, and `timeseries` expressions now support percentiles and standard deviation aggregations.

*Highlighting*

For the Unified Highlighter: The setting `hl.fragsizeIsMinimum` now defaults to `false` because `true` was found to be a significant performance regression when highlighting lots of text.
This will yield longer highlights on average compared to Solr 8.5 but relatively unchanged compared to previous releases.
Furthermore, if your application highlights lots of text, you may want to experiment with lowering `hl.fragAlignRatio` to trade ideal fragment alignment for better performance.

*Deprecations*

A primary focus of the community is improving Solr's stability and supportability.
With the addition of the package manager system in 8.4, we now have the ability to move some features into plugins maintained by third-parties with the expertise to properly develop and support them.
Our goal is to make running Solr easier and less prone to outages and other headaches.
In this spirit, the following features have been deprecated and are slated to be removed in Solr 9.0.

* Cross Data Center Replication (CDCR), in its current form, is deprecated and is scheduled to be removed in 9.0.
This feature is unlikely to be replaced by an identical plugin.
However, the community is working on figuring out a replacement feature for disaster recovery and failover.

* The Data Import Handler (DIH) is deprecated and is scheduled to be removed in 9.0.
Work to replace DIH with a community-supported plugin is underway and may be available soon.

* Support to store indexes and backups in HDFS is deprecated and is scheduled to be removed in 9.0.
A community-supported version of this may be available as a plugin in the future.
For more details, please see https://issues.apache.org/jira/browse/SOLR-14021[SOLR-14021^].

Users interested in maintaining a feature as a plugin are encouraged to join the https://solr.apache.org/community.html#mailing-lists-chat[developer mailing list^] to find out more about how to help.

=== Solr 8.5

See the https://cwiki.apache.org/confluence/display/SOLR/ReleaseNote85[8.5 Release Notes^]
for an overview of the main new features of Solr 8.5.

When upgrading to 8.5.x users should be aware of the following major changes from 8.4.

__Note: an index incompatibility warning was retroactively added below to 8.4 for users choosing a non-default postings format (e.g., "FST50").__

*Considerations for a SolrCloud Upgrade*

Solr 8.5 introduces a change in the format used for the elements in the Overseer queues and maps (see https://issues.apache.org/jira/browse/SOLR-14095[SOLR-14095] for technical discussion of the change).
This queue is used internally by the Overseer to reliably handle
operations, to communicate operation results between the Overseer and the coordinator node, and by the REQUESTSTATUS API for displaying information about async Collection operations.

This change won’t require you to change any client-side code you should see no differences on the client side.
However, it does require some care when upgrading an existing SolrCloud cluster depending on your upgrade strategy.

If you are upgrading Solr with an atomic restart strategy:

* If you don’t use async or REQUESTSTATUS operations, you should be able to restart and not see any issues.
* If you do use Collection API operations:
. Pause Collection API operations.
. Cleanup queues (See the section xref:configuration-guide:collections-api.adoc#deletestatus[DELETESTATUS] for examples)
if you use async operations.
. Upgrade and restart the nodes.
. Resume all normal operations.

If you are upgrading Solr with a rolling restart strategy:

* If you don’t use Collection API operations, you should be able to do a rolling restart and not see
any issues.
* If you do use Collection API operations, but you can pause their use during the restart the easiest
way is to:
. Pause Collection API operations.
. Upgrade and restart all nodes.
. Cleanup queues (See the section xref:configuration-guide:collections-api.adoc#deletestatus[DELETESTATUS] for examples)
if you use async operations.
. Resume all normal operations.

If you use Collection API operations and can’t pause them during the upgrade:

. Start 8.5 nodes with the system property: `-Dsolr.useUnsafeOverseerResponse=deserialization`.
Ensure the
Overseer node is upgraded last.
. Once all nodes are in 8.5 and once you don’t need to read old status anymore, restart again removing the
system property.

If you prefer to keep the old (but insecure) serialization strategy, you can start your nodes using the system
property: `-Dsolr.useUnsafeOverseerResponse=true`.
Keep in mind that this will be removed in future version of Solr.

*Security Manager*

Solr now has the ability to run with a Java security manager enabled.
To enable this, set the property `SOLR_SECURITY_MANAGER_ENABLED=true` in `solr.in.sh` or `solr.in.cmd`.
Note that if you are using HDFS to store indexes, you cannot enable the security manager.

In Solr 9.0, this will be the default.

// See SOLR-14147: See also the section xref:deployment-guide:securing-solr.adoc#enable-security-manager[Enable Security Manager].

*Block/Allow Specific IPs*

Solr has two new parameters to allow you to restrict access to Solr using IP addresses.
Use `SOLR_IP_WHITELIST` to configure a whitelist, and `SOLR_IP_BLACKLIST` to configure a blacklist.
These properties are defined in `solr.in.sh` or `solr.in.cmd`.

See also the section xref:deployment-guide:securing-solr.adoc#ip-access-control[Enable IP Access Control].

*BlockJoin Facet Deprecation*

The BlockJoinFacetComponent is marked for deprecation and will be removed in 9.0.
Users are encouraged to migrate to `uniqueBlock()` in JSON Facet API.
More information about this is available in the section xref:query-guide:json-faceting-domain-changes.adoc#block-join-domain-changes[Block Join Domain Changes].

*Caching with the Boolean Query Parser*

By default, the xref:query-guide:other-parsers.adoc#boolean-query-parser[Boolean Query Parser] caches queries in Solr's filterCache.
It's now possible to disable this with the local param `cache=false`.

*Indexing Log Files*

Solr now includes a command line tool, `bin/postlogs` which will index Solr's log files into a collection.
This provides an easy way to use Solr or visualization tools (such as Zeppelin) to troubleshoot problems with the system.

See the documentation for more details at xref:query-guide:logs.adoc[].

*Highlighting*

Solr's Unified Highlighter now has two parameters to help control passage sizing, `hl.fragAlignRatio` and `hl.fragsizeIsMinimum`.
See the section xref:query-guide:highlighting.adoc#unified-highlighter[Unified Highlighter] for details about these new parameters.
Regardless of the settings, the passages may be sized differently than before.
_Warning: These default settings were found to be a significant performance regression for apps that highlight lots of text with the default sentence break iterator.
See the 8.6 upgrade notes for advise you can apply in 8.5._

*Shared Library System Parameter*

Solr's `solr.xml` file has long had support for a `sharedLib` parameter, which allows you to define a common location for .jar files that may need to be in the path for all cores.

This property can now be defined in `solr.in.sh` or `solr.in.cmd` as a system property (`-Dsolr.sharedLib=/path/to/lib`) added to `SOLR_OPTS` (see `solr.in.sh` or `solr.in.cmd` for details).

=== Solr 8.4

See the https://cwiki.apache.org/confluence/display/SOLR/ReleaseNote84[8.4 Release Notes^]
for an overview of the main new features of Solr 8.4.

When upgrading to 8.4.x users should be aware of the following major changes from 8.3.

*Reminder:*  If you set the `postingsFormat` or `docValuesFormat` in the schema in order to use a non-default option, you risk preventing yourself from upgrading your Lucene/Solr software at future versions.
Multiple non-default postings formats changed in 8.4, thus rendering the index data from a previous index.
This includes "FST50" which was recommended by the Solr TaggerHandler for performance reasons.
There is now improved documentation to navigate this trade-off choice.

*Package Management System*

Version 8.4 introduces a package management system to Solr.
The goals of the
system are to allow hot (live) deployment of plugins, provide packaging
guidelines for plugins, and standardize Solr's approach by following familiar
concepts used in other package management systems.

The system is designed to eventually replace use of the `<lib ../>` directive,
the Blob Store, and other methods of deploying plugins and custom components
to Solr.

The system is currently considered experimental, so use with caution.
It must
be enabled with a system parameter passed at start up before it can be used.
For details, please see the section xref:configuration-guide:package-manager.adoc[].

With this feature Solr's Blob Store functionality is now deprecated and will likely be removed in 9.0.

*Security*

The follow mix of changes were all made with the intention of making Solr more secure out of the box.

* The `solrconfig.xml` file in Solr's `_default` configset has been trimmed of
the following previously pre-configured items:
+
** All `<lib .../>` directives.
This means that Solr Cell (aka Tika), Learning
to Rank, Clustering (with Carrot2), language identification, and Velocity (for
the `/browse` sample search interface) are no longer enabled out of the box.
** The `/browse`, `/tvrh`, and `/update/extract` request handlers.
** The Term Vector Component.
** The XSLT and Velocity response writers.
+
All of these items can be added to your Solr implementation by manually editing
`solrconfig.xml` to add them back in, or use the xref:configuration-guide:config-api.adoc[].
+
The `sample_techproducts_configs` and the examples found in `./example` are unchanged.

* Configsets that have been uploaded with an unsecured Configset API (i.e., when authentication is not enabled) are considered "Untrusted Configsets".
+
In order to bolster Solr's out-of-the-box security, these untrusted configsets
are no longer allowed to use the `<lib .../>` directive to implement modules
or custom Jars.
+
When upgrading to 8.4, if you are using untrusted configsets that contain `<lib ../>`
directives, their corresponding collections will not load (they will cease to
work).
You have a few options in this case:

** You can secure your Solr instance with xref:deployment-guide:authentication-and-authorization-plugins.adoc[authentication] and re-upload the configset (using the `bin/solr zk upconfig ...` xref:deployment-guide:solr-control-script-reference.adoc[Solr CLI] command);
** You can put your custom Jars in Solr's classpath instead of `lib` directories;
** You can try the new package management system to manage your custom Jars.
+
See the section xref:configuration-guide:configsets-api.adoc#configsets-upload[Upload a Configset] for more details about trusted vs. untrusted configsets.

* Our default Jetty configuration has been updated to now set a
Content-Security-Policy (CSP) by default.
See `./server/etc/jetty.xml` for
details about how it is configured.
+
As a result of this change, any custom HTML served by Solr's HTTP server that contains inline Javascript will no longer execute in modern browsers.
The options for you are:

** Change your JavaScript code to not run inline any longer;
** Edit `jetty.xml` to remove CSP (creating weaker security protection);
** Remove/alter the headers with a reverse proxy.

* Solr's Blob Store and runtime libs functionality are now deprecated and are planned to be removed from Solr in version 9.0.
It has been replaced with the new package management system.

* The Velocity response writer is also now deprecated and is planned to be removed from Solr in version 9.0.

*Using Collapse with Group Disallowed*

Using the xref:query-guide:collapse-and-expand-results.adoc[CollapsingQueryParser] with xref:query-guide:result-grouping.adoc[] has never been supported as it causes inconsistent behavior and NullPointerException errors.
We have now explicitly disallowed this combination to prevent these errors.
If you are using these together, you will need to modify your queries.

*SolrJ*

* SolrJ now supports the `shards.preference` parameter for single-shard
scenarios to ensure multi-shard and single-shard request routing works in the same way.
+
See xref:deployment-guide:solrj.adoc#cloud-request-routing[Cloud Request Routing] and xref:deployment-guide:solrcloud-distributed-requests.adoc#shards-preference-parameter[shards.preference Parameter] for details.

* `QueryResponse.getExplainMap()` type has changed from `Map<String, String>` to `Map<String, Object>` in order to support structured explanations.
+
This change is expected to be mostly back-compatible.
Compiled third-party
components will work the same due to type erasure, but source code changes may
be required.

* Replica routing code has been moved to SolrJ, making those classes available
to clients if necessary.

*Streaming Expressions*

* A new DBSCAN clustering streaming evaluator has been added.

* The `precision` stream evaluator can now operate on matrices.

* The `random` streaming expression can now create the x-axis.

*JSON Facets*

* Two new aggregations have been added: `missing` and `countvals`.

* Several aggregations now support multi-valued fields: `min`, `max`, `avg`, `sum`, `sumsq`, `stddev`, `variance`, and `percentile`.

*Caches*

* After the addition of `CaffeineCache` in 8.3, legacy SolrCache
implementations are deprecated and likely to be removed in 9.0.
+
Users are encouraged to transition their cache configurations to use
`org.apache.solr.search.CaffeineCache` as soon as feasible.

=== Solr 8.3

See the https://cwiki.apache.org/confluence/display/SOLR/ReleaseNote83[8.3 Release Notes^] for an overview of the main new features of Solr 8.3.

When upgrading to 8.3.x users should be aware of the following major changes from 8.2.

*JWT Authentication*

JWT Authentication now supports multiple identity providers.
To allow this, the parameter `jwkUrl` has been deprecated and replaced with `jwksUrl`.
Implementations using `jwkUrl` will continue to work as normal, but users
should plan to transition their configurations to use `jwksUrl` instead as
soon as feasible.

*Caches*

* Solr has a new cache implementation, `CaffeineCache`, which is now recommended over other caches.
This cache is expected to generally provide most users lower memory footprint, higher hit ratio, and better multi-threaded performance.
+
Since caching has a direct impact on the performance of your Solr
implementation, before switching to any new cache implementation in
production, take care to test for your environment and traffic patterns so
you fully understand the ramifications of the change.

* A new parameter, `maxIdleTime`, allows automatic eviction of cache items that have not been used in the defined amount of time.
This allows the cache to release some memory and should aid those who want or need to fine-tune their caches.

See the section xref:configuration-guide:caches-warming.adoc[] for more details about these and other cache options and parameters.

=== Solr 8.2

See the https://cwiki.apache.org/confluence/display/SOLR/ReleaseNote82[8.2 Release Notes^] for an overview of the main new features of Solr 8.2.

When upgrading to 8.2.x, users should be aware of the following major changes from v8.1.

*ZooKeeper 3.5.5*

Solr 8.2 updates the version of ZooKeeper included with Solr to v3.5.5.

It is recommended that external ensembles set up to work with Solr also be updated to ZooKeeper 3.5.5.

This ZooKeeper release includes many new security features.
In order for Solr's Admin UI to work with 3.5.5, the `zoo.cfg` file must allow access to ZooKeeper's "four-letter commands".
At a minimum, `ruok`, `conf`, and `mntr` must be enabled, but other commands can optionally be enabled if you choose.
See the section xref:deployment-guide:zookeeper-ensemble.adoc#configuration-for-a-zookeeper-ensemble[Configuration for a ZooKeeper Ensemble] for details.

[WARNING]
Until 8.3, https://issues.apache.org/jira/browse/SOLR-13672[SOLR-13672] causes the ZK Status screen in the Admin UI to not be able to report status.
This only impacts the UI, ZooKeeper still operates correctly.

*Routed Aliases*

* Routed aliases now use collection properties to identify collections that belong to the alias; prior to 8.2, these aliases used core properties.
+
This is backward-compatible and aliases created with prior versions will
continue to work.
However, new collections will no longer add the
`routedAliasName` property to the `core.properties` file so any external code
depending on this location will need to be updated.

// TODO: aliases.adoc still says this is per-core?

* Time-routed aliases now include a `TRA` infix in the collection name, in the pattern `<alias>_TRA_<timestamp>`. +
Collections created with older versions will continue to work.

*Distributed Tracing Support*

This release adds support for tracing requests in Solr.
Please review the section xref:deployment-guide:distributed-tracing.adoc[] for details on how to configure this feature.

=== Solr 8.1

See the https://cwiki.apache.org/confluence/display/SOLR/ReleaseNote810[8.1 Release Notes^] for an overview of the main new features of Solr 8.1.

When upgrading to 8.1.x, users should be aware of the following major changes from v8.0.

*Global maxBooleanClauses Parameter*

* The behavior of the `maxBooleanClauses` parameter has changed to reduce the risk of exponential query expansion when dealing with pathological query strings.
+
A default upper limit of 1024 clauses is now enforced at the node level.
This was the default prior to 7.0, and it can be overridden with a new global parameter in `solr.xml`.
This limit will be enforced for all queries whether explicitly defined by the user (or client), or created by Solr and Lucene internals.
+
An identical parameter is available in `solrconfig.xml` for limiting the size of queries explicitly defined by the user (or client), but this per-collection limit will still be restricted by the global limit set in `solr.xml`.
+
If your use case demands that you a lot of OR or AND clauses in your queries, upon upgrade to 8.1 you may need to adjust the global `maxBooleanClauses` parameter since between 7.0 and 8.1 the limit was effectively unbounded.
+
For more information about the new parameter, see the section xref:configuration-guide:configuring-solr-xml.adoc#global-maxbooleanclauses[maxBooleanClauses].

*Security*

* JSON Web Tokens (JWT) are now supported for authentication.
These allow Solr to assert a user is already authenticated via an external identity provider, such as an OpenID Connect-enabled IdP.
For more information, see the section xref:deployment-guide:jwt-authentication-plugin.adoc[].

* A new security plugin for audit logging has been added.
A default class `SolrLogAuditLoggerPlugin` is available and configurable in `security.json`.
The base class is also extendable for adding custom audit plugins if needed.
See the section xref:deployment-guide:audit-logging.adoc[] for more information.

*Collections API*

* The output of the REQUESTSTATUS command in the Collections API will now include internal asynchronous requests (if any) in the "success" or "failed" keys.

* The CREATE command will now return the appropriate status code (4xx, 5xx, etc.) when the command has failed.
Previously, it always returned `0`, even in failure.

* The MODIFYCOLLECTION command now accepts an attribute to set a collection as read-only.
This can be used to block a collection from receiving any updates while still allowing queries to be served.
See the section xref:deployment-guide:collection-management.adoc#modifycollection[MODIFYCOLLECTION] for details on how to use it.

* A new command RENAME allows renaming a collection by setting up a one-to-one alias using the new name.
For more information, see the section xref:deployment-guide:collection-management.adoc#rename[RENAME].

* A new command REINDEXCOLLECTION allows indexing existing stored fields from a source collection into a new collection.
For more information, please see the section xref:deployment-guide:collection-management.adoc#reindexcollection[REINDEXCOLLECTION].

*Logging*

* The default Log4j2 logging mode has been changed from synchronous to asynchronous.
This will improve logging throughput and reduce system contention at the cost of a _slight_ chance that some logging messages may be missed in the event of abnormal Solr termination.
+
If even this slight risk is unacceptable, the Log4j configuration file found in `server/resources/log4j2.xml` has the synchronous logging configuration in a commented section and can be edited to re-enable synchronous logging.

*Metrics*

* The SolrGangliaReporter has been removed from Solr.
The metrics library used by Solr, Dropwizard Metrics, was updated to version 4, and Ganglia support was removed from it due to a dependency on the LGPL license.

*Browse UI (Velocity)*

* Velocity and Velocity Tools were both upgraded as part of this release.
Velocity upgraded from 1.7 to 2.0.
Please see https://velocity.apache.org/engine/2.0/upgrading.html about upgrading.
Velocity Tools upgraded from 2.0 to 3.0.
For more details, please see https://velocity.apache.org/tools/3.0/upgrading.html for details about the upgrade.

*Default Garbage Collector (GC)*

* Solr's default GC has been changed from CMS to G1.
If you prefer to use CMS or any other GC method, you can modify the `GC_TUNE` section of `solr.in.sh` (*nix) or `solr.in.cmd` (Windows).<|MERGE_RESOLUTION|>--- conflicted
+++ resolved
@@ -82,12 +82,10 @@
 
 The `XLSXResponseWriter` is now deprecated.
 
-<<<<<<< HEAD
 The Tika Language Identifier is deprecated. Use one of the other detectors instead.
-=======
+
 The Extraction module can now extract documents using an external Tika Server.
 The local in-process Tika 1.x extractor backend is deprecated and will go away in 10.0.
->>>>>>> 4f99d767
 
 == Solr 9.9
 
