--- conflicted
+++ resolved
@@ -80,12 +80,10 @@
 
 === Deprecations
 
-<<<<<<< HEAD
+The `XLSXResponseWriter` is now deprecated.
+
 The Extraction module can now extract documents using an external Tika Server.
 The local in-process Tika 1.x extractor backend is deprecated and will go away in 10.0.
-=======
-The `XLSXResponseWriter` is now deprecated.
->>>>>>> 61b0b39e
 
 == Solr 9.9
 
