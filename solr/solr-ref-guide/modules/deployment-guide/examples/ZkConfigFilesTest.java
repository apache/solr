--- conflicted
+++ resolved
@@ -68,11 +68,7 @@
     assertConfigsContainOnly();
 
     // tag::zk-configset-upload[]
-<<<<<<< HEAD
-    getConfigSetService().uploadConfig("nameForConfigset", localConfigSetDirectory, false);
-=======
-    getConfigSetService().uploadConfig("nameForConfigset", Paths.get(localConfigSetDirectory));
->>>>>>> a93c0916
+    getConfigSetService().uploadConfig("nameForConfigset", localConfigSetDirectory);
     // end::zk-configset-upload[]
 
     assertConfigsContainOnly("nameForConfigset");
