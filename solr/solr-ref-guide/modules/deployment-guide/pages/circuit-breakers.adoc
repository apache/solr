--- conflicted
+++ resolved
@@ -32,7 +32,6 @@
 circuit breaker thresholds are reached on some nodes. See <<solrcloud-distributed-requests#shards-tolerant-parameter,`shards.tolerant`>> for details.
 
 == Circuit Breaker Configurations
-<<<<<<< HEAD
 Circuit breakers can be configured globally for the entire node, or for each collection individually, or a combination. Per-collection circuit breakers are checked before global circuit breakers, and if there is a conflict, the per-collection circuit breaker takes precedence.
 
 A circuit breaker can register itself to be checked for query requests and/or update requests. A user may register circuit breakers of the same type with different thresholds for each request type.
@@ -52,10 +51,6 @@
 
 === Per Collection Circuit Breakers
 Circuit breakers are configured as independent `<circuitBreaker>` entries in `solrconfig.xml` as shown in the below examples. By default, only search requests are affected.
-=======
-All circuit breaker configurations are listed as independent `<circuitBreaker>` entries in `solrconfig.xml` as shown below.
-A circuit breaker can register itself to trip for query requests and/or update requests. By default, only search requests are affected. A user may register multiple circuit breakers of the same type with different thresholds for each request type.
->>>>>>> 18bf51ad
 
 [TIP]
 ====
