= Solr Control Script Reference
// Licensed to the Apache Software Foundation (ASF) under one
// or more contributor license agreements.  See the NOTICE file
// distributed with this work for additional information
// regarding copyright ownership.  The ASF licenses this file
// to you under the Apache License, Version 2.0 (the
// "License"); you may not use this file except in compliance
// with the License.  You may obtain a copy of the License at
//
//   http://www.apache.org/licenses/LICENSE-2.0
//
// Unless required by applicable law or agreed to in writing,
// software distributed under the License is distributed on an
// "AS IS" BASIS, WITHOUT WARRANTIES OR CONDITIONS OF ANY
// KIND, either express or implied.  See the License for the
// specific language governing permissions and limitations
// under the License.

Solr includes a script known as "`bin/solr`" that allows you to perform many common operations on your Solr installation or cluster.

You can start and stop Solr, create and delete collections or cores, perform operations on ZooKeeper and check the status of Solr and configured shards.

You can find the script in the `bin/` directory of your Solr installation.
The `bin/solr` script makes Solr easier to work with by providing simple commands and options to quickly accomplish common goals.

More examples of `bin/solr` in use are available throughout this Guide, but particularly in the sections xref:installing-solr.adoc#starting-solr[Starting Solr] and xref:getting-started:tutorial-solrcloud.adoc[].

== Starting and Stopping

=== Start and Restart

The `start` command starts Solr.
The `restart` command allows you to restart Solr while it is already running or if it has been stopped already.

The `start` and `restart` commands have several options to allow you to run in SolrCloud mode, use an example configuration set, start with a hostname or port that is not the default and point to a local ZooKeeper ensemble.

`bin/solr start [options]`

`bin/solr start -help`

`bin/solr restart [options]`

`bin/solr restart -help`

When using the `restart` command, you must pass all of the parameters you initially passed when you started Solr.
Behind the scenes, a stop request is initiated, so Solr will be stopped before being started again.
If no nodes are already running, restart will skip the step to stop and proceed to starting Solr.

==== Start Parameters

The `bin/solr` script provides many options to allow you to customize the server in common ways, such as changing the listening port.
However, most of the defaults are adequate for most Solr installations, especially when just getting started.

`-a <jvmParams>`::
+
[%autowidth,frame=none]
|===
|Optional |Default: none
|===
+
Start Solr with additional JVM parameters, such as those starting with `-X`.
For example setting up Java debugger to attach to the Solr JVM you could pass: `-a "-agentlib:jdwp=transport=dt_socket,server=y,suspend=n,address=18983"`.
In most cases, you should wrap the additional parameters in double quotes.
+
If you are passing JVM parameters that begin with `-D`, you can omit the `-a` option.
+
*Example*:
+
[source,bash]
bin/solr start -a "-Xdebug -Xrunjdwp:transport=dt_socket, server=y,suspend=n,address=1044"

`-j <jettyParams>`::
+
[%autowidth,frame=none]
|===
|Optional |Default: none
|===
+
Additional parameters to pass to Jetty when starting Solr.
For example, to add configuration folder that Jetty should read you could pass: `-j "--include-jetty-dir=/etc/jetty/custom/server/"`.
In most cases, you should wrap the additional parameters in double quotes.

`-cloud` or `-c`::
+
[%autowidth,frame=none]
|===
|Optional |Default: none
|===
+
Start Solr in SolrCloud mode, which will also launch the embedded ZooKeeper instance included with Solr.
The embedded ZooKeeper instance is started on Solr port+1000, so 9983 if Solr is bound to 8983.
+
If you are already running a ZooKeeper ensemble that you want to use instead of the embedded (single-node) ZooKeeper, you should also either specify `ZK_HOST` in `solr.in.sh`/`solr.in.cmd` (see xref:zookeeper-ensemble.adoc#updating-solr-include-files[Updating Solr Include Files]) or pass the `-z` parameter.
+
For more details, see the section <<SolrCloud Mode>> below.
+
*Example*: `bin/solr start -c`

`-d <dir>`::
+
[%autowidth,frame=none]
|===
|Optional |Default: `server/`
|===
+
Define a server directory, defaults to `server` (as in, `$SOLR_TIP/server`).
It is uncommon to override this option.
When running multiple instances of Solr on the same host, it is more common to use the same server directory for each instance and use a unique Solr home directory using the `-s` option.
+
*Example*: `bin/solr start -d newServerDir`

`-e <name>`::
+
[%autowidth,frame=none]
|===
|Optional |Default: none
|===
+
Start Solr with an example configuration.
These examples are provided to help you get started faster with Solr generally, or just try a specific feature.
+
The available options are:

* `cloud`: SolrCloud example
* `techproducts`: Comprehensive example illustrating many of Solr's core capabilities
* `schemaless`: Schema-less example (schema is inferred from data during indexing)
* `films`: Example of starting with _default configset and adding explicit fields dynamically
+
See the section <<Running with Example Configurations>> below for more details on the example configurations.
+
*Example*: `bin/solr start -e schemaless`

`-f`::
+
[%autowidth,frame=none]
|===
|Optional |Default: none
|===
+
Start Solr in the foreground and sends stdout / stderr to `solr-PORT-console.log`.
You cannot use this option when running examples with the `-e` option.
+
*Example*: `bin/solr start -f`

`-host <hostname>`::
+
[%autowidth,frame=none]
|===
|Optional |Default: `localhost`
|===
+
Specify the hostname for this Solr instance.
If this is not specified, `localhost` is assumed.
+
*Example*: `bin/solr start -host search.mysolr.com`

`-m <memory>`::
+
[%autowidth,frame=none]
|===
|Optional |Default: 512m
|===
+
Sets the min (`-Xms`) and max (`-Xmx`) heap size for the JVM running Solr.
+
*Example*: `bin/solr start -m 4g` results in `-Xms4g -Xmx4g` settings.

`-noprompt`::
+
[%autowidth,frame=none]
|===
|Optional |Default: none
|===
+
Don't prompt for input; accept all defaults when running examples that accept user input.
+
For example, when using the "cloud" example, an interactive session guides you through several options for your SolrCloud cluster.
If you want to accept all of the defaults, you can simply add the `-noprompt` option to your request.
+
*Example*: `bin/solr start -e cloud -noprompt`

`-p <port>`::
+
[%autowidth,frame=none]
|===
|Optional |Default: `8983`
|===
+
Specify the port to start the Solr HTTP listener on; with the classic default port for Solr being 8983.
The specified port (SOLR_PORT) will also be used to determine the stop port.
The stop port is defined as STOP_PORT=($SOLR_PORT-1000) and JMX RMI listen port is defined as RMI_PORT=($SOLR_PORT+10000).
For instance, if you set -p 8985, then the STOP_PORT=7985 and RMI_PORT=18985.
If this is not specified, `8983` will be used.
+
*Example*: `bin/solr start -p 8655`

`-s <dir>`::
+
[%autowidth,frame=none]
|===
|Optional |Default: `server/solr`
|===
+
Sets the `solr.solr.home` system property.
Solr will create core directories under this directory.
This allows you to run multiple Solr instances on the same host while reusing the same server directory set using the `-d` parameter.
If set, the specified directory should contain a solr.xml file, unless solr.xml exists in Zookeeper.
+
This parameter is ignored when running examples (`-e`), as the `solr.solr.home` depends on which example is run.
+
The default value is `server/solr`.
If passed relative dir, validation with current dir will be done, before trying default `server/<dir>`.
+
*Example*: `bin/solr start -s newHome`

`-t <dir>`::
+
[%autowidth,frame=none]
|===
|Optional |Default: `solr.solr.home`
|===
+
Sets the `solr.data.home` system property, where Solr will store index data in <instance_dir>/data subdirectories.
If not set, Solr uses solr.solr.home for config and data.

`-v`::
+
[%autowidth,frame=none]
|===
|Optional |Default: none
|===
+
Be more verbose.
This changes the logging level of Log4j in Solr from `INFO` to `DEBUG`, having the same effect as if you edited `log4j2.xml`.
+
*Example*: `bin/solr start -f -v`

`-q`::
+
[%autowidth,frame=none]
|===
|Optional |Default: none
|===
+
Be more quiet.
This changes the logging level of Log4j in Solr from `INFO` to `WARN`, having the same effect as if you edited `log4j2.xml`.
This can be useful in a production setting where you want to limit logging to warnings and errors.
+
*Example*: `bin/solr start -f -q`

`-V` or `-verbose`::
+
[%autowidth,frame=none]
|===
|Optional |Default: none
|===
+
Verbose messages from this script.
+
*Example*: `bin/solr start -V`

`-z <zkHost>` or `-zkHost <zkHost>`::
+
[%autowidth,frame=none]
|===
|Optional |Default: _see description_
|===
+
Zookeeper connection string, this option is only used with the `-c` option, to start Solr in SolrCloud mode.
If `ZK_HOST` is not specified in `solr.in.sh`/`solr.in.cmd` and this option is not provided, Solr will start the embedded ZooKeeper instance and use that instance for SolrCloud operations.
+
Set the `ZK_CREATE_CHROOT` environment variable to true if your ZK host has a chroot path, and you want to create it automatically.
+
*Example*: `bin/solr start -c -z server1:2181,server2:2181`

`-force`::
+
[%autowidth,frame=none]
|===
|Optional |Default: none
|===
+
If attempting to start Solr as the root user, the script will exit with a warning that running Solr as "root" can cause problems.
It is possible to override this warning with the `-force` parameter.
+
*Example*: `sudo bin/solr start -force`

To emphasize how the default settings work take a moment to understand that the following commands are equivalent:

`bin/solr start`

`bin/solr start -h localhost -p 8983 -d server -s solr -m 512m`

It is not necessary to define all of the options when starting if the defaults are fine for your needs.

==== Setting Java System Properties

The `bin/solr` script will pass any additional parameters that begin with `-D` to the JVM, which allows you to set arbitrary Java system properties.

For example, to set the auto soft-commit frequency to 3 seconds, you can do:

`bin/solr start -Dsolr.autoSoftCommit.maxTime=3000`

Solr will also convert any environment variable on the format `SOLR_FOO_BAR` to
system property `solr.foo.bar`, making it possible to inject most properties
through the environment, e.g:

`SOLR_LOG_LEVEL=debug bin/solr start`

The `SOLR_OPTS` environment variable is also available to set additional System Properties for Solr.

In order to set custom System Properties when running any Solr utility other than `start` (e.g. `stop`, `create`, `auth`, `status`, `api`),
the `SOLR_TOOL_OPTS` environment variable should be used.

==== SolrCloud Mode

The `-c` and `-cloud` options are equivalent:

`bin/solr start -c`

`bin/solr start -cloud`

If you specify a ZooKeeper connection string, such as `-z 192.168.1.4:2181`, then Solr will connect to ZooKeeper and join the cluster.

NOTE: If you have defined `ZK_HOST` in `solr.in.sh`/`solr.in.cmd` (see xref:zookeeper-ensemble.adoc#updating-solr-include-files,Updating Solr Include Files>>) you can omit `-z <zk host string>` from all `bin/solr` commands.

When starting Solr in SolrCloud mode, if you do not define `ZK_HOST` in `solr.in.sh`/`solr.in.cmd` nor specify the `-z` option, then Solr will launch an embedded ZooKeeper server listening on the Solr port + 1000.
For example, if Solr is running on port 8983, then the embedded ZooKeeper will listen on port 9983.

[IMPORTANT]
====
If your ZooKeeper connection string uses a chroot, such as `localhost:2181/solr`, then you need to create the /solr znode before launching SolrCloud using the `bin/solr` script.

To do this use the `mkroot` command outlined below, for example: `bin/solr zk mkroot /solr -z 192.168.1.4:2181`
====

When starting in SolrCloud mode, the interactive script session will prompt you to choose a configset to use.

For more information about starting Solr in SolrCloud mode, see also the section xref:getting-started:tutorial-solrcloud.adoc[].

==== Running with Example Configurations

`bin/solr start -e <name>`

The example configurations allow you to get started quickly with a configuration that mirrors what you hope to accomplish with Solr.

Each example launches Solr with a managed schema, which allows use of the xref:indexing-guide:schema-api.adoc[] to make schema edits, but does not allow manual editing of a Schema file.

If you would prefer to manually modify a `schema.xml` file directly, you can change this default as described in the section xref:configuration-guide:schema-factory.adoc[].

Unless otherwise noted in the descriptions below, the examples do not enable SolrCloud nor xref:indexing-guide:schemaless-mode.adoc[].

The following examples are provided:

* *cloud*: This example starts a 1-4 node SolrCloud cluster on a single machine.
When chosen, an interactive session will start to guide you through options to select the initial configset to use, the number of nodes for your example cluster, the ports to use, and name of the collection to be created.
+
When using this example, you can choose from any of the available configsets found in `$SOLR_TIP/server/solr/configsets`.

* *techproducts*: This example starts a single-node Solr instance with a schema designed for the sample documents included in the `$SOLR_HOME/example/exampledocs` directory.
+
The configset used can be found in `$SOLR_TIP/server/solr/configsets/sample_techproducts_configs`.
+
The data used can be found in `$SOLR_HOME/example/exampledocs/`.

* *schemaless*: This example starts a single-node Solr instance using a managed schema, as described in the section xref:configuration-guide:schema-factory.adoc[], and provides a very minimal pre-defined schema.
Solr will run in xref:indexing-guide:schemaless-mode.adoc[] with this configuration, where Solr will create fields in the schema on the fly and will guess field types used in incoming documents.
+
The configset used can be found in `$SOLR_TIP/server/solr/configsets/_default`.

* *films*: This example starts a single-node Solr instance using a managed schema, as described in the section xref:configuration-guide:schema-factory.adoc[], and then uses the Schema API to create some custom fields.
Solr will run in xref:indexing-guide:schemaless-mode.adoc[] with this configuration, where Solr will create fields in the schema on the fly and will guess field types used in incoming documents as well.
It then loads some sample film data.
+
The configset used can be found in `$SOLR_TIP/server/solr/configsets/_default`.
+
The film data used can be found in `$SOLR_HOME/example/films/films.json`.

[IMPORTANT]
====
The run in-foreground option (`-f`) is not compatible with the `-e` option since the script needs to perform additional tasks after starting the Solr server.
====

=== Stop

The `stop` command sends a STOP request to a running Solr node, which allows it to shutdown gracefully.
The command will wait up to 180 seconds for Solr to stop gracefully and then will forcefully kill the process (`kill -9`).

`bin/solr stop [options]`

`bin/solr stop -help`

==== Stop Parameters

`-p <port>`::
+
[%autowidth,frame=none]
|===
|Optional |Default: none
|===
+
Stop Solr running on the given port.
If you are running more than one instance, or are running in SolrCloud mode, you either need to specify the ports in separate requests or use the `-all` option.
+
*Example*: `bin/solr stop -p 8983`

`-all`::
+
[%autowidth,frame=none]
|===
|Optional |Default: none
|===
+
Find and stop all running Solr servers on this host that have a valid PID.
+
*Example*: `bin/solr stop -all`

`-k <key>`::
+
[%autowidth,frame=none]
|===
|Optional |Default: none
|===
+
Stop key used to protect from stopping Solr inadvertently; default is "solrrocks".
+
*Example*: `bin/solr stop -k solrrocks`

`-V` or `-verbose`::
+
[%autowidth,frame=none]
|===
|Optional |Default: none
|===
+
Stop Solr with verbose messages from this script.
+
*Example*: `bin/solr stop -V`

== System Information

=== Version

The `version` command simply returns the version of Solr currently installed and immediately exists.

[source,bash]
----
$ bin/solr version
X.Y.0
----

=== Status

The `status` command displays basic JSON-formatted status information for all locally running Solr servers.

The `status` command uses the `SOLR_PID_DIR` environment variable to locate Solr process ID files to find running Solr instances, which defaults to the `bin` directory.

`bin/solr status`

The output will include a status of each node of the cluster, as in this example:

[source,plain]
----
Found 2 Solr nodes:

Solr process 39920 running on port 7574
{
  "solr_home":"/Applications/Solr/example/cloud/node2/solr/",
  "version":"X.Y.0",
  "startTime":"2015-02-10T17:19:54.739Z",
  "uptime":"1 days, 23 hours, 55 minutes, 48 seconds",
  "memory":"77.2 MB (%15.7) of 490.7 MB",
  "cloud":{
    "ZooKeeper":"localhost:9865",
    "liveNodes":"2",
    "collections":"2"}}

Solr process 39827 running on port 8865
{
  "solr_home":"/Applications/Solr/example/cloud/node1/solr/",
  "version":"X.Y.0",
  "startTime":"2015-02-10T17:19:49.057Z",
  "uptime":"1 days, 23 hours, 55 minutes, 54 seconds",
  "memory":"94.2 MB (%19.2) of 490.7 MB",
  "cloud":{
    "ZooKeeper":"localhost:9865",
    "liveNodes":"2",
    "collections":"2"}}
----

=== Assert

The `assert` command checks common issues with Solr installations.
These include checking the ownership/existence of particular directories, and ensuring Solr is available on the expected URL.
The command can either output a specified error message, or change its exit code to indicate errors.

As an example:

[source,bash]
$ bin/solr assert --exists /opt/bin/solr

Results in the output below:

[source,plain]
ERROR: Directory /opt/bin/solr does not exist.

The basic usage of `bin/solr assert` is:

[source, plain]
----
$ bin/solr assert -h
usage: bin/solr assert [-m <message>] [-e] [-rR] [-s <url>] [-S <url>] [-c
                <url>] [-C <url>] [-u <dir>] [-x <dir>] [-X <dir>]
 -c,--cloud <url>              Asserts that Solr is running in cloud mode.
                               Also fails if Solr not running.  URL should
                               be for root Solr path.
 -C,--not-cloud <url>          Asserts that Solr is not running in cloud
                               mode.  Also fails if Solr not running.  URL
                               should be for root Solr path.
 -e,--exitcode                 Return an exit code instead of printing
                               error message on assert fail.
 -h,--help                     Print this message.
 -m,--message <message>        Exception message to be used in place of
                               the default error message.
 -R,--not-root                 Asserts that we are NOT the root user.
 -r,--root                     Asserts that we are the root user.
 -S,--not-started <url>        Asserts that Solr is NOT running on a
                               certain URL. Default timeout is 1000ms.
 -s,--started <url>            Asserts that Solr is running on a certain
                               URL. Default timeout is 1000ms.
 -t,--timeout <ms>             Timeout in ms for commands supporting a
                               timeout.
 -u,--same-user <directory>    Asserts that we run as same user that owns
                               <directory>.
 -v,--verbose                  Enable more verbose command output.
 -x,--exists <directory>       Asserts that directory <directory> exists.
 -X,--not-exists <directory>   Asserts that directory <directory> does NOT
                               exist.
 --credentials <user:pass>     Username and password for Basic authentication.                               
----

=== Healthcheck

The `healthcheck` command generates a JSON-formatted health report for a collection when running in SolrCloud mode.
The health report provides information about the state of every replica for all shards in a collection, including the number of committed documents and its current state.

`bin/solr healthcheck [options]`

`bin/solr healthcheck -help`

==== Healthcheck Parameters

`-c <collection>`::
+
[%autowidth,frame=none]
|===
s|Required |Default: none
|===
+
Name of the collection to run a healthcheck against.
+
*Example*: `bin/solr healthcheck -c gettingstarted`

`--solrUrl <url>`::
+
[%autowidth,frame=none]
|===
|Optional |Default: `http://localhost:8983`
|===
+
Base Solr URL, which can be used in SolrCloud mode to determine the ZooKeeper connection string if that's not known.

`-z <zkhost>` or `--zkHost <zkhost>`::
+
[%autowidth,frame=none]
|===
|Optional |Default: `localhost:9983`
|===
+
ZooKeeper connection string.
If you are running Solr on a port other than 8983, you will have to specify the ZooKeeper connection string.
By default, this will be the Solr port + 1000.
This parameter is unnecessary if `ZK_HOST` is defined in `solr.in.sh` or `solr.in.cmd`.
+
*Example*: `bin/solr healthcheck -z localhost:2181`

`-u <user:pass>` or `--credentials <user:pass>`::
+
[%autowidth,frame=none]
|===
|Optional | Default: none
|===
+
Basic authentication username and password separated by a `:` character.
This parameter is unnecessary if `SOLR_AUTH_TYPE` is defined in `solr.in.sh` or `solr.in.cmd`.

Below is an example healthcheck request and response using a non-standard ZooKeeper connect string, with 2 nodes running:

`$ bin/solr healthcheck -c gettingstarted -z localhost:9865`

[source,json]
----
{
  "collection":"gettingstarted",
  "status":"healthy",
  "numDocs":0,
  "numShards":2,
  "shards":[
    {
      "shard":"shard1",
      "status":"healthy",
      "replicas":[
        {
          "name":"core_node1",
          "url":"http://10.0.1.10:8865/solr/gettingstarted_shard1_replica2/",
          "numDocs":0,
          "status":"active",
          "uptime":"2 days, 1 hours, 18 minutes, 48 seconds",
          "memory":"25.6 MB (%5.2) of 490.7 MB",
          "leader":true},
        {
          "name":"core_node4",
          "url":"http://10.0.1.10:7574/solr/gettingstarted_shard1_replica1/",
          "numDocs":0,
          "status":"active",
          "uptime":"2 days, 1 hours, 18 minutes, 42 seconds",
          "memory":"95.3 MB (%19.4) of 490.7 MB"}]},
    {
      "shard":"shard2",
      "status":"healthy",
      "replicas":[
        {
          "name":"core_node2",
          "url":"http://10.0.1.10:8865/solr/gettingstarted_shard2_replica2/",
          "numDocs":0,
          "status":"active",
          "uptime":"2 days, 1 hours, 18 minutes, 48 seconds",
          "memory":"25.8 MB (%5.3) of 490.7 MB"},
        {
          "name":"core_node3",
          "url":"http://10.0.1.10:7574/solr/gettingstarted_shard2_replica1/",
          "numDocs":0,
          "status":"active",
          "uptime":"2 days, 1 hours, 18 minutes, 42 seconds",
          "memory":"95.4 MB (%19.4) of 490.7 MB",
          "leader":true}]}]}
----

== Collections and Cores

The `bin/solr` script can also help you create new collections or cores, or delete collections or cores.

=== Create a Core or Collection

The `create` command creates a core or collection depending on whether Solr is running in standalone (core) or SolrCloud mode (collection).

`bin/solr create [options]`

`bin/solr create -help`

==== Create Core or Collection Parameters

`-c <name>`::
+
[%autowidth,frame=none]
|===
s|Required |Default: none
|===
+
Name of the core or collection to create.
+
*Example*: `bin/solr create -c mycollection`

`-d <confdir>`::
+
[%autowidth,frame=none]
|===
|Optional |Default: `_default`
|===
+
The configuration directory.
+
See the section <<Configuration Directories and SolrCloud>> below for more details about this option when running in SolrCloud mode.
+
*Example*: `bin/solr create -d _default`

`-n <configName>`::
+
[%autowidth,frame=none]
|===
|Optional |Default: _see description_
|===
+
The configuration name.
This defaults to the same name as the core or collection.
+
*Example*: `bin/solr create -n basic`

`-s <shards>` or `-shards <shards>`::
+
[%autowidth,frame=none]
|===
|Optional |Default: `1`
|===
+
Number of shards to split a collection into.
Only applies when Solr is running in SolrCloud mode.
+
*Example*: `bin/solr create -s 2`

`-rf <replicas>` or `--replicationFactor <replicas>`::
+
[%autowidth,frame=none]
|===
|Optional |Default: `1`
|===
+
Number of copies of each document in the collection.
The default is `1` (no replication).
+
*Example*: `bin/solr create -rf 2`

`-force`::
+
[%autowidth,frame=none]
|===
|Optional |Default: none
|===
+
If attempting to run create as "root" user, the script will exit with a warning that running Solr or actions against Solr as "root" can cause problems.
It is possible to override this warning with the -force parameter.
+
*Example*: `bin/solr create -c foo --force`

<<<<<<< HEAD
=== Create a Collection

The `create_collection` command creates a collection, and is only available when running in SolrCloud mode.

`bin/solr create_collection [options]`

`bin/solr create_collection --help`

==== Create Collection Parameters

`-c <name>`::
+
[%autowidth,frame=none]
|===
s|Required |Default: none
|===
+
Name of the collection to create.
+
*Example*: `bin/solr create_collection -c mycollection`

`-d <confdir>`::
+
[%autowidth,frame=none]
|===
|Optional |Default: `_default`
|===
+
Configuration directory to copy when creating the new collection.
+
See the section <<Configuration Directories and SolrCloud>> below for more details about this option when running in SolrCloud mode. including some built in example configurations.
+
`_default` is also known as xref:indexing-guide:schemaless-mode.adoc[].
+
*Example*: `bin/solr create_collection -d _default`
+
Alternatively, you can pass the path to your own configuration directory instead of using one of the built-in configurations.
+
*Example*: `bin/solr create_collection -c mycoll -d /tmp/myconfig`
+
By default the script will upload the specified confdir directory into Zookeeper using the same name as the collection (-c) option.
Alternatively, if you want to reuse an existing directory or create a confdir in Zookeeper that can be shared by multiple collections, use the -n option
+

`-n <configName>`::
+
[%autowidth,frame=none]
|===
|Optional |Default: _see description_
|===
+
Name the configuration directory in Zookeeper.
By default, the configuration will be uploaded to Zookeeper using the collection name (-c), but if you want to use an existing directory or override the name of the configuration in Zookeeper, then use the -c option.
+
*Example*: `bin/solr create_collection -n basic -c mycoll`

`-s <shards>` or `-shards <shards>`::
+
[%autowidth,frame=none]
|===
|Optional |Default: `1`
|===
+
Number of shards to split a collection into.
+
*Example*: `bin/solr create_collection -s 2`

`-rf <replicas>` or `-replicationFactor <replicas>`::
+
[%autowidth,frame=none]
|===
|Optional |Default: `1`
|===
+
Number of copies of each document in the collection.
The default is `1` (no replication).
+
*Example*: `bin/solr create_collection -rf 2`

`-force`::
+
[%autowidth,frame=none]
|===
|Optional |Default: none
|===
+
If attempting to run create as "root" user, the script will exit with a warning that running Solr or actions against Solr as "root" can cause problems.
It is possible to override this warning with the --force parameter.
+
*Example*: `bin/solr create_collection -c foo --force`

=== Create a Core

The `create_core` command creates a core and is only available when running in user-managed (single-node) mode.

`bin/solr create_core [options]`

`bin/solr create_core --help`

==== Create Core Parameters

`-c <name>`::
+
[%autowidth,frame=none]
|===
s|Required |Default: none
|===
+
Name of the core to create.
+
*Example*: `bin/solr create -c mycore`

`-d <confdir>`::
=======
`-z <zkHost>` or `-zkHost <zkHost>`::
>>>>>>> b2a2a07f
+
[%autowidth,frame=none]
|===
|Optional |Default: `localhost:9983`
|===
+
The ZooKeeper connection string, usable in SolrCloud mode.
Unnecessary if `ZK_HOST` is defined in `solr.in.sh` or `solr.in.cmd`.

<<<<<<< HEAD
`--force`::
=======
`-solrUrl <url>`::
+
[%autowidth,frame=none]
|===
|Optional |Default: `http://localhost:8983`
|===
+
Base Solr URL, which can be used in SolrCloud mode to determine the ZooKeeper connection string if that's not known.

`-u <user:pass>` or `--credentials <user:pass>`::
>>>>>>> b2a2a07f
+
[%autowidth,frame=none]
|===
|Optional | Default: none
|===
+
<<<<<<< HEAD
If attempting to run create as "root" user, the script will exit with a warning that running Solr or actions against Solr as "root" can cause problems.
It is possible to override this warning with the --force parameter.
+
*Example*: `bin/solr create -c foo --force`
=======
Basic authentication username and password separated by a `:` character.
This parameter is unnecessary if `SOLR_AUTH_TYPE` is defined in `solr.in.sh` or `solr.in.cmd`.
>>>>>>> b2a2a07f

==== Configuration Directories and SolrCloud

Before creating a collection in SolrCloud, the configuration directory used by the collection must be uploaded to ZooKeeper.
The `create` command supports several use cases for how collections and configuration directories work.
The main decision you need to make is whether a configuration directory in ZooKeeper should be shared across multiple collections.

Let's work through a few examples to illustrate how configuration directories work in SolrCloud.

First, if you don't provide the `-d` or `-n` options, then the default configuration (`$SOLR_TIP/server/solr/configsets/_default/conf`) is uploaded to ZooKeeper using the same name as the collection.

For example, the following command will result in the `_default` configuration being uploaded to `/configs/contacts` in ZooKeeper: `bin/solr create -c contacts`.

If you create another collection with `bin/solr create -c contacts2`, then another copy of the `_default` directory will be uploaded to ZooKeeper under `/configs/contacts2`.

Any changes you make to the configuration for the contacts collection will not affect the `contacts2` collection.
Put simply, the default behavior creates a unique copy of the configuration directory for each collection you create.

You can override the name given to the configuration directory in ZooKeeper by using the `-n` option.
For instance, the command `bin/solr create -c logs -d _default -n basic` will upload the `server/solr/configsets/_default/conf` directory to ZooKeeper as `/configs/basic`.

Notice that we used the `-d` option to specify a different configuration than the default.
Solr provides several built-in configurations under `server/solr/configsets`.
However you can also provide the path to your own configuration directory using the `-d` option.
For instance, the command `bin/solr create -c mycoll -d /tmp/myconfigs`, will upload `/tmp/myconfigs` into ZooKeeper under `/configs/mycoll`.

To reiterate, the configuration directory is named after the collection unless you override it using the `-n` option.

Other collections can share the same configuration by specifying the name of the shared configuration using the `-n` option.
For instance, the following command will create a new collection that shares the basic configuration created previously: `bin/solr create -c logs2 -n basic`.

==== Data-driven Schema and Shared Configurations

The `_default` schema can mutate as data is indexed, since it has schemaless functionality (i.e., data-driven changes to the schema).
Consequently, we recommend that you do not share data-driven configurations between collections unless you are certain that all collections should inherit the changes made when indexing data into one of the collections.

You can turn off schemaless functionality for a collection with the following command, assuming the collection name is `mycollection`.

[source,bash]
$ bin/solr config -c mycollection --action set-user-property --property update.autoCreateFields --value false

See also the section <<Set or Unset Configuration Properties>>.

=== Delete Core or Collection

The `delete` command detects the mode that Solr is running in and then deletes the specified core (user-managed or single-node) or collection (SolrCloud) as appropriate.

`bin/solr delete [options]`

`bin/solr delete --help`

If you're deleting a collection in SolrCloud mode, the default behavior is to also delete the configuration directory from Zookeeper so long as it is not being used by another collection.

For example, if you created a collection with `bin/solr create -c contacts`, then the delete command `bin/solr delete -c contacts` will check to see if the `/configs/contacts` configuration directory is being used by any other collections.
If not, then the `/configs/contacts` directory is removed from ZooKeeper.  You can override this behavior by passing -deleteConfig false when running this command.atom

==== Delete Core or Collection Parameters

`-c <name>`::
+
[%autowidth,frame=none]
|===
s|Required |Default: none
|===
+
Name of the core or collection to delete.
+
*Example*: `bin/solr delete -c mycoll`

`--deleteConfig`::
+
[%autowidth,frame=none]
|===
|Optional |Default: `true`
|===
+
Whether or not the configuration directory should also be deleted from ZooKeeper.
+
If the configuration directory is being used by another collection, then it will not be deleted even if you pass `--deleteConfig` as `true`.
+
*Example*: `bin/solr delete --deleteConfig false`

`-forceDeleteConfig`::
+
[%autowidth,frame=none]
|===
|Optional |Default: `true`
|===
+
Skip safety checks when deleting the configuration directory used by a collection.

`-z <zkHost>` or `-zkHost <zkHost>`::
+
[%autowidth,frame=none]
|===
|Optional |Default: `localhost:9983`
|===
+
The ZooKeeper connection string, usable in SolrCloud mode.
Unnecessary if `ZK_HOST` is defined in `solr.in.sh` or `solr.in.cmd`.

`-solrUrl <url>`::
+
[%autowidth,frame=none]
|===
|Optional |Default: `http://localhost:8983`
|===
+
Base Solr URL, which can be used in SolrCloud mode to determine the ZooKeeper connection string if that's not known.

`-u <user:pass>` or `--credentials <user:pass>`::
+
[%autowidth,frame=none]
|===
|Optional | Default: none
|===
+
Basic authentication username and password separated by a `:` character.
This parameter is unnecessary if `SOLR_AUTH_TYPE` is defined in `solr.in.sh` or `solr.in.cmd`.

== Authentication

The `bin/solr` script allows enabling or disabling Authentication, allowing you to configure authentication from the command line.

Currently this command is only available when using SolrCloud mode and must be run on the machine hosting Solr.  

For Basic Authentication the script provides https://github.com/apache/solr/blob/main/solr/core/resources/security.json[user roles and permission mappings], and maps the created user to the `superadmin` role.
For Kerberos it only enables the security.json, it doesn't set up any users or role mappings.  


=== Enabling Basic Authentication

The command `bin/solr auth enable` configures Solr to use Basic Authentication when accessing the User Interface, using `bin/solr` and any API requests.

TIP: For more information about Solr's authentication plugins, see the section xref:securing-solr.adoc[].
For more information on Basic Authentication support specifically, see the section xref:basic-authentication-plugin.adoc[].

The `bin/solr auth enable` command makes several changes to enable Basic Authentication:

* Take the base https://github.com/apache/solr/blob/main/solr/core/resources/security.json[security.json] file, evolves it using `auth` command parameters, and uploads the new file to ZooKeeper.
+
* Adds two lines to `bin/solr.in.sh` or `bin\solr.in.cmd` to set the authentication type, and the path to `basicAuth.conf`:
+
[source,subs="attributes"]
----
# The following lines added by ./solr for enabling BasicAuth
SOLR_AUTH_TYPE="basic"
SOLR_AUTHENTICATION_OPTS="-Dsolr.httpclient.config=/path/to/solr-{solr-full-version}/server/solr/basicAuth.conf"
----
* Creates the file `server/solr/basicAuth.conf` to store the credential information that is used with `bin/solr` commands.

Here are some example usages:

[source,plain]
----
Usage: solr auth enable [-type basicAuth] -credentials user:pass [-blockUnknown <true|false>] [-updateIncludeFileOnly <true|false>] [-V]
       solr auth enable [-type basicAuth] -prompt <true|false> [-blockUnknown <true|false>] [-updateIncludeFileOnly <true|false>] [-V]
       solr auth enable -type kerberos -config <kerberos configs> [-updateIncludeFileOnly <true|false>] [-V]
       solr auth disable [-updateIncludeFileOnly <true|false>] [-V]
----



The command takes the following parameters:

`-u <user:pass>` or `--credentials <user:pass>`::
+
[%autowidth,frame=none]
|===
|Optional |Default: none
|===
+
The username and password in the format of `username:password` of the initial user.
Applicable for basicAuth only.
+
If you prefer not to pass the username and password as an argument to the script, you can choose the `-prompt` option.
Either `-credentials` or `-prompt` *must* be specified.

`-prompt <true|false>`::
+
[%autowidth,frame=none]
|===
|Optional |Default: none
|===
+
Prompts the user to provide the credentials. If prompt is preferred, pass `true` as a parameter to request the script prompt the user to enter a username and password.
+
Either `-credentials` or `-prompt` *must* be specified.

`-blockUnknown <true|false>`::
+
[%autowidth,frame=none]
|===
|Optional |Default: `true`
|===
+
When `true`, this blocks out access to unauthenticated users from accessing Solr.
When `false`, unauthenticated users will still be able to access Solr, but only for operations not explicitly requiring a user role in the Authorization plugin configuration.

`-solrIncludeFile <includeFilePath>`::
+
[%autowidth,frame=none]
|===
|Optional |Default: none
|===
+
Specify the full path to the include file in the environment.
If not specified this script looks for an include file named solr.in.sh to set environment variables. Specifically, the following locations are searched in this order:
+
* `<script location>/.`
* `$HOME/.solr.in.sh`
* `/usr/share/solr`
* `/usr/local/share/solr`
* `/etc/default`
* `/var/solr`
* `/opt/solr`

`-updateIncludeFileOnly <true|false>`::
+
[%autowidth,frame=none]
|===
|Optional |Default: `false`
|===
+
When `true`, only update the `bin/solr.in.sh` or `bin\solr.in.cmd`, and skip actual enabling/disabling authentication (i.e. don't update `security.json`).

`-z <zkHost>` or `-zkHost <zkHost>`::
+
[%autowidth,frame=none]
|===
|Optional |Default: none
|===
+
Defines the ZooKeeper connect string.
This is useful if you want to enable authentication before all your Solr nodes have come up.
Unnecessary if `ZK_HOST` is defined in `solr.in.sh` or `solr.in.cmd`.

`-d <dir>`::
+
[%autowidth,frame=none]
|===
|Optional |Default: `$SOLR_TIP/server`
|===
+
Defines the Solr server directory, by default `$SOLR_TIP/server`.
It is not common to need to override the default, and is only needed if you have customized the `$SOLR_HOME` directory path.

`-s <dir>` or `-solr.home <dir>`::
+
[%autowidth,frame=none]
|===
|Optional |Default: `server/solr`
|===
+
Defines the location of `solr.solr.home`, which by default is `server/solr`.
If you have multiple instances of Solr on the same host, or if you have customized the `$SOLR_HOME` directory path, you likely need to define this.
This is where any credentials or authentication configuration files (e.g. basicAuth.conf) would be placed.

=== Disabling Basic Authentication

You can disable Basic Authentication with `bin/solr auth disable`.

If the `-updateIncludeFileOnly` option is set to *true*, then only the settings in `bin/solr.in.sh` or `bin\solr.in.cmd` will be updated, and `security.json` will not be removed.

If the `-updateIncludeFileOnly` option is set to *false*, then the settings in `bin/solr.in.sh` or `bin\solr.in.cmd` will be updated, and `security.json` will be removed.
However, the `basicAuth.conf` file is not removed with either option.

== Set or Unset Configuration Properties

The `bin/solr` script enables a subset of the Config API: xref:configuration-guide:config-api.adoc#commands-for-common-properties[(un)setting common properties] and xref:configuration-guide:config-api.adoc#commands-for-user-defined-properties[(un)setting user-defined properties].

`bin/solr config [options]`

`bin/solr config --help`

=== Set or Unset Common Properties

To set the common property `updateHandler.autoCommit.maxDocs` to `100` on collection `mycollection`:

`bin/solr config -c mycollection --action set-property --property updateHandler.autoCommit.maxDocs --value 100`

The default `--action` is `set-property`, so the above can be shortened by not mentioning it:

`bin/solr config -c mycollection --property updateHandler.autoCommit.maxDocs --value 100`

To unset a previously set common property, specify `--action unset-property` with no `--value`:

`bin/solr config -c mycollection --action unset-property --property updateHandler.autoCommit.maxDocs`

=== Set or Unset User-Defined Properties

To set the user-defined property `update.autoCreateFields` to `false` (to disable xref:indexing-guide:schemaless-mode.adoc[]):

`bin/solr config -c mycollection --action set-user-property --property update.autoCreateFields --value false`

To unset a previously set user-defined property, specify `--action unset-user-property` with no `--value`:

`bin/solr config -c mycollection --action unset-user-property --property update.autoCreateFields`

=== Config Parameters

`-c <name>` or `--name <name>`::
+
[%autowidth,frame=none]
|===
s|Required |Default: none
|===
+
Name of the core or collection on which to change configuration.

`--action <name>`::
+
[%autowidth,frame=none]
|===
|Optional |Default: `set-property`
|===
+
Config API action, one of: `set-property`, `unset-property`, `set-user-property`, `unset-user-property`.

`--property <name>`::
+
[%autowidth,frame=none]
|===
s|Required |Default: none
|===
+
Name of the Config API property to apply the action to, such as: 'updateHandler.autoSoftCommit.maxTime'.

`--value <new-value>`::
+
[%autowidth,frame=none]
|===
|Optional |Default: none
|===
+
Set the property to this value; accepts JSON objects and strings.

`-z <zkHost>` or `--zkHost <zkHost>`::
+
[%autowidth,frame=none]
|===
|Optional |Default: `localhost:9983`
|===
+
The ZooKeeper connection string, usable in SolrCloud mode.
Unnecessary if `ZK_HOST` is defined in `solr.in.sh` or `solr.in.cmd`.

`-u <url>` or --solrUrl <url>`::
+
[%autowidth,frame=none]
|===
|Optional |Default: `http://localhost:8983`
|===
+
Base Solr URL, which can be used in SolrCloud mode to determine the ZooKeeper connection string if that's not known.

<<<<<<< HEAD
=======
`-s <scheme>` or `-scheme <scheme>`::
+
[%autowidth,frame=none]
|===
|Optional |Default: `http`
|===
+
The scheme for accessing Solr. Accepted values: http or https.  Default is 'http'

`-u <user:pass>` or `--credentials <user:pass>`::
+
[%autowidth,frame=none]
|===
|Optional | Default: none
|===
+
Basic authentication username and password separated by a `:` character.
This parameter is unnecessary if `SOLR_AUTH_TYPE` is defined in `solr.in.sh` or `solr.in.cmd`.


>>>>>>> b2a2a07f
== ZooKeeper Operations

The `bin/solr` script allows certain operations affecting ZooKeeper.
These operations are for SolrCloud mode only.

The operations are available as sub-commands, which each have their own set of options.

`bin/solr zk [sub-command] [options]`

`bin/solr zk -help`

The basic usage of bin/solr zk is:

[source,plain]
----
$ bin/solr zk -h
Usage: solr zk upconfig|downconfig -d <confdir> -n <configName> [-z zkHost]
         solr zk cp [-r] <src> <dest> [-z zkHost]
         solr zk rm [-r] <path> [-z zkHost]
         solr zk mv <src> <dest> [-z zkHost]
         solr zk ls [-r] <path> [-z zkHost]
         solr zk mkroot <path> [-z zkHost]
----

NOTE: Solr should have been started at least once before issuing these commands to initialize ZooKeeper with the znodes Solr expects.
Once ZooKeeper is initialized, Solr doesn't need to be running on any node to use these commands.

=== Upload a Configuration Set

Use the `zk upconfig` command to upload one of the pre-configured configuration sets or a customized configuration set to ZooKeeper.

==== ZK Upload Parameters

All parameters below are required.

`-n <name>`::
+
[%autowidth,frame=none]
|===
s|Required |Default: none
|===
+
Name of the configuration set in ZooKeeper.
This command will upload the configuration set to the "configs" ZooKeeper node giving it the name specified.
+
You can see all uploaded configuration sets in the Admin UI via the Cloud screens.
Choose Cloud -> Tree -> configs to see them.
+
If a pre-existing configuration set is specified, it will be overwritten in ZooKeeper.
+
*Example*: `-n myconfig`

`-d <configset dir>`::
+
[%autowidth,frame=none]
|===
s|Required |Default: none
|===
+
The local directory of the configuration set to upload.
It should have a `conf` directory immediately below it that in turn contains `solrconfig.xml` etc.
+
If just a name is supplied, `$SOLR_TIP/server/solr/configsets` will be checked for this name.
An absolute path may be supplied instead.
+
*Examples*:

* `-d directory_under_configsets`
* `-d /path/to/configset/source`

`-z <zkHost>`::
+
[%autowidth,frame=none]
|===
s|Required |Default: none
|===
+
The ZooKeeper connection string.
Is not required if `ZK_HOST` is defined in `solr.in.sh` or `solr.in.cmd`.
+
*Example*: `-z 123.321.23.43:2181`

An example of this command with all of the parameters is:

[source,bash]
bin/solr zk upconfig -z 111.222.333.444:2181 -n mynewconfig -d /path/to/configset

.Reload Collections When Changing Configurations
[WARNING]
====
This command does *not* automatically make changes effective!
It simply uploads the configuration sets to ZooKeeper.
You can use the Collection API's xref:collection-management.adoc#reload[RELOAD command] to reload any collections that uses this configuration set.
====

=== Download a Configuration Set

Use the `zk downconfig` command to download a configuration set from ZooKeeper to the local filesystem.

==== ZK Download Parameters

All parameters listed below are required.

`-n <name>`::
+
[%autowidth,frame=none]
|===
s|Required |Default: none
|===
+
Name of the configset in ZooKeeper to download.
The Admin UI Cloud -> Tree -> configs node lists all available configuration sets.
+
*Example*: `-n myconfig`

`-d <configset dir>`::
+
[%autowidth,frame=none]
|===
s|Required |Default: none
|===
+
The path to write the downloaded configuration set into.
If just a name is supplied, `$SOLR_TIP/server/solr/configsets` will be the parent.
An absolute path may be supplied as well.
+
In either case, _pre-existing configurations at the destination will be overwritten_!
+
*Examples*:

* `-d directory_under_configsets`
* `-d /path/to/configset/destination`

`-z <zkHost>`::
+
[%autowidth,frame=none]
|===
s|Required |Default: none
|===
+
The ZooKeeper connection string.
Unnecessary if `ZK_HOST` is defined in `solr.in.sh` or `solr.in.cmd`.
+
*Example*: `-z 123.321.23.43:2181`

An example of this command with all parameters is:

[source,bash]
bin/solr zk downconfig -z 111.222.333.444:2181 -n mynewconfig -d /path/to/configset

A best practice is to keep your configuration sets in some form of version control as the system-of-record.
In that scenario, `downconfig` should rarely be used.

=== Copy between Local Files and ZooKeeper znodes

Use the `zk cp` command for transferring files and directories between ZooKeeper znodes and your local drive.
This command will copy from the local drive to ZooKeeper, from ZooKeeper to the local drive or from ZooKeeper to ZooKeeper.

==== ZK Copy Parameters

`-r`::
+
[%autowidth,frame=none]
|===
|Optional |Default: none
|===
+
Recursively copy <src> to <dst>.
The command will fail if the `<src>` has children and `-r` is not specified.
+
*Example*: `-r`

`<src>`::
+
[%autowidth,frame=none]
|===
s|Required |Default: none
|===
+
The file or path to copy from.
If prefixed with `zk:` then the source is presumed to be ZooKeeper.
If no prefix or the prefix is `file:` then it is presumed to be the local drive.
At least one of `<src>` or `<dest>` must be prefixed by `zk:` or the command will fail.
+
*Examples*:

* `zk:/configs/myconfigs/solrconfig.xml`
* `file:/Users/apache/configs/src`

`<dest>`::
+
[%autowidth,frame=none]
|===
s|Required |Default: none
|===
+
The file or path to copy to.
If prefixed with `zk:` then the source is presumed to be ZooKeeper.
If no prefix or the prefix is `file:` then it is presumed to be the local drive.
+
At least one of `<src>` or `<dest>` must be prefixed by `zk:` or the command will fail.
If `<dest>` ends in a slash character it names a directory.
+
*Examples*:

* `zk:/configs/myconfigs/solrconfig.xml`
* `file:/Users/apache/configs/src`

`-z <zkHost>`::
+
[%autowidth,frame=none]
|===
s|Required |Default: none
|===
+
The ZooKeeper connection string.
Optional if `ZK_HOST` is defined in `solr.in.sh` or `solr.in.cmd`.
+
*Example*: `-z 123.321.23.43:2181`

When `<src>` is a zk resource, `<dest>` may be '.'.
If `<dest>` ends with '/', then `<dest>` will be a local folder or parent znode and the last element of the <src> path will be appended unless `<src>` also ends in a slash.
`<dest>` may be `zk:`, which may be useful when using the `cp -r` form to backup/restore the entire zk state.
You must enclose local paths that end in a wildcard in quotes or just end the local path in a slash.
That is, `bin/solr zk cp -r /some/dir/ zk:/ -z localhost:2181` is equivalent to `bin/solr zk cp -r "/some/dir/*" zk:/ -z localhost:2181` but `bin/solr zk cp -r /some/dir/\* zk:/ -z localhost:2181` will throw an error.

Here's an example of backup/restore for a ZK configuration:

*To copy to local*: `bin/solr zk cp -r zk:/ /some/dir -z localhost:2181`

*To restore to ZK*: `bin/solr zk cp -r /some/dir/ zk:/ -z localhost:2181`

The `file:` prefix is stripped, thus `file:/wherever` specifies an absolute local path and `file:somewhere` specifies a relative local path.
All paths on Zookeeper are absolute.

Zookeeper nodes CAN have data, so moving a single file to a parent znode will overlay the data on the parent Znode so specifying the trailing slash can be important.

Trailing wildcards are supported when copying from localand must be quoted.

Other examples are:

*Recursively copy a directory from local to ZooKeeper*: `bin/solr zk cp -r file:/apache/confgs/whatever/conf zk:/configs/myconf -z 111.222.333.444:2181`

*Copy a single file from ZooKeeper to local*: `bin/solr zk cp zk:/configs/myconf/managed_schema /configs/myconf/managed_schema -z 111.222.333.444:2181`

=== Remove a znode from ZooKeeper

Use the `zk rm` command to remove a znode (and optionally all child nodes) from ZooKeeper.

==== ZK Remove Parameters

`-r`::
+
[%autowidth,frame=none]
|===
|Optional |Default: none
|===
+
Recursively delete if `<path>` is a directory.
Command will fail if `<path>` has children and `-r` is not specified.
+
*Example*: `-r`

`<path>`::
+
[%autowidth,frame=none]
|===
s|Required |Default: none
|===
+
The path to remove from ZooKeeper, either a parent or leaf node.
+
There are limited safety checks, you cannot remove `/` or `/zookeeper` nodes.
+
The path is assumed to be a ZooKeeper node, no `zk:` prefix is necessary.
+
*Examples*:

* `/configs`
* `/configs/myconfigset`
* `/configs/myconfigset/solrconfig.xml`

`-z <zkHost>`::
+
[%autowidth,frame=none]
|===
s|Required |Default: none
|===
+
The ZooKeeper connection string.
Optional if `ZK_HOST` is defined in `solr.in.sh` or `solr.in.cmd`.
+
*Example*: `-z 123.321.23.43:2181`

Examples of this command with the parameters are:

`bin/solr zk rm -r /configs`

`bin/solr zk rm /configs/myconfigset/schema.xml`


=== Move One ZooKeeper znode to Another (Rename)

Use the `zk mv` command to move (rename) a ZooKeeper znode.

==== ZK Move Parameters

`<src>`::
+
[%autowidth,frame=none]
|===
s|Required |Default: none
|===
+
The znode to rename.
The `zk:` prefix is assumed.
+
*Example*: `/configs/oldconfigset`

`<dest>`::
+
[%autowidth,frame=none]
|===
s|Required |Default: none
|===
+
The new name of the znode.
The `zk:` prefix is assumed.
+
*Example*: `/configs/newconfigset`

`-z <zkHost>`::
+
[%autowidth,frame=none]
|===
s|Required |Default: none
|===
+
The ZooKeeper connection string.
Unnecessary if `ZK_HOST` is defined in `solr.in.sh` or `solr.in.cmd`.
+
*Example*: `-z 123.321.23.43:2181`

An example of this command is:

`bin/solr zk mv /configs/oldconfigset /configs/newconfigset`


=== List a ZooKeeper znode's Children

Use the `zk ls` command to see the children of a znode.

==== ZK List Parameters

`-r`::
+
[%autowidth,frame=none]
|===
|Optional |Default: none
|===
+
Recursively list all descendants of a znode.
Only the node names are listed, not the data.
+
*Example*: `-r`

`<path>`::
+
[%autowidth,frame=none]
|===
s|Required |Default: none
|===
+
The path on ZooKeeper to list.
+
*Example*: `/collections/mycollection`

`-z <zkHost>`::
+
[%autowidth,frame=none]
|===
s|Required |Default: none
|===
+
The ZooKeeper connection string.
Optional if `ZK_HOST` is defined in `solr.in.sh` or `solr.in.cmd`.
+
*Example*: `-z 123.321.23.43:2181`

An example of this command with the parameters is:

`bin/solr zk ls -r /collections/mycollection`

`bin/solr zk ls /collections`


=== Create a znode (supports chroot)

Use the `zk mkroot` command to create a znode with no data.
The primary use-case for this command to support ZooKeeper's "chroot" concept.
However, it can also be used to create arbitrary paths.

==== Create znode Parameters

`<path>`::
+
[%autowidth,frame=none]
|===
s|Required |Default: none
|===
+
The path on ZooKeeper to create.
Intermediate znodes will be created if necessary.
A leading slash is assumed if not present.
+
*Example*: `/solr`

`-z <zkHost>`::
+
[%autowidth,frame=none]
|===
s|Required |Default: none
|===
+
The ZooKeeper connection string.
Optional if `ZK_HOST` is defined in `solr.in.sh` or `solr.in.cmd`.
+
*Example*: `-z 123.321.23.43:2181`

Examples of this command:

`bin/solr zk mkroot /solr -z 123.321.23.43:2181`

`bin/solr zk mkroot /solr/production`

== Exporting and Importing

=== Exporting Documents to a File

The `export` command will allow you to export documents from a collection in JSON, JSON with Lines, or Javabin format.
All documents can be exported, or only those that match a query.

NOTE: This hasn't been tested with nested child documents and your results will vary.

NOTE: The `export` command only works with in a Solr running in cloud mode.

`bin/solr export [options]`

`bin/solr export --help`

The `bin/solr export` command takes the following parameters:

`--url <url>`::
+
[%autowidth,frame=none]
|===
s|Required |Default: none
|===
+
Fully-qualified address to a collection.
+
*Example*: `--url http://localhost:8983/solr/techproducts`

`--format <format>`::
+
[%autowidth,frame=none]
|===
|Optional |Default: `json`
|===
+
The file format of the export, `json`, `jsonl`, or `javabin`.
Choosing `javabin` exports in the native Solr format, and is compact and fast to import.
`jsonl` is the Json with Lines format, learn more at https://jsonlines.org/.

`--out <path>`::
+
[%autowidth,frame=none]
|===
|Optional |Default: _see description_
|===
+
Either the path to the directory for the exported data to be written to, or a specific file to be written out.
+
If only a directory is specified then the file will be created with the name of the collection, as in `<collection>.json`.

`--compress`::
+
[%autowidth,frame=none]
|===
|Optional |Default: false
|===
+
If you specify `--compress` then the resulting outputting file with will be gzipped, for example `<collection>.json.gz`.

`--query <query string>`::
+
[%autowidth,frame=none]
|===
|Optional |Default: `\*:*`
|===
+
A custom query.
The default is `\*:*` which will export all documents.

`--fields <fields>`::
+
[%autowidth,frame=none]
|===
|Optional |Default: none
|===
+
Comma separated list of fields to be exported.
By default all fields are fetched.


`--limit <number of documents>`::
+
[%autowidth,frame=none]
|===
|Optional |Default: `100`
|===
+
Maximum number of docs to download.
The value `-1` will export all documents.

`-u <user:pass>` or `--credentials <user:pass>`::
+
[%autowidth,frame=none]
|===
|Optional | Default: none
|===
+
Basic authentication username and password separated by a `:` character.
This parameter is unnecessary if `SOLR_AUTH_TYPE` is defined in `solr.in.sh` or `solr.in.cmd`.

*Examples*

Export all documents from a collection `gettingstarted`:

[source,bash]
bin/solr export --url http://localhost:8983/solr/gettingstarted --limit -1

Export all documents of collection `gettingstarted` into a file called `1MDocs.json.gz` as a compressed JSON file:

[source,bash]
----
bin/solr export --url http://localhost:8983/solr/gettingstarted --limit -1 --format json --compress --out 1MDocs
----

=== Importing Documents into a Collection

Once you have exported documents in a file, you can use the xref:indexing-guide:indexing-with-update-handlers.adoc[/update request handler] to import them to a new Solr collection.

*Example: import `json` files*

First export the documents, making sure to ignore any fields that are populated via a `copyField` by specifying what fields you want to export:

[,console]
----
$ bin/solr export --url http://localhost:8983/solr/gettingstarted --fields id,name,manu,cat,features
----

Create a new collection to import the exported documents into:

[,console]
----
$ bin/solr create -c test_collection -n techproducts
----

Now import the data with either of these methods:

[,console]
----
$ curl -X POST -d @gettingstarted.json 'http://localhost:8983/solr/test_collection/update/json/docs?commit=true'
----
or
[,console]
----
$ curl -H 'Content-Type: application/json' -X POST -d @gettingstarted.json 'http://localhost:8983/solr/test_collection/update?commit=true'
----

*Example: import `javabin` files*

[,console]
----
$ bin/solr export --url http://localhost:8983/solr/gettingstarted --format javabin --fields id,name,manu,cat,features
$ curl -X POST --header "Content-Type: application/javabin" --data-binary @gettingstarted.javabin 'http://localhost:8983/solr/test_collection/update?commit=true'
----

== Interacting with API

The `api` command will allow you to send an arbitrary HTTP request to a Solr API endpoint.
If you have configured basicAuth or TLS with your Solr you may find this easier than using a separate tool like `curl`.

`bin/solr api --get http://localhost:8983/solr/COLL_NAME/sql?stmt=select+id+from+COLL_NAME+limit+10`

`bin/solr api --help`

The `bin/solr api` command takes the following parameters:

`-get <url>`::
+
[%autowidth,frame=none]
|===
|Required |Default: none
|===
+
Send a GET request to a Solr API endpoint.
+
*Example*: `bin/solr api --get http://localhost:8983/solr/COLL_NAME/sql?stmt=select+id+from+COLL_NAME+limit+10`

`-u <user:pass>` or `--credentials <username:user:pass>`::
+
[%autowidth,frame=none]
|===
|Optional | Default: none
|===
+
Basic authentication username and password separated by a `:` character.
This parameter is unnecessary if `SOLR_AUTH_TYPE` is defined in `solr.in.sh` or `solr.in.cmd`.

*Examples*

Simple search passing in Basic authentication credentials:

[source,bash]
<<<<<<< HEAD
$ bin/solr api api --get http://localhost:8983/solr/techproducts/select?q=*:*
=======
$ bin/solr api -get http://localhost:8983/solr/techproducts/select?q=*:* -u user:password
>>>>>>> b2a2a07f


Here is an example of sending a SQL query to the techproducts `/sql` end point (assumes you started Solr in Cloud mode with the SQL module enabled):

[source,bash]
<<<<<<< HEAD
$ bin/solr api api --get http://localhost:8983/solr/techproducts/sql?stmt=select+id+from+techproducts+limit+10
=======
$ bin/solr api -get http://localhost:8983/solr/techproducts/sql?stmt=select+id+from+techproducts+limit+10
>>>>>>> b2a2a07f

Results are streamed to the terminal.<|MERGE_RESOLUTION|>--- conflicted
+++ resolved
@@ -536,7 +536,7 @@
  -x,--exists <directory>       Asserts that directory <directory> exists.
  -X,--not-exists <directory>   Asserts that directory <directory> does NOT
                                exist.
- --credentials <user:pass>     Username and password for Basic authentication.                               
+ --credentials <user:pass>     Username and password for Basic authentication.
 ----
 
 === Healthcheck
@@ -732,123 +732,7 @@
 +
 *Example*: `bin/solr create -c foo --force`
 
-<<<<<<< HEAD
-=== Create a Collection
-
-The `create_collection` command creates a collection, and is only available when running in SolrCloud mode.
-
-`bin/solr create_collection [options]`
-
-`bin/solr create_collection --help`
-
-==== Create Collection Parameters
-
-`-c <name>`::
-+
-[%autowidth,frame=none]
-|===
-s|Required |Default: none
-|===
-+
-Name of the collection to create.
-+
-*Example*: `bin/solr create_collection -c mycollection`
-
-`-d <confdir>`::
-+
-[%autowidth,frame=none]
-|===
-|Optional |Default: `_default`
-|===
-+
-Configuration directory to copy when creating the new collection.
-+
-See the section <<Configuration Directories and SolrCloud>> below for more details about this option when running in SolrCloud mode. including some built in example configurations.
-+
-`_default` is also known as xref:indexing-guide:schemaless-mode.adoc[].
-+
-*Example*: `bin/solr create_collection -d _default`
-+
-Alternatively, you can pass the path to your own configuration directory instead of using one of the built-in configurations.
-+
-*Example*: `bin/solr create_collection -c mycoll -d /tmp/myconfig`
-+
-By default the script will upload the specified confdir directory into Zookeeper using the same name as the collection (-c) option.
-Alternatively, if you want to reuse an existing directory or create a confdir in Zookeeper that can be shared by multiple collections, use the -n option
-+
-
-`-n <configName>`::
-+
-[%autowidth,frame=none]
-|===
-|Optional |Default: _see description_
-|===
-+
-Name the configuration directory in Zookeeper.
-By default, the configuration will be uploaded to Zookeeper using the collection name (-c), but if you want to use an existing directory or override the name of the configuration in Zookeeper, then use the -c option.
-+
-*Example*: `bin/solr create_collection -n basic -c mycoll`
-
-`-s <shards>` or `-shards <shards>`::
-+
-[%autowidth,frame=none]
-|===
-|Optional |Default: `1`
-|===
-+
-Number of shards to split a collection into.
-+
-*Example*: `bin/solr create_collection -s 2`
-
-`-rf <replicas>` or `-replicationFactor <replicas>`::
-+
-[%autowidth,frame=none]
-|===
-|Optional |Default: `1`
-|===
-+
-Number of copies of each document in the collection.
-The default is `1` (no replication).
-+
-*Example*: `bin/solr create_collection -rf 2`
-
-`-force`::
-+
-[%autowidth,frame=none]
-|===
-|Optional |Default: none
-|===
-+
-If attempting to run create as "root" user, the script will exit with a warning that running Solr or actions against Solr as "root" can cause problems.
-It is possible to override this warning with the --force parameter.
-+
-*Example*: `bin/solr create_collection -c foo --force`
-
-=== Create a Core
-
-The `create_core` command creates a core and is only available when running in user-managed (single-node) mode.
-
-`bin/solr create_core [options]`
-
-`bin/solr create_core --help`
-
-==== Create Core Parameters
-
-`-c <name>`::
-+
-[%autowidth,frame=none]
-|===
-s|Required |Default: none
-|===
-+
-Name of the core to create.
-+
-*Example*: `bin/solr create -c mycore`
-
-`-d <confdir>`::
-=======
 `-z <zkHost>` or `-zkHost <zkHost>`::
->>>>>>> b2a2a07f
 +
 [%autowidth,frame=none]
 |===
@@ -858,9 +742,6 @@
 The ZooKeeper connection string, usable in SolrCloud mode.
 Unnecessary if `ZK_HOST` is defined in `solr.in.sh` or `solr.in.cmd`.
 
-<<<<<<< HEAD
-`--force`::
-=======
 `-solrUrl <url>`::
 +
 [%autowidth,frame=none]
@@ -871,22 +752,14 @@
 Base Solr URL, which can be used in SolrCloud mode to determine the ZooKeeper connection string if that's not known.
 
 `-u <user:pass>` or `--credentials <user:pass>`::
->>>>>>> b2a2a07f
 +
 [%autowidth,frame=none]
 |===
 |Optional | Default: none
 |===
 +
-<<<<<<< HEAD
-If attempting to run create as "root" user, the script will exit with a warning that running Solr or actions against Solr as "root" can cause problems.
-It is possible to override this warning with the --force parameter.
-+
-*Example*: `bin/solr create -c foo --force`
-=======
 Basic authentication username and password separated by a `:` character.
 This parameter is unnecessary if `SOLR_AUTH_TYPE` is defined in `solr.in.sh` or `solr.in.cmd`.
->>>>>>> b2a2a07f
 
 ==== Configuration Directories and SolrCloud
 
@@ -1011,10 +884,10 @@
 
 The `bin/solr` script allows enabling or disabling Authentication, allowing you to configure authentication from the command line.
 
-Currently this command is only available when using SolrCloud mode and must be run on the machine hosting Solr.  
+Currently this command is only available when using SolrCloud mode and must be run on the machine hosting Solr.
 
 For Basic Authentication the script provides https://github.com/apache/solr/blob/main/solr/core/resources/security.json[user roles and permission mappings], and maps the created user to the `superadmin` role.
-For Kerberos it only enables the security.json, it doesn't set up any users or role mappings.  
+For Kerberos it only enables the security.json, it doesn't set up any users or role mappings.
 
 
 === Enabling Basic Authentication
@@ -1243,8 +1116,6 @@
 +
 Base Solr URL, which can be used in SolrCloud mode to determine the ZooKeeper connection string if that's not known.
 
-<<<<<<< HEAD
-=======
 `-s <scheme>` or `-scheme <scheme>`::
 +
 [%autowidth,frame=none]
@@ -1265,7 +1136,6 @@
 This parameter is unnecessary if `SOLR_AUTH_TYPE` is defined in `solr.in.sh` or `solr.in.cmd`.
 
 
->>>>>>> b2a2a07f
 == ZooKeeper Operations
 
 The `bin/solr` script allows certain operations affecting ZooKeeper.
@@ -1892,20 +1762,12 @@
 Simple search passing in Basic authentication credentials:
 
 [source,bash]
-<<<<<<< HEAD
-$ bin/solr api api --get http://localhost:8983/solr/techproducts/select?q=*:*
-=======
 $ bin/solr api -get http://localhost:8983/solr/techproducts/select?q=*:* -u user:password
->>>>>>> b2a2a07f
 
 
 Here is an example of sending a SQL query to the techproducts `/sql` end point (assumes you started Solr in Cloud mode with the SQL module enabled):
 
 [source,bash]
-<<<<<<< HEAD
-$ bin/solr api api --get http://localhost:8983/solr/techproducts/sql?stmt=select+id+from+techproducts+limit+10
-=======
 $ bin/solr api -get http://localhost:8983/solr/techproducts/sql?stmt=select+id+from+techproducts+limit+10
->>>>>>> b2a2a07f
 
 Results are streamed to the terminal.