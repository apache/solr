= Enabling SSL
:tabs-sync-option:
// Licensed to the Apache Software Foundation (ASF) under one
// or more contributor license agreements.  See the NOTICE file
// distributed with this work for additional information
// regarding copyright ownership.  The ASF licenses this file
// to you under the Apache License, Version 2.0 (the
// "License"); you may not use this file except in compliance
// with the License.  You may obtain a copy of the License at
//
//   http://www.apache.org/licenses/LICENSE-2.0
//
// Unless required by applicable law or agreed to in writing,
// software distributed under the License is distributed on an
// "AS IS" BASIS, WITHOUT WARRANTIES OR CONDITIONS OF ANY
// KIND, either express or implied.  See the License for the
// specific language governing permissions and limitations
// under the License.

Solr can encrypt communications to and from clients and between nodes in SolrCloud mode with Secure Sockets Layer encryption (SSL).

This section describes enabling SSL using a self-signed certificate.

For background on SSL certificates and keys, see http://www.tldp.org/HOWTO/SSL-Certificates-HOWTO/.

== Configuring Solr for SSL

=== Generate a Self-Signed Certificate and a Key

To generate a self-signed certificate and a single key that will be used to authenticate both the server and the client, we'll use the JDK https://docs.oracle.com/javase/8/docs/technotes/tools/unix/keytool.html[`keytool`] command and create a separate keystore.
This keystore will also be used as a truststore below.
It's possible to use the keystore that comes with the JDK for these purposes, and to use a separate truststore, but those options aren't covered here.

Run the commands below in the `server/etc/` directory in the binary Solr distribution.
It's assumed that you have the JDK `keytool` utility on your `PATH`, and that `openssl` is also on your `PATH`.
See https://wiki.openssl.org/index.php/Binaries for OpenSSL binaries for Windows and Solaris.

The `-ext SAN=...` `keytool` option allows you to specify all the DNS names and/or IP addresses that will be allowed during hostname verification if you choose to require it.

In addition to `localhost` and `127.0.0.1`, this example includes a LAN IP address `192.168.1.3` for the machine the Solr nodes will be running on:

[source,terminal]
----
$ keytool -genkeypair -alias solr-ssl -keyalg RSA -keysize 2048 -keypass secret -storepass secret -validity 9999 -keystore solr-ssl.keystore.p12 -storetype PKCS12 -ext SAN=DNS:localhost,IP:192.168.1.3,IP:127.0.0.1 -dname "CN=localhost, OU=Organizational Unit, O=Organization, L=Location, ST=State, C=Country"
----

The above command will create a keystore file named `solr-ssl.keystore.p12` in the current directory.

=== Convert the Certificate and Key to PEM Format for Use with curl

Convert the PKCS12 format keystore, including both the certificate and the key, into PEM format using the http://www.openssl.org[`openssl`] command:

[source,terminal]
----
$ openssl pkcs12 -in solr-ssl.keystore.p12 -out solr-ssl.pem
----

If you want to use curl on OS X Yosemite (10.10), you'll need to create a certificate-only version of the PEM format, as follows:

[source,terminal]
----
$ openssl pkcs12 -nokeys -in solr-ssl.keystore.p12 -out solr-ssl.cacert.pem
----

=== Set Common SSL-Related System Properties

The Solr Control Script is already setup to pass SSL-related Java system properties to the JVM.
To activate the SSL settings, uncomment and update the set of properties beginning with `SOLR_SSL_*` in `bin/solr.in.sh` on *nix systems or `bin\solr.in.cmd` on Windows.

[tabs#solr-in]
======
*nix::
+
====
NOTE: If you setup Solr as a service on Linux using the steps outlined in xref:taking-solr-to-production.adoc[], then make these changes in `/var/solr/solr.in.sh`.

.solr.in.sh

[source,bash]
----
# Enables HTTPS. It is implicitly true if you set SOLR_SSL_KEY_STORE. Use this config
# to enable https module with custom jetty configuration.
SOLR_SSL_ENABLED=true
# Uncomment to set SSL-related system properties
# Be sure to update the paths to the correct keystore for your environment
SOLR_SSL_KEY_STORE=etc/solr-ssl.keystore.p12
SOLR_SSL_KEY_STORE_PASSWORD=secret
SOLR_SSL_TRUST_STORE=etc/solr-ssl.keystore.p12
SOLR_SSL_TRUST_STORE_PASSWORD=secret
# Require clients to authenticate
SOLR_SSL_NEED_CLIENT_AUTH=false
# Enable clients to authenticate (but not require)
SOLR_SSL_WANT_CLIENT_AUTH=false
# SSL Certificates contain host/ip "peer name" information that is validated by default. Setting
# this to false can be useful to disable these checks when re-using a certificate on many hosts.
# This will also be used for the default value of whether SNI Host checking should be enabled.
SOLR_SSL_CHECK_PEER_NAME=true
----
====

Windows::
+
====
.solr.in.cmd
[source,powershell]
----
REM Enables HTTPS. It is implicitly true if you set SOLR_SSL_KEY_STORE. Use this config
REM to enable https module with custom jetty configuration.
set SOLR_SSL_ENABLED=true
REM Uncomment to set SSL-related system properties
REM Be sure to update the paths to the correct keystore for your environment
set SOLR_SSL_KEY_STORE=etc/solr-ssl.keystore.p12
set SOLR_SSL_KEY_STORE_PASSWORD=secret
set SOLR_SSL_TRUST_STORE=etc/solr-ssl.keystore.p12
set SOLR_SSL_TRUST_STORE_PASSWORD=secret
REM Require clients to authenticate
set SOLR_SSL_NEED_CLIENT_AUTH=false
REM Enable clients to authenticate (but not require)
set SOLR_SSL_WANT_CLIENT_AUTH=false
REM SSL Certificates contain host/ip "peer name" information that is validated by default. Setting
REM this to false can be useful to disable these checks when re-using a certificate on many hosts.
REM This will also be used for the default value of whether SNI Host checking should be enabled.
set SOLR_SSL_CHECK_PEER_NAME=true
----
====
======

.Client Authentication Settings
WARNING: Enable either `SOLR_SSL_NEED_CLIENT_AUTH` or `SOLR_SSL_WANT_CLIENT_AUTH` but not both at the same time.
They are mutually exclusive and Jetty will select one of them which may not be what you expect.
`SOLR_SSL_CLIENT_HOSTNAME_VERIFICATION` should be set to false if you want to disable hostname verification for client certificates.

When you start Solr, the `bin/solr` script includes these settings and will pass them as system properties to the JVM.

If you are using SolrCloud, you need to <<Configure ZooKeeper>> before starting Solr.

If you are running Solr in a user-managed cluster or single-node installation, you can skip to <<Start User-Managed Cluster or Single-Node Solr>>.



=== Password Distribution via Hadoop Credential Store

Solr supports reading keystore and truststore passwords from Hadoop credential store.
This approach can be beneficial if password rotation and distribution is already handled by credential stores.

If you are not using a Hadoop credential store, you can skip this step.

Hadoop credential store can be used with Solr using the following two steps.

==== Provide a Hadoop Credential Store
Create a Hadoop credstore file and define the entries below with the actual keystore passwords.

[source,text]
----
solr.jetty.keystore.password
solr.jetty.truststore.password
javax.net.ssl.keyStorePassword
javax.net.ssl.trustStorePassword
----

Note that if the `javax.net.ssl.\*` configurations are not set, they will fallback to the corresponding `solr.jetty.*` configurations.

==== Configure Solr to use Hadoop Credential Store

Solr requires three parameters to be configured in order to use the credential store file for keystore passwords.

`solr.ssl.credential.provider.chain`::
+
[%autowidth,frame=none]
|===
s|Required |Default: none
|===
+
The credential provider chain.
This should be set to `hadoop`.

`SOLR_HADOOP_CREDENTIAL_PROVIDER_PATH`::
+
[%autowidth,frame=none]
|===
s|Required |Default: none
|===
+
The path to the credential store file.

`HADOOP_CREDSTORE_PASSWORD`::
+
[%autowidth,frame=none]
|===
s|Required |Default: none
|===
+
The password to the credential store.

[tabs#credstore]
======
*nix::
+
====
.solr.in.sh
[source,bash]
----
SOLR_OPTS=" -Dsolr.ssl.credential.provider.chain=hadoop"
SOLR_HADOOP_CREDENTIAL_PROVIDER_PATH=localjceks://file/home/solr/hadoop-credential-provider.jceks
HADOOP_CREDSTORE_PASSWORD="credStorePass123"
----
====

Windows::
+
====
.solr.in.cmd
[source,powershell]
----
set SOLR_OPTS=" -Dsolr.ssl.credential.provider.chain=hadoop"
set SOLR_HADOOP_CREDENTIAL_PROVIDER_PATH=localjceks://file/home/solr/hadoop-credential-provider.jceks
set HADOOP_CREDSTORE_PASSWORD="credStorePass123"
----
====
======

=== Configure ZooKeeper

After creating the keystore described above and before you start any SolrCloud nodes, you must configure your Solr cluster properties in ZooKeeper so that Solr nodes know to communicate via SSL.

This section assumes you have created and started an external ZooKeeper.
See xref:zookeeper-ensemble.adoc[] for more information.

The `urlScheme` cluster-wide property needs to be set to `https` before any Solr node starts up.
The examples below use the `bin/solr` tool that comes with Solr to do this.

[tabs#zkclusterprops]
======
*nix::
+
====
[source,terminal]
----
$ bin/solr cluster --property urlSchema --value https -z server1:2181,server2:2181,server3:2181
----
====

Windows::
+
====
[source,powershell]
----
C:\> bin/solr.cmd --property urlSchema --value https -z server1:2181,server2:2181,server3:2181
----
====
======

Be sure to use the correct `zkhost` value for your system.
If you have set up your ZooKeeper ensemble to use a xref:taking-solr-to-production.adoc#zookeeper-chroot[chroot for Solr], make sure to include it in the `zkHost` string, e.g., `--zk-host server1:2181,server2:2181,server3:2181/solr`.

=== Update Cluster Properties for Existing Collections

If you are using SolrCloud and have collections created before enabling SSL, you will need to update the cluster properties to use HTTPS.

If you do not have existing collections or are not using SolrCloud, you can skip ahead and start Solr.

Updating cluster properties can be done with the Collections API xref:cluster-node-management.adoc#clusterprop[CLUSTERPROP command], as in this example (update the hostname and port as appropriate for your system):

[source,terminal]
$ http://localhost:8983/solr/admin/collections?action=CLUSTERPROP&name=urlScheme&val=https

This command only needs to be run on one node of the cluster, the change will apply to all nodes.

Once this and all other steps are complete, you can go ahead and start Solr.

== Starting Solr After Enabling SSL

=== Start SolrCloud

NOTE: If you have defined `ZK_HOST` in `solr.in.sh`/`solr.in.cmd` (see xref:zookeeper-ensemble.adoc#updating-solr-include-files[Updating Solr Include Files]) you can omit `-z <zk host string>` from all of the `bin/solr`/`bin\solr.cmd` commands below.

Start each Solr node with the Solr control script as shown in the examples below.
Customize the values for the parameters shown as necessary and add any used in your system.

If you created the SSL key without all DNS names or IP addresses on which Solr nodes run, you can tell Solr to skip hostname verification for inter-node communications by setting the `-Dsolr.ssl.checkPeerName=false` system property.

[tabs#cloud]
======
*nix::
+
====
[source,terminal]
----
$ bin/solr start --cloud -s cloud/node1 -z server1:2181,server2:2181,server3:2181 -p 8984
----
====

Windows::
+
====
[source,powershell]
----
C:\> bin\solr.cmd --cloud -s cloud\node1 -z server1:2181,server2:2181,server3:2181

----
====
======

=== Start User-Managed Cluster or Single-Node Solr

Start Solr using the Solr control script as shown in the examples below.
Customize the values for the parameters shown as needed and add any used in your system.

[tabs#single]
======
*nix::
+
====
[source,terminal]
----
<<<<<<< HEAD
$ bin/solr start -p 8984
=======
$ bin/solr start --cloud --solr-home cloud/node1 -z server1:2181,server2:2181,server3:2181 -p 8984
>>>>>>> fef5f5dc
----
====

Windows::
+
====
[source,powershell]
----
<<<<<<< HEAD
C:\> bin\solr.cmd -p 8984
=======
C:\> bin\solr.cmd --cloud --solr-home cloud\node1 -z server1:2181,server2:2181,server3:2181

>>>>>>> fef5f5dc
----
====
======

== Automatically reloading KeyStore/TrustStore
=== Solr Server
Solr can automatically reload KeyStore/TrustStore when certificates are updated without restarting. This is enabled by default
when using SSL, but can be disabled by setting the environment variable `SOLR_SSL_RELOAD_ENABLED` to `false`. By
default, Solr will check for updates in the KeyStore every 30 seconds, but this interval can be updated by passing the
system property `solr.jetty.sslContext.reload.scanInterval` with the new interval in seconds on startup.
Note that the truststore file is not actively monitored, so if you need to apply changes to the truststore, you need
to update it and after that touch the keystore to trigger a reload.

=== SolrJ client
Http2SolrClient builder has a method `withKeyStoreReloadInterval(long interval, TimeUnit unit)` to initialize a scanner
that will watch and update the keystore and truststore for changes. If you are using CloudHttp2SolrClient, you can use
the `withInternalClientBuilder(Http2SolrClient.Builder internalClientBuilder)` to configure the internal http client
with a keystore reload interval. The minimum reload interval is 1 second. If not set (or set to 0 or a negative value),
the keystore/truststore won't be updated in the client.


== Example Client Actions

[IMPORTANT]
====
curl on OS X Mavericks (10.9) has degraded SSL support.
For more information and workarounds to allow one-way SSL, see https://curl.se/mail/archive-2013-10/0036.html.
curl on OS X Yosemite (10.10) is improved - 2-way SSL is possible - see https://curl.se/mail/archive-2014-10/0053.html.

The curl commands in the following sections will not work with the system `curl` on OS X Yosemite (10.10).
Instead, the certificate supplied with the `-E` parameter must be in PKCS12 format, and the file supplied with the `--cacert` parameter must contain only the CA certificate, and no key (see <<Convert the Certificate and Key to PEM Format for Use with curl,above>> for instructions on creating this file):

[source,bash]
$ curl -E solr-ssl.keystore.p12:secret --cacert solr-ssl.cacert.pem ...

====

NOTE: If your operating system does not include curl, you can download binaries here: https://curl.se/download.html

=== Create a SolrCloud Collection using bin/solr

Create a 2-shard, replicationFactor=1 collection named mycollection using the `_default` configset:

[tabs]
======
*nix::
+
====
[source,bash]
----
bin/solr create -c mycollection --shards 2
----
====

Windows::
+
====
[source,text]
----
bin\solr.cmd create -c mycollection --shards 2
----
====
======

The `create` action will pass the `SOLR_SSL_*` properties set in your include file to the SolrJ code used to create the collection.

=== Retrieve SolrCloud Cluster Status using curl

To get the resulting cluster status (again, if you have not enabled client authentication, remove the `-E solr-ssl.pem:secret` option):

[source,terminal]
----
$ curl -E solr-ssl.pem:secret --cacert solr-ssl.pem "https://localhost:8984/solr/admin/collections?action=CLUSTERSTATUS&indent=on"
----

You should get a response that looks like this:

[source,json]
----
{
  "responseHeader":{
    "status":0,
    "QTime":2041},
  "cluster":{
    "collections":{
      "mycollection":{
        "shards":{
          "shard1":{
            "range":"80000000-ffffffff",
            "state":"active",
            "replicas":{"core_node1":{
                "state":"active",
                "base_url":"https://127.0.0.1:8984/solr",
                "core":"mycollection_shard1_replica1",
                "node_name":"127.0.0.1:8984_solr",
                "leader":"true"}}},
          "shard2":{
            "range":"0-7fffffff",
            "state":"active",
            "replicas":{"core_node2":{
                "state":"active",
                "base_url":"https://127.0.0.1:7574/solr",
                "core":"mycollection_shard2_replica1",
                "node_name":"127.0.0.1:7574_solr",
                "leader":"true"}}}},
        "router":{"name":"compositeId"},
        "replicationFactor":"1"}},
    "properties":{"urlScheme":"https"}}}
----

=== Index Documents using bin/solr post

Use `bin/solr post` to index some example documents to the SolrCloud collection created above:

[source,console]
----
$ bin/solr post --solr-url https://localhost:8984 --name mycollection example/exampledocs/*.xml
----

=== Query Using curl

Use curl to query the SolrCloud collection created above, from a directory containing the PEM formatted certificate and key created above (e.g., `example/etc/`).
If you have not enabled client authentication (system property `-Djetty.ssl.clientAuth=true)`, then you can remove the `-E solr-ssl.pem:secret` option:

[source,console]
----
$ curl -E solr-ssl.pem:secret --cacert solr-ssl.pem "https://localhost:8984/solr/mycollection/select?q=*:*"
----

=== Index a Document using CloudSolrClient

From a java client using SolrJ, index a document.
In the code below, the `javax.net.ssl.*` system properties are set programmatically, but you could instead specify them on the java command line, as in the `post.jar` example above:

[source,java]
----
System.setProperty("javax.net.ssl.keyStore", "/path/to/solr-ssl.keystore.p12");
System.setProperty("javax.net.ssl.keyStorePassword", "secret");
System.setProperty("javax.net.ssl.keyStoreType", "pkcs12");
System.setProperty("javax.net.ssl.trustStore", "/path/to/solr-ssl.keystore.p12");
System.setProperty("javax.net.ssl.trustStorePassword", "secret");
System.setProperty("javax.net.ssl.trustStoreType", "pkcs12");
String zkHost = "127.0.0.1:2181";
CloudSolrClient client = new CloudSolrClient.Builder(Collections.singletonList(zkHost),Optional.empty()).withDefaultCollection("mycollection").build();
SolrInputDocument doc = new SolrInputDocument();
doc.addField("id", "1234");
doc.addField("name", "A lovely summer holiday");
client.add(doc);
client.commit();
----<|MERGE_RESOLUTION|>--- conflicted
+++ resolved
@@ -286,7 +286,7 @@
 ====
 [source,terminal]
 ----
-$ bin/solr start --cloud -s cloud/node1 -z server1:2181,server2:2181,server3:2181 -p 8984
+$ bin/solr start --cloud --solr-home cloud/node1 -z server1:2181,server2:2181,server3:2181 -p 8984
 ----
 ====
 
@@ -295,7 +295,7 @@
 ====
 [source,powershell]
 ----
-C:\> bin\solr.cmd --cloud -s cloud\node1 -z server1:2181,server2:2181,server3:2181
+C:\> bin\solr.cmd --cloud --solr-home cloud\node1 -z server1:2181,server2:2181,server3:2181
 
 ----
 ====
@@ -313,11 +313,7 @@
 ====
 [source,terminal]
 ----
-<<<<<<< HEAD
 $ bin/solr start -p 8984
-=======
-$ bin/solr start --cloud --solr-home cloud/node1 -z server1:2181,server2:2181,server3:2181 -p 8984
->>>>>>> fef5f5dc
 ----
 ====
 
@@ -326,12 +322,7 @@
 ====
 [source,powershell]
 ----
-<<<<<<< HEAD
 C:\> bin\solr.cmd -p 8984
-=======
-C:\> bin\solr.cmd --cloud --solr-home cloud\node1 -z server1:2181,server2:2181,server3:2181
-
->>>>>>> fef5f5dc
 ----
 ====
 ======
