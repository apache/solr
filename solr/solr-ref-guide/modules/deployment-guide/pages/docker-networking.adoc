= Solr & ZooKeeper with Docker Networking
// Licensed to the Apache Software Foundation (ASF) under one
// or more contributor license agreements.  See the NOTICE file
// distributed with this work for additional information
// regarding copyright ownership.  The ASF licenses this file
// to you under the Apache License, Version 2.0 (the
// "License"); you may not use this file except in compliance
// with the License.  You may obtain a copy of the License at
//
//   http://www.apache.org/licenses/LICENSE-2.0
//
// Unless required by applicable law or agreed to in writing,
// software distributed under the License is distributed on an
// "AS IS" BASIS, WITHOUT WARRANTIES OR CONDITIONS OF ANY
// KIND, either express or implied.  See the License for the
// specific language governing permissions and limitations
// under the License.

<<<<<<< HEAD
_Note: this is a guide for using Solr with Docker without an orchestration tool like Kubernetes. While this approach would still work, it is more recommended to use tools like Kubernetes for production environments. This arcticle is good & recommended for local development only. For using Solr with Kubernetes, see https://solr.apache.org/operator/[Solr Operator] project, or for example https://lucidworks.com/2019/02/07/running-solr-on-kubernetes-part-1/[this blog post]._
=======
_Note: this article dates from Jan 2016. While this approach would still work, in Jan 2019 this would typically done with Docker cluster and orchestration tools like Kubernetes. See for example https://lucidworks.com/post/running-solr-on-kubernetes-part-1/[this blog post]._
>>>>>>> c7e9949a

In this example we'll create a cluster with 3 ZooKeeper nodes and 3 Solr nodes, distributed over 3 machines (trinity10, trinity20, trinity30).
We'll use an overlay network, specify fixed IP addresses when creating containers, and we'll pass in explicit `/etc/hosts` entries to make sure they are available even when nodes are down.
We won't show the configuration of the key-value store to configuration to enable networking, see https://docs.docker.com/engine/userguide/networking/get-started-overlay/[the docs] for that.
We'll not use Docker Swarm in this example, but specifically place and configure containers where we want them by ssh'ing into the appropriate Docker host.

To make this example easier to understand we'll just use shell commands.
For actual use you may want to use a fancier deployment tool like http://www.fabfile.org[Fabric].

NOTE: this example requires Docker 1.10.

We'll run these commands from the first machine, trinity10.

Create a network named "netzksolr" for this cluster.
The `--ip-range` specifies the range of addresses to use for containers, whereas the `--subnet` specifies all possible addresses in this network.
So effectively, addresses in the subnet but outside the range are reserved for containers that specifically use the `--ip` option.

[source,bash]
----
docker network create --driver=overlay --subnet 192.168.22.0/24 --ip-range=192.168.22.128/25 netzksolr
----

As a simple test, check the automatic assignment and specific assignment work:

[source,bash]
----
docker run -i --rm --net=netzksolr busybox ip -4 addr show eth0 | grep inet
# inet 192.168.23.129/24 scope global eth0
docker run -i --rm --net=netzksolr --ip=192.168.22.5 busybox ip -4 addr show eth0 | grep inet
# inet 192.168.22.5/24 scope global eth0
----

So next create containers for ZooKeeper nodes.
First define some environment variables for convenience:

[source,bash]
----
# the machine to run the container on
ZK1_HOST=trinity10.lan
ZK2_HOST=trinity20.lan
ZK3_HOST=trinity30.lan

# the IP address for the container
ZK1_IP=192.168.22.10
ZK2_IP=192.168.22.11
ZK3_IP=192.168.22.12

# the Docker image
ZK_IMAGE=jplock/zookeeper
----

Then create the containers:

[source,bash]
----
ssh -n $ZK1_HOST "docker pull jplock/zookeeper && docker create --ip=$ZK1_IP --net netzksolr --name zk1 --hostname=zk1 --add-host zk2:$ZK2_IP --add-host zk3:$ZK3_IP -it $ZK_IMAGE"
ssh -n $ZK2_HOST "docker pull jplock/zookeeper && docker create --ip=$ZK2_IP --net netzksolr --name zk2 --hostname=zk2 --add-host zk1:$ZK1_IP --add-host zk3:$ZK3_IP -it $ZK_IMAGE"
ssh -n $ZK3_HOST "docker pull jplock/zookeeper && docker create --ip=$ZK3_IP --net netzksolr --name zk3 --hostname=zk3 --add-host zk1:$ZK1_IP --add-host zk2:$ZK2_IP -it $ZK_IMAGE"
----

Next configure those containers by creating ZooKeeper's `zoo.cfg` and `myid` files:

[source,bash]
----
# Add ZooKeeper nodes to the ZooKeeper config.
# If you use hostnames here, ZK will complain with UnknownHostException about the other nodes.
# In ZooKeeper 3.4.6 that stays broken forever; in 3.4.7 that does recover.
# If you use IP addresses you avoid the UnknownHostException and get a quorum more quickly,
# but IP address changes can impact you.
docker cp zk1:/opt/zookeeper/conf/zoo.cfg .
cat >>zoo.cfg <<EOM
server.1=zk1:2888:3888
server.2=zk2:2888:3888
server.3=zk3:2888:3888
EOM

cat zoo.cfg | ssh $ZK1_HOST 'dd of=zoo.cfg.tmp && docker cp zoo.cfg.tmp zk1:/opt/zookeeper/conf/zoo.cfg && rm zoo.cfg.tmp'
cat zoo.cfg | ssh $ZK2_HOST 'dd of=zoo.cfg.tmp && docker cp zoo.cfg.tmp zk2:/opt/zookeeper/conf/zoo.cfg && rm zoo.cfg.tmp'
cat zoo.cfg | ssh $ZK3_HOST 'dd of=zoo.cfg.tmp && docker cp zoo.cfg.tmp zk3:/opt/zookeeper/conf/zoo.cfg && rm zoo.cfg.tmp'
rm zoo.cfg

echo 1 | ssh $ZK1_HOST  'dd of=myid && docker cp myid zk1:/tmp/zookeeper/myid && rm myid'
echo 2 | ssh $ZK2_HOST 'dd of=myid && docker cp myid zk2:/tmp/zookeeper/myid && rm myid'
echo 3 | ssh $ZK3_HOST 'dd of=myid && docker cp myid zk3:/tmp/zookeeper/myid && rm myid'
----

Now start the containers:

[source,bash]
----
ssh -n $ZK1_HOST 'docker start zk1'
ssh -n $ZK2_HOST 'docker start zk2'
ssh -n $ZK3_HOST 'docker start zk3'

# Optional: verify containers are running
ssh -n $ZK1_HOST 'docker ps'
ssh -n $ZK2_HOST 'docker ps'
ssh -n $ZK3_HOST 'docker ps'

# Optional: inspect IP addresses of the containers
ssh -n $ZK1_HOST "docker inspect --format '{{ .NetworkSettings.Networks.netzksolr.IPAddress }}' zk1"
ssh -n $ZK2_HOST "docker inspect --format '{{ .NetworkSettings.Networks.netzksolr.IPAddress }}' zk2"
ssh -n $ZK3_HOST "docker inspect --format '{{ .NetworkSettings.Networks.netzksolr.IPAddress }}' zk3"

# Optional: verify connectivity and hostnames
ssh -n $ZK1_HOST 'docker run --rm --net netzksolr -i ubuntu bash -c "echo -n zk1,zk2,zk3 | xargs -n 1 --delimiter=, /bin/ping -c 1"'
ssh -n $ZK2_HOST 'docker run --rm --net netzksolr -i ubuntu bash -c "echo -n zk1,zk2,zk3 | xargs -n 1 --delimiter=, /bin/ping -c 1"'
ssh -n $ZK3_HOST 'docker run --rm --net netzksolr -i ubuntu bash -c "echo -n zk1,zk2,zk3 | xargs -n 1 --delimiter=, /bin/ping -c 1"'

# Optional: verify cluster got a leader
ssh -n $ZK1_HOST "docker exec -i zk1 bash -c 'echo stat | nc localhost 2181'"
ssh -n $ZK2_HOST "docker exec -i zk2 bash -c 'echo stat | nc localhost 2181'"
ssh -n $ZK3_HOST "docker exec -i zk3 bash -c 'echo stat | nc localhost 2181'"

# Optional: verify we can connect a zookeeper client. This should show the `[zookeeper]` znode.
printf "ls /\nquit\n" | ssh $ZK1_HOST docker exec -i zk1 /opt/zookeeper/bin/zkCli.sh
----

That's the ZooKeeper cluster running.

Next, we create Solr containers in much the same way:

[source,bash]
----
ZKSOLR1_HOST=trinity10.lan
ZKSOLR2_HOST=trinity20.lan
ZKSOLR3_HOST=trinity30.lan

ZKSOLR1_IP=192.168.22.20
ZKSOLR2_IP=192.168.22.21
ZKSOLR3_IP=192.168.22.22

# the Docker image
SOLR_IMAGE=solr

HOST_OPTIONS="--add-host zk1:$ZK1_IP --add-host zk2:$ZK2_IP --add-host zk3:$ZK3_IP"
ssh -n $ZKSOLR1_HOST "docker pull $SOLR_IMAGE && docker create --ip=$ZKSOLR1_IP --net netzksolr --name zksolr1 --hostname=zksolr1 -it $HOST_OPTIONS $SOLR_IMAGE"
ssh -n $ZKSOLR2_HOST "docker pull $SOLR_IMAGE && docker create --ip=$ZKSOLR2_IP --net netzksolr --name zksolr2 --hostname=zksolr2 -it $HOST_OPTIONS $SOLR_IMAGE"
ssh -n $ZKSOLR3_HOST "docker pull $SOLR_IMAGE && docker create --ip=$ZKSOLR3_IP --net netzksolr --name zksolr3 --hostname=zksolr3 -it $HOST_OPTIONS $SOLR_IMAGE"
----

Now configure Solr to know where its ZooKeeper cluster is, and start the containers:

[source,bash]
----
for h in zksolr1 zksolr2 zksolr3; do
  docker cp zksolr1:/opt/solr/bin/solr.in.sh .
  sed -i -e 's/#ZK_HOST=""/ZK_HOST="zk1:2181,zk2:2181,zk3:2181"/' solr.in.sh
  sed -i -e 's/#*SOLR_HOST=.*/SOLR_HOST="'$h'"/' solr.in.sh
  mv solr.in.sh solr.in.sh-$h
done
cat solr.in.sh-zksolr1 | ssh $ZKSOLR1_HOST "dd of=solr.in.sh && docker cp solr.in.sh zksolr1:/opt/solr/bin/solr.in.sh && rm solr.in.sh"
cat solr.in.sh-zksolr2 | ssh $ZKSOLR2_HOST "dd of=solr.in.sh && docker cp solr.in.sh zksolr2:/opt/solr/bin/solr.in.sh && rm solr.in.sh"
cat solr.in.sh-zksolr3 | ssh $ZKSOLR3_HOST "dd of=solr.in.sh && docker cp solr.in.sh zksolr3:/opt/solr/bin/solr.in.sh && rm solr.in.sh"
rm solr.in.sh*

ssh -n $ZKSOLR1_HOST docker start zksolr1
ssh -n $ZKSOLR2_HOST docker start zksolr2
ssh -n $ZKSOLR3_HOST docker start zksolr3

# Optional: print IP addresses to verify
ssh -n $ZKSOLR1_HOST 'docker inspect --format "{{ .NetworkSettings.Networks.netzksolr.IPAddress }}" zksolr1'
ssh -n $ZKSOLR2_HOST 'docker inspect --format "{{ .NetworkSettings.Networks.netzksolr.IPAddress }}" zksolr2'
ssh -n $ZKSOLR3_HOST 'docker inspect --format "{{ .NetworkSettings.Networks.netzksolr.IPAddress }}" zksolr3'

# Optional: check logs
ssh -n $ZKSOLR1_HOST docker logs zksolr1
ssh -n $ZKSOLR2_HOST docker logs zksolr2
ssh -n $ZKSOLR3_HOST docker logs zksolr3

# Optional: check the webserver
ssh -n $ZKSOLR1_HOST "docker exec -i zksolr1 /bin/bash -c 'wget -O -  http://zksolr1:8983/'"
ssh -n $ZKSOLR2_HOST "docker exec -i zksolr2 /bin/bash -c 'wget -O -  http://zksolr2:8983/'"
ssh -n $ZKSOLR3_HOST "docker exec -i zksolr3 /bin/bash -c 'wget -O -  http://zksolr3:8983/'"
----

Next let's create a collection:

[source,bash]
----
ssh -n $ZKSOLR1_HOST docker exec -i zksolr1 /opt/solr/bin/solr create -c my_collection1 -shards 2 -p 8983
----

To load data, and see it was split over shards:

[source,bash,subs="attributes"]
----
docker exec -it --user=solr zksolr1 bin/solr post -c my_collection1 example/exampledocs/manufacturers.xml
# /usr/lib/jvm/java-8-openjdk-amd64/jre/bin/java -classpath /opt/solr/server/lib/ext/*:/opt/solr/server/solr-webapp/webapp/WEB-INF/lib/* -Dauto=yes -Dc=my_collection1 -Ddata=files org.apache.solr.cli.SimplePostTool example/exampledocs/manufacturers.xml
# SimplePostTool version {solr-full-version}
# Posting files to [base] url http://localhost:8983/solr/my_collection1/update...
# Entering auto mode. File endings considered are xml,json,csv,pdf,doc,docx,ppt,pptx,xls,xlsx,odt,odp,ods,ott,otp,ots,rtf,htm,html,txt,log
# POSTing file manufacturers.xml (application/xml) to [base]
# 1 files indexed.
# COMMITting Solr index changes to http://localhost:8983/solr/my_collection1/update...
# Time spent: 0:00:01.093
docker exec -it --user=solr zksolr1 bash -c "wget -q -O - 'http://zksolr1:8983/solr/my_collection1/select?q=*:*&indent=true&rows=100&fl=id' | egrep '<str name=.id.>' |  wc -l"
11
docker exec -it --user=solr zksolr1 bash -c "wget -q -O - 'http://zksolr1:8983/solr/my_collection1/select?q=*:*&shards=shard1&rows=100&indent=true&fl=id' | grep '<str name=.id.>' | wc -l"
4
docker exec -it --user=solr zksolr1 bash -c "wget -q -O - 'http://zksolr1:8983/solr/my_collection1/select?q=*:*&shards=shard2&rows=100&indent=true&fl=id' | grep '<str name=.id.>' | wc -l"
7
----

Now to get external access to this overlay network from outside we can use a container to proxy the connections.
For a simple TCP proxy container with an exposed port on the Docker host, proxying to a single Solr node, you can use https://github.com/brandnetworks/tcpproxy[brandnetworks/tcpproxy]:

[source,bash]
----
ssh -n trinity10.lan "docker pull brandnetworks/tcpproxy && docker run -p 8001 -p 8002 --net netzksolr --name zksolrproxy --hostname=zksolrproxy.netzksolr -tid brandnetworks/tcpproxy --connections 8002:zksolr1:8983"
docker port zksolrproxy 8002
----

Or use a suitably configured HAProxy to round-robin between all Solr nodes.
Or, instead of the overlay network, use http://www.projectcalico.org[Project Calico] and configure L3 routing so you do not need to mess with proxies.

Now we can get to Solr on `http://trinity10:32774/solr/#/`.
In the Cloud -> Tree -> /live_nodes view we see the Solr nodes.

From the Solr UI select the collection1 core, and click on Cloud -> Graph to see how it has created
two shards across our Solr nodes.

Now, by way of test, we'll stop the Solr containers, and start them out-of-order, and verify the IP addresses are unchanged, and check the same results come back:

[source,bash]
----
ssh -n $ZKSOLR1_HOST docker kill zksolr1
ssh -n $ZKSOLR2_HOST docker kill zksolr2
ssh -n $ZKSOLR3_HOST docker kill zksolr3

ssh -n $ZKSOLR1_HOST docker start zksolr1
sleep 3
ssh -n $ZKSOLR3_HOST docker start zksolr3
sleep 3
ssh -n $ZKSOLR2_HOST docker start zksolr2

ssh -n $ZKSOLR1_HOST 'docker inspect --format "{{ .NetworkSettings.Networks.netzksolr.IPAddress }}" zksolr1'
ssh -n $ZKSOLR2_HOST 'docker inspect --format "{{ .NetworkSettings.Networks.netzksolr.IPAddress }}" zksolr2'
ssh -n $ZKSOLR3_HOST 'docker inspect --format "{{ .NetworkSettings.Networks.netzksolr.IPAddress }}" zksolr3'

docker exec -it --user=solr zksolr1 bash -c "wget -q -O - 'http://zksolr1:8983/solr/my_collection1/select?q=*:*&indent=true&rows=100&fl=id' | egrep '<str name=.id.>' |  wc -l"
docker exec -it --user=solr zksolr1 bash -c "wget -q -O - 'http://zksolr1:8983/solr/my_collection1/select?q=*:*&shards=shard1&rows=100&indent=true&fl=id' | grep '<str name=.id.>' | wc -l"
docker exec -it --user=solr zksolr1 bash -c "wget -q -O - 'http://zksolr1:8983/solr/my_collection1/select?q=*:*&shards=shard2&rows=100&indent=true&fl=id' | grep '<str name=.id.>' | wc -l"
----

Good, that works.

Finally To clean up this example:

[source,bash]
----
ssh -n $ZK1_HOST "docker kill zk1; docker rm zk1"
ssh -n $ZK2_HOST "docker kill zk2; docker rm zk2"
ssh -n $ZK3_HOST "docker kill zk3; docker rm zk3"
ssh -n $ZKSOLR1_HOST "docker kill zksolr1; docker rm zksolr1"
ssh -n $ZKSOLR2_HOST "docker kill zksolr2; docker rm zksolr2"
ssh -n $ZKSOLR3_HOST "docker kill zksolr3; docker rm zksolr3"
ssh -n trinity10.lan "docker kill zksolrproxy; docker rm zksolrproxy"
docker network rm netzksolr
----<|MERGE_RESOLUTION|>--- conflicted
+++ resolved
@@ -16,11 +16,7 @@
 // specific language governing permissions and limitations
 // under the License.
 
-<<<<<<< HEAD
-_Note: this is a guide for using Solr with Docker without an orchestration tool like Kubernetes. While this approach would still work, it is more recommended to use tools like Kubernetes for production environments. This arcticle is good & recommended for local development only. For using Solr with Kubernetes, see https://solr.apache.org/operator/[Solr Operator] project, or for example https://lucidworks.com/2019/02/07/running-solr-on-kubernetes-part-1/[this blog post]._
-=======
-_Note: this article dates from Jan 2016. While this approach would still work, in Jan 2019 this would typically done with Docker cluster and orchestration tools like Kubernetes. See for example https://lucidworks.com/post/running-solr-on-kubernetes-part-1/[this blog post]._
->>>>>>> c7e9949a
+_Note: this is a guide for using Solr with Docker without an orchestration tool like Kubernetes. While this approach would still work, it is more recommended to use tools like Kubernetes for production environments. This arcticle is good & recommended for local development only. For using Solr with Kubernetes, see https://solr.apache.org/operator/[Solr Operator] project, or for example https://lucidworks.com/post/running-solr-on-kubernetes-part-1/[this blog post]._
 
 In this example we'll create a cluster with 3 ZooKeeper nodes and 3 Solr nodes, distributed over 3 machines (trinity10, trinity20, trinity30).
 We'll use an overlay network, specify fixed IP addresses when creating containers, and we'll pass in explicit `/etc/hosts` entries to make sure they are available even when nodes are down.
