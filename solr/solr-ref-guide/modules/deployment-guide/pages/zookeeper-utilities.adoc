--- conflicted
+++ resolved
@@ -38,11 +38,7 @@
 
 Use the `help` option to get a list of available ZooKeeper specifc commands from the script itself, as in `bin/solr zk -h`.
 
-<<<<<<< HEAD
-Below are some examples of using the `zkcli.sh` CLI which assume you have already started the SolrCloud example (`bin/solr start -e cloud --noprompt`)
-=======
 == Solr CLI Examples
->>>>>>> b530aa53
 
 Below are some examples of using the `bin/solr` CLI which assume you have already started the SolrCloud example (`bin/solr start -e cloud -noprompt`)
 
