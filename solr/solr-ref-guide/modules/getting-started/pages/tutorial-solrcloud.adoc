--- conflicted
+++ resolved
@@ -205,14 +205,8 @@
 
 [,console]
 ----
-<<<<<<< HEAD
 $ mkdir -p example/cloud/node3/solr
-$ cp server/solr/solr.xml example/cloud/node3/solr
 $ bin/solr start -cloud -s example/cloud/node3/solr -p 8987 -z localhost:9983
-=======
-mkdir -p example/cloud/node3/solr
-bin/solr start -cloud -s example/cloud/node3/solr -p 8987 -z localhost:9983
->>>>>>> e04457b5
 ----
 
 The previous command will start another Solr node on port 8987 with Solr home set to `example/cloud/node3/solr`.
