--- conflicted
+++ resolved
@@ -264,11 +264,7 @@
 
 [,console]
 ----
-<<<<<<< HEAD
-$  bin/solr post -c films example\films\films.xml
-=======
 $ bin/solr post -c films example\films\films.xml
->>>>>>> 72d509c2
 ----
 ====
 --
