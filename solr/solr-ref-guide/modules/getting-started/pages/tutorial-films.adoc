--- conflicted
+++ resolved
@@ -32,11 +32,7 @@
 
 [,console]
 ----
-<<<<<<< HEAD
-$ bin/solr start -p 8983 -s example/cloud/node1/solr
-=======
-$ bin/solr start -c -p 8983 --solr-home example/cloud/node1/solr
->>>>>>> f5b01291
+$ bin/solr start -p 8983 --solr-home example/cloud/node1/solr
 ----
 
 This starts the first node.
@@ -44,11 +40,7 @@
 
 [,console]
 ----
-<<<<<<< HEAD
-$ bin/solr start -p 7574 -s example/cloud/node2/solr -z localhost:9983
-=======
-$ bin/solr start -c -p 7574 --solr-home example/cloud/node2/solr -z localhost:9983
->>>>>>> f5b01291
+$ bin/solr start -p 7574 --solr-home example/cloud/node2/solr -z localhost:9983
 ----
 
 NOTE: If you have defined `ZK_HOST` in `solr.in.sh`/`solr.in.cmd` (see xref:deployment-guide:zookeeper-ensemble#updating-solr-include-files[Updating Solr Include Files]) you can omit `-z <zk host string>` from the above command.
