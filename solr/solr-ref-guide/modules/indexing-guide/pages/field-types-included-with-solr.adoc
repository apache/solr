--- conflicted
+++ resolved
@@ -73,7 +73,7 @@
 
 |SpatialRecursivePrefixTreeFieldType |(RPT for short) Accepts latitude comma longitude strings or other shapes in WKT format. See xref:query-guide:spatial-search.adoc[] for more information.
 
-|StrField |String (UTF-8 encoded string or Unicode). Indexed `indexed="true"` strings are intended for small fields and are _not_ tokenized or analyzed in any way. They have a hard limit of slightly less than 32K. Non-indexed `indexed="false"` and non-DocValues `docValues="false"` strings are suitable for storing large strings. 
+|StrField |String (UTF-8 encoded string or Unicode). Indexed `indexed="true"` strings are intended for small fields and are _not_ tokenized or analyzed in any way. They have a hard limit of slightly less than 32K. Non-indexed `indexed="false"` and non-DocValues `docValues="false"` strings are suitable for storing large strings.
 
 |TextField |Text, usually multiple words or tokens. In normal usage, only fields of type TextField or SortableTextField will specify an xref:analyzers.adoc[analyzer].
 
@@ -93,11 +93,9 @@
 |===
 |Class |Description
 
-<<<<<<< HEAD
 |CurrencyField |Use CurrencyFieldType instead.
-=======
+
 |EnumField |Use EnumFieldType instead.
->>>>>>> 51f06f18
 
 |TrieDateField |Use DatePointField instead.
 
