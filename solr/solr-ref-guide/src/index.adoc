--- conflicted
+++ resolved
@@ -1,36 +1,10 @@
 = Apache Solr Reference Guide
-<<<<<<< HEAD
 :page-children: getting-started, \
     deployment-guide, \
     configuration-guide, \
     schema-indexing-guide, \
     query-guide, \
-    solr-upgrade-notes, \
-    how-to-contribute
-=======
-:page-children: about-this-guide, \
-    getting-started, \
-    deployment-and-operations, \
-    using-the-solr-administration-user-interface, \
-    documents-fields-and-schema-design, \
-    understanding-analyzers-tokenizers-and-filters, \
-    indexing-and-basic-data-operations, \
-    searching, \
-    streaming-expressions, \
-    solrcloud, \
-    legacy-scaling-and-distribution, \
-    circuit-breakers, \
-    rate-limiters, \
-    task-management, \
-    solr-plugins, \
-    the-well-configured-solr-instance, \
-    monitoring-solr, \
-    securing-solr, \
-    client-apis, \
-    further-assistance, \
-    solr-glossary, \
-    errata
->>>>>>> ca62ff02
+    solr-upgrade-notes
 :page-notitle:
 :page-show-toc: false
 :page-layout: home
