--- conflicted
+++ resolved
@@ -230,14 +230,9 @@
 While this is method is simple, it can often be inconvenient to ensure the credentials are provided everywhere they're needed.
 It also doesn't work with the many `SolrClient` methods which don't consume `SolrRequest` objects.
 
-<<<<<<< HEAD
-=== Per-Client credentials
+=== Per-Client Credentials
 Http2SolrClient supports setting the credentials at the client level when building it.
 This will ensure all requests issued with this particular client get the Basic Authentication headers set.
-=======
-=== Per-Client Credentials
-Http2SolrClient supports setting the credentials at the client level when building it. This will ensure all requests issued with this particular client get the Basic Authentication headers set.
->>>>>>> 053fa663
 
 [source,java]
 ----
