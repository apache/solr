= Solr Control Script Reference
// Licensed to the Apache Software Foundation (ASF) under one
// or more contributor license agreements.  See the NOTICE file
// distributed with this work for additional information
// regarding copyright ownership.  The ASF licenses this file
// to you under the Apache License, Version 2.0 (the
// "License"); you may not use this file except in compliance
// with the License.  You may obtain a copy of the License at
//
//   http://www.apache.org/licenses/LICENSE-2.0
//
// Unless required by applicable law or agreed to in writing,
// software distributed under the License is distributed on an
// "AS IS" BASIS, WITHOUT WARRANTIES OR CONDITIONS OF ANY
// KIND, either express or implied.  See the License for the
// specific language governing permissions and limitations
// under the License.

Solr includes a script known as "`bin/solr`" that allows you to perform many common operations on your Solr installation or cluster.

You can start and stop Solr, create and delete collections or cores, perform operations on ZooKeeper and check the status of Solr and configured shards.

You can find the script in the `bin/` directory of your Solr installation.
The `bin/solr` script makes Solr easier to work with by providing simple commands and options to quickly accomplish common goals.

More examples of `bin/solr` in use are available throughout this Guide, but particularly in the sections <<installing-solr.adoc#starting-solr,Starting Solr>> and <<tutorial-solrcloud.adoc#,Getting Started with SolrCloud>>.

== Starting and Stopping

=== Start and Restart

The `start` command starts Solr.
The `restart` command allows you to restart Solr while it is already running or if it has been stopped already.

The `start` and `restart` commands have several options to allow you to run in SolrCloud mode, use an example configuration set, start with a hostname or port that is not the default and point to a local ZooKeeper ensemble.

`bin/solr start [options]`

`bin/solr start -help`

`bin/solr restart [options]`

`bin/solr restart -help`

When using the `restart` command, you must pass all of the parameters you initially passed when you started Solr.
Behind the scenes, a stop request is initiated, so Solr will be stopped before being started again.
If no nodes are already running, restart will skip the step to stop and proceed to starting Solr.

==== Start Parameters

The `bin/solr` script provides many options to allow you to customize the server in common ways, such as changing the listening port.
However, most of the defaults are adequate for most Solr installations, especially when just getting started.

`-a "<string>"`::
Start Solr with additional JVM parameters, such as those starting with `-X`.
If you are passing JVM parameters that begin with `-D`, you can omit the `-a` option.

*Example*:

[source,bash]
bin/solr start -a "-Xdebug -Xrunjdwp:transport=dt_socket, server=y,suspend=n,address=1044"

`-cloud` or `-c`::
Start Solr in SolrCloud mode, which will also launch the embedded ZooKeeper instance included with Solr.
+
This option can be shortened to simply `-c`.
+
If you are already running a ZooKeeper ensemble that you want to use instead of the embedded (single-node) ZooKeeper, you should also either specify `ZK_HOST` in `solr.in.sh`/`solr.in.cmd` (see <<zookeeper-ensemble#updating-solr-include-files,instructions>>) or pass the -z parameter.
+
For more details, see the section <<SolrCloud Mode>> below.
+
*Example*: `bin/solr start -c`

`-d <dir>`::
Define a server directory, defaults to `server` (as in, `$SOLR_HOME/server`).
It is uncommon to override this option.
When running multiple instances of Solr on the same host, it is more common to use the same server directory for each instance and use a unique Solr home directory using the -s option.
+
*Example*: `bin/solr start -d newServerDir`

`-e <name>`::
Start Solr with an example configuration.
These examples are provided to help you get started faster with Solr generally, or just try a specific feature.
+
The available options are:

* cloud
* techproducts
* schemaless
+
See the section <<Running with Example Configurations>> below for more details on the example configurations.
+
*Example*: `bin/solr start -e schemaless`

`-f`::
Start Solr in the foreground.
You cannot use this option when running examples with the `-e` option.
+
*Example*: `bin/solr start -f`

`-h <hostname>`::
Start Solr with the defined hostname.
If this is not specified, `localhost` will be assumed.
+
*Example*: `bin/solr start -h search.mysolr.com`

`-m <memory>`::
Start Solr with the defined value as the min (`-Xms`) and max (`-Xmx`) heap size for the JVM.
+
*Example*: `bin/solr start -m 1g`

`-noprompt`::
Start Solr and suppress any prompts that may be seen with another option.
This would have the side effect of accepting all defaults implicitly.
+
For example, when using the "cloud" example, an interactive session guides you through several options for your SolrCloud cluster.
If you want to accept all of the defaults, you can simply add the `-noprompt` option to your request.
+
*Example*: `bin/solr start -e cloud -noprompt`

`-p <port>`::
Start Solr on the defined port.
If this is not specified, `8983` will be used.
+
*Example*: `bin/solr start -p 8655`

`-s <dir>`::
Sets the `solr.solr.home` system property.
Solr will create core directories under this directory.
This allows you to run multiple Solr instances on the same host while reusing the same server directory set using the `-d` parameter.
+
If set, the specified directory should contain a `solr.xml` file, unless `solr.xml` exists in ZooKeeper.
The default value is `server/solr`.
+
This parameter is ignored when running examples (`-e`), as the `solr.solr.home` depends on which example is run.
+
*Example*: `bin/solr start -s newHome`

`-v`::
Be more verbose.
This changes the logging level of Log4j from `INFO` to `DEBUG`, having the same effect as if you edited `log4j2.xml`.
+
*Example*: `bin/solr start -f -v`

`-q`::
Be more quiet.
This changes the logging level of Log4j from `INFO` to `WARN`, having the same effect as if you edited `log4j2.xml`.
This can be useful in a production setting where you want to limit logging to warnings and errors.
+
*Example*: `bin/solr start -f -q`

`-V`::
Start Solr with verbose messages from the start script.
+
*Example*: `bin/solr start -V`

`-z <zkHost>`::
Start Solr with the defined ZooKeeper connection string.
+
This option is only used with the `-c` option, to start Solr in SolrCloud mode.
If `ZK_HOST` is not specified in `solr.in.sh`/`solr.in.cmd` and this option is not provided, Solr will start the embedded ZooKeeper instance and use that instance for SolrCloud operations.
+
*Example*: `bin/solr start -c -z server1:2181,server2:2181`

`-force`::
If attempting to start Solr as the root user, the script will exit with a warning that running Solr as "root" can cause problems.
It is possible to override this warning with the `-force` parameter.
+
*Example*: `sudo bin/solr start -force`

To emphasize how the default settings work take a moment to understand that the following commands are equivalent:

`bin/solr start`

`bin/solr start -h localhost -p 8983 -d server -s solr -m 512m`

It is not necessary to define all of the options when starting if the defaults are fine for your needs.

==== Setting Java System Properties

The `bin/solr` script will pass any additional parameters that begin with `-D` to the JVM, which allows you to set arbitrary Java system properties.

For example, to set the auto soft-commit frequency to 3 seconds, you can do:

`bin/solr start -Dsolr.autoSoftCommit.maxTime=3000`

==== SolrCloud Mode

The `-c` and `-cloud` options are equivalent:

`bin/solr start -c`

`bin/solr start -cloud`

If you specify a ZooKeeper connection string, such as `-z 192.168.1.4:2181`, then Solr will connect to ZooKeeper and join the cluster.

NOTE: If you have defined `ZK_HOST` in `solr.in.sh`/`solr.in.cmd` (see <<zookeeper-ensemble#updating-solr-include-files,instructions>>) you can omit `-z <zk host string>` from all `bin/solr` commands.

When starting Solr in SolrCloud mode, if you do not define `ZK_HOST` in `solr.in.sh`/`solr.in.cmd` nor specify the `-z` option, then Solr will launch an embedded ZooKeeper server listening on the Solr port + 1000.
For example, if Solr is running on port 8983, then the embedded ZooKeeper will listen on port 9983.

[IMPORTANT]
====
If your ZooKeeper connection string uses a chroot, such as `localhost:2181/solr`, then you need to create the /solr znode before launching SolrCloud using the `bin/solr` script.
+
To do this use the `mkroot` command outlined below, for example: `bin/solr zk mkroot /solr -z 192.168.1.4:2181`
====

When starting in SolrCloud mode, the interactive script session will prompt you to choose a configset to use.

For more information about starting Solr in SolrCloud mode, see also the section <<tutorial-solrcloud.adoc#,Getting Started with SolrCloud>>.

==== Running with Example Configurations

`bin/solr start -e <name>`

The example configurations allow you to get started quickly with a configuration that mirrors what you hope to accomplish with Solr.

Each example launches Solr with a managed schema, which allows use of the <<schema-api.adoc#,Schema API>> to make schema edits, but does not allow manual editing of a Schema file.

If you would prefer to manually modify a `schema.xml` file directly, you can change this default as described in the section <<schema-factory.adoc#,Schema Factory Definition in SolrConfig>>.

Unless otherwise noted in the descriptions below, the examples do not enable SolrCloud nor <<schemaless-mode.adoc#,schemaless mode>>.

The following examples are provided:

* *cloud*: This example starts a 1-4 node SolrCloud cluster on a single machine.
When chosen, an interactive session will start to guide you through options to select the initial configset to use, the number of nodes for your example cluster, the ports to use, and name of the collection to be created.
+
When using this example, you can choose from any of the available configsets found in `$SOLR_HOME/server/solr/configsets`.

* *techproducts*: This example starts a single-node Solr instance with a schema designed for the sample documents included in the `$SOLR_HOME/example/exampledocs` directory.
+
The configset used can be found in `$SOLR_HOME/server/solr/configsets/sample_techproducts_configs`.

* *schemaless*: This example starts a single-node Solr instance using a managed schema, as described in the section <<schema-factory.adoc#,Schema Factory Definition in SolrConfig>>, and provides a very minimal pre-defined schema.
Solr will run in <<schemaless-mode.adoc#,Schemaless Mode>> with this configuration, where Solr will create fields in the schema on the fly and will guess field types used in incoming documents.
+
The configset used can be found in `$SOLR_HOME/server/solr/configsets/_default`.

[IMPORTANT]
====
The run in-foreground option (`-f`) is not compatible with the `-e` option since the script needs to perform additional tasks after starting the Solr server.
====

=== Stop

The `stop` command sends a STOP request to a running Solr node, which allows it to shutdown gracefully.
The command will wait up to 180 seconds for Solr to stop gracefully and then will forcefully kill the process (`kill -9`).

`bin/solr stop [options]`

`bin/solr stop -help`

==== Stop Parameters

`-p <port>`::
Stop Solr running on the given port.
If you are running more than one instance, or are running in SolrCloud mode, you either need to specify the ports in separate requests or use the `-all` option.
+
*Example*: `bin/solr stop -p 8983`

`-all`::
Stop all running Solr instances that have a valid PID.
+
*Example*: `bin/solr stop -all`

`-k <key>`::
Stop key used to protect from stopping Solr inadvertently; default is "solrrocks".
+
*Example*: `bin/solr stop -k solrrocks`


== System Information

=== Version

The `version` command simply returns the version of Solr currently installed and immediately exists.

[source,bash]
----
$ bin/solr version
X.Y.0
----

=== Status

The `status` command displays basic JSON-formatted information for any Solr nodes found running on the local system.

The `status` command uses the `SOLR_PID_DIR` environment variable to locate Solr process ID files to find running Solr instances, which defaults to the `bin` directory.

`bin/solr status`

The output will include a status of each node of the cluster, as in this example:

[source,plain]
----
Found 2 Solr nodes:

Solr process 39920 running on port 7574
{
  "solr_home":"/Applications/Solr/example/cloud/node2/solr/",
  "version":"X.Y.0",
  "startTime":"2015-02-10T17:19:54.739Z",
  "uptime":"1 days, 23 hours, 55 minutes, 48 seconds",
  "memory":"77.2 MB (%15.7) of 490.7 MB",
  "cloud":{
    "ZooKeeper":"localhost:9865",
    "liveNodes":"2",
    "collections":"2"}}

Solr process 39827 running on port 8865
{
  "solr_home":"/Applications/Solr/example/cloud/node1/solr/",
  "version":"X.Y.0",
  "startTime":"2015-02-10T17:19:49.057Z",
  "uptime":"1 days, 23 hours, 55 minutes, 54 seconds",
  "memory":"94.2 MB (%19.2) of 490.7 MB",
  "cloud":{
    "ZooKeeper":"localhost:9865",
    "liveNodes":"2",
    "collections":"2"}}
----

=== Assert

The `assert` command sanity checks common issues with Solr installations.
These include checking the ownership/existence of particular directories, and ensuring Solr is available on the expected URL.
The command can either output a specified error message, or change its exit code to indicate errors.

As an example:

[source,bash]
$ bin/solr assert --exists /opt/bin/solr

Results in the output below:

[source,plain]
ERROR: Directory /opt/bin/solr does not exist.

Use `bin/solr assert -help` for a full list of options.

=== Healthcheck

The `healthcheck` command generates a JSON-formatted health report for a collection when running in SolrCloud mode.
The health report provides information about the state of every replica for all shards in a collection, including the number of committed documents and its current state.

`bin/solr healthcheck [options]`

`bin/solr healthcheck -help`

==== Healthcheck Parameters

`-c <collection>`::
 Name of the collection to run a healthcheck against (required).
+
*Example*: `bin/solr healthcheck -c gettingstarted`

`-z <zkhost>`::
ZooKeeper connection string, defaults to `localhost:9983`.
If you are running Solr on a port other than 8983, you will have to specify the ZooKeeper connection string.
By default, this will be the Solr port + 1000.
This parameter is unnecessary if `ZK_HOST` is defined in `solr.in.sh` or `solr.in.cmd`.
+
*Example*: `bin/solr healthcheck -z localhost:2181`

Below is an example healthcheck request and response using a non-standard ZooKeeper connect string, with 2 nodes running:

`$ bin/solr healthcheck -c gettingstarted -z localhost:9865`

[source,json]
----
{
  "collection":"gettingstarted",
  "status":"healthy",
  "numDocs":0,
  "numShards":2,
  "shards":[
    {
      "shard":"shard1",
      "status":"healthy",
      "replicas":[
        {
          "name":"core_node1",
          "url":"http://10.0.1.10:8865/solr/gettingstarted_shard1_replica2/",
          "numDocs":0,
          "status":"active",
          "uptime":"2 days, 1 hours, 18 minutes, 48 seconds",
          "memory":"25.6 MB (%5.2) of 490.7 MB",
          "leader":true},
        {
          "name":"core_node4",
          "url":"http://10.0.1.10:7574/solr/gettingstarted_shard1_replica1/",
          "numDocs":0,
          "status":"active",
          "uptime":"2 days, 1 hours, 18 minutes, 42 seconds",
          "memory":"95.3 MB (%19.4) of 490.7 MB"}]},
    {
      "shard":"shard2",
      "status":"healthy",
      "replicas":[
        {
          "name":"core_node2",
          "url":"http://10.0.1.10:8865/solr/gettingstarted_shard2_replica2/",
          "numDocs":0,
          "status":"active",
          "uptime":"2 days, 1 hours, 18 minutes, 48 seconds",
          "memory":"25.8 MB (%5.3) of 490.7 MB"},
        {
          "name":"core_node3",
          "url":"http://10.0.1.10:7574/solr/gettingstarted_shard2_replica1/",
          "numDocs":0,
          "status":"active",
          "uptime":"2 days, 1 hours, 18 minutes, 42 seconds",
          "memory":"95.4 MB (%19.4) of 490.7 MB",
          "leader":true}]}]}
----

== Collections and Cores

The `bin/solr` script can also help you create new collections or cores, or delete collections or cores.

=== Create a Core or Collection

The `create` command detects the mode that Solr is running in and creates either a core or collection depending on the mode.
When running with SolrCloud, a collection would be created.
When running a user-managed cluster or a single-node installation, a core would be created.

`bin/solr create [options]`

`bin/solr create -help`

==== Create Core or Collection Parameters

`-c <name>`::
Name of the core or collection to create (required).
+
*Example*: `bin/solr create -c mycollection`

`-d <confdir>`::
The configuration directory. This defaults to `_default`.
+
See the section <<Configuration Directories and SolrCloud>> below for more details about this option when running in SolrCloud mode.
+
*Example*: `bin/solr create -d _default`

`-n <configName>`::
The configuration name.
This defaults to the same name as the core or collection.
+
*Example*: `bin/solr create -n basic`

`-p <port>`::
The port of a local Solr instance to send the create command to.
By default the script tries to detect the port by looking for running Solr instances.
+
This option is useful if you are running multiple Solr instances on the same host, thus requiring you to be specific about which instance to create the core in.
+
*Example*: `bin/solr create -p 8983`

`-s <shards>` or `-shards`::
Number of shards to split a collection into, default is `1`.
Only applies when Solr is running in SolrCloud mode.
+
*Example*: `bin/solr create -s 2`

`-rf <replicas>` or `-replicationFactor`::
Number of copies of each document in the collection.
The default is `1` (no replication).
+
*Example*: `bin/solr create -rf 2`

`-force`::
If attempting to run create as "root" user, the script will exit with a warning that running Solr or actions against Solr as "root" can cause problems.
It is possible to override this warning with the -force parameter.
+
*Example*: `bin/solr create -c foo -force`

==== Configuration Directories and SolrCloud

Before creating a collection in SolrCloud, the configuration directory used by the collection must be uploaded to ZooKeeper.
The `create` command supports several use cases for how collections and configuration directories work.
The main decision you need to make is whether a configuration directory in ZooKeeper should be shared across multiple collections.

Let's work through a few examples to illustrate how configuration directories work in SolrCloud.

First, if you don't provide the `-d` or `-n` options, then the default configuration (`$SOLR_HOME/server/solr/configsets/_default/conf`) is uploaded to ZooKeeper using the same name as the collection.

For example, the following command will result in the `_default` configuration being uploaded to `/configs/contacts` in ZooKeeper: `bin/solr create -c contacts`.

If you create another collection with `bin/solr create -c contacts2`, then another copy of the `_default` directory will be uploaded to ZooKeeper under `/configs/contacts2`.

Any changes you make to the configuration for the contacts collection will not affect the `contacts2` collection.
Put simply, the default behavior creates a unique copy of the configuration directory for each collection you create.

You can override the name given to the configuration directory in ZooKeeper by using the `-n` option.
For instance, the command `bin/solr create -c logs -d _default -n basic` will upload the `server/solr/configsets/_default/conf` directory to ZooKeeper as `/configs/basic`.

Notice that we used the `-d` option to specify a different configuration than the default.
Solr provides several built-in configurations under `server/solr/configsets`. However you can also provide the path to your own configuration directory using the `-d` option.
For instance, the command `bin/solr create -c mycoll -d /tmp/myconfigs`, will upload `/tmp/myconfigs` into ZooKeeper under `/configs/mycoll`.

To reiterate, the configuration directory is named after the collection unless you override it using the `-n` option.

Other collections can share the same configuration by specifying the name of the shared configuration using the `-n` option.
For instance, the following command will create a new collection that shares the basic configuration created previously: `bin/solr create -c logs2 -n basic`.

==== Data-driven Schema and Shared Configurations

The `_default` schema can mutate as data is indexed, since it has schemaless functionality (i.e., data-driven changes to the schema).
Consequently, we recommend that you do not share data-driven configurations between collections unless you are certain that all collections should inherit the changes made when indexing data into one of the collections.

You can turn off schemaless functionality for a collection with the following command, assuming the collection name is `mycollection`.

[source,bash]
$ bin/solr config -c mycollection -p 8983 -action set-user-property -property update.autoCreateFields -value false

See also the section <<Set or Unset Configuration Properties>>.

=== Delete Core or Collection

The `delete` command detects the mode that Solr is running in and then deletes the specified core (user-managed or single-node) or collection (SolrCloud) as appropriate.

`bin/solr delete [options]`

`bin/solr delete -help`

If running in SolrCloud mode, the `delete` command checks if the configuration directory used by the collection you are deleting is being used by other collections.
If not, then the configuration directory is also deleted from ZooKeeper.

For example, if you created a collection with `bin/solr create -c contacts`, then the delete command `bin/solr delete -c contacts` will check to see if the `/configs/contacts` configuration directory is being used by any other collections.
If not, then the `/configs/contacts` directory is removed from ZooKeeper.

==== Delete Core or Collection Parameters

`-c <name>`::
Name of the core or collection to delete (required).
+
*Example*: `bin/solr delete -c mycoll`

`-deleteConfig`::
Whether or not the configuration directory should also be deleted from ZooKeeper.
The default is `true`.
+
If the configuration directory is being used by another collection, then it will not be deleted even if you pass `-deleteConfig` as `true`.
+
*Example*: `bin/solr delete -deleteConfig false`

`-p <port>`::
The port of a local Solr instance to send the delete command to.
By default the script tries to detect the port by looking for running Solr instances.
+
This option is useful if you are running multiple Solr instances on the same host, thus requiring you to be specific about which instance to delete the core from.
+
*Example*: `bin/solr delete -p 8983`

== Authentication

The `bin/solr` script allows enabling or disabling Basic Authentication, allowing you to configure authentication from the command line.

Currently, this script only enables Basic Authentication, and is only available when using SolrCloud mode.

=== Enabling Basic Authentication

The command `bin/solr auth enable` configures Solr to use Basic Authentication when accessing the User Interface, using `bin/solr` and any API requests.

TIP: For more information about Solr's authentication plugins, see the section <<securing-solr.adoc#,Securing Solr>>.
For more information on Basic Authentication support specifically, see the section  <<basic-authentication-plugin.adoc#,Basic Authentication Plugin>>.

The `bin/solr auth enable` command makes several changes to enable Basic Authentication:

* Creates a `security.json` file and uploads it to ZooKeeper. The `security.json` file will look similar to:
+
[source,json]
----
{
  "authentication":{
   "blockUnknown": false,
   "class":"solr.BasicAuthPlugin",
   "credentials":{"user":"vgGVo69YJeUg/O6AcFiowWsdyOUdqfQvOLsrpIPMCzk= 7iTnaKOWe+Uj5ZfGoKKK2G6hrcF10h6xezMQK+LBvpI="}
  },
  "authorization":{
   "class":"solr.RuleBasedAuthorizationPlugin",
   "permissions":[
 {"name":"security-edit", "role":"admin"},
 {"name":"collection-admin-edit", "role":"admin"},
 {"name":"core-admin-edit", "role":"admin"}
   ],
   "user-role":{"user":"admin"}
  }
}
----
* Adds two lines to `bin/solr.in.sh` or `bin\solr.in.cmd` to set the authentication type, and the path to `basicAuth.conf`:
+
[source,subs="attributes"]
----
# The following lines added by ./solr for enabling BasicAuth
SOLR_AUTH_TYPE="basic"
SOLR_AUTHENTICATION_OPTS="-Dsolr.httpclient.config=/path/to/solr-{solr-docs-version}.0/server/solr/basicAuth.conf"
----
* Creates the file `server/solr/basicAuth.conf` to store the credential information that is used with `bin/solr` commands.

The command takes the following parameters:

`-credentials`::
The username and password in the format of `username:password` of the initial user.
+
If you prefer not to pass the username and password as an argument to the script, you can choose the `-prompt` option. Either `-credentials` or `-prompt` *must* be specified.

`-prompt`::
If prompt is preferred, pass *true* as a parameter to request the script to prompt the user to enter a username and password.
+
Either `-credentials` or `-prompt` *must* be specified.

`-blockUnknown`::
When *true*, blocks all unauthenticated users from accessing Solr.
When *false*,unauthenticated users will still be able to access Solr, but only for operations not explicitly requiring a user role in the Authorization plugin configuration.

`-updateIncludeFileOnly`::
When *true*, only the settings in `bin/solr.in.sh` or `bin\solr.in.cmd` will be updated, and `security.json` will not be created.

`-z`::
Defines the ZooKeeper connect string.
This is useful if you want to enable authentication before all your Solr nodes have come up.
Unnecessary if `ZK_HOST` is defined in `solr.in.sh` or `solr.in.cmd`.

`-d`::
Defines the Solr server directory, by default `$SOLR_HOME/server`.
It is not common to need to override the default, and is only needed if you have customized the `$SOLR_HOME` directory path.

`-s`::
Defines the location of `solr.solr.home`, which by default is `server/solr`.
If you have multiple instances of Solr on the same host, or if you have customized the `$SOLR_HOME` directory path, you likely need to define this.

=== Disabling Basic Authentication

You can disable Basic Authentication with `bin/solr auth disable`.

If the `-updateIncludeFileOnly` option is set to *true*, then only the settings in `bin/solr.in.sh` or `bin\solr.in.cmd` will be updated, and `security.json` will not be removed.

If the `-updateIncludeFileOnly` option is set to *false*, then the settings in `bin/solr.in.sh` or `bin\solr.in.cmd` will be updated, and `security.json` will be removed. However, the `basicAuth.conf` file is not removed with either option.

== Set or Unset Configuration Properties

The `bin/solr` script enables a subset of the Config API: <<config-api.adoc#commands-for-common-properties,(un)setting common properties>> and <<config-api.adoc#commands-for-user-defined-properties,(un)setting user-defined properties>>.

`bin/solr config [options]`

`bin/solr config -help`

=== Set or Unset Common Properties

To set the common property `updateHandler.autoCommit.maxDocs` to `100` on collection `mycollection`:

`bin/solr config -c mycollection -p 8983 -action set-property -property updateHandler.autoCommit.maxDocs -value 100`

The default `-action` is `set-property`, so the above can be shortened by not mentioning it:

`bin/solr config -c mycollection -p 8983 -property updateHandler.autoCommit.maxDocs -value 100`

To unset a previously set common property, specify `-action unset-property` with no `-value`:

`bin/solr config -c mycollection -p 8983 -action unset-property -property updateHandler.autoCommit.maxDocs`

=== Set or Unset User-Defined Properties

To set the user-defined property `update.autoCreateFields` to `false` (to disable <<schemaless-mode.adoc#,Schemaless Mode>>):

`bin/solr config -c mycollection -p 8983 -action set-user-property -property update.autoCreateFields -value false`

To unset a previously set user-defined property, specify `-action unset-user-property` with no `-value`:

`bin/solr config -c mycollection -p 8983 -action unset-user-property -property update.autoCreateFields`

=== Config Parameters

`-c <name>`::
Name of the core or collection on which to change configuration (required).

`-action <name>`::
Config API action, one of: `set-property`, `unset-property`, `set-user-property`, `unset-user-property`; defaults to `set-property`.

`-property <name>`::
Name of the property to change (required).

`-value <new-value>`::
Set the property to this value.

`-z <zkHost>`::
The ZooKeeper connection string, usable in SolrCloud mode.
Unnecessary if `ZK_HOST` is defined in `solr.in.sh` or `solr.in.cmd`.

`-p <port>`::
`localhost` port of the Solr node to use when applying the configuration change.

`-solrUrl <url>`::
Base Solr URL, which can be used in SolrCloud mode to determine the ZooKeeper connection string if that's not known.

== ZooKeeper Operations

The `bin/solr` script allows certain operations affecting ZooKeeper.
These operations are for SolrCloud mode only.

The operations are available as sub-commands, which each have their own set of options.

`bin/solr zk [sub-command] [options]`

`bin/solr zk -help`

NOTE: Solr should have been started at least once before issuing these commands to initialize ZooKeeper with the znodes Solr expects.
Once ZooKeeper is initialized, Solr doesn't need to be running on any node to use these commands.

=== Upload a Configuration Set

Use the `zk upconfig` command to upload one of the pre-configured configuration set or a customized configuration set to ZooKeeper.

==== ZK Upload Parameters

All parameters below are required.

`-n <name>`::
Name of the configuration set in ZooKeeper.
This command will upload the configuration set to the "configs" ZooKeeper node giving it the name specified.
+
<<<<<<< HEAD
You can see all uploaded configuration sets in the Admin UI via the Cloud screens.
Choose Cloud \-> Tree \-> configs to see them.
=======
You can see all uploaded configuration sets in the Admin UI via the Cloud screens. Choose Cloud -> Tree -> configs to see them.
>>>>>>> f36262d7
+
If a pre-existing configuration set is specified, it will be overwritten in ZooKeeper.
+
*Example*: `-n myconfig`

`-d <configset dir>`::
The path of the configuration set to upload.
It should have a `conf` directory immediately below it that in turn contains `solrconfig.xml` etc.
+
If just a name is supplied, `$SOLR_HOME/server/solr/configsets` will be checked for this name.
An absolute path may be supplied instead.
+
*Examples*:

* `-d directory_under_configsets`
* `-d /path/to/configset/source`

`-z <zkHost>`::
The ZooKeeper connection string.
Unnecessary if `ZK_HOST` is defined in `solr.in.sh` or `solr.in.cmd`.
+
*Example*: `-z 123.321.23.43:2181`

An example of this command with all of the parameters is:

[source,bash]
bin/solr zk upconfig -z 111.222.333.444:2181 -n mynewconfig -d /path/to/configset

.Reload Collections When Changing Configurations
[WARNING]
====
This command does *not* automatically make changes effective!
It simply uploads the configuration sets to ZooKeeper.
You can use the Collection API's <<collection-management.adoc#reload,RELOAD command>> to reload any collections that uses this configuration set.
====

=== Download a Configuration Set

Use the `zk downconfig` command to download a configuration set from ZooKeeper to the local filesystem.

==== ZK Download Parameters

All parameters listed below are required.

`-n <name>`::
<<<<<<< HEAD
Name of the configset in ZooKeeper to download.
The Admin UI Cloud \-> Tree \-> configs node lists all available configuration sets.
=======
Name of the configset in ZooKeeper to download. The Admin UI Cloud -> Tree -> configs node lists all available configuration sets.
>>>>>>> f36262d7
+
*Example*: `-n myconfig`

`-d <configset dir>`::
The path to write the downloaded configuration set into.
If just a name is supplied, `$SOLR_HOME/server/solr/configsets` will be the parent.
An absolute path may be supplied as well.
+
In either case, _pre-existing configurations at the destination will be overwritten_!
+
*Examples*:

* `-d directory_under_configsets`
* `-d /path/to/configset/destination`

`-z <zkHost>`::
The ZooKeeper connection string.
Unnecessary if `ZK_HOST` is defined in `solr.in.sh` or `solr.in.cmd`.
+
*Example*: `-z 123.321.23.43:2181`

An example of this command with all parameters is:

[source,bash]
bin/solr zk downconfig -z 111.222.333.444:2181 -n mynewconfig -d /path/to/configset

A best practice is to keep your configuration sets in some form of version control as the system-of-record.
In that scenario, `downconfig` should rarely be used.

=== Copy between Local Files and ZooKeeper znodes

Use the `zk cp` command for transferring files and directories between ZooKeeper znodes and your local drive.
This command will copy from the local drive to ZooKeeper, from ZooKeeper to the local drive or from ZooKeeper to ZooKeeper.

==== ZK Copy Parameters

`-r`::
Optional.
Do a recursive copy.
The command will fail if the <src> has children unless '-r' is specified.
+
*Example*: `-r`

`<src>`::
The file or path to copy from.
If prefixed with `zk:` then the source is presumed to be ZooKeeper.
If no prefix or the prefix is `file`: this is the local drive.
At least one of `<src>` or `<dest>` must be prefixed by `'zk:'` or the command will fail.
+
*Examples*:

* `zk:/configs/myconfigs/solrconfig.xml`
* `file:/Users/apache/configs/src`

`<dest>`::
The file or path to copy to.
If prefixed with `zk:` then the source is presumed to be ZooKeeper.
If no prefix or the prefix is `file:` this is the local drive.
+
At least one of `<src>` or `<dest>` must be prefixed by `zk:` or the command will fail.
If `<dest>` ends in a slash character it names a directory.
+
*Examples*:

* `zk:/configs/myconfigs/solrconfig.xml`
* `file:/Users/apache/configs/src`

`-z <zkHost>`::
The ZooKeeper connection string.
Unnecessary if `ZK_HOST` is defined in `solr.in.sh` or `solr.in.cmd`.
+
*Example*: `-z 123.321.23.43:2181`

An example of this command with the parameters is:

Recursively copy a directory from local to ZooKeeper.

`bin/solr zk cp -r file:/apache/confgs/whatever/conf zk:/configs/myconf -z 111.222.333.444:2181`

Copy a single file from ZooKeeper to local.

`bin/solr zk cp zk:/configs/myconf/managed_schema /configs/myconf/managed_schema -z 111.222.333.444:2181`

=== Remove a znode from ZooKeeper

Use the `zk rm` command to remove a znode (and optionally all child nodes) from ZooKeeper.

==== ZK Remove Parameters

`-r`::
Optional.
Do a recursive removal.
The command will fail if the `<path>` has children unless `-r` is specified.
+
*Example*: `-r`

`<path>`::
The path to remove from ZooKeeper, either a parent or leaf node.
+
There are limited safety checks, you cannot remove `/` or `/zookeeper` nodes.
+
The path is assumed to be a ZooKeeper node, no `zk:` prefix is necessary.
+
*Examples*:

* `/configs`
* `/configs/myconfigset`
* `/configs/myconfigset/solrconfig.xml`

`-z <zkHost>`::
The ZooKeeper connection string.
Unnecessary if `ZK_HOST` is defined in `solr.in.sh` or `solr.in.cmd`.
+
*Example*: `-z 123.321.23.43:2181`

Examples of this command with the parameters are:

`bin/solr zk rm -r /configs`

`bin/solr zk rm /configs/myconfigset/schema.xml`


=== Move One ZooKeeper znode to Another (Rename)

Use the `zk mv` command to move (rename) a ZooKeeper znode.

==== ZK Move Parameters

`<src>`::
The znode to rename.
The `zk:` prefix is assumed.
+
*Example*: `/configs/oldconfigset`

`<dest>`::
The new name of the znode.
The `zk:` prefix is assumed.
+
*Example*: `/configs/newconfigset`

`-z <zkHost>`::
The ZooKeeper connection string.
Unnecessary if `ZK_HOST` is defined in `solr.in.sh` or `solr.in.cmd`.
+
*Example*: `-z 123.321.23.43:2181`

An example of this command is:

`bin/solr zk mv /configs/oldconfigset /configs/newconfigset`


=== List a ZooKeeper znode's Children

Use the `zk ls` command to see the children of a znode.

==== ZK List Parameters

`-r`::
Optional.
Recursively list all descendants of a znode.
+
*Example*: `-r`

`<path>`::
The path on ZooKeeper to list.
+
*Example*: `/collections/mycollection`

`-z <zkHost>`::
The ZooKeeper connection string.
Unnecessary if `ZK_HOST` is defined in `solr.in.sh` or `solr.in.cmd`.
+
*Example*: `-z 123.321.23.43:2181`

An example of this command with the parameters is:

`bin/solr zk ls -r /collections/mycollection`

`bin/solr zk ls /collections`


=== Create a znode (supports chroot)

Use the `zk mkroot` command to create a znode.
The primary use-case for this command to support ZooKeeper's "chroot" concept.
However, it can also be used to create arbitrary paths.

==== Create znode Parameters

`<path>`::
The path on ZooKeeper to create.
Intermediate znodes will be created if necessary.
A leading slash is assumed even if not specified.
+
*Example*: `/solr`

`-z <zkHost>`::
The ZooKeeper connection string.
Unnecessary if `ZK_HOST` is defined in `solr.in.sh` or `solr.in.cmd`.
+
*Example*: `-z 123.321.23.43:2181`

Examples of this command:

`bin/solr zk mkroot /solr -z 123.321.23.43:2181`

`bin/solr zk mkroot /solr/production`


== Exporting Documents to a File

The `export` command will allow you to export documents from a collection in either JSON or Javabin format.
All documents can be exported, or only those that match a query.

`bin/solr export [options]`

`bin/solr export -help`

The `bin/solr export` command takes the following parameters:

`format`::
The file format of the export, `jsonl` (default) or `javabin`.
Choosing `javabin` exports to a file with extension `.javabin` which is the native Solr format.
This is compact and faster to import.

`-out`::
The file name of the export.
If the file name ends with `json.gz` the output will be compressed into a .gz file.

`query`::
A custom query.
The default is `\*:*` which will export all documents.

`fields`::
A comma separated list of fields to be exported.

`limit`::
The number of documents to export.
The default is `100`.
The value `-1` will export all documents.

*Examples*

Export all documents from a collection `gettingstarted`:

[source,bash]
bin/solr export -url http://localhost:8983/solr/gettingstarted limit -1

Export all documents of collection `gettingstarted` into a file called `1MDocs.json.gz` as a zipped JSON file:

[source,bash]
----
bin/solr export -url http://localhost:8983/solr/gettingstarted -1 -out 1MDocs.json.gz
----

=== Importing Documents to a Collection

Once you have exported documents in a file, you can use the <<indexing-with-update-handlers.adoc#,/update request handler>> to import them to a new Solr collection.

*Example: import `jsonl` files*

`curl -X POST -d @gettingstarted.json http://localhost:8983/solr/gettingstarted/update/json/docs?commit=true`

*Example: import `javabin` files*

`curl -X POST --header "Content-Type: application/javabin" --data-binary @gettingstarted.javabin http://localhost:8983/solr/gettingstarted/update?commit=true`<|MERGE_RESOLUTION|>--- conflicted
+++ resolved
@@ -722,12 +722,7 @@
 Name of the configuration set in ZooKeeper.
 This command will upload the configuration set to the "configs" ZooKeeper node giving it the name specified.
 +
-<<<<<<< HEAD
-You can see all uploaded configuration sets in the Admin UI via the Cloud screens.
-Choose Cloud \-> Tree \-> configs to see them.
-=======
 You can see all uploaded configuration sets in the Admin UI via the Cloud screens. Choose Cloud -> Tree -> configs to see them.
->>>>>>> f36262d7
 +
 If a pre-existing configuration set is specified, it will be overwritten in ZooKeeper.
 +
@@ -773,12 +768,7 @@
 All parameters listed below are required.
 
 `-n <name>`::
-<<<<<<< HEAD
-Name of the configset in ZooKeeper to download.
-The Admin UI Cloud \-> Tree \-> configs node lists all available configuration sets.
-=======
 Name of the configset in ZooKeeper to download. The Admin UI Cloud -> Tree -> configs node lists all available configuration sets.
->>>>>>> f36262d7
 +
 *Example*: `-n myconfig`
 
