--- conflicted
+++ resolved
@@ -27,11 +27,7 @@
 It is up to the client to handle this error and potentially build a retrial logic as this should ideally be a transient situation.
 
 == Circuit Breaker Configurations
-<<<<<<< HEAD
-All circuit breaker configurations are listed as independent entries in solrconfig.xml as shown below:
-=======
-All circuit breaker configurations are listed in the `<circuitBreaker>` tags in `solrconfig.xml` as shown below:
->>>>>>> e75430d2
+All circuit breaker configurations are listed as independent `<circuitBreaker>` entries in solrconfig.xml as shown below:
 
 [source,xml]
 ----
@@ -40,18 +36,7 @@
   </circuitBreaker>
 ----
 
-<<<<<<< HEAD
 Each circuit breaker can be independently enabled/disabled using the corresponding flag.
-=======
-The `enabled` attribute controls the global activation/deactivation of circuit breakers.
-If this flag is disabled, all circuit breakers will be disabled globally.
-Per circuit breaker configurations are specified in their respective sections later.
-
-This attribute acts as the highest authority and global controller of circuit breakers.
-For using specific circuit breakers, each one needs to be individually enabled in addition to this flag being enabled.
-
-`CircuitBreakerManager` is the default manager for all circuit breakers that should be defined in the tag unless the user wishes to use a custom implementation.
->>>>>>> e75430d2
 
 == Currently Supported Circuit Breakers
 
@@ -103,14 +88,8 @@
 </circuitBreaker>
 ----
 
-<<<<<<< HEAD
-The triggering threshold is defined in units of CPU utilization. The configuration to control this is as below:
-=======
-Note that this configuration will be overridden by the global circuit breaker flag -- if circuit breakers are disabled, this flag will not help you.
-
 The triggering threshold is defined in units of CPU utilization.
 The configuration to control this is as below:
->>>>>>> e75430d2
 
 [source,xml]
 ----
@@ -119,7 +98,8 @@
 
 == Performance Considerations
 
-<<<<<<< HEAD
+It is worth noting that while JVM or CPU circuit breakers do not add any noticeable overhead per query, having too many circuit breakers checked for a single request can cause a performance overhead.
+
 In addition, it is a good practice to exponentially back off while retrying requests on a busy node.
 
 == Adding New Circuit Breakers
@@ -131,8 +111,3 @@
  <int  name="threshold">75</int>
 </circuitBreaker>
 ----
-=======
-It is worth noting that while JVM or CPU circuit breakers do not add any noticeable overhead per query, having too many circuit breakers checked for a single request can cause a performance overhead.
-
-In addition, it is a good practice to exponentially back off while retrying requests on a busy node.
->>>>>>> e75430d2
