= Collection Management Commands
:toclevels: 1
// Licensed to the Apache Software Foundation (ASF) under one
// or more contributor license agreements.  See the NOTICE file
// distributed with this work for additional information
// regarding copyright ownership.  The ASF licenses this file
// to you under the Apache License, Version 2.0 (the
// "License"); you may not use this file except in compliance
// with the License.  You may obtain a copy of the License at
//
//   http://www.apache.org/licenses/LICENSE-2.0
//
// Unless required by applicable law or agreed to in writing,
// software distributed under the License is distributed on an
// "AS IS" BASIS, WITHOUT WARRANTIES OR CONDITIONS OF ANY
// KIND, either express or implied.  See the License for the
// specific language governing permissions and limitations
// under the License.

A collection is a single logical index that uses a single Solr configuration file (`solrconfig.xml`) and a single index schema.

The examples assume you have started Solr via `bin/solr start -c -e techproducts`.

[[create]]
== CREATE: Create a Collection

The CREATE action is used to create new collection of data.

[.dynamic-tabs]
--
[example.tab-pane#v1createcollection]
====
[.tab-label]*V1 API*

[source,bash]
----
http://localhost:8983/solr/admin/collections?action=CREATE&name=techproducts_v2&collection.configName=techproducts&numShards=1

----
====

[example.tab-pane#v2createcollection]
====
[.tab-label]*V2 API*

With the v2 API, the `create` command is provided as part of the JSON data that contains the required parameters:

[source,bash]
----
curl -X POST http://localhost:8983/api/collections -H 'Content-Type: application/json' -d'
  {
    "create": {
      "name": "techproducts_v2",
      "config": "techproducts",
      "numShards": 1
    }
  }
'
----
====
--

=== CREATE Parameters

The CREATE action allows the following parameters:

`name`::
The name of the collection to be created.
This parameter is required.

`router.name`::
The router name that will be used.
The router defines how documents will be distributed among the shards.
Possible values are `implicit` or `compositeId`, which is the default.
+
The `implicit` router does not automatically route documents to different shards.
Whichever shard you indicate on the indexing request (or within each document) will be used as the destination for those documents.
+
The `compositeId` router hashes the value in the uniqueKey field and looks up that hash in the collection's clusterstate to determine which shard will receive the document, with the additional ability to manually direct the routing.
+
When using the `implicit` router, the `shards` parameter is required.
When using the `compositeId` router, the `numShards` parameter is required.
+
For more information, see also the section <<shards-and-indexing-data-in-solrcloud.adoc#document-routing,Document Routing>>.

`numShards`::
The number of shards to be created as part of the collection.
This is a required parameter when the `router.name` is `compositeId`.

`shards`::
A comma separated list of shard names, e.g., `shard-x,shard-y,shard-z`.
This is a required parameter when the `router.name` is `implicit`.

`replicationFactor`::
The number of replicas to be created for each shard.
The default is `1`.
+
This will create a NRT type of replica.
If you want another type of replica, see the `tlogReplicas` and `pullReplica` parameters below.
See the section <<shards-and-indexing-data-in-solrcloud.adoc#types-of-replicas,Types of Replicas>> for more information about replica types.

`nrtReplicas`::
The number of NRT (Near-Real-Time) replicas to create for this collection.
This type of replica maintains a transaction log and updates its index locally.
If you want all of your replicas to be of this type, you can simply use `replicationFactor` instead.

`tlogReplicas`::
The number of TLOG replicas to create for this collection.
This type of replica maintains a transaction log but only updates its index via replication from a leader.
See the section <<shards-and-indexing-data-in-solrcloud.adoc#types-of-replicas,Types of Replicas>> for more information about replica types.

`pullReplicas`::
The number of PULL replicas to create for this collection.
This type of replica does not maintain a transaction log and only updates its index via replication from a leader.
This type is not eligible to become a leader and should not be the only type of replicas in the collection.
See the section <<shards-and-indexing-data-in-solrcloud.adoc#types-of-replicas,Types of Replicas>> for more information about replica types.

`createNodeSet` (v1), `nodeSet` (v2)::
Allows defining the nodes to spread the new collection across.
The format is a comma-separated list of node_names, such as `localhost:8983_solr,localhost:8984_solr,localhost:8985_solr`.
+
If not provided, the CREATE operation will create shard-replicas spread across all live Solr nodes.
+
Alternatively, use the special value of `EMPTY` to initially create no shard-replica within the new collection and then later use the <<replica-management.adoc#addreplica,ADDREPLICA>> operation to add shard-replicas when and where required.

`createNodeSet.shuffle` (v1), `shuffleNodes` (v2)::
Controls whether or not the shard-replicas created for this collection will be assigned to the nodes specified by the `createNodeSet` in a sequential manner, or if the list of nodes should be shuffled prior to creating individual replicas.
+
A `false` value makes the results of a collection creation predictable and gives more exact control over the location of the individual shard-replicas, but `true` can be a better choice for ensuring replicas are distributed evenly across nodes.
The default is `true`.
+
This parameter is ignored if `createNodeSet` is not also specified.

`collection.configName` (v1), `config` (v2)::
Defines the name of the configuration (which *must already be stored in ZooKeeper*) to use for this collection.
+
If not provided, Solr will use the configuration of `_default` configset to create a new (and mutable) configset named `<collectionName>.AUTOCREATED` and will use it for the new collection.
When such a collection is deleted, its autocreated configset will be deleted by default when it is not in use by any other collection.

`router.field` (v1), `router` (v2)::
If this parameter is specified, the router will look at the value of the field in an input document to compute the hash and identify a shard instead of looking at the `uniqueKey` field.
If the field specified is null in the document, the document will be rejected.
+
Please note that <<realtime-get.adoc#,RealTime Get>> or retrieval by document ID would also require the parameter `\_route_` (or `shard.keys`) to avoid a distributed search.

`perReplicaState`::
<<<<<<< HEAD
If `true` the states of individual replicas will be maintained as individual child of the `state.json`.
default is `false`
=======
If `true` the states of individual replicas will be maintained as individual child of the `state.json`. The default is `false`.
>>>>>>> 053fa663

`property._name_=_value_`::
Set core property _name_ to _value_. See the section <<core-discovery.adoc#,Core Discovery>> for details on supported properties and values.

[WARNING]
====
The entries in each core.properties file are vital for Solr to function correctly.
Overriding entries can result in unusable collections.
Altering these entries by specifying `property._name_=_value_` is an expert-level option and should only be used if you have a thorough understanding of the consequences.
====

`async`::
Request ID to track this action which will be <<collections-api.adoc#asynchronous-calls,processed asynchronously>>.

`waitForFinalState`::
If `true`, the request will complete only when all affected replicas become active.
The default is `false`, which means that the API will return the status of the single action, which may be before the new replica is online and active.

`alias`::
Starting with version 8.1 when a collection is created additionally an alias can be created
that points to this collection.
This parameter allows specifying the name of this alias, effectively combining
this operation with <<collection-aliasing.adoc#createalias,CREATEALIAS>>

Collections are first created in read-write mode but can be put in `readOnly`
mode using the <<collection-management.adoc#modifycollection,MODIFYCOLLECTION>> action.

=== CREATE Response

The response will include the status of the request and the new core names.
If the status is anything other than "success", an error message will explain why the request failed.

[[reload]]
== RELOAD: Reload a Collection

The RELOAD action is used when you have changed a configuration file in ZooKeeper, like uploading a new `schema.xml`.
Solr automatically reloads collections when certain files, monitored via a watch in ZooKeeper are changed,
such as `security.json`.
 However, for changes to files in configsets, like uploading a new `schema.xml`, you
will need to manually trigger the RELOAD.

[.dynamic-tabs]
--
[example.tab-pane#v1reloadcollection]
====
[.tab-label]*V1 API*

[source,bash]
----
http://localhost:8983/solr/admin/collections?action=RELOAD&name=techproducts_v2

----
====

[example.tab-pane#v2reloadcollection]
====
[.tab-label]*V2 API*

With the v2 API, the `reload` command is provided as part of the JSON data that contains the required parameters:

[source,bash]
----
curl -X POST http://localhost:8983/api/collections/techproducts_v2 -H 'Content-Type: application/json' -d'
  {
    "reload": {}
  }
'
----

Additional parameters can be passed in via the the `reload` key:

[source,bash]
----
curl -X POST http://localhost:8983/api/collections/techproducts_v2 -H 'Content-Type: application/json' -d'
  {
    "reload": {
      "async": "reload1"
    }
  }
'
----
====
--



=== RELOAD Parameters

`name`::
The name of the collection to reload.
This parameter is required by the V1 API.

`async`::
Request ID to track this action which will be <<collections-api.adoc#asynchronous-calls,processed asynchronously>>.

=== RELOAD Response

The response will include the status of the request and the cores that were reloaded.
If the status is anything other than "success", an error message will explain why the request failed.

[[modifycollection]]
== MODIFYCOLLECTION: Modify Attributes of a Collection

It's possible to edit multiple attributes at a time.
Changing these values only updates the znode on ZooKeeper, they do not change the topology of the collection.
For instance, increasing `replicationFactor` will _not_ automatically add more replicas to the collection but _will_ allow more ADDREPLICA commands to succeed.

An attribute can be deleted by passing an empty value.
For example, `yet_another_attribute_name=` (with no value) will delete the `yet_another_attribute_name` parameter from the collection.

[.dynamic-tabs]
--
[example.tab-pane#v1modifycollection]
====
[.tab-label]*V1 API*

[source,bash]
----
http://localhost:8983/solr/admin/collections?action=MODIFYCOLLECTION&collection=techproducts_v2&<attribute-name>=<attribute-value>&<another-attribute-name>=<another-value>&<yet_another_attribute_name>=

http://localhost:8983/solr/admin/collections?action=modifycollection&collection=techproducts_v2&replicationFactor=2

----
====

[example.tab-pane#v2modifycollection]
====
[.tab-label]*V2 API*

With the v2 API, the `modify` command is provided as part of the JSON data that contains the required parameters:

[source,bash]
----
curl -X POST http://localhost:8983/api/collections/techproducts_v2 -H 'Content-Type: application/json' -d'
  {
    "modify": {
      "replicationFactor": 2
    }
  }
'
----
====
--



=== MODIFYCOLLECTION Parameters

`collection`::
The name of the collection to be modified.
This parameter is required.

`_attribute_=_value_`::
Key-value pairs of attribute names and attribute values.

At least one `_attribute_` parameter is required.

The attributes that can be modified are:

* replicationFactor
* collection.configName
* readOnly
* other custom properties that use a `property.` prefix

See the <<create,CREATE action>> section above for details on these attributes.

[[readonlymode]]
==== Read-Only Mode
Setting the `readOnly` attribute to `true` puts the collection in read-only mode,
in which any index update requests are rejected.
Other collection-level actions (e.g., adding /
removing / moving replicas) are still available in this mode.

The transition from the (default) read-write to read-only mode consists of the following steps:

* the `readOnly` flag is changed in collection state,
* any new update requests are rejected with 403 FORBIDDEN error code (ongoing
  long-running requests are aborted, too),
* a forced commit is performed to flush and commit any in-flight updates.

NOTE: This may potentially take a long time if there are still major segment merges running
 in the background.

* a collection <<reload, RELOAD action>> is executed.

Removing the `readOnly` property or setting it to false enables the
processing of updates and reloads the collection.

[[list]]
== LIST: List Collections

Fetch the names of the collections in the cluster.

[.dynamic-tabs]
--
[example.tab-pane#v1listcollection]
====
[.tab-label]*V1 API*

[source,bash]
----
http://localhost:8983/solr/admin/collections?action=LIST
----
====

[example.tab-pane#v2listcollection]
====
[.tab-label]*V2 API*

With the v2 API, the `list` command is provided as part of the JSON data that contains the required parameters:

[source,bash]
----
curl -X GET http://localhost:8983/api/collections
----
====
--


*Output*

[source,json]
----
{
  "responseHeader":{
    "status":0,
    "QTime":2011},
  "collections":["collection1",
    "example1",
    "example2"]}
----

[[rename]]
== RENAME: Rename a Collection

Renaming a collection sets up a standard alias that points to the underlying collection, so
that the same (unmodified) collection can now be referred to in query, index and admin operations
using the new name.

This command does NOT actually rename the underlying Solr collection - it sets up a new one-to-one alias
using the new name, or renames the existing alias so that it uses the new name, while still referring to
the same underlying Solr collection.
However, from the user's point of view the collection can now be
accessed using the new name, and the new name can be also referred to in other aliases.

The following limitations apply:

* the existing name must be either a SolrCloud collection or a standard alias referring to a single collection.
Aliases that refer to more than 1 collection are not supported.
* the existing name must not be a Routed Alias.
* the target name must not be an existing alias.

[.dynamic-tabs]
--
[example.tab-pane#v1renamecollection]
====
[.tab-label]*V1 API*

[source,bash]
----
http://localhost:8983/solr/admin/collections?action=RENAME&name=techproducts_v2&target=renamedCollection
----
====

[example.tab-pane#v2renamecollection]
====
[.tab-label]*V2 API*

We do not currently have a V2 equivalent.

====
--


=== RENAME Command Parameters

`name`::
Name of the existing SolrCloud collection or an alias that refers to exactly one collection and is not
a Routed Alias.

`target`::
Target name of the collection.
This will be the new alias that refers to the underlying SolrCloud collection.
The original name (or alias) of the collection will be replaced also in the existing aliases so that they
also refer to the new name.
Target name must not be an existing alias.

=== Examples using RENAME
Assuming there are two actual SolrCloud collections named `collection1` and `collection2`,
and the following aliases already exist:

* `col1 -&gt; collection1`: this resolves to `collection1`.
* `col2 -&gt; collection2`: this resolves to `collection2`.
* `simpleAlias -&gt; col1`: this resolves to `collection1`.
* `compoundAlias -&gt; col1,col2`: this resolves to `collection1,collection2`

The RENAME of `col1` to `foo` will change the aliases to the following:

* `foo -&gt; collection1`: this resolves to `collection1`.
* `col2 -&gt; collection2`: this resolves to `collection2`.
* `simpleAlias -&gt; foo`: this resolves to `collection1`.
* `compoundAlias -&gt; foo,col2`: this resolves to `collection1,collection2`.

If we then rename `collection1` (which is an actual collection name) to `collection2` (which is also
an actual collection name) the following aliases will exist now:

* `foo -&gt; collection2`: this resolves to `collection2`.
* `col2 -&gt; collection2`: this resolves to `collection2`.
* `simpleAlias -&gt; foo`: this resolves to `collection2`.
* `compoundAlias -&gt; foo,col2`: this would resolve now to `collection2,collection2` so it's reduced to simply `collection2`.
* `collection1` -&gt; `collection2`: this newly created alias effectively hides `collection1` from regular query and
update commands, which are directed now to `collection2`.


[[delete]]
== DELETE: Delete a Collection

The DELETE action is used to delete a collection.

[.dynamic-tabs]
--
[example.tab-pane#v1deletecollection]
====
[.tab-label]*V1 API*

[source,bash]
----
http://localhost:8983/solr/admin/collections?action=DELETE&name=techproducts_v2
----
====

[example.tab-pane#v2deletecollection]
====
[.tab-label]*V2 API*


[source,bash]
----
curl -X DELETE http://localhost:8983/api/collections/techproducts_v2
----

To run a DELETE asynchronously then append the `async` parameter:

[source,bash]
----
curl -X DELETE http://localhost:8983/api/collections/techproducts_v2?async=aaaa
----
====
--

=== DELETE Parameters

`name`::
The name of the collection to delete.
This parameter is required.

`async`::
Request ID to track this action which will be <<collections-api.adoc#asynchronous-calls,processed asynchronously>>.

=== DELETE Response

The response will include the status of the request and the cores that were deleted.
If the status is anything other than "success", an error message will explain why the request failed.

*Output*

[source,xml]
----
<response>
  <lst name="responseHeader">
    <int name="status">0</int>
    <int name="QTime">603</int>
  </lst>
  <lst name="success">
    <lst name="10.0.1.6:8983_solr">
      <lst name="responseHeader">
        <int name="status">0</int>
        <int name="QTime">19</int>
      </lst>
    </lst>
    <lst name="10.0.1.4:8983_solr">
      <lst name="responseHeader">
        <int name="status">0</int>
        <int name="QTime">67</int>
      </lst>
    </lst>
  </lst>
</response>
----

[[collectionprop]]
== COLLECTIONPROP: Collection Properties

Add, edit or delete a collection property.

[.dynamic-tabs]
--
[example.tab-pane#v1collectionproperty]
====
[.tab-label]*V1 API*

[source,bash]
----
http://localhost:8983/solr/admin/collections?action=COLLECTIONPROP&name=techproducts_v2&propertyName=propertyName&propertyValue=propertyValue
----
====

[example.tab-pane#v2collectionproperty]
====
[.tab-label]*V2 API*


[source,bash]
----
curl -X POST http://localhost:8983/api/collections/techproducts_v2 -H 'Content-Type: application/json' -d'
  {
    "set-collection-property": {
      "name": "foo",
      "value": "bar"
    }
  }
'
----
====
--



=== COLLECTIONPROP Parameters

`name`::
The name of the collection for which the property would be set.

`propertyName` (v1), `name` (v2)::
The name of the property.

`propertyValue` (v1), `value` (v2)::
The value of the property.
When not provided, the property is deleted.

=== COLLECTIONPROP Response

The response will include the status of the request and the properties that were updated or removed.
If the status is anything other than "0", an error message will explain why the request failed.

[[migrate]]
== MIGRATE: Migrate Documents to Another Collection

The MIGRATE command is used to migrate all documents having a given routing key to another collection.
The source collection will continue to have the same data as-is but it will start re-routing write requests to the target collection for the number of seconds specified by the `forward.timeout` parameter.
It is the responsibility of the user to switch to the target collection for reads and writes after the MIGRATE action completes.

[.dynamic-tabs]
--
[example.tab-pane#v1migratecollection]
====
[.tab-label]*V1 API*

[source,bash]
----
http://localhost:8983/solr/admin/collections?action=MIGRATE&collection=techproducts_v2&split.key=key1!&target.collection=postMigrationCollection&forward.timeout=60
----
====

[example.tab-pane#v2migratecollection]
====
[.tab-label]*V2 API*


[source,bash]
----
curl -X POST http://localhost:8983/api/collections/techproducts_v2 -H 'Content-Type: application/json' -d'
  {
    "migrate-docs": {
      "target": "postMigrationCollection",
      "splitKey": "key1!"
    }
  }
'
----
====
--


The routing key specified by the `split.key` parameter may span multiple shards on both the source and the target collections.
The migration is performed shard-by-shard in a single thread.
One or more temporary collections may be created by this command during the ‘migrate’ process but they are cleaned up at the end automatically.

This is a long running operation and therefore using the `async` parameter is highly recommended.
If the `async` parameter is not specified then the operation is synchronous by default and keeping a large read timeout on the invocation is advised.
Even with a large read timeout, the request may still timeout but that doesn’t necessarily mean that the operation has failed.
Users should check logs, cluster state, source and target collections before invoking the operation again.

This command works only with collections using the compositeId router.
The target collection must not receive any writes during the time the MIGRATE command is running otherwise some writes may be lost.

Please note that the MIGRATE API does not perform any de-duplication on the documents so if the target collection contains documents with the same uniqueKey as the documents being migrated then the target collection will end up with duplicate documents.

=== MIGRATE Parameters

`collection`::
The name of the source collection from which documents will be split.
This parameter is required.

`target.collection` (v1), `target` (v2)::
The name of the target collection to which documents will be migrated.
This parameter is required.

`split.key` (v1), `splitKey` (v2)::
The routing key prefix.
For example, if the uniqueKey of a document is "a!123", then you would use `split.key=a!`. This parameter is required.

`forward.timeout` (v1), `forwardTimeout` (v2)::
The timeout, in seconds, until which write requests made to the source collection for the given `split.key` will be forwarded to the target shard.
The default is 60 seconds.

`property._name_=_value_`::
Set core property _name_ to _value_. See the section <<core-discovery.adoc#,Core Discovery>> for details on supported properties and values.

`async`::
Request ID to track this action which will be <<collections-api.adoc#asynchronous-calls,processed asynchronously>>.

=== MIGRATE Response

The response will include the status of the request.

[[reindexcollection]]
== REINDEXCOLLECTION: Re-Index a Collection

The REINDEXCOLLECTION command reindexes a collection using existing data from the
source collection.

[.dynamic-tabs]
--
[example.tab-pane#v1reindexcollection]
====
[.tab-label]*V1 API*

[source,bash]
----
http://localhost:8983/solr/admin/collections?action=REINDEXCOLLECTION&name=techproducts_v2
----
====

[example.tab-pane#v2reindexcollection]
====
[.tab-label]*V2 API*

We do not currently have a V2 equivalent.

====
--


NOTE: Reindexing is potentially a lossy operation - some of the existing indexed data that is not
available as stored fields may be lost, so users should use this command
with caution, evaluating the potential impact by using different source and target
collection names first, and preserving the source collection until the evaluation is
complete.

The target collection must not exist (and may not be an alias).
If the target collection name is the same as the source collection then first a unique sequential name will be generated for the target collection, and then after reindexing is done an alias will be created that points from the source name to the actual sequentially-named target collection.

When reindexing is started the source collection is put in <<readonlymode,read-only mode>> to ensure that all source documents are properly processed.

Using optional parameters a different index schema, collection shape (number of shards and replicas) or routing parameters can be requested for the target collection.

Reindexing is executed as a streaming expression daemon, which runs on one of the source collection's replicas.
It is usually a time-consuming operation so it's recommended to execute it as an asynchronous request in order to avoid request time outs.
Only one reindexing operation may execute concurrently for a given source collection.
Long-running, erroneous or crashed reindexing operations may be terminated by using the `abort` option, which also removes partial results.

=== REINDEXCOLLECTION Parameters

`name`::
Source collection name, may be an alias.
This parameter is required.

`cmd`::
Optional command.
Default command is `start`.
Currently supported commands are:
* `start` - default, starts processing if not already running,
* `abort` - aborts an already running reindexing (or clears a left-over status after a crash),
and deletes partial results,
* `status` - returns detailed status of a running reindexing command.

`target`::
Target collection name, optional.
If not specified a unique name will be generated and after all documents have been copied an alias will be created that points from the source collection name to the unique sequentially-named collection, effectively "hiding"
the original source collection from regular update and search operations.

`q`::
Optional query to select documents for reindexing.
Default value is `\*:*`.

`fl`::
Optional list of fields to reindex.
Default value is `*`.

`rows`::
Documents are transferred in batches.
Depending on the average size of the document large batch sizes may cause memory issues.
Default value is 100.

`configName`::
`collection.configName`::
Optional name of the configset for the target collection.
Default is the same as the source collection.

There's a number of optional parameters that determine the target collection layout.
If they are not specified in the request then their values are copied from the source collection.
The following parameters are currently supported (described in detail in the <<create,CREATE collection>> section):
`numShards`, `replicationFactor`, `nrtReplicas`, `tlogReplicas`, `pullReplicas`,
`shards`, `policy`, `createNodeSet`, `createNodeSet.shuffle`, `router.*`.

`removeSource`::
Optional boolean.
If true then after the processing is successfully finished the source collection will be deleted.

`async`::
Optional request ID to track this action which will be <<collections-api.adoc#asynchronous-calls,processed asynchronously>>.

When the reindexing process has completed the target collection is marked using
`property.rx: "finished"`, and the source collection state is updated to become read-write.
On any errors the command will delete any temporary and target collections and also reset the state of the source collection's read-only flag.

=== Examples using REINDEXCOLLECTION

*Input*

[source,text]
----
http://localhost:8983/solr/admin/collections?action=REINDEXCOLLECTION&name=techproducts_v2&numShards=3&configName=conf2&q=id:aa*&fl=id,string_s
----
This request specifies a different schema for the target collection, copies only some of the fields, selects only the documents matching a query, and also potentially re-shapes the collection by explicitly specifying 3 shards.
Since the target collection hasn't been specified in the parameters, a collection with a unique name, e.g., `.rx_techproducts_v2_2`, will be created and on success an alias pointing from `techproducts_v2` to `.rx_techproducts_v2_2` will be created, effectively replacing the source collection for the purpose of indexing and searching.
The source collection is assumed to be small so a synchronous request was made.

*Output*

[source,json]
----
{
  "responseHeader":{
    "status":0,
    "QTime":10757},
  "reindexStatus":{
    "phase":"done",
    "inputDocs":13416,
    "processedDocs":376,
    "actualSourceCollection":".rx_techproducts_v2_1",
    "state":"finished",
    "actualTargetCollection":".rx_techproducts_v2_2",
    "checkpointCollection":".rx_ck_techproducts_v2"
  }
}
----
As a result a new collection `.rx_techproducts_v2_2` has been created, with selected documents reindexed to 3 shards, and with an alias pointing from `techproducts_v2` to this one.
The status also shows that the source collection was already an alias to `.rx_techproducts_v2_1`, which was likely a result of a previous reindexing.

[[colstatus]]
== COLSTATUS: Detailed Status of a Collection's Indexes

The COLSTATUS command provides a detailed description of the collection status, including low-level index information about segments and field data.
There isn't a good equivalent V2 API that supports all the parameters below.

[.dynamic-tabs]
--
[example.tab-pane#v1collectionstatus]
====
[.tab-label]*V1 API*

[source,bash]
----
http://localhost:8983/solr/admin/collections?action=COLSTATUS&collection=techproducts_v2&coreInfo=true&segments=true&fieldInfo=true&sizeInfo=true
----
====

[example.tab-pane#v2collectionstatus]
====
[.tab-label]*V2 API*

The closest V2 API is this one, but doesn't support all the features of the V1 equivalent.

[source,bash]
----
curl -X GET http://localhost:8983/api/collections/techproducts_v2
----
====
--

This command also checks the compliance of Lucene index field types with the current Solr collection schema and indicates the names of non-compliant fields, i.e., Lucene fields with field types incompatible (or different) from the corresponding Solr field types declared in the current schema.
Such incompatibilities may result from incompatible schema changes or after migration of data to a different major Solr release.

=== COLSTATUS Parameters

`collection`::
Collection name (optional). If missing then it means all collections.

`coreInfo`::
Optional boolean.
If true then additional information will be provided about
SolrCore of shard leaders.

`segments`::
Optional boolean.
If true then segment information will be provided.

`fieldInfo`::
Optional boolean.
If true then detailed Lucene field information will be provided
and their corresponding Solr schema types.

`sizeInfo`::
Optional boolean.
If true then additional information about the index files
size and their RAM usage will be provided.

==== Index Size Analysis Tool
The `COLSTATUS` command also provides a tool for analyzing and estimating the composition of raw index data.
Please note that this tool should be used with care because it generates a significant IO load on all shard leaders of the analyzed collections.
A sampling threshold and a sampling percent parameters can be adjusted to reduce this load to some degree.

Size estimates produced by this tool are only approximate and represent the aggregated size of uncompressed index data.
In reality these values would never occur, because Lucene (and Solr) always stores data in a compressed format - still, these values help to understand what occupies most of the space and the relative size of each type of data and each field in the index.

In the following sections whenever "size" is mentioned it means an estimated aggregated size of uncompressed (raw) data.

The following parameters are specific to this tool:

`rawSize`::
Optional boolean.
If `true` then run the raw index data analysis tool (other boolean options below imply this option if any of them are true).
Command response will include sections that show estimated breakdown of data size per field and per data type.

`rawSizeSummary`::
Optional boolean.
If `true` then include also a more detailed breakdown of data size per field and per type.

`rawSizeDetails`::
Optional boolean.
If `true` then provide exhaustive details that include statistical distribution of items per field and per type as well as top 20 largest items per field.

`rawSizeSamplingPercent`::
Optional float.
When the index is larger than a certain threshold (100k documents per shard) only a part of data is actually retrieved and analyzed in order to reduce the IO load, and then the final results are extrapolated.
Values must be greater than 0 and less or equal to 100.0.
Default value is `5.0`.
Very small values (between 0.0 and 1.0) may introduce significant estimation errors.
Also, values that would result in less than 10 documents being sampled are rejected with an exception.

Response for this command always contains two sections:

* `fieldsBySize` is a map where field names are keys and values are estimated sizes of raw (uncompressed) data that belongs to the field.
The map is sorted by size so that it's easy to see what field occupies most space.

* `typesBySize` is a map where data types are the keys and values are estimates sizes of raw (uncompressed) data of particular type.
This map is also sorted by size.

Optional sections include:

* `summary` section containing a breakdown of data sizes for each field by data type.

* `details` section containing detailed statistical summary of size distribution within each field, per data type.
This section also shows `topN` values by size from each field.

Data types shown in the response can be roughly divided into the following groups:

* `storedFields` - represents the raw uncompressed data in stored fields.
For example, for UTF-8 strings this represents the aggregated sum of the number of bytes in the strings' UTF-8 representation, for long numbers this is 8 bytes per value, etc.

* `terms_terms` - represents the aggregated size of the term dictionary.
The size of this data is affected by the the number and length of unique terms, which in turn depends on the field size and the analysis chain.

* `terms_postings` - represents the aggregated size of all term position and offset information, if present.
This information may be absent if position-based searching, such as phrase queries, is not needed.

* `terms_payloads` - represents the aggregated size of all per-term payload data, if present.

* `norms` - represents the aggregated size of field norm information.
This information may be omitted if a field has an `omitNorms` flag in the schema, which is common for fields that don't need weighting or scoring by field length.

* `termVectors` - represents the aggregated size of term vectors.

* `docValues_*` - represents aggregated size of doc values, by type (e.g., `docValues_numeric`, `docValues_binary`, etc).

* `points` - represents aggregated size of point values.

=== COLSTATUS Response
The response will include an overview of the collection status, the number of
active or inactive shards and replicas, and additional index information
of shard leaders.

=== Examples using COLSTATUS

*Input*

[source,text]
----
http://localhost:8983/solr/admin/collections?action=COLSTATUS&collection=gettingstarted&fieldInfo=true&sizeInfo=true
----

*Output*

[source,json]
----
{
    "responseHeader": {
        "status": 0,
        "QTime": 50
    },
    "gettingstarted": {
        "znodeVersion": 16,
        "properties": {
            "nrtReplicas": "2",
            "pullReplicas": "0",
            "replicationFactor": "2",
            "router": {
                "name": "compositeId"
            },
            "tlogReplicas": "0"
        },
        "activeShards": 2,
        "inactiveShards": 0,
        "schemaNonCompliant": [
            "(NONE)"
        ],
        "shards": {
            "shard1": {
                "state": "active",
                "range": "80000000-ffffffff",
                "replicas": {
                    "total": 2,
                    "active": 2,
                    "down": 0,
                    "recovering": 0,
                    "recovery_failed": 0
                },
                "leader": {
                    "coreNode": "core_node4",
                    "core": "gettingstarted_shard1_replica_n1",
                    "base_url": "http://192.168.0.80:8983/solr",
                    "node_name": "192.168.0.80:8983_solr",
                    "state": "active",
                    "type": "NRT",
                    "force_set_state": "false",
                    "leader": "true",
                    "segInfos": {
                        "info": {
                            "minSegmentLuceneVersion": "9.0.0",
                            "commitLuceneVersion": "9.0.0",
                            "numSegments": 40,
                            "segmentsFileName": "segments_w",
                            "totalMaxDoc": 686953,
                            "userData": {
                                "commitCommandVer": "1627350608019193856",
                                "commitTimeMSec": "1551962478819"
                            }
                        },
                        "fieldInfoLegend": [
                            "I - Indexed",
                            "D - DocValues",
                            "xxx - DocValues type",
                            "V - TermVector Stored",
                            "O - Omit Norms",
                            "F - Omit Term Frequencies & Positions",
                            "P - Omit Positions",
                            "H - Store Offsets with Positions",
                            "p - field has payloads",
                            "s - field uses soft deletes",
                            ":x:x:x - point data dim : index dim : num bytes"
                        ],
                        "segments": {
                            "_i": {
                                "name": "_i",
                                "delCount": 738,
                                "softDelCount": 0,
                                "hasFieldUpdates": false,
                                "sizeInBytes": 109398213,
                                "size": 70958,
                                "age": "2019-03-07T12:34:24.761Z",
                                "source": "merge",
                                "version": "9.0.0",
                                "createdVersionMajor": 9,
                                "minVersion": "9.0.0",
                                "diagnostics": {
                                    "os": "Mac OS X",
                                    "java.vendor": "Oracle Corporation",
                                    "java.version": "1.8.0_191",
                                    "java.vm.version": "25.191-b12",
                                    "lucene.version": "9.0.0",
                                    "mergeMaxNumSegments": "-1",
                                    "os.arch": "x86_64",
                                    "java.runtime.version": "1.8.0_191-b12",
                                    "source": "merge",
                                    "mergeFactor": "10",
                                    "os.version": "10.14.3",
                                    "timestamp": "1551962064761"
                                },
                                "attributes": {
                                    "Lucene50StoredFieldsFormat.mode": "BEST_SPEED"
                                },
                                "largestFiles": {
                                    "_i.fdt": "42.5 MB",
                                    "_i_Lucene80_0.dvd": "35.3 MB",
                                    "_i_Lucene50_0.pos": "11.1 MB",
                                    "_i_Lucene50_0.doc": "10 MB",
                                    "_i_Lucene50_0.tim": "4.3 MB"
                                }}}}}}}}}
----

Example of using the raw index data analysis tool:

*Input*

[source,text]
----
http://localhost:8983/solr/admin/collections?action=COLSTATUS&collection=gettingstarted&rawSize=true&rawSizeSamplingPercent=0.1
----

*Output*

[source,json]
----
{
    "responseHeader": {
        "status": 0,
        "QTime": 26812
    },
    "gettingstarted": {
        "znodeVersion": 33,
        "properties": {
            "nrtReplicas": "2",
            "pullReplicas": "0",
            "replicationFactor": "2",
            "router": {
                "name": "compositeId"
            },
            "tlogReplicas": "0"
        },
        "activeShards": 2,
        "inactiveShards": 0,
        "schemaNonCompliant": [
            "(NONE)"
        ],
        "shards": {
            "shard1": {
                "state": "active",
                "range": "80000000-ffffffff",
                "replicas": {
                    "total": 2,
                    "active": 2,
                    "down": 0,
                    "recovering": 0,
                    "recovery_failed": 0
                },
                "leader": {
                    "coreNode": "core_node5",
                    "core": "gettingstarted_shard1_replica_n2",
                    "base_url": "http://192.168.0.80:8983/solr",
                    "node_name": "192.168.0.80:8983_solr",
                    "state": "active",
                    "type": "NRT",
                    "force_set_state": "false",
                    "leader": "true",
                    "segInfos": {
                        "info": {
                            "minSegmentLuceneVersion": "9.0.0",
                            "commitLuceneVersion": "9.0.0",
                            "numSegments": 46,
                            "segmentsFileName": "segments_4h",
                            "totalMaxDoc": 3283741,
                            "userData": {
                                "commitCommandVer": "1635676266902323200",
                                "commitTimeMSec": "1559902446318"
                            }
                        },
                        "rawSize": {
                            "fieldsBySize": {
                                "revision.text": "7.9 GB",
                                "revision.text_str": "734.7 MB",
                                "revision.comment_str": "259.1 MB",
                                "revision": "239.2 MB",
                                "revision.sha1": "211.9 MB",
                                "revision.comment": "201.3 MB",
                                "title": "114.9 MB",
                                "revision.contributor": "103.5 MB",
                                "revision.sha1_str": "96.4 MB",
                                "revision.id": "75.2 MB",
                                "ns": "75.2 MB",
                                "revision.timestamp": "75.2 MB",
                                "revision.contributor.id": "74.7 MB",
                                "revision.format": "69 MB",
                                "id": "65 MB",
                                "title_str": "26.8 MB",
                                "revision.model_str": "25.4 MB",
                                "_version_": "24.9 MB",
                                "_root_": "24.7 MB",
                                "revision.contributor.ip_str": "22 MB",
                                "revision.contributor_str": "21.8 MB",
                                "revision_str": "15.5 MB",
                                "revision.contributor.ip": "13.5 MB",
                                "restrictions_str": "428.7 KB",
                                "restrictions": "164.2 KB",
                                "name_str": "84 KB",
                                "includes_str": "8.8 KB"
                            },
                            "typesBySize": {
                                "storedFields": "7.8 GB",
                                "docValues_sortedSet": "1.2 GB",
                                "terms_postings": "788.8 MB",
                                "terms_terms": "342.2 MB",
                                "norms": "237 MB",
                                "docValues_sortedNumeric": "124.3 MB",
                                "points": "115.7 MB",
                                "docValues_numeric": "24.9 MB",
                                "docValues_sorted": "18.5 MB"
                            }
                        }
                    }
                }
            },
            "shard2": {
                "state": "active",
                "range": "0-7fffffff",
                "replicas": {
                    "total": 2,
                    "active": 2,
                    "down": 0,
                    "recovering": 0,
                    "recovery_failed": 0
                },
                "leader": {
                    "coreNode": "core_node8",
                    "core": "gettingstarted_shard2_replica_n6",
                    "base_url": "http://192.168.0.80:8983/solr",
                    "node_name": "192.168.0.80:8983_solr",
                    "state": "active",
                    "type": "NRT",
                    "force_set_state": "false",
                    "leader": "true",
                    "segInfos": {
                        "info": {
                            "minSegmentLuceneVersion": "9.0.0",
                            "commitLuceneVersion": "9.0.0",
                            "numSegments": 55,
                            "segmentsFileName": "segments_4d",
                            "totalMaxDoc": 3284863,
                            "userData": {
                                "commitCommandVer": "1635676259742646272",
                                "commitTimeMSec": "1559902445005"
                            }
                        },
                        "rawSize": {
                            "fieldsBySize": {
                                "revision.text": "8.3 GB",
                                "revision.text_str": "687.5 MB",
                                "revision": "238.9 MB",
                                "revision.sha1": "212 MB",
                                "revision.comment_str": "211.5 MB",
                                "revision.comment": "201.7 MB",
                                "title": "115.9 MB",
                                "revision.contributor": "103.4 MB",
                                "revision.sha1_str": "96.3 MB",
                                "ns": "75.2 MB",
                                "revision.id": "75.2 MB",
                                "revision.timestamp": "75.2 MB",
                                "revision.contributor.id": "74.6 MB",
                                "revision.format": "69 MB",
                                "id": "67 MB",
                                "title_str": "29.5 MB",
                                "_version_": "24.8 MB",
                                "revision.model_str": "24 MB",
                                "revision.contributor_str": "21.7 MB",
                                "revision.contributor.ip_str": "20.9 MB",
                                "revision_str": "15.5 MB",
                                "revision.contributor.ip": "13.8 MB",
                                "restrictions_str": "411.1 KB",
                                "restrictions": "132.9 KB",
                                "name_str": "42 KB",
                                "includes_str": "41 KB"
                            },
                            "typesBySize": {
                                "storedFields": "8.2 GB",
                                "docValues_sortedSet": "1.1 GB",
                                "terms_postings": "787.4 MB",
                                "terms_terms": "337.5 MB",
                                "norms": "236.6 MB",
                                "docValues_sortedNumeric": "124.1 MB",
                                "points": "115.7 MB",
                                "docValues_numeric": "24.9 MB",
                                "docValues_sorted": "20.5 MB"
                            }
                        }
                    }
                }
            }
        }
    }
}
----

[[backup]]
== BACKUP: Backup Collection

Backs up Solr collections and associated configurations to a shared filesystem - for example a Network File System.

[.dynamic-tabs]
--
[example.tab-pane#v1backupcollection]
====
[.tab-label]*V1 API*

[source,bash]
----
http://localhost:8983/solr/admin/collections?action=BACKUP&name=techproducts_backup&collection=techproducts&location=file:///path/to/my/shared/drive

----
====

[example.tab-pane#v2backupcollection]
====
[.tab-label]*V2 API*

With the v2 API, the `backup-collection` command is provided as part of the JSON data that contains the required parameters:

[source,bash]
----
curl -X POST http://localhost:8983/api/collections -H 'Content-Type: application/json' -d'
  {
    "backup-collection": {
      "name": "techproducts_backup",
      "collection": "techproducts",
      "location": "file:///path/to/my/shared/drive"
    }
  }
'
----
====
--

The BACKUP command will backup Solr indexes and configurations for a specified collection.
The BACKUP command <<backup-restore.adoc#,takes one copy from each shard for the indexes>>.
For configurations, it backs up the configset that was associated with the collection and metadata.

Backup data is stored in the repository based on the provided `name` and `location`.
Each backup location can hold multiple backups for the same collection, allowing users to later restore from any of these "backup points" as desired.
Within a location backups are done incrementally, so that index files uploaded previously are skipped and not duplicated in the backup repository.

[NOTE]
====
Previous versions of Solr supported a different snapshot-based backup method without the incremental support described above.
Solr can still restore from backups that use this old format, but creating new backups of this format is not recommended and snapshot-based backups are officially deprecated.
See the `incremental` parameter below for more information.
====

=== BACKUP Parameters

`collection`::
The name of the collection to be backed up.
This parameter is required.

`name`::
What to name the backup that is created.
This is checked to make sure it doesn't already exist, and otherwise an error message is raised.
This parameter is required.

`location`::
The location on a shared drive for the backup command to write to.
This parameter is required, unless a default location is defined on the repository configuration, or set as a <<cluster-node-management.adoc#clusterprop,cluster property>>.
+
If the location path is on a mounted drive, the mount must be available on the node that serves as the overseer, even if the overseer node does not host a replica of the collection being backed up.
Since any node can take the overseer role at any time, a best practice to avoid possible backup failures is to ensure the mount point is available on all nodes of the cluster.
+
Each backup location can only hold a backup for one collection, however the same location can be used for repeated backups of the same collection.
Repeated backups of the same collection are done incrementally, so that files unchanged since the last backup are not duplicated in the backup repository.

`async`::
Request ID to track this action which will be <<collections-api.adoc#asynchronous-calls,processed asynchronously>>.

`repository`::
The name of a repository to be used for the backup.
If no repository is specified then the local filesystem repository will be used automatically.

`maxNumBackupPoints`::
The upper-bound on how many backups should be retained at the backup location.
If the current number exceeds this bound, older backups will be deleted until only `maxNumBackupPoints` backups remain.
This parameter has no effect if `incremental=false` is specified.

`incremental`::
A boolean parameter allowing users to choose whether to create an incremental (`incremental=true`) or a "snapshot" (`incremental=false`) backup.
If unspecified, backups are done incrementally by default.
Incremental backups are preferred in all known circumstances and snapshot backups are deprecated, so this parameter should only be used after much consideration.

[[listbackup]]
== LISTBACKUP: List Backups

Lists information about each backup stored at the specified repository location.
Basic metadata is returned about each backup including: the timestamp the backup was created, the Lucene version used to create the index, and the size of the backup both in number of files and total filesize.

[NOTE]
====
Previous versions of Solr supported a different snapshot-based backup file structure that did not support the storage of multiple backups at the same location.
Solr can still restore backups stored in this old format, but it is deprecated and will be removed in subsequent versions of Solr.
The LISTBACKUP API does not support the deprecated format and attempts to use this API on a location holding an older backup will result in an error message.
====

The file structure used by Solr internally to represent backups changed in 8.9.0.
While backups created prior to this format change can still be restored, the `LISTBACKUP` and `DELETEBACKUP` API commands are only valid on this newer format.
Attempting to use them on a location holding an older backup will result in an error message.

=== LISTBACKUP Parameters

`name`::
The name of the backups to list.
The backup name usually corresponds to the collection-name, but isn't required to.
This parameter is required.

`location`::
The repository location to list backups from.
This parameter is required, unless a default location is defined on the repository configuration, or set as a <<cluster-node-management.adoc#clusterprop,cluster property>>.
+
If the location path is on a mounted drive, the mount must be available on the node that serves as the overseer, even if the overseer node does not host a replica of the collection being backed up.
Since any node can take the overseer role at any time, a best practice to avoid possible backup failures is to ensure the mount point is available on all nodes of the cluster.

`repository`::
The name of a repository to be used for accessing backup information.
If no repository is specified then the local filesystem repository will be used automatically.

`async`::
Request ID to track this action which will be <<collections-api.adoc#asynchronous-calls,processed asynchronously>>.

=== LISTBACKUP Example

*Input*

[.dynamic-tabs]
--
[example.tab-pane#v1listbackup]
====
[.tab-label]*V1 API*

[source,bash]
----
http://localhost:8983/solr/admin/collections?action=LISTBACKUP&name=myBackupName&location=/path/to/my/shared/drive
----
====

[example.tab-pane#v2listbackup]
====
[.tab-label]*V2 API*

[source,bash]
----
curl -X POST http://localhost:8983/v2/collections/backups -H 'Content-Type: application/json' -d'
  {
    "list-backups" : {
      "name": "myBackupName",
      "location": "/path/to/my/shared/drive"
    }
  }
'
----
====
--

*Output*

[source,json]
----
{
  "responseHeader":{
    "status":0,
    "QTime":4},
  "collection":"books",
  "backups":[{
      "indexFileCount":0,
      "indexSizeMB":0.0,
      "shardBackupIds":{
        "shard2":"md_shard2_0.json",
        "shard1":"md_shard1_0.json"},
      "collection.configName":"books",
      "backupId":0,
      "collectionAlias":"books",
      "startTime":"2021-02-09T03:19:52.085653Z",
      "indexVersion":"9.0.0"},
    {
      "indexFileCount":0,
      "indexSizeMB":0.0,
      "shardBackupIds":{
        "shard2":"md_shard2_1.json",
        "shard1":"md_shard1_1.json"},
      "collection.configName":"books",
      "backupId":1,
      "collectionAlias":"books",
      "startTime":"2021-02-09T03:19:52.268804Z",
      "indexVersion":"9.0.0"}]}
----

[[restore]]
== RESTORE: Restore Collection

Restores Solr indexes and associated configurations to a specified collection.

[.dynamic-tabs]
--
[example.tab-pane#v1restorecollection]
====
[.tab-label]*V1 API*

[source,bash]
----
http://localhost:8983/solr/admin/collections?action=RESTORE&name=techproducts_backup&location=file:///path/to/my/shared/drive&collection=techproducts_v3

----
====

[example.tab-pane#v2restorecollection]
====
[.tab-label]*V2 API*

With the v2 API, the `restore-collection` command is provided as part of the JSON data that contains the required parameters:

[source,bash]
----
curl -X POST http://localhost:8983/api/collections -H 'Content-Type: application/json' -d'
  {
    "restore-collection": {
      "name": "techproducts_backup",
      "collection": "techproducts_v3",
      "location": "file:///path/to/my/shared/drive"
    }
  }
'
----
====
--

The RESTORE operation will replace the content of a collection with files from the specified backup.

If the provided `collection` value matches an existing collection, Solr will use it for restoration, assuming it is compatible (same number of shards, etc.) with the stored backup files.
If the provided `collection` value doesn't exist, a new collection with that name is created in a way compatible with the stored backup files.
The collection created will be have the same number of shards and replicas as the original collection, preserving routing information, etc.
Optionally, you can override some parameters documented below.

While restoring, if a configset with the same name exists in ZooKeeper then Solr will reuse that, or else it will upload the backed up configset in ZooKeeper and use that.

You can use the collection <<collection-aliasing.adoc#createalias,CREATEALIAS>> command to make sure clients don't need to change the endpoint to query or index against the newly restored collection.

=== RESTORE Parameters

`collection`::
The collection where the indexes will be restored into.
This parameter is required.

`name`::
The name of the existing backup that you want to restore.
This parameter is required.

`location`::
The location on a shared drive for the RESTORE command to read from.
Alternately it can be set as a <<cluster-node-management.adoc#clusterprop,cluster property>>.

`async`::
Request ID to track this action which will be <<collections-api.adoc#asynchronous-calls,processed asynchronously>>.

`repository`::
The name of a repository to be used for the backup.
If no repository is specified then the local filesystem repository will be used automatically.

`backupId`::
The ID of a specific backup point to restore from.
+
Backup locations can hold multiple backups of the same collection.
This parameter allows users to choose which of those backups should be used to restore from.
If not specified the most recent backup point is used.

There are also optional parameters that determine the target collection layout.
The following parameters are currently supported (described in detail in the <<create,CREATE collection>> section):
`createNodeSet`, `createNodeSet.shuffle`.

Note: for `createNodeSet` the special value of `EMPTY` is not allowed with this command.

*Overridable Parameters*

Additionally, there are several parameters that may have been set on the original collection that can be overridden when restoring the backup (described in detail in the <<create,CREATE collection>> section):
`collection.configName`, `replicationFactor`, `nrtReplicas`, `tlogReplicas`, `pullReplicas`, `property._name_=_value_`.

[[deletebackup]]
== DELETEBACKUP: Delete backup files from the remote repository

Deletes backup files stored at the specified repository location.

[NOTE]
====
Previous versions of Solr supported a different snapshot-based backup file structure that did not support the storage of multiple backups at the same location.
Solr can still restore backups stored in this old format, but it is deprecated and will be removed in subsequent versions of Solr.
The DELETEBACKUP API does not support the deprecated format and attempts to use this API on a location holding an older backup will result in an error message.
====

Solr allows storing multiple backups for the same collection at any given logical "location".
These backup points are each given an identifier (`backupId`) which can be used to delete them specifically with this API.
Alternatively Solr can be told to keep the last `maxNumBackupPoints` backups, deleting everything else at the given location.
Deleting backup points in these ways can orphan index files that are no longer referenced by any backup points.
These orphaned files can be detected and deleted using the `purgeUnused` option.
See the parameter descriptions below for more information.

=== DELETEBACKUP Example

*Input*

The following API command deletes the the first backup (`backupId=0`) at the specified repository location.

[.dynamic-tabs]
--
[example.tab-pane#v1deletebackup]
====
[.tab-label]*V1 API*

[source,bash]
----
http://localhost:8983/solr/admin/collections?action=DELETEBACKUP&name=myBackupName&location=/path/to/my/shared/drive&backupId=0
----
====

[example.tab-pane#v2deletebackup]
====
[.tab-label]*V2 API*

[source,bash]
----
curl -X POST http://localhost:8983/v2/collections/backups -H 'Content-Type: application/json' -d'
  {
    "delete-backups" : {
      "name": "myBackupName",
      "location": "/path/to/my/shared/drive",
      "backupId": 0
    }
  }
'
----
====
--

*Output*

[source,json]
----
{
  "responseHeader":{
    "status":0,
    "QTime":940},
  "deleted":[[
      "startTime","2021-02-09T03:19:52.085653Z",
      "backupId",0,
      "size",28381,
      "numFiles",53]],
  "collection":"books"}
----

=== DELETEBACKUP Parameters

`name`::
The backup name to delete backup files from.
This parameter is required.

`location`::
The repository location to delete backups from.
This parameter is required, unless a default location is defined on the repository configuration, or set as a <<cluster-node-management.adoc#clusterprop,cluster property>>.
+
If the location path is on a mounted drive, the mount must be available on the node that serves as the overseer, even if the overseer node does not host a replica of the collection being backed up.
Since any node can take the overseer role at any time, a best practice to avoid possible backup failures is to ensure the mount point is available on all nodes of the cluster.

`repository`::
The name of a repository to be used for deleting backup files.
If no repository is specified then the local filesystem repository will be used automatically.

`backupId`::
Explicitly specify a single backup-ID to delete.
Only one of `backupId`, `maxNumBackupPoints`, and `purgeUnused` may be specified per DELETEBACKUP request.

`maxNumBackupPoints`::
Specify how many backups should be retained, deleting all others.
Only one of `backupId`, `maxNumBackupPoints`, and `purgeUnused` may be specified per DELETEBACKUP request.

`purgeUnused`::
Solr's incremental backup support can orphan files if the backups referencing them are deleted.
The `purgeUnused` flag parameter triggers a scan to detect these orphaned files and delete them.
Administrators doing repeated backups at the same location should plan on using this parameter sporadically to reclaim disk space.
Only one of `backupId`, `maxNumBackupPoints`, and `purgeUnused` may be specified per DELETEBACKUP request.

`async`::
Request ID to track this action which will be <<collections-api.adoc#asynchronous-calls,processed asynchronously>>.

[[rebalanceleaders]]
== REBALANCELEADERS: Rebalance Leaders

Reassigns leaders in a collection according to the preferredLeader property across active nodes.

[.dynamic-tabs]
--
[example.tab-pane#v1rebalanceleaders]
====
[.tab-label]*V1 API*

[source,bash]
----
http://localhost:8983/solr/admin/collections?action=REBALANCELEADERS&collection=techproducts

----
====

[example.tab-pane#v2rebalanceleaders]
====
[.tab-label]*V2 API*

With the v2 API, the `rebalance-leaders` command is provided as part of the JSON data that contains the required parameters:

[source,bash]
----
curl -X POST http://localhost:8983/api/collections/techproducts -H 'Content-Type: application/json' -d'
  {
    "rebalance-leaders": {
      "maxAtOnce": 3
    }
  }
'
----
====
--

Leaders are assigned in a collection according to the `preferredLeader` property on active nodes.
This command should be run after the preferredLeader property has been assigned via the BALANCESHARDUNIQUE or ADDREPLICAPROP commands.

NOTE: It is not _required_ that all shards in a collection have a `preferredLeader` property.
Rebalancing will only attempt to reassign leadership to those replicas that have the `preferredLeader` property set to `true` _and_ are not currently the shard leader _and_ are currently active.

=== REBALANCELEADERS Parameters

`collection`::
The name of the collection to rebalance `preferredLeaders` on.
This parameter is required.

`maxAtOnce`::
The maximum number of reassignments to have queue up at once.
Values \<=0 are use the default value Integer.MAX_VALUE.
+
When this number is reached, the process waits for one or more leaders to be successfully assigned before adding more to the queue.

`maxWaitSeconds`::
Defaults to `60`. This is the timeout value when waiting for leaders to be reassigned.
If `maxAtOnce` is less than the number of reassignments that will take place, this is the maximum interval that any _single_ wait for at least one reassignment.
+
For example, if 10 reassignments are to take place and `maxAtOnce` is `1` and `maxWaitSeconds` is `60`, the upper bound on the time that the command may wait is 10 minutes.

=== REBALANCELEADERS Response

The response will include the status of the request.
A status of "0" indicates the request was _processed_, not that all assignments were successful.
Examine the "Summary" section for that information.

=== Examples using REBALANCELEADERS

*Input*

Either of these commands would cause all the active replicas that had the `preferredLeader` property set and were _not_ already the preferred leader to become leaders.

[source,text]
----
http://localhost:8983/solr/admin/collections?action=REBALANCELEADERS&collection=collection1&wt=json

http://localhost:8983/solr/admin/collections?action=REBALANCELEADERS&collection=collection1&maxAtOnce=5&maxWaitSeconds=30&wt=json
----

*Output*

In this example:

* In the "alreadyLeaders" section, core_node5 was already the leader, so there were no changes in leadership for shard1.
* In the "inactivePreferreds" section, core_node57 had the preferredLeader property set, but the node was not active, the leader for shard7 was not changed.
This is considered successful.
* In the "successes" section, core_node23 was _not_ the leader for shard3, so leadership was assigned to that replica.

The "Summary" section with the "Success" tag indicates that the command rebalanced all _active_ replicas with the preferredLeader property set as requried.
If a replica cannot be made leader due to not being healthy (for example, it is on a Solr instance that is not running), it's also considered success.

[source,json]
----
{
  "responseHeader":{
    "status":0,
    "QTime":3054},
  "Summary":{
    "Success":"All active replicas with the preferredLeader property set are leaders"},
  "alreadyLeaders":{
    "core_node5":{
      "status":"skipped",
      "msg":"Replica core_node5 is already the leader for shard shard1. No change necessary"}},
  "inactivePreferreds":{
    "core_node57":{
      "status":"skipped",
      "msg":"Replica core_node57 is a referredLeader for shard shard7, but is inactive. No change necessary"}},
  "successes":{
    "shard3":{
      "status":"success",
      "msg":"Successfully changed leader of slice shard3 to core_node23"}}}
----

Examining the clusterstate after issuing this call should show that every active replica that has the `preferredLeader` property should also have the "leader" property set to _true_.

NOTE: The added work done by an NRT leader is quite small and only present when indexing.
The primary use-case is to redistribute the leader role if there are a large number of leaders concentrated on a small number of nodes.
Rebalancing will likely not improve performance unless the imbalance of leadership roles is measured in multiples of 10.

NOTE: The BALANCESHARDUNIQUE command that distributes the preferredLeader property does not guarantee perfect distribution and in some collection topologies it is impossible to make that guarantee.<|MERGE_RESOLUTION|>--- conflicted
+++ resolved
@@ -144,12 +144,7 @@
 Please note that <<realtime-get.adoc#,RealTime Get>> or retrieval by document ID would also require the parameter `\_route_` (or `shard.keys`) to avoid a distributed search.
 
 `perReplicaState`::
-<<<<<<< HEAD
-If `true` the states of individual replicas will be maintained as individual child of the `state.json`.
-default is `false`
-=======
 If `true` the states of individual replicas will be maintained as individual child of the `state.json`. The default is `false`.
->>>>>>> 053fa663
 
 `property._name_=_value_`::
 Set core property _name_ to _value_. See the section <<core-discovery.adoc#,Core Discovery>> for details on supported properties and values.
