--- conflicted
+++ resolved
@@ -359,7 +359,6 @@
 
 * *security-edit*: this permission is allowed to edit the security configuration, meaning any update action that modifies `security.json` through the APIs will be allowed.
 * *security-read*: this permission is allowed to read the security configuration, meaning any action that reads `security.json` settings through the APIs will be allowed.
-<<<<<<< HEAD
 * *schema-edit*: this permission is allowed to edit a collection's schema using the <<schema-api.adoc#,Schema API>>.
 Note that this allows schema edit permissions for _all_ collections.
 If edit permissions should only be applied to specific collections, a custom permission would need to be created.
@@ -373,14 +372,6 @@
 Note that this allows configuration read permissions for _all_ collections.
 If read permissions should only be applied to specific collections, a custom permission would need to be created.
 * *metrics-read*: this permission allows access to Solr's <<metrics-reporting.adoc#metrics-api,Metrics API>>.
-* *metrics-history-read*: this permission allows access to Solr's <<metrics-history.adoc#metrics-history-api,Metrics History API>>, which provides long-term history for a select set of key Solr metrics.
-=======
-* *schema-edit*: this permission is allowed to edit a collection's schema using the <<schema-api.adoc#,Schema API>>. Note that this allows schema edit permissions for _all_ collections. If edit permissions should only be applied to specific collections, a custom permission would need to be created.
-* *schema-read*: this permission is allowed to read a collection's schema using the <<schema-api.adoc#,Schema API>>. Note that this allows schema read permissions for _all_ collections. If read permissions should only be applied to specific collections, a custom permission would need to be created.
-* *config-edit*: this permission is allowed to edit a collection's configuration using the <<config-api.adoc#,Config API>>, the <<request-parameters-api.adoc#,Request Parameters API>>, and other APIs which modify `configoverlay.json`. Note that this allows configuration edit permissions for _all_ collections. If edit permissions should only be applied to specific collections, a custom permission would need to be created.
-* *config-read*: this permission is allowed to read a collection's configuration using the <<config-api.adoc#,Config API>>, the <<request-parameters-api.adoc#,Request Parameters API>>, and other APIs which modify `configoverlay.json`. Note that this allows configuration read permissions for _all_ collections. If read permissions should only be applied to specific collections, a custom permission would need to be created.
-* *metrics-read*: this permission allows access to Solr's <<metrics-reporting.adoc#metrics-api,Metrics API>>
->>>>>>> 053fa663
 * *core-admin-edit*: Core admin commands that can mutate the system state.
 * *core-admin-read*: Read operations on the core admin API
 * *collection-admin-edit*: this permission is allowed to edit a collection's configuration using the <<collections-api.adoc#,Collections API>>.
