--- conflicted
+++ resolved
@@ -28,12 +28,7 @@
 
 There are two separate packages:
 
-<<<<<<< HEAD
-* `solr-{solr-full-version}.tgz` for Linux/Unix/OSX systems
-* `solr-{solr-full-version}.zip` for Microsoft Windows systems
-=======
 * `solr-{solr-full-version}.tgz` the binary package, for all operating systems.
->>>>>>> a1ae39c1
 * `solr-{solr-full-version}-src.tgz` the package Solr source code.
 This is useful if you want to develop on Solr without using the official Git repository.
 
