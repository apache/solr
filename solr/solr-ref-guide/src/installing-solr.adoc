= Installing Solr
:toclevels: 1
// Licensed to the Apache Software Foundation (ASF) under one
// or more contributor license agreements.  See the NOTICE file
// distributed with this work for additional information
// regarding copyright ownership.  The ASF licenses this file
// to you under the Apache License, Version 2.0 (the
// "License"); you may not use this file except in compliance
// with the License.  You may obtain a copy of the License at
//
//   http://www.apache.org/licenses/LICENSE-2.0
//
// Unless required by applicable law or agreed to in writing,
// software distributed under the License is distributed on an
// "AS IS" BASIS, WITHOUT WARRANTIES OR CONDITIONS OF ANY
// KIND, either express or implied.  See the License for the
// specific language governing permissions and limitations
// under the License.

Installation of Solr on Unix-compatible or Windows servers generally requires simply extracting (or, unzipping) the download package.

Please be sure to review the <<system-requirements.adoc#,System Requirements>> before starting Solr.

== Available Solr Packages

Solr is available from the Solr website.
Download the latest release https://solr.apache.org/downloads.html.

There are three separate packages:

* `solr-{solr-docs-version}.0.tgz` for Linux/Unix/OSX systems
* `solr-{solr-docs-version}.0.zip` for Microsoft Windows systems
* `solr-{solr-docs-version}.0-src.tgz` the package Solr source code.
This is useful if you want to develop on Solr without using the official Git repository.

== Preparing for Installation

When getting started with Solr, all you need to do is extract the Solr distribution archive to a directory of your choosing.
This will suffice as an initial development environment, but take care not to overtax this "toy" installation before setting up your true development and production environments.

When you've progressed past initial evaluation of Solr, you'll want to take care to plan your implementation.
You may need to reinstall Solr on another server or make a clustered SolrCloud environment.

When you're ready to setup Solr for a production environment, please refer to the instructions provided on the <<taking-solr-to-production.adoc#,Taking Solr to Production>> page.

.What Size Server Do I Need?
[NOTE]
====
How to size your Solr installation is a complex question that relies on a number of factors, including the number and structure of documents, how many fields you intend to store, the number of users, etc.

It's highly recommended that you spend a bit of time thinking about the factors that will impact hardware sizing for your Solr implementation.
A very good blog post that discusses the issues to consider is https://lucidworks.com/2012/07/23/sizing-hardware-in-the-abstract-why-we-dont-have-a-definitive-answer/[Sizing Hardware in the Abstract: Why We Don't have a Definitive Answer].
====

One thing to note when planning your installation is that a hard limit exists in Lucene for the number of documents in a single index: approximately 2.14 billion documents (2,147,483,647 to be exact).
In practice, it is highly unlikely that such a large number of documents would fit and perform well in a single index, and you will likely need to distribute your index across a cluster before you ever approach this number.
If you know you will exceed this number of documents in total before you've even started indexing, it's best to plan your installation with <<cluster-types.adoc#solrcloud-mode,SolrCloud>> as part of your design from the start.

== Package Installation

To keep things simple for now, extract the Solr distribution archive to your local home directory, for instance on Linux, do:

[source,bash,subs="attributes"]
----
cd ~/
tar zxf solr-{solr-docs-version}.0.tgz
----

Once extracted, you are now ready to run Solr using the instructions provided in the <<Starting Solr>> section below.

== Directory Layout

After installing Solr, you'll see the following directories and files within them:

bin/::
This directory includes several important scripts that will make using Solr easier.

solr and solr.cmd::: This is <<solr-control-script-reference.adoc#,Solr's Control Script>>, also known as `bin/solr` (*nix) / `bin/solr.cmd` (Windows).
This script is the preferred tool to start and stop Solr.
You can also create collections or cores, configure authentication, and work with configuration files when running in SolrCloud mode.

post::: The <<post-tool.adoc#,PostTool>>, which provides a simple command line interface for POSTing content to Solr.

solr.in.sh and solr.in.cmd:::
These are property files for *nix and Windows systems, respectively.
System-level properties for Java, Jetty, and Solr are configured here.
Many of these settings can be overridden when using `bin/solr` / `bin/solr.cmd`, but this allows you to set all the properties in one place.

install_solr_services.sh:::
This script is used on *nix systems to install Solr as a service.
It is described in more detail in the section <<taking-solr-to-production.adoc#,Taking Solr to Production>>.

contrib/::
Solr's `contrib` directory includes add-on plugins for specialized features of Solr.

<<<<<<< HEAD
lib/::
Optional folder (does not exist on install) where Solr will look for additional plugin jar files.

dist/::
The `dist` directory contains the main Solr .jar files.

=======
>>>>>>> d82682da
docs/::
The `docs` directory includes a link to online Javadocs for Solr.

example/::
The `example` directory includes several types of examples that demonstrate various Solr capabilities.
See the section <<Solr Examples>> below for more details on what is in this directory.

licenses/::
The `licenses` directory includes all of the licenses for 3rd party libraries used by Solr.

server/::
This directory is where the heart of the Solr application resides.
A README in this directory provides a detailed overview, but here are some highlights:
* Solr's Admin UI & JAR files (`server/solr-webapp`)
* Jetty libraries (`server/lib`)
* Log files (`server/logs`) and log configurations (`server/resources`).
See the section <<configuring-logging.adoc#,Configuring Logging>> for more details on how to customize Solr's default logging.
* Sample configsets (`server/solr/configsets`)

== Solr Examples

Solr includes a number of example documents and configurations to use when getting started.
If you ran through the <<solr-tutorial.adoc#,Solr Tutorial>>, you have already interacted with some of these files.

Here are the examples included with Solr:

exampledocs::
This is a small set of simple CSV, XML, and JSON files that can be used with `bin/post` when first getting started with Solr.
For more information about using `bin/post` with these files, see <<post-tool.adoc#,Post Tool>>.

files::
The `files` directory provides a basic search UI for documents such as Word or PDF that you may have stored locally.
See the README there for details on how to use this example.

films::
The `films` directory includes a robust set of data about movies in three formats: CSV, XML, and JSON.
See the README there for details on how to use this dataset.

== Starting Solr

Solr includes a command line interface tool called `bin/solr` (Linux/MacOS) or `bin\solr.cmd` (Windows).
This tool allows you to start and stop Solr, create cores and collections, configure authentication, and check the status of your system.

To use it to start Solr you can simply enter:

[source,bash]
----
bin/solr start
----

If you are running Windows, you can start Solr by running `bin\solr.cmd` instead.

[source,plain]
----
bin\solr.cmd start
----

This will start Solr in the background, listening on port 8983.

When you start Solr in the background, the script will wait to make sure Solr starts correctly before returning to the command line prompt.

TIP: All of the options for the Solr CLI are described in the section <<solr-control-script-reference.adoc#,Solr Control Script Reference>>.

=== Start Solr with a Specific Bundled Example

Solr also provides a number of useful examples to help you learn about key features.
You can launch the examples using the `-e` flag.
For instance, to launch the "techproducts" example, you would do:

[source,bash]
----
bin/solr -e techproducts
----

Currently, the available examples you can run are: techproducts, schemaless, and cloud.
See the section <<solr-control-script-reference.adoc#running-with-example-configurations,Running with Example Configurations>> for details on each example.

.Getting Started with SolrCloud
NOTE: Running the `cloud` example starts Solr in <<cluster-types.adoc#solrcloud-mode,SolrCloud>> mode.
For more information on starting Solr in SolrCloud mode, see the section <<tutorial-solrcloud.adoc#,Getting Started with SolrCloud>>.

=== Check if Solr is Running

If you're not sure if Solr is running locally, you can use the status command:

[source,bash]
----
bin/solr status
----

This will search for running Solr instances on your computer and then gather basic information about them, such as the version and memory usage.

That's it! Solr is running.
If you need convincing, use a Web browser to see the Admin Console.

`\http://localhost:8983/solr/`

.The Solr Admin interface.
image::images/installing-solr/SolrAdminDashboard.png[Solr's Admin UI,pdfwidth=75%]

If Solr is not running, your browser will complain that it cannot connect to the server.
Check your port number and try again.

=== Create a Core

If you did not start Solr with an example configuration, you would need to create a core in order to be able to index and search.
You can do so by running:

[source,bash]
----
bin/solr create -c <name>
----

This will create a core that uses a data-driven schema which tries to guess the correct field type when you add documents to the index.

To see all available options for creating a new core, execute:

[source,bash]
----
bin/solr create -help
----<|MERGE_RESOLUTION|>--- conflicted
+++ resolved
@@ -93,15 +93,12 @@
 contrib/::
 Solr's `contrib` directory includes add-on plugins for specialized features of Solr.
 
-<<<<<<< HEAD
 lib/::
 Optional folder (does not exist on install) where Solr will look for additional plugin jar files.
 
 dist/::
 The `dist` directory contains the main Solr .jar files.
 
-=======
->>>>>>> d82682da
 docs/::
 The `docs` directory includes a link to online Javadocs for Solr.
 
