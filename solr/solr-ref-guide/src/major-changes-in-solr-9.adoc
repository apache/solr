= Major Changes in Solr 9
// Licensed to the Apache Software Foundation (ASF) under one
// or more contributor license agreements.  See the NOTICE file
// distributed with this work for additional information
// regarding copyright ownership.  The ASF licenses this file
// to you under the Apache License, Version 2.0 (the
// "License"); you may not use this file except in compliance
// with the License.  You may obtain a copy of the License at
//
//   http://www.apache.org/licenses/LICENSE-2.0
//
// Unless required by applicable law or agreed to in writing,
// software distributed under the License is distributed on an
// "AS IS" BASIS, WITHOUT WARRANTIES OR CONDITIONS OF ANY
// KIND, either express or implied.  See the License for the
// specific language governing permissions and limitations
// under the License.

Solr 9.0 is a major new release of Solr.

This page highlights the biggest changes, including new features you may want to be aware of, and changes in default behavior and deprecated features that have been removed.

== Solr 9 Upgrade Planning

Before starting an upgrade to Solr 9, please take the time to review all information about changes from the version you are currently on up to Solr 9.

You should also consider all changes that have been made to Solr in any version you have not upgraded to already. For example, if you are currently using Solr 8.1, you should review changes made in all subsequent 8.x releases in addition to changes for 9.0.

A thorough review of the list in Major Changes in Earlier 8.x Versions as well as the {solr-javadocs}/changes//Changes.html[CHANGES.txt] in your Solr instance will help you plan your migration to Solr 9.

=== Upgrade Prerequisites

* LUCENE-8738: Move to Java 11 as minimum Java version.

* Upgrade all collections in `stateFormat=1` to `stateFormat=2` *before* upgrading to Solr 9, as Solr 9 does not support the older format and no longer supports migrating collections from the older format to the current format (previously known as stateFormat=2).
Upgrade is to be done using Collection API MIGRATESTATEFORMAT action using a previous version of Solr.
See for example https://solr.apache.org/guide/8_8/cluster-node-management.html#migratestateforma[Solr 8.8 Ref Guide].
// Can't link directly to .adoc file, need to link to 8.something ref guide as MIGRATESTATEFORMAT no longer exists in 9.0.

* SOLR-12823: Remove `/clusterstate.json` support, i.e., support for collections created with `stateFormat=1` as well as support for Collection API MIGRATESTATEFORMAT action.
Also removes support for cluster property `legacyCloud` (as if always false now).

* If you're using a SolrJ CloudClient to connect to your Solr cluster, you must be using SolrJ version 8.10 or higher (8.x) when upgrading your SolrCloud from 8.x to 9.x.
Otherwise, SolrJ will not be able to connect to the cluster once it has upgraded to Solr 9.
Once you have upgraded all Solr clusters that the client is connecting to, you can upgrade the SolrJ client to 9.x.

* If you're using Solr in standalone mode with the <<query-elevation-component.adoc#,Query Elevation Component>> with it's elevation file in the data directory, you'll have to move it to the <<config-sets.adoc#,Configset>> instead.
The only reason QEC supported the data directory was to support loading its changes on a commit instead of a more expensive core reload.
That feature now works from the configset dir too.
SolrCloud doesn't support that but may sometime.

=== Rolling Upgrades

* SOLR-14702: All references to "master" and "slave" were replaced in the code with "leader" and "follower".
This includes API calls for the replication handler and metrics.
For rolling upgrades into 9.0, you need to be on Solr version 8.7 or greater. Some metrics also changed, alerts and  monitors on Solr KPIs that mention "master" or "slave" will also now be "leader" and "follower"

=== Reindexing After Upgrade

In Solr 8, it's possible to add docValues to a schema without re-indexing via `UninvertDocValuesMergePolicy`, an advanced/expert utility.
Due to changes in Lucene 9, that isn't possible any more; the component was removed.
If re-indexing is too onerous, use this mechanism in Solr 8.

=== Solr Binary Release `dist/` Directory

The `dist/` directory in the Solr binary release has been removed as of Solr 9.0.

* The `solr-core` and `solr-solrj` jars can be found under `server/solr-webapp/webapp/WEB-INF/lib/`.
* The Solr module jars can be found in `contrib/<module-name>/lib`, packaged individually for each module.
* The `solrj-deps` (SolrJ Dependencies) are no longer separated out from the other Server jars.
Please refer to the SolrJ Maven artifact to see the exact dependencies you need to include from `server/solr-webapp/webapp/WEB-INF/lib/` and `server/lib/ext/` if you are loading in SolrJ manually.
If you plan on using SolrJ as a JDBC driver, please refer to the <<sql-query.adoc#generic-clients,JDBC documentation>>.

== Solr 9.0 Raw Notes

_(raw; not yet edited)_


* SOLR-13671: Allow 'var' keyword in Java sources

* SOLR-12055 introduces async logging by default. There's a small window where log messages may be lost in the event of some hard crash.
Switch back to synchronous logging if this is unacceptable, see comments in the log4j2 configuration files (log4j2.xml by default).

* SOLR-13323: The unused package org.apache.solr.internal.csv.writer and associated classes/tests that were easily confused with but not used by org.apache.solr.response.CSVWriter (or any other code) have been removed

* SOLR-13854, SOLR-13858: SolrMetricProducer / SolrInfoBean APIs have changed and third-party components that implement these APIs need to be updated.

* SOLR-14344: Remove Deprecated HttpSolrClient.RemoteSolrException and HttpSolrClient.RemoteExcecutionException.
All the usages are replaced by BaseHttpSolrClient.RemoteSolrException and BaseHttpSolrClient.RemoteExcecutionException.

* SOLR-15409: Zookeeper client libraries upgraded to 3.7.0, which may not be compatible with your existing server installations

* SOLR-15809: Get rid of blacklist/whitelist terminology. JWTAuthPlugin parameter `algWhitelist` is now `algAllowlist`. The old parameter will still
  work in 9.x. Environment variables `SOLR_IP_WHITELIST` and `SOLR_IP_BLACKLIST` are no longer supported, but replaced with `SOLR_IP_ALLOWLIST` and `SOLR_IP_DENYLIST`.

* SOLR-11623: Every request handler in Solr now implements PermissionNameProvider. Any custom or 3rd party request handler must also do this

* SOLR-14142: Jetty low level request-logging in NCSA format is now enabled by default, with a retention of 3 days worth of logs.
  This may require some more disk space for logs than was the case in 8.x. See Reference Guide chapter "Configuring Logging" for how to change this.

* SOLR-15944: The Tagger's JSON response format now always uses an object/map to represent each tag instead of an array.

== New Features & Enhancements

* Replica placement plugins

* Rate limiting and task management

* Certificate Auth Plugin

* SQL Query interface in UI

== Configuration and Default Parameter Changes

* SOLR-7530: TermsComponent's JSON response format was changed so that "terms" property carries per field arrays by default regardless of distrib, terms.list, terms.ttf parameters.
This affects JSON based response format but not others

* SOLR-14036: Implicit /terms handler now returns terms across all shards in SolrCloud instead of only the local core.
Users/apps may be assuming the old behavior.
A request can be modified via the standard distrib=false param to only use the local core receiving the request.

* SOLR-13783: In situations where a NamedList must be output as plain text, commas between key-value pairs will now be followed by a space (e.g., {shape=square, color=yellow} rather than {shape=square,color=yellow}) for consistency with other `java.util.Map` implementations based on `AbstractMap`.

* SOLR-11725: JSON aggregations uses corrected sample formula to compute standard deviation and variance.
The computation of stdDev and variance in JSON aggregation is same as StatsComponent.

* SOLR-14012: unique and hll aggregations always returns long value irrespective of standalone or solcloud

* SOLR-11775: Return long value for facet count in Json Facet module irrespective of number of shards

* SOLR-15276: V2 API call to look up async request status restful style of "/cluster/command-status/1000" instead of "/cluster/command-status?requestid=1000".

* SOLR-14972: The default port of prometheus exporter has changed from 9983 to 8989, so you may need to adjust your configuration after upgrade.

* SOLR-15471: The language identification "whitelist" configuration is now an "allowlist" to better convey the meaning of the property

* SOLR-12891: MacroExpander will no longer will expand URL parameters inside of the 'expr' parameter (used by streaming expressions).
Additionally, users are advised to use the 'InjectionDefense' class when constructing streaming expressions that include user supplied data to avoid risks similar to SQL injection.
The legacy behavior of expanding the 'expr' parameter can be reinstated with -DStreamingExpressionMacros=true passed to the JVM at startup

* SOLR-13324: URLClassifyProcessor#getCanonicalUrl now throws MalformedURLException rather than hiding it.
Although the present code is unlikely to produce such an exception it may be possible in future changes or in subclasses.
Currently this change should only effect compatibility of custom code overriding this method.

* SOLR-14510: The `writeStartDocumentList` in `TextResponseWriter` now receives an extra boolean parameter representing the "exactness" of the `numFound` value (exact vs approximation).
Any custom response writer extending `TextResponseWriter` will need to implement this abstract method now (instead previous with the same name but without the new boolean parameter).

<<<<<<< HEAD
* SOLR-9575: Solr no longer requires a `solr.xml` in `$SOLR_HOME`. If one is not found, Solr will instead use the default one from `$SOLR_TIP/server/solr/solr.xml`. You can revert to the pre-9.0 behaviour by setting environment variable `SOLR_SOLRXML_REQUIRED=true` or system property `-Dsolr.solrxml.required=true`. Solr also does not require a `zoo.cfg` in `$SOLR_HOME` if started with embedded zookeeper.
=======
* SOLR-15884: In Backup request responses, the `response` key now uses a map to return information instead of a list.
This is only applicable for users returning information in JSON format, which is the default behavior.
>>>>>>> bf55ef08

=== solr.xml maxBooleanClauses now enforced recursively

Lucene 9.0 has additional safety checks over previous versions that impact how the `solr.xml` global `<<configuring-solr-xml#global-maxbooleanclauses,maxBooleanClauses>>` option is enforced.

In previous versions of Solr, this option was a hard limit on the number of clauses in any `BooleanQuery` object - but it was only enforced for the _direct_ clauses.
Starting with Solr 9, this global limit is now also enforced against the total number of clauses in a _nested_ query structure.

Users who upgrade from prior versions of Solr may find that some requests involving complex internal query structures (Example: long query strings using `edismax` with many `qf` and `pf` fields that include query time synonym expansion) which worked in the past now hit this limit and fail.

User's in this situation are advised to consider the complexity f their queries/configuration, and increase the value of `<<configuring-solr-xml#global-maxbooleanclauses,maxBooleanClauses>>` if warranted.

=== Log4J configuration & Solr MDC values

link:http://www.slf4j.org/apidocs/org/slf4j/MDC.html[MDC] values that Solr sets for use by Logging calls (such as the collection name, shard name, replica name, etc...) have been modified to now be "bare" values, with out the special single character prefixes that were included in past version.
For example: In 8.x Log messages for a collection named "gettingstarted" would have an MDC value with a key `collection` mapped to a value of `c:gettingstarted`, in 9.x the value will simply be `gettingstarted`.

Solr's default `log4j2.xml` configuration file has been modified to prepend these same prefixes to MDC values when included in Log messages as part of the `<PatternLayout/>`.
Users who have custom logging configurations that wish to ensure Solr 9.x logs are consistently formatted after upgrading will need to make similar changes to their logging configuration files.  See  link:https://issues.apache.org/jira/browse/SOLR-15630[SOLR-15630] for more details.


=== base_url removed from stored state

If you're able to upgrade SolrJ to 8.8.x for all of your client applications, then you can set `-Dsolr.storeBaseUrl=false` (introduced in Solr 8.8.1) to better align the stored state in Zookeeper with future versions of Solr; as of Solr 9.x, the `base_url` will no longer be persisted in stored state.
However, if you are not able to upgrade SolrJ to 8.8.x for all client applications, then you should set `-Dsolr.storeBaseUrl=true` so that Solr will continue to store the `base_url` in Zookeeper.
For background, see: SOLR-12182 and SOLR-15145.

Support for the `solr.storeBaseUrl` system property will be removed in Solr 10.x and `base_url` will no longer be stored.

* Solr's distributed tracing no longer incorporates a special `samplePercentage` SolrCloud cluster property.
Instead, consult the documentation for the tracing system you use on how to sample the traces.
Consequently, if you use a Tracer at all, you will always have traces and thus trace IDs in logs.
What percentage of them get reported to a tracing server is up to you.

* JaegerTracerConfigurator no longer recognizes any configuration in solr.xml.
  It is now completely configured via System properties and/or Environment variables as documented by Jaeger.

=== Schema Changes

* `LegacyBM25SimilarityFactory` has been removed.

* SOLR-13593 SOLR-13690 SOLR-13691: Allow to look up analyzer components by their SPI names in field type configuration.

=== Authentication & Security Changes

* The property `blockUnknown` in the BasicAuthPlugin and the JWTAuthPlugin now defaults to `true`.
This change is backward incompatible.
If you need the pre-9.0 default behavior, you need to explicitly set `blockUnknown:false` in `security.json`.

* The allow-list defining allowed URLs for the `shards` parameter is not in the `shardHandler` configuration anymore. It is defined by the `allowUrls` top-level property of the `solr.xml` file. For more information, see <<configuring-solr-xml.adoc#allow-urls, Format of solr.allowUrls>> documentation.

* SOLR-13985: Solr's Jetty now binds to localhost network interface by default for better out of the box security.
Administrators that need Solr exposed more broadly can change the SOLR_JETTY_HOST property in their Solr include (solr.in.sh/solr.in.cmd) file.

* SOLR-14147: Solr now runs with the java security manager enabled by default. Administrators that need to run Solr with Hadoop will need to disable this feature by setting SOLR_SECURITY_MANAGER_ENABLED=false in the environment or in one of the Solr init scripts. Other features in Solr could also break. (Robert Muir, marcussorealheis)

* SOLR-14118: Solr embedded zookeeper only binds to localhost by default.
This embedded zookeeper should not be used in production.
If you rely upon the previous behavior, then you can change the clientPortAddress in solr/server/solr/zoo.cfg

=== Contrib Module Changes

* SOLR-15916: `dist/` is no longer provided in the binary release.
All module jars are now provided under `contrib/<name>/lib`, including the module jar and all dependency jars.
Please update your `<lib>` entries in your `solrconfig.xml` to use this new location.
More information can be found in the <<libs.adoc#lib-directives-in-solrconfig,Libs documentation>>.

* SOLR-14067: `StatelessScriptUpdateProcessorFactory` moved to `contrib/scripting` package instead of shipping as part of Solr, due to security concerns.
Renamed to ScriptUpdateProcessorFactory for simpler name.

* SOLR-15121: `XSLTResponseWriter` moved to `contrib/scripting` package instead
of shipping as part of Solr, due to security concerns.

* SOLR-14926: `contrib/clustering` back and rewritten

* SOLR-14912: Cleaned up solr-extraction contrib to produce solr-extraction-* jar (instead of solr-cell-*). (Dawid Weiss)

* SOLR-15924: Extra lucene libraries used in modules are no longer packaged in `lucene-libs/` under the contrib module directory in the binary release.
  Instead, these libraries will be included with all other module dependencies in `lib/`.

== Deprecations & Removed Features

The following list of features have been permanently removed from Solr:

* SOLR-14656: Autoscaling framework removed.
This includes:
** Autoscaling, policy, triggers etc.
** withCollection handling (SOLR-14964)
** UTILIZENODE command
** Sim framework
** Suggestions tab in UI
** Reference guide pages for autoscaling
** autoAddReplicas feature

* SOLR-14783: Data Import Handler (DIH) has been removed from Solr.
The community package is available at: https://github.com/rohitbemax/dataimporthandler

* SOLR-14792: VelocityResponseWriter has been removed from Solr.
This encompasses all previous included `/browse` and `wt=velocity` examples.
This feature has been migrated to an installable package at https://github.com/erikhatcher/solr-velocity

* SOLR-13817: Legacy SolrCache implementations (LRUCache, LFUCache, FastLRUCache) have been removed.
Users have to modify their existing configurations to use CaffeineCache instead. (ab)

* CDCR

* Storing indexes and backups in HDFS

* Solr's blob store
** SOLR-14654: plugins cannot be loaded using "runtimeLib=true" option. Use the package manager to use and load plugins

* Metrics History

* SOLR-15470: The binary distribution no longer contains test-framework jars.

* SOLR-15203: Remove the deprecated `jwkUrl` in favour of `jwksUrl` when configuring JWT authentication.

* SOLR-12847: maxShardsPerNode parameter has been removed because it was broken and inconsistent with other replica placement strategies.
Other relevant placement strategies should be used instead, such as autoscaling policy or rules-based placement.

* SOLR-14092: Deprecated BlockJoinFacetComponent and BlockJoinDocSetFacetComponent are removed.
Users are encouraged to migrate to uniqueBlock() in JSON Facet API.  (Mikhail Khludnev)

* SOLR-13596: Deprecated GroupingSpecification methods are removed.

* SOLR-11266: default Content-Type override for JSONResponseWriter from `_default` configSet is removed.
Example has been provided in `sample_techproducts_configs` to override content-type.

* `min_rf` deprecated in 7.x<|MERGE_RESOLUTION|>--- conflicted
+++ resolved
@@ -145,12 +145,10 @@
 * SOLR-14510: The `writeStartDocumentList` in `TextResponseWriter` now receives an extra boolean parameter representing the "exactness" of the `numFound` value (exact vs approximation).
 Any custom response writer extending `TextResponseWriter` will need to implement this abstract method now (instead previous with the same name but without the new boolean parameter).
 
-<<<<<<< HEAD
-* SOLR-9575: Solr no longer requires a `solr.xml` in `$SOLR_HOME`. If one is not found, Solr will instead use the default one from `$SOLR_TIP/server/solr/solr.xml`. You can revert to the pre-9.0 behaviour by setting environment variable `SOLR_SOLRXML_REQUIRED=true` or system property `-Dsolr.solrxml.required=true`. Solr also does not require a `zoo.cfg` in `$SOLR_HOME` if started with embedded zookeeper.
-=======
 * SOLR-15884: In Backup request responses, the `response` key now uses a map to return information instead of a list.
 This is only applicable for users returning information in JSON format, which is the default behavior.
->>>>>>> bf55ef08
+
+* SOLR-9575: Solr no longer requires a `solr.xml` in `$SOLR_HOME`. If one is not found, Solr will instead use the default one from `$SOLR_TIP/server/solr/solr.xml`. You can revert to the pre-9.0 behaviour by setting environment variable `SOLR_SOLRXML_REQUIRED=true` or system property `-Dsolr.solrxml.required=true`. Solr also does not require a `zoo.cfg` in `$SOLR_HOME` if started with embedded zookeeper.
 
 === solr.xml maxBooleanClauses now enforced recursively
 
