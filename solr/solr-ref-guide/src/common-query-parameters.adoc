= Common Query Parameters
// Licensed to the Apache Software Foundation (ASF) under one
// or more contributor license agreements.  See the NOTICE file
// distributed with this work for additional information
// regarding copyright ownership.  The ASF licenses this file
// to you under the Apache License, Version 2.0 (the
// "License"); you may not use this file except in compliance
// with the License.  You may obtain a copy of the License at
//
//   http://www.apache.org/licenses/LICENSE-2.0
//
// Unless required by applicable law or agreed to in writing,
// software distributed under the License is distributed on an
// "AS IS" BASIS, WITHOUT WARRANTIES OR CONDITIONS OF ANY
// KIND, either express or implied.  See the License for the
// specific language governing permissions and limitations
// under the License.

Several query parsers share supported query parameters.

The following sections describe Solr's common query parameters, which are supported by the <<requesthandlers-searchcomponents#search-handlers,Search RequestHandlers>>.

== defType Parameter

The defType parameter selects the query parser that Solr should use to process the main query parameter (`q`) in the request.
For example:

`defType=dismax`

If no `defType` parameter is specified, then by default, the <<standard-query-parser.adoc#,Standard Query Parser>> is used.
(e.g., `defType=lucene`)

== sort Parameter

The `sort` parameter arranges search results in either ascending (`asc`) or descending (`desc`) order.
The parameter can be used with either numerical or alphabetical content.
The directions can be entered in either all lowercase or all uppercase letters (i.e., both `asc` and `ASC` are accepted).

Solr can sort query responses according to:

* Document scores
* <<function-queries.adoc#sort-by-function,Function results>>
* The value of any primitive field (numerics, string, boolean, dates, etc.) which has `docValues="true"` (or `multiValued="false"` and `indexed="true"`, in which case the indexed terms will used to build DocValue like structures on the fly at runtime)
* A SortableTextField which implicitly uses `docValues="true"` by default to allow sorting on the original input string regardless of the analyzers used for Searching.
* A single-valued TextField that uses an analyzer (such as the KeywordTokenizer) that produces only a single term per document.
TextField does not support `docValues="true"`, but a DocValue-like structure will be built on the fly at runtime.
** *NOTE:* If you want to be able to sort on a field whose contents you want to tokenize to facilitate searching, <<copy-fields.adoc#,use a `copyField` directive>> in the the Schema to clone the field.
Then search on the field and sort on its clone.

In the case of primitive fields, or SortableTextFields, that are `multiValued="true"` the representative value used for each doc when sorting depends on the sort direction: The minimum value in each document is used for ascending (`asc`) sorting, while the maximal value in each document is used for descending (`desc`) sorting.
This default behavior is equivalent to explicitly sorting using the 2 argument `<<function-queries.adoc#field-function,field()>>` function: `sort=field(name,min) asc` and `sort=field(name,max) desc`

The table below explains how Solr responds to various settings of the `sort` parameter.

// TODO: Change column width to %autowidth.spread when https://github.com/asciidoctor/asciidoctor-pdf/issues/599 is fixed

[cols="30,70",options="header"]
|===
|Example |Result
| |If the sort parameter is omitted, sorting is performed as though the parameter were set to `score desc`.
|score desc |Sorts in descending order from the highest score to the lowest score.
|price asc |Sorts in ascending order of the price field
|div(popularity,price) desc |Sorts in descending order of the result of the function `popularity / price`
|inStock desc, price asc |Sorts by the contents of the `inStock` field in descending order, then when multiple documents have the same value for the `inStock` field, those results are sorted in ascending order by the contents of the price field.
|categories asc, price asc |Sorts by the lowest value of the (multivalued) `categories` field in ascending order, then when multiple documents have the same lowest `categories` value, those results are sorted in ascending order by the contents of the price field.
|===

Regarding the sort parameter's arguments:

* A sort ordering must include a field name (or `score` as a pseudo field), followed by whitespace (escaped as + or `%20` in URL strings), followed by a sort direction (`asc` or `desc`).

* Multiple sort orderings can be separated by a comma, using this syntax: `sort=<field name>+<direction>,<field name>+<direction>],...`
** When more than one sort criteria is provided, the second entry will only be used if the first entry results in a tie.
If there is a third entry, it will only be used if the first AND second entries are tied.
And so on.
** If documents tie in all of the explicit sort criteria, Solr uses each document's Lucene document ID as the final tie-breaker.
This internal property is subject to change during segment merges and document updates, which can lead to unexpected result ordering changes.
Users looking to avoid this behavior can add an additional sort criteria on a unique or rarely-shared field such as `id` to prevent ties from occurring (e.g., `price desc,id asc`).

== start Parameter

When specified, the `start` parameter specifies an offset into a query's result set and instructs Solr to begin displaying results from this offset.

The default value is `0`. In other words, by default, Solr returns results without an offset, beginning where the results themselves begin.

Setting the `start` parameter to some other number, such as `3`, causes Solr to skip over the preceding records and start at the document identified by the offset.

You can use the `start` parameter this way for paging.
For example, if the `rows` parameter is set to 10, you could display three successive pages of results by setting start to 0, then re-issuing the same query and setting start to 10, then issuing the query again and setting start to 20.

== rows Parameter

You can use the `rows` parameter to paginate results from a query.
The parameter specifies the maximum number of documents from the complete result set that Solr should return to the client at one time.

The default value is `10`. That is, by default, Solr returns 10 documents at a time in response to a query.

== canCancel Parameter

<<<<<<< HEAD
This parameter defines if this query is cancellable i.e., can be cancelled during execution using the
task management interface.
=======
This parameter defines if this query is cancellable during execution using the
<<task-management.adoc#,task management>> interface.
>>>>>>> 053fa663

== queryUUID Parameter

For cancellable queries, this allows specifying a custom UUID to identify the query with.
If `canCancel` is specified and `queryUUID` is not set, an auto generated UUID will be assigned to the query.

If `queryUUID` is specified, this UUID will be used for identifying the query.
Note that if using `queryUUID`, the responsibility of ensuring uniqueness of the UUID lies with the caller.
If a query UUID is reused while the original query UUID is still active, it will cause an exception to be throws for the second query.

It is recommended that the user either uses all custom UUIDs or depends completely on the system to generate UUID.
Mixing the two can lead to conflict of UUIDs.

== fq (Filter Query) Parameter

The `fq` parameter defines a query that can be used to restrict the superset of documents that can be returned, without influencing score.
It can be very useful for speeding up complex queries, since the queries specified with `fq` are cached independently of the main query.
When a later query uses the same filter, there's a cache hit, and filter results are returned quickly from the cache.

When using the `fq` parameter, keep in mind the following:

* The `fq` parameter can be specified multiple times in a query.
Documents will only be included in the result if they are in the intersection of the document sets resulting from each instance of the parameter.
In the example below, only documents which have a popularity greater then 10 and have a section of 0 will match.
+
[source,text]
----
fq=popularity:[10 TO *]&fq=section:0
----

* Filter queries can involve complicated Boolean queries.
The above example could also be written as a single `fq` with two mandatory clauses like so:
+
[source,text]
----
fq=+popularity:[10 TO *] +section:0
----

* The document sets from each filter query are cached independently.
Thus, concerning the previous examples: use a single `fq` containing two mandatory clauses if those clauses appear together often, and use two separate `fq` parameters if they are relatively independent.
(To learn about tuning cache sizes and making sure a filter cache actually exists, see <<caches-warming.adoc#caches,Caches>>.)
* It is also possible to use <<standard-query-parser.adoc#differences-between-lucenes-classic-query-parser-and-solrs-standard-query-parser,filter(condition) syntax>> inside the `fq` to cache clauses individually and - among other things - to achieve union of cached filter queries.

* As with all parameters: special characters in an URL need to be properly escaped and encoded as hex values.
Online tools are available to help you with URL-encoding.
For example: http://meyerweb.com/eric/tools/dencoder/.

=== cache Local Parameter

Solr caches the results of filter queries by default in the <<caches-warming.adoc#filter-cache,filter cache>>.
To disable it, use the boolean `cache` <<local-parameters-in-queries.adoc#,local parameter>>, such as `fq={!geofilt cache=false}...`.
Do this when you think a query is unlikely to be repeated.

Non-cached filter queries also support the `cost` local parameter to provide a _hint_ as to the order in which they are evaluated.
This allows you to order less expensive non-cached filters before expensive non-cached filters.
At the Lucene layer, this maps to `TwoPhaseIterator.matchCost` if the query has a TPI.

*Post Filters*: For very high cost filters, if `cache=false` _and_ `cost>=100`, _and_ the query implements the `PostFilter` interface, a Collector will be requested from that query and used to filter documents after they have matched the main query and all other filter queries.
There can be multiple post filters; they are also ordered by cost.

For most queries the default behavior is `cost=0`, but some types of queries (such as `{!frange}`) default to `cost=100`, because they are most efficient when used as a `PostFilter`.

This is an example of 3 regular filters, where all matching documents generated by each are computed up front and cached independently:

[source,text]
q=some keywords
fq=quantity_in_stock:[5 TO *]
fq={!frange l=10 u=100}mul(popularity,price)
fq={!frange cost=200 l=0}pow(mul(sum(1, query('tag:smartphone')), div(1,avg_rating)), 2.3)

These are the same filters run without caching.
The simple range query on the `quantity_in_stock` field will be run in parallel with the main query like a traditional Lucene filter, while the 2 `frange` filters will only be checked against each document has already matched the main query and the `quantity_in_stock` range query -- first the simpler `mul(popularity,price)` will be checked (because of its implicit `cost=100`) and only if it matches will the final very complex filter (with its higher `cost=200`) be checked.

[source,text]
q=some keywords
fq={!cache=false}quantity_in_stock:[5 TO *]
fq={!frange cache=false l=10 u=100}mul(popularity,price)
fq={!frange cache=false cost=200 l=0}pow(mul(sum(1, query('tag:smartphone')), div(1,avg_rating)), 2.3)

== fl (Field List) Parameter

The `fl` parameter limits the information included in a query response to a specified list of fields.
The fields must be either `stored="true"` or `docValues="true"``.`

The field list can be specified as a space-separated or comma-separated list of field names.
The string "score" can be used to indicate that the score of each document for the particular query should be returned as a field.
The wildcard character `*` selects all the fields in the document which are either `stored="true"` or `docValues="true"` and `useDocValuesAsStored="true"` (which is the default when docValues are enabled).
You can also add pseudo-fields, functions and transformers to the field list request.

This table shows some basic examples of how to use `fl`:

// TODO: Change column width to %autowidth.spread when https://github.com/asciidoctor/asciidoctor-pdf/issues/599 is fixed

[cols="30,70",options="header"]
|===
|Field List |Result
|id name price |Return only the id, name, and price fields.
|id,name,price |Return only the id, name, and price fields.
|id name, price |Return only the id, name, and price fields.
|id score |Return the id field and the score.
|* |Return all the `stored` fields in each document, as well as any `docValues` fields that have `useDocValuesAsStored="true"`. This is the default value of the fl parameter.
|* score |Return all the fields in each document, along with each field's score.
|*,dv_field_name |Return all the `stored` fields in each document, and any `docValues` fields that have `useDocValuesAsStored="true"` and the docValues from dv_field_name even if it has `useDocValuesAsStored="false"`
|===

=== Functions with fl

<<function-queries.adoc#,Functions>> can be computed for each document in the result and returned as a pseudo-field:

[source,text]
----
fl=id,title,product(price,popularity)
----

=== Document Transformers with fl

<<document-transformers.adoc#,Document Transformers>> can be used to modify the information returned about each documents in the results of a query:

[source,text]
----
fl=id,title,[explain]
----

=== Field Name Aliases

You can change the key used to in the response for a field, function, or transformer by prefixing it with a `_"displayName_:`". For example:

[source,text]
----
fl=id,sales_price:price,secret_sauce:prod(price,popularity),why_score:[explain style=nl]
----

[source,json]
----
{
"response": {
    "numFound": 2,
    "start": 0,
    "docs": [{
        "id": "6H500F0",
        "secret_sauce": 2100.0,
        "sales_price": 350.0,
        "why_score": {
            "match": true,
            "value": 1.052226,
            "description": "weight(features:cache in 2) [DefaultSimilarity], result of:",
            "details": [{
                "..."
}]}}]}}
----

== debug Parameter

The `debug` parameter can be specified multiple times and supports the following arguments:

* `debug=query`: return debug information about the query only.
* `debug=timing`: return debug information about how long the query took to process.
* `debug=results`: return debug information about the score results (also known as "explain").
** By default, score explanations are returned as large string values, using newlines and tab indenting for structure & readability, but an additional `debug.explain.structured=true` parameter may be specified to return this information as nested data structures native to the response format requested by `wt`.
* `debug=all`: return all available debug information about the request request.
An alternative usage is `debug=true`.

For backwards compatibility with older versions of Solr, `debugQuery=true` may instead be specified as an alternative way to indicate `debug=all`.

The default behavior is not to include debugging information.

== explainOther Parameter

The `explainOther` parameter specifies a Lucene query in order to identify a set of documents.
If this parameter is included and is set to a non-blank value, the query will return debugging information, along with the "explain info" of each document that matches the Lucene query, relative to the main query (which is specified by the `q` parameter).
For example:

[source,text]
----
q=supervillians&debugQuery=on&explainOther=id:juggernaut
----

The query above allows you to examine the scoring explain info of the top matching documents, compare it to the explain info for documents matching `id:juggernaut`, and determine why the rankings are not as you expect.

The default value of this parameter is blank, which causes no extra "explain info" to be returned.

== timeAllowed Parameter

This parameter specifies the amount of time, in milliseconds, allowed for a search to complete.
If this time expires before the search is complete, any partial results will be returned, but values such as `numFound`, <<faceting.adoc#,facet>> counts, and result <<stats-component.adoc#,stats>> may not be accurate for the entire result set.
In case of expiration, if `omitHeader` isn't set to `true` the response header contains a special flag called `partialResults`.
When using `timeAllowed` in combination with <<pagination-of-results.adoc#using-cursors,`cursorMark`>>, and the `partialResults` flag is present, some matching documents may have been skipped in the result set.
Additionally, if  the `partialResults` flag is present, `cursorMark` can match `nextCursorMark` even if there may be more results

[source,json]
----
{
  "responseHeader": {
    "status": 0,
    "zkConnected": true,
    "partialResults": true,
    "QTime": 20,
    "params": {
      "q": "*:*"
    }
  },
  "response": {
    "numFound": 77,
    "start": 0,
    "docs": [ "..." ]
  }
}
----

This value is only checked at the time of:

. Query Expansion, and
. Document collection
. Doc Values reading

As this check is periodically performed, the actual time for which a request can be processed before it is aborted would be marginally greater than or equal to the value of `timeAllowed`.
If the request consumes more time in other stages, custom components, etc., this parameter is not expected to abort the request.
Regular search, JSON Facet and the Analytics component abandon requests in accordance with this parameter.

== segmentTerminateEarly Parameter

This parameter may be set to either `true` or `false`.

If set to `true`, and if <<index-segments-merging.adoc#mergepolicyfactory,the mergePolicyFactory>> for this collection is a {solr-javadocs}/core/org/apache/solr/index/SortingMergePolicyFactory.html[`SortingMergePolicyFactory`] which uses a `sort` option compatible with <<sort Parameter,the sort parameter>> specified for this query, then Solr will be able to skip documents on a per-segment basis that are definitively not candidates for the current page of results.

If early termination is used, a `segmentTerminatedEarly` header will be included in the `responseHeader`.

Similar to using <<timeAllowed Parameter,the `timeAllowed` Parameter>>, when early segment termination happens values such as `numFound`, <<faceting.adoc#,Facet>> counts, and result <<stats-component.adoc#,Stats>> may not be accurate for the entire result set.

The default value of this parameter is `false`.

== omitHeader Parameter

This parameter may be set to either `true` or `false`.

If set to `true`, this parameter excludes the header from the returned results.
The header contains information about the request, such as the time it took to complete.
The default value for this parameter is `false`.
When using parameters such as <<common-query-parameters.adoc#timeallowed-parameter,`timeAllowed`>>, and <<solrcloud-distributed-requests.adoc#shards-tolerant-parameter,`shards.tolerant`>>, which can lead to partial results, it is advisable to keep the header, so that the `partialResults` flag can be checked, and values such as `numFound`, `nextCursorMark`, <<faceting.adoc#,Facet>> counts, and result <<stats-component.adoc#,Stats>> can be interpreted in the context of partial results.

== wt Parameter

The `wt` parameter selects the Response Writer that Solr should use to format the query's response.
For detailed descriptions of Response Writers, see <<response-writers.adoc#,Response Writers>>.

If you do not define the `wt` parameter in your queries, JSON will be returned as the format of the response.

== logParamsList Parameter

By default, Solr logs all parameters of requests.
Set this parameter to restrict which parameters of a request are logged.
This may help control logging to only those parameters considered important to your organization.

For example, you could define this like:

`logParamsList=q,fq`

And only the 'q' and 'fq' parameters will be logged.

If no parameters should be logged, you can send `logParamsList` as empty (i.e., `logParamsList=`).

TIP: This parameter not only applies to query requests, but to any kind of request to Solr.

== echoParams Parameter

The `echoParams` parameter controls what information about request parameters is included in the response header.

The `echoParams` parameter accepts the following values:

* `explicit`: Only parameters included in the actual request will be added to the `params` section of the response header.
* `all`: Include all request parameters that contributed to the query.
This will include everything defined in the request handler definition found in `solrconfig.xml` as well as parameters included with the request, plus the `_` parameter.
If a parameter is included in the request handler definition AND the request, it will appear multiple times in the response header.
* `none`: Entirely removes the `params` section of the response header.
No information about the request parameters will be available in the response.

The default value is `none`, though many `solrconfig.xml` handlers set default to be `explicit`.
Here is an example of a JSON response where the echoParams parameter was set in that SearchHandler's default,
so it itself was not echoed, but only three parameters from the request itself - `q`, `wt`, and `indent`:

[source,json]
----
{
  "responseHeader": {
    "status": 0,
    "QTime": 0,
    "params": {
      "q": "solr",
      "indent": "true",
      "wt": "json",
      "_": "1458227751857"
    }
  },
  "response": {
    "numFound": 0,
    "start": 0,
    "docs": []
  }
}
----

This is what happens if a similar request is sent that adds `echoParams=all` to the three parameters used in the previous example:

[source,json]
----
{
  "responseHeader": {
    "status": 0,
    "QTime": 0,
    "params": {
      "q": "solr",
      "df": "text",
      "indent": "true",
      "echoParams": "all",
      "rows": "10",
      "wt": "json",
      "_": "1458228887287"
    }
  },
  "response": {
    "numFound": 0,
    "start": 0,
    "docs": []
  }
}
----

== minExactCount Parameter
When this parameter is used, Solr will count the number of hits accurately at least until this value.
After that, Solr can skip over documents that don't have a score high enough to enter in the top N.
This can greatly improve performance of search queries.
On the other hand, when this parameter is used, the `numFound` may not be exact, and may instead be an approximation.
The `numFoundExact` boolean attribute is included in all responses, indicating if the `numFound` value is exact or an approximation.
If it's an approximation, the real number of hits for the query is guaranteed to be greater or equal `numFound`.

More about approximate document counting and `minExactCount`:

* The documents returned in the response are guaranteed to be the docs with the top scores.
This parameter will not make Solr skip documents that are to be returned in the response, it will only allow Solr to skip counting docs that, while they match the query, their score is low enough to not be in the top N.
* Providing `minExactCount` doesn't guarantee that Solr will use approximate hit counting (and thus, provide the speedup).
Some types of queries, or other parameters (like if facets are requested) will require accurate counting.
* Approximate counting can only be used when sorting by `score desc` first (which is the default sort in Solr).
Other fields can be used after `score desc`, but if any other type of sorting is used before score, then the approximation won't be applied.
* When doing distributed queries across multiple shards, each shard will accurately count hits until `minExactCount` (which means the query could be hitting `numShards * minExactCount` docs and `numFound` in the response would still be accurate)
For example:

[source,text]
q=quick brown fox&minExactCount=100&rows=10

[source,json]
----
"response": {
    "numFound": 153,
    "start": 0,
    "numFoundExact": false,
    "docs": [{"doc1"}]
}
----
Since `numFoundExact=false`, we know the number of documents matching the query is greater or equal to 153. If we specify a higher value for `minExactCount`:

[source,text]
q=quick brown fox&minExactCount=200&rows=10

[source,json]
----
"response": {
    "numFound": 163,
    "start": 0,
    "numFoundExact": true,
    "docs": [{"doc1"}]
}
----
In this case we know that `163` is the exact number of hits for the query.
Both queries must have returned the same number of documents in the top 10.<|MERGE_RESOLUTION|>--- conflicted
+++ resolved
@@ -97,13 +97,8 @@
 
 == canCancel Parameter
 
-<<<<<<< HEAD
-This parameter defines if this query is cancellable i.e., can be cancelled during execution using the
-task management interface.
-=======
 This parameter defines if this query is cancellable during execution using the
 <<task-management.adoc#,task management>> interface.
->>>>>>> 053fa663
 
 == queryUUID Parameter
 
