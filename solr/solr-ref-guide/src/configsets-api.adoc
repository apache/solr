= Configsets API
:toclevels: 1
// Licensed to the Apache Software Foundation (ASF) under one
// or more contributor license agreements.  See the NOTICE file
// distributed with this work for additional information
// regarding copyright ownership.  The ASF licenses this file
// to you under the Apache License, Version 2.0 (the
// "License"); you may not use this file except in compliance
// with the License.  You may obtain a copy of the License at
//
//   http://www.apache.org/licenses/LICENSE-2.0
//
// Unless required by applicable law or agreed to in writing,
// software distributed under the License is distributed on an
// "AS IS" BASIS, WITHOUT WARRANTIES OR CONDITIONS OF ANY
// KIND, either express or implied.  See the License for the
// specific language governing permissions and limitations
// under the License.

The Configsets API enables you to upload new configsets to ZooKeeper, create, and delete configsets when Solr is running SolrCloud mode.

Configsets are a collection of configuration files such as `solrconfig.xml`, `synonyms.txt`, the schema, language-specific files, and other collection-level configuration files (everything that normally lives in the `conf` directory). Solr ships with two example configsets (`_default` and `sample_techproducts_configs`) which can be used when creating collections.
Using the same concept, you can create your own configsets and make them available when creating collections.

This API provides a way to upload configuration files to ZooKeeper and share the same set of configuration files between two or more collections.

Once a configset has been uploaded to ZooKeeper, use the configset name when creating the collection with the <<collections-api.adoc#,Collections API>> and the collection will use your configuration files.

Configsets do not have to be shared between collections if they are uploaded with this API, but this API makes it easier to do so if you wish.
An alternative to uploading your configsets in advance would be to put the configuration files into a directory under `server/solr/configsets` and using the directory name as the `-d` parameter when using `bin/solr create` to create a collection.

NOTE: This API can only be used with Solr running in SolrCloud mode.
If you are not running Solr in SolrCloud mode but would still like to use shared configurations, please see the section <<config-sets.adoc#,Configsets>>.

The API works by passing commands to the `configs` endpoint.
The path to the endpoint varies depending on the API being used: the v1 API uses `solr/admin/configs`, while the v2 API uses `api/cluster/configs`.
Examples of both types are provided below.

[[configsets-list]]
== List Configsets

The `list` command fetches the names of the configsets that are available for use during collection creation.

[.dynamic-tabs]
--
[example.tab-pane#v1listconfigset]
====
[.tab-label]*V1 API*

With the v1 API, the `list` command must be capitalized as `LIST`:

[source,bash]
----
http://localhost:8983/solr/admin/configs?action=LIST&omitHeader=true

----
====

[example.tab-pane#v2listconfigset]
====
[.tab-label]*V2 API*

With the v2 API, the `list` command is implied when there is no data sent with the request.

[source,bash]
----
http://localhost:8983/api/cluster/configs?omitHeader=true
----
====
--

The output will look like:

[source,json]
----
{
  "configSets": [
    "_default",
    "techproducts",
    "gettingstarted"
  ]
}
----

[[configsets-upload]]
== Upload a Configset

Upload a configset, which is sent as a zipped file.
A single, non-zipped file can also be uploaded with the `filePath` parameter.

This functionality is enabled by default, but can be disabled via a runtime parameter `-Dconfigset.upload.enabled=false`.
Disabling this feature is advisable if you want to expose Solr installation to untrusted users (even though you should never do that!).

A configset is uploaded in a "trusted" mode if authentication is enabled and the upload operation is performed as an authenticated request.
Without authentication, a configset is uploaded in an "untrusted" mode.
Upon creation of a collection using an "untrusted" configset, the following functionality will not work:

* The XSLT transformer (`tr` parameter) cannot be used at request processing time.
* If specified in the configset, the ScriptUpdateProcessorFactory will not initialize.
* Collections won't initialize if <lib> directives are used in the configset.
(Note: Libraries added to Solr's classpath don't need the <lib> directive)

If you use any of these parameters or features, you must have enabled security features in your Solr installation and you must upload the configset as an authenticated user.

The `upload` command takes the following parameters:

`name`::
The configset to be created when the upload is complete.
This parameter is required.

`overwrite`::
If set to `true`, Solr will overwrite an existing configset with the same name (if false, the request will fail).
If `filePath` is provided, then this option specifies whether the specified file within the configset should be overwritten if it already exists.
Default is `false` when using the v1 API, but `true` when using the v2 API.

`cleanup`::
When overwriting an existing configset (`overwrite=true`), this parameter tells Solr to delete the files in ZooKeeper that existed in the old configset but not in the one being uploaded.
Default is `false`.
This parameter cannot be set to true when `filePath` is used.

`filePath`::
This parameter allows the uploading of a single, non-zipped file to the given path under the configset in ZooKeeper.
This functionality respects the `overwrite` parameter, so a request will fail if the given file path already exists in the configset and overwrite is set to `false`.
The `cleanup` parameter cannot be set to true when `filePath` is used.

<<<<<<< HEAD
If uploading an entire configSet, the body of the request should be a zip file that contains the configset.
The zip file must be created from within the `conf` directory (i.e., `solrconfig.xml` must be the top level entry in the zip file).
=======
If uploading an entire configset, the body of the request should be a zip file that contains the configset. The zip file must be created from within the `conf` directory (i.e., `solrconfig.xml` must be the top level entry in the zip file).
>>>>>>> 053fa663

Here is an example on how to create the zip file named "myconfig.zip" and upload it as a configset named "myConfigSet":

[.dynamic-tabs]
--
[example.tab-pane#v1uploadconfigset]
====
[.tab-label]*V1 API*

With the v1 API, the `upload` command must be capitalized as `UPLOAD`:

[source,bash]
----
$ (cd solr/server/solr/configsets/sample_techproducts_configs/conf && zip -r - *) > myconfigset.zip

$ curl -X POST --header "Content-Type:application/octet-stream" --data-binary @myconfigset.zip "http://localhost:8983/solr/admin/configs?action=UPLOAD&name=myConfigSet"
----

The same can be achieved using a Unix pipe with a single request as follows:

[source,bash]
----
$ (cd server/solr/configsets/sample_techproducts_configs/conf && zip -r - *) | curl -X POST --header "Content-Type:application/octet-stream" --data-binary @- "http://localhost:8983/solr/admin/configs?action=UPLOAD&name=myConfigSet"
----
====

[example.tab-pane#v2uploadconfigset]
====
[.tab-label]*V2 API*

With the v2 API, the name of the configset to upload is provided as a path parameter:

[source,bash]
----
$ (cd solr/server/solr/configsets/sample_techproducts_configs/conf && zip -r - *) > myconfigset.zip

$ curl -X PUT --header "Content-Type:application/octet-stream" --data-binary @myconfigset.zip
    "http://localhost:8983/api/cluster/configs/myConfigSet"
----

With this  API, the default behavior is to overwrite the configset if it already exists.
This behavior can be disabled with the parameter `overwrite=false`, in which case the request will fail if the configset already exists.
====
--

Here is an example on how to upload a single file to a configset named "myConfigSet":

[.dynamic-tabs]
--
[example.tab-pane#v1uploadsinglefile]
====
[.tab-label]*V1 API*

With the v1 API, the `upload` command must be capitalized as `UPLOAD`.
The filename to upload is provided via the `filePath` parameter:

[source,bash]
----
curl -X POST --header "Content-Type:application/octet-stream"
    --data-binary @solr/server/solr/configsets/sample_techproducts_configs/conf/solrconfig.xml
    "http://localhost:8983/solr/admin/configs?action=UPLOAD&name=myConfigSet&filePath=solrconfig.xml&overwrite=true"
----
====

[example.tab-pane#v2uploadsinglefile]
====
[.tab-label]*V2 API*

With the v2 API, the name of the configset and file are both provided in the URL.
They can be substituted in `/cluster/configs/__config_name__/__file_name__`.
The filename may be nested and include `/` characters.

[source,bash]
----
curl -X PUT --header "Content-Type:application/octet-stream"
    --data-binary @solr/server/solr/configsets/sample_techproducts_configs/conf/solrconfig.xml
    "http://localhost:8983/api/cluster/configs/myConfigSet/solrconfig.xml"
----

With this API, the default behavior is to overwrite the file if it already exists within the configset.
This behavior can be disabled with the parameter `overwrite=false`, in which case the request will fail if the file already exists within the configset.
====
--

[[configsets-create]]
== Create a Configset

The `create` command creates a new configset based on a configset that has been previously uploaded.

If you have not yet uploaded any configsets, see the <<Upload a Configset>> command above.

The following parameters are supported when creating a configset.

`name`::
The configset to be created.
This parameter is required.

`baseConfigSet`::
The name of the configset to copy as a base.
This defaults to `_default`

`configSetProp._property_=_value_`::
A configset property from the base configset to override in the copied configset.

For example, to create a configset named "myConfigset" based on a previously defined "predefinedTemplate" configset, overriding the immutable property to false.

[.dynamic-tabs]
--
[example.tab-pane#v1createconfigset]
====
[.tab-label]*V1 API*

With the v1 API, the `create` command must be capitalized as `CREATE`:

[source,bash]
----
http://localhost:8983/solr/admin/configs?action=CREATE&name=myConfigSet&baseConfigSet=predefinedTemplate&configSetProp.immutable=false&wt=xml&omitHeader=true
----
====

[example.tab-pane#v2createconfigset]
====
[.tab-label]*V2 API*

With the v2 API, the `create` command is provided as part of the JSON data that contains the required parameters:

[source,bash]
----
curl -X POST -H 'Content-type: application/json' -d '{
  "create":{
    "name": "myConfigSet",
    "baseConfigSet": "predefinedTemplate",
    "configSetProp.immutable": "false"}}'
    http://localhost:8983/api/cluster/configs?omitHeader=true
----

With the v2 API, configset properties can also be provided via the `properties` map:

[source,bash]
----
curl -X POST -H 'Content-type: application/json' -d '{
  "create":{
    "name": "myConfigSet",
    "baseConfigSet": "predefinedTemplate",
    "properties": {
      "immutable": "false"
    }}}'
    http://localhost:8983/api/cluster/configs?omitHeader=true
----
====
--

*Output*

[source,xml]
----
<response>
  <lst name="responseHeader">
    <int name="status">0</int>
    <int name="QTime">323</int>
  </lst>
</response>
----

[[configsets-delete]]
== Delete a Configset

The `delete` command removes a configset.
It does not remove any collections that were created with the configset.

`name`::
The configset to be deleted.
This parameter is required.

To delete a configset named "myConfigSet":

[.dynamic-tabs]
--
[example.tab-pane#v1deleteconfigset]
====
[.tab-label]*V1 API*

With the v1 API, the `delete` command must be capitalized as `DELETE`.
The name of the configset to delete is provided with the `name` parameter:

[source,bash]
----
http://localhost:8983/solr/admin/configs?action=DELETE&name=myConfigSet&omitHeader=true
----
====

[example.tab-pane#v2deleteconfigset]
====
[.tab-label]*V2 API*

With the v2 API, the `delete` command is provided as the request method, as in `-X DELETE`.
The name of the configset to delete is provided as a path parameter:

[source,bash]
----
curl -X DELETE http://localhost:8983/api/cluster/configs/myConfigSet?omitHeader=true
----
====
--

*Output*

[source,xml]
----
<response>
  <lst name="responseHeader">
    <int name="status">0</int>
    <int name="QTime">170</int>
  </lst>
</response>
----<|MERGE_RESOLUTION|>--- conflicted
+++ resolved
@@ -123,12 +123,8 @@
 This functionality respects the `overwrite` parameter, so a request will fail if the given file path already exists in the configset and overwrite is set to `false`.
 The `cleanup` parameter cannot be set to true when `filePath` is used.
 
-<<<<<<< HEAD
-If uploading an entire configSet, the body of the request should be a zip file that contains the configset.
+If uploading an entire configset, the body of the request should be a zip file that contains the configset.
 The zip file must be created from within the `conf` directory (i.e., `solrconfig.xml` must be the top level entry in the zip file).
-=======
-If uploading an entire configset, the body of the request should be a zip file that contains the configset. The zip file must be created from within the `conf` directory (i.e., `solrconfig.xml` must be the top level entry in the zip file).
->>>>>>> 053fa663
 
 Here is an example on how to create the zip file named "myconfig.zip" and upload it as a configset named "myConfigSet":
 
