= MoreLikeThis
// Licensed to the Apache Software Foundation (ASF) under one
// or more contributor license agreements.  See the NOTICE file
// distributed with this work for additional information
// regarding copyright ownership.  The ASF licenses this file
// to you under the Apache License, Version 2.0 (the
// "License"); you may not use this file except in compliance
// with the License.  You may obtain a copy of the License at
//
//   http://www.apache.org/licenses/LICENSE-2.0
//
// Unless required by applicable law or agreed to in writing,
// software distributed under the License is distributed on an
// "AS IS" BASIS, WITHOUT WARRANTIES OR CONDITIONS OF ANY
// KIND, either express or implied.  See the License for the
// specific language governing permissions and limitations
// under the License.

MoreLikeThis enables queries for documents similar to a document in their result list.

It does this by using terms from the original document to find similar documents in the index.

There are several ways to use MoreLikeThis.
The first, and most common, is to use it as a request handler.
In this case, you would send text to the MoreLikeThis request handler as needed (as in when a user clicked on a "similar documents" link).

The second is to use it as a search component.
This is less desirable since it performs the MoreLikeThis analysis on every document that matches a user query. This may slow search results.

Another approach is to use it as a request handler but with externally supplied text.
This case, also referred to as the MoreLikeThisHandler, will supply information about similar documents in the index based on the text of the input document.

Finally, the MLT query parser can be used.
This operates in much the same way as the request handler but since it is a query parser it can be used in filter queries, boost queries, etc., and results can be paginated or highlighted as needed.

== How MoreLikeThis Works

`MoreLikeThis` constructs a Lucene query based on terms in a document.
It does this by pulling terms from the list of fields provided with the request.

For best results, the fields should have stored term vectors (`termVectors=true`), which can be <<defining-fields.adoc#,configured in the schema>>.
If term vectors are not stored, MoreLikeThis can generate terms from stored fields.
The field used for the `uniqueKey` must also be stored in order for MoreLikeThis to work properly.

Terms from the original document are filtered using thresholds defined with the MoreLikeThis parameters.
Once the terms have been selected, a query is run with any other query parameters as appropriate and a new document set is returned.

== MoreLikeThis Handler and Component

The MoreLikeThis request handler and search component share several parameters, but also have some key differences in response and operation, as described below.

=== Common Handler and Component Parameters

The list below summarizes the `MoreLikeThis` parameters supported by Solr.
These parameters can be used with the MoreLikeThis search component or request handler.

`mlt.fl`::
+
[%autowidth,frame=none]
|===
s|Required |Default: none
|===
+
Specifies the fields to use for similarity.
A list of fields can be provided separated by commas.
If possible, the fields should have stored `termVectors`.

`mlt.mintf`::
+
[%autowidth,frame=none]
|===
|Optional |Default: `2`
|===
+
Specifies the minimum frequency below which terms will be ignored in the source document.

`mlt.mindf`::
+
[%autowidth,frame=none]
|===
|Optional |Default: `5`
|===
+
Specifies the minimum frequency below which terms will be ignored which do not occur in at least this many documents.

`mlt.maxdf`::
+
[%autowidth,frame=none]
|===
|Optional |Default: none
|===
+
Specifies the maximum frequency above which terms will be ignored which occur in more than this many documents.

`mlt.maxdfpct`::
+
[%autowidth,frame=none]
|===
|Optional |Default: none
|===
+
Specifies the maximum document frequency using a ratio relative to the number of documents in the index.
The value provided must be an integer between `0` and `100`.
For example, `mlt.maxdfpct=75` means the word will be ignored if it occurs in more than 75 percent of the documents in the index.

`mlt.minwl`::
+
[%autowidth,frame=none]
|===
|Optional |Default: none
|===
+
Sets the minimum word length below which words will be ignored.

`mlt.maxwl`::
+
[%autowidth,frame=none]
|===
|Optional |Default: none
|===
+
Sets the maximum word length above which words will be ignored.

`mlt.maxqt`::
+
[%autowidth,frame=none]
|===
|Optional |Default: `25`
|===
+
Sets the maximum number of query terms that will be included in any generated query.

`mlt.maxntp`::
+
[%autowidth,frame=none]
|===
|Optional |Default: `5000`
|===
+
Sets the maximum number of tokens to parse in each example document field that is not stored with TermVector support.

`mlt.boost`::
+
[%autowidth,frame=none]
|===
|Optional |Default: `false`
|===
+
Specifies if the query will be boosted by the interesting term relevance.
Possible values are `true` or `false`.

`mlt.qf`::
<<<<<<< HEAD
Query fields and their boosts using the same format as that used by the <<dismax-query-parser.adoc#,DisMax Query Parser>>. These fields must also be specified in `mlt.fl`.
=======
+
[%autowidth,frame=none]
|===
|Optional |Default: none
|===
+
Query fields and their boosts using the same format used by the <<the-dismax-query-parser.adoc#,DisMax Query Parser>>.
These fields must also be specified in `mlt.fl`.

`mlt.interestingTerms`::
+
[%autowidth,frame=none]
|===
|Optional |Default: `none`
|===
+
Adds a section in the response that shows the top terms (based on TF/IDF) used for the MoreLikeThis query.
It supports three possible values:
+
* `list` lists the terms.
* `none` lists no terms (the default).
* `details` lists the terms along with the boost value used for each term.
Unless `mlt.boost=true`, all terms will have `boost=1.0`.

+
To use this parameter with the <<MoreLikeThis Search Component,search component>>, the query cannot be distributed.
In order to get interesting terms, the query must be sent to a single shard and limited to that shard only (with the <<distributed-requests.adoc#limiting-which-shards-are-queried,`shards`>> parameter).
Multi-shard support is, however, available with the MoreLikeThis request handler.

=== MoreLikeThis Request Handler

==== Request Handler Configuration

The MoreLikeThis request handler is not configured by default and needs to be set up before using it.
You can do this by manually editing `solrconfig.xml` or with the Config API:

[.dynamic-tabs]
--
[example.tab-pane#manualconfig]
====
[.tab-label]*Manual Configuration*

[source,xml]
----
<requestHandler name="/mlt" class="solr.MoreLikeThisHandler">
  <str name="mlt.fl">body</str>
</requestHandler>
----
====

[example.tab-pane#configapi]
====
[.tab-label]*Config API*

[source,bash]
----
curl -X POST -H 'Content-type:application/json' -d {
  "add-requesthandler": {
    "name": "/mlt",
    "class": "solr.MoreLikeThisHandler",
    "defaults": {"mlt.fl": "body"}
  }
} http://localhost:8983/solr/<collection>/config
----
====
--

Both of the above examples set the `mlt.fl` parameter to "body" for the request handler.
This means that all requests to the handler will use that value for the parameter unless specifically overridden in an individual request.
>>>>>>> 48fc93d6

For more about request handler configuration in general, see the section <<requesthandlers-and-searchcomponents-in-solrconfig.adoc#default-components,RequestHandlers and SearchComponents in Solrconfig>>.

==== Request Handler Parameters

The MoreLikeThis request handler supports the following parameters in addition to the <<Common Handler and Component Parameters,common parameters>> above.
It supports faceting, paging, and filtering using common query parameters, but does not work well with alternate query parsers.

`mlt.match.include`::
+
[%autowidth,frame=none]
|===
|Optional |Default: `true`
|===
+
Specifies if the response should include the matched document.
If set to `false`, the response will look like a normal select response.

`mlt.match.offset`::
+
[%autowidth,frame=none]
|===
|Optional |Default: none
|===
+
Specifies an offset into the main query search results to locate the document on which the MoreLikeThis query should operate.
By default, the query operates on the first result for the `q` parameter.

==== Request Handler Query and Response

Queries to the MoreLikeThis request handler use the name defined when it was configured (`/mlt` in the above example).

The following example query uses a document (`q=id:0553573403`) found in Solr's example document set (`./example/exampledocs`), and asks that the author field be used to find similar documents (`mlt.fl=author`).

[source,bash]
http://localhost:8983/solr/gettingstarted/mlt?mlt.fl=author&mlt.interestingTerms=details&mlt.match.include=true&mlt.mindf=0&mlt.mintf=0&q=id%3A0553573403

This query also requests interesting terms with their boosts (`mlt.interestingTerms=details`) and that the original document also be returned (`mlt.match.include=true`).
The minimum term frequency and minimum word document frequency are set to `0`.

The response will include a section `match`, which includes the original document.
The `response` section includes the similar documents.
Finally, the `interestingTerms` section shows the terms from the author field that were used to find the similar documents.
Because we did not also specify `mlt.boost`, the boost values shown for the interesting terms all display `1.0`.

[source,json]
----
{
  "match":{"numFound":1,"start":0,"numFoundExact":true,
    "docs":[
      {
        "id":"0553573403",
        "cat":["book"],
        "name":["A Game of Thrones"],
        "price":[7.99],
        "inStock":[true],
        "author":["George R.R. Martin"],
        "series_t":"A Song of Ice and Fire",
        "sequence_i":1,
        "genre_s":"fantasy",
        "_version_":1693062911089442816}]
  },
  "response":{"numFound":2,"start":0,"numFoundExact":true,
    "docs":[
      {
        "id":"0553579908",
        "cat":["book"],
        "name":["A Clash of Kings"],
        "price":[7.99],
        "inStock":[true],
        "author":["George R.R. Martin"],
        "series_t":"A Song of Ice and Fire",
        "sequence_i":2,
        "genre_s":"fantasy",
        "_version_":1693062911094685696},
      {
        "id":"055357342X",
        "cat":["book"],
        "name":["A Storm of Swords"],
        "price":[7.99],
        "inStock":[true],
        "author":["George R.R. Martin"],
        "series_t":"A Song of Ice and Fire",
        "sequence_i":3,
        "genre_s":"fantasy",
        "_version_":1693062911095734272}]
  },
  "interestingTerms":[
    "author:r.r",1.0,
    "author:george",1.0,
    "author:martin",1.0]}
----

If we had not requested `mlt.match.include=true`, the response would not have included the `match` section.

==== Streaming External Content to MoreLikeThis

An external document (one not in the index) can be passed to the MoreLikeThis request handler to be used for recommended documents.

This is accomplished with the use of <<content-streams.adoc#,Content Streams>>.
The body of a document can be passed directly to the request handler with the `stream.body` parameter.
Alternatively, if remote streams are enabled, a URL or file could be passed.

[source,bash]
----
http://localhost:8983/solr/mlt?stream.body=electronics%20memory&mlt.fl=manu,cat&mlt.interestingTerms=list&mlt.mintf=0
----

This query would pass the terms "electronics memory" to the request handler instead of using a document already in the index.

The response in this case would look similar to the response above that used a document already in the index.

=== MoreLikeThis Search Component

Using MoreLikeThis as a search component returns similar documents for each document in the response set for another query.
It's important to note this could incur a cost to search performance so should only be used when the use case warrants it.

==== Search Component Configuration

The MoreLikeThis search component is a default search component that works with all search handlers (see also <<requesthandlers-and-searchcomponents-in-solrconfig.adoc#default-components,Default Components>>).

Since it is configured already, it doesn't need any additional configuration unless you'd like to set parameters for a particular collection that override the MoreLikeThis defaults.
To do this, you could configure it like this:

[source,xml]
----
<searchComponent name="mlt" class="solr.MoreLikeThisComponent">
    <str name="mlt">true</str>
    <str name="mlt.fl">body</str>
</searchComponent>
----

The above example would always enable MoreLikeThis for all queries and will always use the "body" field.
This is probably not something you really want!
But the example serves to show how you might define whichever parameters you would like to be default for MoreLikeThis.

If you gave the search component a name other than "mlt" as in the above example, you would need to explicitly add it to a request handler as described in the section <<requesthandlers-and-searchcomponents-in-solrconfig.adoc#referencing-search-components,Referencing Search Components>>.
Because the above example uses the same name as the default, the parameters defined there override Solr's default.

==== Search Component Parameters

The MoreLikeThis search component supports the following parameters in addition to the <<Common Handler and Component Parameters,common parameters>> above.

`mlt`::
+
[%autowidth,frame=none]
|===
|Optional |Default: none
|===
+
If set to `true`, activates the `MoreLikeThis` component and enables Solr to return `MoreLikeThis` results.

`mlt.count`::
+
[%autowidth,frame=none]
|===
|Optional |Default: `5`
|===
+
Specifies the number of similar documents to be returned for each result.

==== Search Component Query and Response

The response when using MoreLikeThis as a search component is different than when using the request handler.

In this case, we are using the `/select` request handler and performing a regular query (`q=author:martin`).
We've asked for MoreLikeThis to be added to the response (`mlt=true`), but otherwise the parameters are the same as the earlier example (we've asked for interesting terms and set minimum term and document frequencies to `0`).

[source,bash]
http://localhost:8983/solr/gettingstarted/select?mlt.fl=name&mlt.mindf=0&mlt.mintf=0&mlt=true&q=author%3Amartin

The response includes the results of our query, in this case 3 documents which have the term "martin" in the author field.
We've changed the field, however, to find documents that are similar to these based on values in the `name` field (`mlt.fl=name`).

In the response, a `moreLikeThis` section has been added.
For each document in the results that match our query, a list of document IDs is returned with score values.
Each of these documents are similar to the document in the result list to varying degrees.

[source,json]
----
{
  "response":{"numFound":3,"start":0,"maxScore":0.43659902,"numFoundExact":true,  "docs":[
      {
        "id":"0553573403",
        "cat":["book"],
        "name":["A Game of Thrones"],
        "price":[7.99],
        "inStock":[true],
        "author":["George R.R. Martin"],
        "series_t":"A Song of Ice and Fire",
        "sequence_i":1,
        "genre_s":"fantasy",
        "_version_":1693062911089442816},
      {
        "id":"0553579908",
        "cat":["book"],
        "name":["A Clash of Kings"],
        "price":[7.99],
        "inStock":[true],
        "author":["George R.R. Martin"],
        "series_t":"A Song of Ice and Fire",
        "sequence_i":2,
        "genre_s":"fantasy",
        "_version_":1693062911094685696},
      {
        "id":"055357342X",
        "cat":["book"],
        "name":["A Storm of Swords"],
        "price":[7.99],
        "inStock":[true],
        "author":["George R.R. Martin"],
        "series_t":"A Song of Ice and Fire",
        "sequence_i":3,
        "genre_s":"fantasy",
        "_version_":1693062911095734272}]
  },
  "moreLikeThis":[
    "0553573403",{"numFound":6,"start":0,"maxScore":1.6554483,"numFoundExact":true,
      "docs":[
        {
          "id":"055357342X",
          "score":1.6554483},
        {
          "id":"0553579908",
          "score":1.6554483},
        {
          "id":"0805080481",
          "score":1.3422124},
        {
          "id":"0812550706",
          "score":1.284826},
        {
          "id":"978-1423103349",
          "score":0.7652973}]
    },
    "0553579908",{"numFound":5,"start":0,"maxScore":1.6554483,"numFoundExact":true,
      "docs":[
        {
          "id":"055357342X",
          "score":1.6554483},
        {
          "id":"0553573403",
          "score":1.6554483},
        {
          "id":"0805080481",
          "score":1.3422124},
        {
          "id":"978-1423103349",
          "score":0.7652973},
        {
          "id":"VDBDB1A16",
          "score":0.68205893}]
    },
    "055357342X",{"numFound":5,"start":0,"maxScore":1.6554483,"numFoundExact":true,
      "docs":[
        {
          "id":"0553579908",
          "score":1.6554483},
        {
          "id":"0553573403",
          "score":1.6554483},
        {
          "id":"0805080481",
          "score":1.3422124},
        {
          "id":"978-1423103349",
          "score":0.7652973},
        {
          "id":"VDBDB1A16",
          "score":0.68205893}]
    }]}
----

== MoreLikeThis Query Parser

The `mlt` query parser provides a mechanism to retrieve documents similar to a specific document, like the request handler.

It uses Lucene's existing `MoreLikeThis` logic and also works in SolrCloud mode.
The document identifier used here is the document's `uniqueKey` value and not the Lucene internal document id.
The list of returned documents excludes the queried document.

One benefit of the query parser is that it can be used in various places, not only in a standard `q` parameter.
This allows MoreLikeThis to be added to boost queries, filter queries, function queries, etc.

=== Query Parser Parameters

This query parser takes the following parameters:

`qf`::
+
[%autowidth,frame=none]
|===
s|Required |Default: none
|===
+
Defines the fields to use as the basis for similarity analysis.

`mintf`::
+
[%autowidth,frame=none]
|===
|Optional |Default: `2`
|===
+
Defines the minimum frequency below which terms will be ignored in the source document.

`mindf`::
+
[%autowidth,frame=none]
|===
|Optional |Default: `5`
|===
+
Defines the minimum frequency below which terms will be ignored which do not occur in at least this many documents.

`maxdf`::
+
[%autowidth,frame=none]
|===
|Optional |Default: none
|===
+
Sets the maximum frequency above which terms will be ignored which occur in more than this many documents.

`minwl`::
+
[%autowidth,frame=none]
|===
|Optional |Default: none
|===
+
Sets the minimum word length below which words will be ignored.

`maxwl`::
+
[%autowidth,frame=none]
|===
|Optional |Default: none
|===
+
Sets the maximum word length above which words will be ignored.

`maxqt`::
+
[%autowidth,frame=none]
|===
|Optional |Default: `25`
|===
+
Sets the maximum number of query terms that will be included in any generated query.

`maxntp`::
+
[%autowidth,frame=none]
|===
|Optional |Default: `5000`
|===
+
Sets the maximum number of tokens to parse in each example document field that is not stored with TermVector support.

`boost`::
+
[%autowidth,frame=none]
|===
|Optional |Default: `false`
|===
+
Specifies if the query will be boosted by the interesting term relevance. It can be either `true` or `false`.

=== Query Parser Query and Response

The structure of a MoreLikeThis query parser request is like a query using <<local-parameters-in-queries.adoc#,local params>>, as in:

[source,bash]
----
{!mlt qf=name}1
----

This would use the MoreLikeThis query parser to find documents similar to document "1", based on the "name" field.

Additional parameters would be added inside the brackets, for example if we wanted to specify limits for `mintf` and `mindf`:

[source,bash]
----
{!mlt qf=name mintf=2 mindf=3}1
----

If given a query such as the following based on the example documents provided with Solr:

[source,bash]
http://localhost:8983/solr/gettingstarted/select?q={!mlt qf=author mintf=1 mindf=1}0553573403

The query parser response includes only the similar documents sorted by score:

[source,json]
----
{
  "response":{"numFound":2,"start":0,"maxScore":1.309797,"numFoundExact":true,
    "docs":[
      {
        "id":"0553579908",
        "cat":["book"],
        "name":["A Clash of Kings"],
        "price":[7.99],
        "inStock":[true],
        "author":["George R.R. Martin"],
        "series_t":"A Song of Ice and Fire",
        "sequence_i":2,
        "genre_s":"fantasy",
        "_version_":1693062911094685696},
      {
        "id":"055357342X",
        "cat":["book"],
        "name":["A Storm of Swords"],
        "price":[7.99],
        "inStock":[true],
        "author":["George R.R. Martin"],
        "series_t":"A Song of Ice and Fire",
        "sequence_i":3,
        "genre_s":"fantasy",
        "_version_":1693062911095734272}]
  }}
----<|MERGE_RESOLUTION|>--- conflicted
+++ resolved
@@ -150,16 +150,13 @@
 Possible values are `true` or `false`.
 
 `mlt.qf`::
-<<<<<<< HEAD
-Query fields and their boosts using the same format as that used by the <<dismax-query-parser.adoc#,DisMax Query Parser>>. These fields must also be specified in `mlt.fl`.
-=======
-+
-[%autowidth,frame=none]
-|===
-|Optional |Default: none
-|===
-+
-Query fields and their boosts using the same format used by the <<the-dismax-query-parser.adoc#,DisMax Query Parser>>.
++
+[%autowidth,frame=none]
+|===
+|Optional |Default: none
+|===
++
+Query fields and their boosts using the same format used by the <<dismax-query-parser.adoc#,DisMax Query Parser>>.
 These fields must also be specified in `mlt.fl`.
 
 `mlt.interestingTerms`::
@@ -179,7 +176,7 @@
 
 +
 To use this parameter with the <<MoreLikeThis Search Component,search component>>, the query cannot be distributed.
-In order to get interesting terms, the query must be sent to a single shard and limited to that shard only (with the <<distributed-requests.adoc#limiting-which-shards-are-queried,`shards`>> parameter).
+In order to get interesting terms, the query must be sent to a single shard and limited to that shard only (with the <<solrcloud-distributed-requests.adoc#limiting-which-shards-are-queried,`shards`>> parameter).
 Multi-shard support is, however, available with the MoreLikeThis request handler.
 
 === MoreLikeThis Request Handler
@@ -222,7 +219,6 @@
 
 Both of the above examples set the `mlt.fl` parameter to "body" for the request handler.
 This means that all requests to the handler will use that value for the parameter unless specifically overridden in an individual request.
->>>>>>> 48fc93d6
 
 For more about request handler configuration in general, see the section <<requesthandlers-and-searchcomponents-in-solrconfig.adoc#default-components,RequestHandlers and SearchComponents in Solrconfig>>.
 
