= Pagination of Results
// Licensed to the Apache Software Foundation (ASF) under one
// or more contributor license agreements.  See the NOTICE file
// distributed with this work for additional information
// regarding copyright ownership.  The ASF licenses this file
// to you under the Apache License, Version 2.0 (the
// "License"); you may not use this file except in compliance
// with the License.  You may obtain a copy of the License at
//
//   http://www.apache.org/licenses/LICENSE-2.0
//
// Unless required by applicable law or agreed to in writing,
// software distributed under the License is distributed on an
// "AS IS" BASIS, WITHOUT WARRANTIES OR CONDITIONS OF ANY
// KIND, either express or implied.  See the License for the
// specific language governing permissions and limitations
// under the License.

In most search applications, the "top" matching results (sorted by score, or some other criteria) are displayed to some human user.

In many applications the UI for these sorted results are displayed to the user in "pages" containing a fixed number of matching results, and users don't typically look at results past the first few pages worth of results.

== Basic Pagination

In Solr, this basic paginated searching is supported using the `start` and `rows` parameters, and performance of this common behaviour can be tuned by utilizing the <<caches-warming.adoc#query-result-cache,`queryResultCache`>> and adjusting the <<caches-warming.adoc#queryresultwindowsize-element,`queryResultWindowSize`>> configuration options based on your expected page sizes.

=== Basic Pagination Examples

The easiest way to think about simple pagination, is to simply multiply the page number you want (treating the "first" page number as "0") by the number of rows per page; such as in the following pseudo-code:

[source,plain]
----
function fetch_solr_page($page_number, $rows_per_page) {
  $start = $page_number * $rows_per_page
  $params = [ q = $some_query, rows = $rows_per_page, start = $start ]
  return fetch_solr($params)
}
----

=== How Basic Pagination is Affected by Index Updates

The `start` parameter specified in a request to Solr indicates an *absolute* "offset" in the complete sorted list of matches that the client wants Solr to use as the beginning of the current "page".

If an index modification (such as adding or removing documents) which affects the sequence of ordered documents matching a query occurs in between two requests from a client for subsequent pages of results, then it is possible that these modifications can result in the same document being returned on multiple pages, or documents being "skipped" as the result set shrinks or grows.

For example, consider an index containing 26 documents like so:

[options="header",%autowidth,width="30%"]
|===
|id |name
|1 |A
|2 |B
| ... |
|26 |Z
|===

Followed by the following requests & index modifications interleaved:

* A client requests `q=*:*&rows=5&start=0&sort=name asc`
** documents with the ids `1-5` will be returned to the client
* Document id `3` is deleted
* The client requests "page #2" using `q=*:*&rows=5&start=5&sort=name asc`
** Documents `7-11` will be returned
** Document `6` has been skipped, since it is now the 5th document in the sorted set of all matching results – it would be returned on a new request for "page #1"
* 3 new documents are now added with the ids `90`, `91`, and `92`; All three documents have a name of `A`
* The client requests "page #3" using `q=*:*&rows=5&start=10&sort=name asc`
** Documents `9-13` will be returned
** Documents `9`, `10`, and `11` have now been returned on both page #2 and page #3 since they moved farther back in the list of sorted results

In typical situations these impacts from index changes on paginated searching don't significantly affect user experience -- either because they happen extremely infrequently in fairly static collections, or because the users recognize that the collection of data is constantly evolving and expect to see documents shift up and down in the result sets.

=== Performance Problems with "Deep Paging"

In some situations, the results of a Solr search are not destined for a simple paginated user interface.

When you wish to fetch a very large number of sorted results from Solr to feed into an external system, using very large values for the `start` or `rows` parameters can be very inefficient. Pagination using `start` and `rows` not only require Solr to compute (and sort) in memory all of the matching documents that should be fetched for the current page, but also all of the documents that would have appeared on previous pages.

While a request for `start=0&rows=1000000` may be obviously inefficient because it requires Solr to maintain & sort in memory a set of 1 million documents, likewise a request for `start=999000&rows=1000` is equally inefficient for the same reasons. Solr can't compute which matching document is the 999001st result in sorted order, without first determining what the first 999000 matching sorted results are.

If the index is distributed, which is common when running in SolrCloud mode, then 1 million documents are retrieved from *each shard*. For a ten shard index, ten million entries must be retrieved and sorted to figure out the 1000 documents that match those query parameters.

== Fetching A Large Number of Sorted Results: Cursors

As an alternative to increasing the "start" parameter to request subsequent pages of sorted results, Solr supports using a "Cursor" to scan through results.

Cursors in Solr are a logical concept that doesn't involve caching any state information on the server. Instead the sort values of the last document returned to the client are used to compute a "mark" representing a logical point in the ordered space of sort values. That "mark" can be specified in the parameters of subsequent requests to tell Solr where to continue.

=== Using Cursors

To use a cursor with Solr, specify a `cursorMark` parameter with the value of `*`. You can think of this being analogous to `start=0` as a way to tell Solr "start at the beginning of my sorted results" except that it also informs Solr that you want to use a Cursor.

In addition to returning the top N sorted results (where you can control N using the `rows` parameter) the Solr response will also include an encoded String named `nextCursorMark`. You then take the `nextCursorMark` String value from the response, and pass it back to Solr as the `cursorMark` parameter for your next request. You can repeat this process until you've fetched as many docs as you want, or until the `nextCursorMark` returned matches the `cursorMark` you've already specified -- indicating that there are no more results.

=== Constraints when using Cursors

There are a few important constraints to be aware of when using `cursorMark` parameter in a Solr request.

. `cursorMark` and `start` are mutually exclusive parameters.
* Your requests must either not include a `start` parameter, or it must be specified with a value of "```0```".
. When using the <<common-query-parameters.adoc#timeallowed-parameter,`timeAllowed`>> request parameter, partial results may be returned.
If time expires before the search is complete, as indicated when the `responseHeader` includes `"partialResults": true`, some matching documents may have been skipped.
Additionally, if `cursorMark` matches `nextCursorMark`, you cannot be sure that there are no more results.
+
In this situation, consider increasing `timeAllowed` and reissuing the query.
When the `responseHeader` no longer includes `"partialResults": true`, and `cursorMark` matches `nextCursorMark`, there are no more results.
. `sort` clauses must include the uniqueKey field (either `asc` or `desc`).
+
If `id` is your uniqueKey field, then sort parameters like `id asc` and `name asc, id desc` would both work fine, but `name asc` by itself would not
. Sorts including <<date-formatting-math.adoc#,Date Math>> based functions that involve calculations relative to `NOW` will cause confusing results, since every document will get a new sort value on every subsequent request. This can easily result in cursors that never end, and constantly return the same documents over and over – even if the documents are never updated.
+
<<<<<<< HEAD
In this situation, choose & re-use a fixed value for the <<date-formatting-math.adoc#now,`NOW` request param>> in all of your cursor requests.
=======
In this situation, choose & re-use a fixed value for the <<working-with-dates.adoc#now,`NOW` request parameter>> in all of your cursor requests.
>>>>>>> 053fa663

Cursor mark values are computed based on the sort values of each document in the result, which means multiple documents with identical sort values will produce identical Cursor mark values if one of them is the last document on a page of results. In that situation, the subsequent request using that `cursorMark` would not know which of the documents with the identical mark values should be skipped. Requiring that the uniqueKey field be used as a clause in the sort criteria guarantees that a deterministic ordering will be returned, and that every `cursorMark` value will identify a unique point in the sequence of documents.

=== Cursor Examples

==== Fetch All Docs

The pseudo-code shown here shows the basic logic involved in fetching all documents matching a query using a cursor:

[source,plain]
----
// when fetching all docs, you might as well use a simple id sort
// unless you really need the docs to come back in a specific order
$params = [ q => $some_query, sort => 'id asc', rows => $r, cursorMark => '*' ]
$done = false
while (not $done) {
  $results = fetch_solr($params)
  // do something with $results
  if ($params[cursorMark] == $results[nextCursorMark]) {
    $done = true
  }
  $params[cursorMark] = $results[nextCursorMark]
}
----

Using SolrJ, this pseudo-code would be:

[source,java]
----
SolrQuery q = (new SolrQuery(some_query)).setRows(r).setSort(SortClause.asc("id"));
String cursorMark = CursorMarkParams.CURSOR_MARK_START;
boolean done = false;
while (! done) {
  q.set(CursorMarkParams.CURSOR_MARK_PARAM, cursorMark);
  QueryResponse rsp = solrServer.query(q);
  String nextCursorMark = rsp.getNextCursorMark();
  doCustomProcessingOfResults(rsp);
  if (cursorMark.equals(nextCursorMark)) {
    done = true;
  }
  cursorMark = nextCursorMark;
}
----

If you wanted to do this by hand using curl, the sequence of requests would look something like this:

[source,plain]
----
$ curl '...&rows=10&sort=id+asc&cursorMark=*'
{
  "response":{"numFound":32,"start":0,"docs":[
    // ... 10 docs here ...
  ]},
  "nextCursorMark":"AoEjR0JQ"}
$ curl '...&rows=10&sort=id+asc&cursorMark=AoEjR0JQ'
{
  "response":{"numFound":32,"start":0,"docs":[
    // ... 10 more docs here ...
  ]},
  "nextCursorMark":"AoEpVkRCREIxQTE2"}
$ curl '...&rows=10&sort=id+asc&cursorMark=AoEpVkRCREIxQTE2'
{
  "response":{"numFound":32,"start":0,"docs":[
    // ... 10 more docs here ...
  ]},
  "nextCursorMark":"AoEmbWF4dG9y"}
$ curl '...&rows=10&sort=id+asc&cursorMark=AoEmbWF4dG9y'
{
  "response":{"numFound":32,"start":0,"docs":[
    // ... 2 docs here because we've reached the end.
  ]},
  "nextCursorMark":"AoEpdmlld3Nvbmlj"}
$ curl '...&rows=10&sort=id+asc&cursorMark=AoEpdmlld3Nvbmlj'
{
  "response":{"numFound":32,"start":0,"docs":[
    // no more docs here, and note that the nextCursorMark
    // matches the cursorMark param we used
  ]},
  "nextCursorMark":"AoEpdmlld3Nvbmlj"}
----

==== Fetch First _N_ docs, Based on Post Processing

Since the cursor is stateless from Solr's perspective, your client code can stop fetching additional results as soon as you have decided you have enough information:

[source,java]
----
while (! done) {
  q.set(CursorMarkParams.CURSOR_MARK_PARAM, cursorMark);
  QueryResponse rsp = solrServer.query(q);
  String nextCursorMark = rsp.getNextCursorMark();
  boolean hadEnough = doCustomProcessingOfResults(rsp);
  if (hadEnough || cursorMark.equals(nextCursorMark)) {
    done = true;
  }
  cursorMark = nextCursorMark;
}
----

=== How Cursors are Affected by Index Updates

Unlike basic pagination, Cursor pagination does not rely on using an absolute "offset" into the completed sorted list of matching documents. Instead, the `cursorMark` specified in a request encapsulates information about the *relative* position of the last document returned, based on the *absolute* sort values of that document. This means that the impact of index modifications is much smaller when using a cursor compared to basic pagination. Consider the same example index described when discussing basic pagination:

[options="header",%autowidth,width="30%"]
|===
|id |name
|1 |A
|2 |B
| ... |
|26 |Z
|===

* A client requests `q=*:*&rows=5&start=0&sort=name asc, id asc&cursorMark=*`
** Documents with the ids `1-5` will be returned to the client in order
* Document id `3` is deleted
* The client requests 5 more documents using the `nextCursorMark` from the previous response
** Documents `6-10` will be returned -- the deletion of a document that's already been returned doesn't affect the relative position of the cursor
* 3 new documents are now added with the ids `90`, `91`, and `92`; All three documents have a name of `A`
* The client requests 5 more documents using the `nextCursorMark` from the previous response
** Documents `11-15` will be returned -- the addition of new documents with sort values already past does not affect the relative position of the cursor
* Document id `1` is updated to change its 'name' to `Q`
* Document id 17 is updated to change its 'name' to `A`
* The client requests 5 more documents using the `nextCursorMark` from the previous response
** The resulting documents are `16,1,18,19,20` in that order
** Because the sort value of document `1` changed so that it is _after_ the cursor position, the document is returned to the client twice
** Because the sort value of document `17` changed so that it is _before_ the cursor position, the document has been "skipped" and will not be returned to the client as the cursor continues to progress

In a nutshell: When fetching all results matching a query using `cursorMark`, the only way index modifications can result in a document being skipped, or returned twice, is if the sort value of the document changes.

[TIP]
====
One way to ensure that a document will never be returned more then once, is to use the uniqueKey field as the primary (and therefore: only significant) sort criterion.

In this situation, you will be guaranteed that each document is only returned once, no matter how it may be be modified during the use of the cursor.
====

=== "Tailing" a Cursor

Because Cursor requests are stateless, and the cursorMark values encapsulate the absolute sort values of the last document returned from a search, it's possible to "continue" fetching additional results from a cursor that has already reached its end. If new documents are added (or existing documents are updated) to the end of the results.

You can think of this as similar to using something like "tail -f" in Unix. The most common examples of how this can be useful is when you have a "timestamp" field recording when a document has been added/updated in your index. Client applications can continuously poll a cursor using a `sort=timestamp asc, id asc` for documents matching a query, and always be notified when a document is added or updated matching the request criteria.

Another common example is when you have uniqueKey values that always increase as new documents are created, and you can continuously poll a cursor using `sort=id asc` to be notified about new documents.

The pseudo-code for tailing a cursor is only a slight modification from our early example for processing all docs matching a query:

[source,plain]
----
while (true) {
  $doneForNow = false
  while (not $doneForNow) {
    $results = fetch_solr($params)
    // do something with $results
    if ($params[cursorMark] == $results[nextCursorMark]) {
      $doneForNow = true
    }
    $params[cursorMark] = $results[nextCursorMark]
  }
  sleep($some_configured_delay)
}
----

TIP: For certain specialized cases, the <<exporting-result-sets.adoc#,/export handler>> may be an option.<|MERGE_RESOLUTION|>--- conflicted
+++ resolved
@@ -108,11 +108,7 @@
 If `id` is your uniqueKey field, then sort parameters like `id asc` and `name asc, id desc` would both work fine, but `name asc` by itself would not
 . Sorts including <<date-formatting-math.adoc#,Date Math>> based functions that involve calculations relative to `NOW` will cause confusing results, since every document will get a new sort value on every subsequent request. This can easily result in cursors that never end, and constantly return the same documents over and over – even if the documents are never updated.
 +
-<<<<<<< HEAD
-In this situation, choose & re-use a fixed value for the <<date-formatting-math.adoc#now,`NOW` request param>> in all of your cursor requests.
-=======
-In this situation, choose & re-use a fixed value for the <<working-with-dates.adoc#now,`NOW` request parameter>> in all of your cursor requests.
->>>>>>> 053fa663
+In this situation, choose & re-use a fixed value for the <<date-formatting-math.adoc#now,`NOW` request parameter>> in all of your cursor requests.
 
 Cursor mark values are computed based on the sort values of each document in the result, which means multiple documents with identical sort values will produce identical Cursor mark values if one of them is the last document on a page of results. In that situation, the subsequent request using that `cursorMark` would not know which of the documents with the identical mark values should be skipped. Requiring that the uniqueKey field be used as a clause in the sort criteria guarantees that a deterministic ordering will be returned, and that every `cursorMark` value will identify a unique point in the sequence of documents.
 
