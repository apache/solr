--- conflicted
+++ resolved
@@ -238,12 +238,8 @@
 
 In this example we've used `\*:* -\_nest_path_:*` as our <<block-join-query-parser#block-mask,`which` parameter>> to indicate we want to consider all documents which don't have a nest path -- i.e., all "root" level document -- as the set of possible parents.
 
-<<<<<<< HEAD
-By changing the `which` param to match ancestors at specific `\_nest_path_` levels, we can change the type of ancestors we return.
-In the query below, we search for `skus` (using an `which` param that identifies all documents that do _not_ have a `\_nest_path_` with the prefix `/skus/*`) that are the ancestors of `manuals` with exactly `1` page:
-=======
-By changing the `which` parameter to match ancestors at specific `\_nest_path_` levels, we can change the type of ancestors we return.  In the query below, we search for `skus` (using an `which` parameter that identifies all documents that do _not_ have a `\_nest_path_` with the prefix `/skus/*`) that are the ancestors of `manuals` with exactly `1` page:
->>>>>>> 053fa663
+By changing the `which` parameter to match ancestors at specific `\_nest_path_` levels, we can change the type of ancestors we return.
+In the query below, we search for `skus` (using an `which` parameter that identifies all documents that do _not_ have a `\_nest_path_` with the prefix `/skus/*`) that are the ancestors of `manuals` with exactly `1` page:
 
 [source,text]
 ----
