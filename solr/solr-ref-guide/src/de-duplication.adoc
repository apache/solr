= De-Duplication
// Licensed to the Apache Software Foundation (ASF) under one
// or more contributor license agreements.  See the NOTICE file
// distributed with this work for additional information
// regarding copyright ownership.  The ASF licenses this file
// to you under the Apache License, Version 2.0 (the
// "License"); you may not use this file except in compliance
// with the License.  You may obtain a copy of the License at
//
//   http://www.apache.org/licenses/LICENSE-2.0
//
// Unless required by applicable law or agreed to in writing,
// software distributed under the License is distributed on an
// "AS IS" BASIS, WITHOUT WARRANTIES OR CONDITIONS OF ANY
// KIND, either express or implied.  See the License for the
// specific language governing permissions and limitations
// under the License.

If duplicate, or near-duplicate documents are a concern in your index, de-duplication may be worth implementing.

Preventing duplicate or near duplicate documents from entering an index or tagging documents with a signature/fingerprint for duplicate field collapsing can be efficiently achieved with a low collision or fuzzy hash algorithm.
Solr natively supports de-duplication techniques of this type via the `Signature` class and allows for the easy addition of new hash/signature implementations.
A Signature can be implemented in a few ways:

* MD5Signature: 128-bit hash used for exact duplicate detection.
* Lookup3Signature: 64-bit hash used for exact duplicate detection.
This is much faster than MD5 and smaller to index.
* https://cwiki.apache.org/confluence/display/solr/TextProfileSignature[TextProfileSignature]: Fuzzy hashing implementation from Apache Nutch for near duplicate detection.
It's tunable but works best on longer text.

Other, more sophisticated algorithms for fuzzy/near hashing can be added later.

[IMPORTANT]
====
Adding in the de-duplication process will change the `allowDups` setting so that it applies to an update term (with `signatureField` in this case) rather than the unique field Term.

Of course the `signatureField` could be the unique field, but generally you want the unique field to be unique.
When a document is added, a signature will automatically be generated and attached to the document in the specified `signatureField`.
====

== Configuration Options

There are two places in Solr to configure de-duplication: in `solrconfig.xml` and in `schema.xml`.

=== In solrconfig.xml

The `SignatureUpdateProcessorFactory` has to be registered in `solrconfig.xml` as part of an <<update-request-processors.adoc#,Update Request Processor Chain>>, as in this example:

[source,xml]
----
<updateRequestProcessorChain default="true">
  <processor class="solr.LogUpdateProcessorFactory" />
  <processor class="solr.processor.SignatureUpdateProcessorFactory">
    <str name="signatureField">id</str>
    <str name="fields">name,features,cat</str>
    <str name="signatureClass">solr.processor.Lookup3Signature</str>
  </processor>
  <processor class="solr.RunUpdateProcessorFactory" />
</updateRequestProcessorChain>
----

The `SignatureUpdateProcessorFactory` takes several properties:

<<<<<<< HEAD
signatureClass::
A Signature implementation for generating a signature hash.
The default is `org.apache.solr.update.processor.Lookup3Signature`.
=======
`signatureClass`::
A Signature implementation for generating a signature hash. The default is `org.apache.solr.update.processor.Lookup3Signature`.
>>>>>>> 053fa663
+
The full classpath of the implementation must be specified.
The available options are described above, the associated classpaths to use are:

* `org.apache.solr.update.processor.Lookup3Signature`
* `org.apache.solr.update.processor.MD5Signature`
* `org.apache.solr.update.process.TextProfileSignature`

<<<<<<< HEAD
fields::
The fields to use to generate the signature hash in a comma separated list.
By default, all fields on the document will be used.

signatureField::
The name of the field used to hold the fingerprint/signature.
The field should be defined in `schema.xml`.
The default is `signatureField`.

enabled::
Set to *false* to disable de-duplication processing.
The default is *true*.

overwriteDupes::
If *true*, the default, when a document exists that already matches this signature, it will be overwritten.
If you are using `overwriteDupes=true` the `signatureField` must be `indexed="true"` in your Schema.
=======
`fields`::
The fields to use to generate the signature hash in a comma separated list. By default, all fields on the document will be used.

`signatureField`::
The name of the field used to hold the fingerprint/signature. The field should be defined in `schema.xml`. The default is `signatureField`.

`enabled`::
Set to *false* to disable de-duplication processing. The default is *true*.

`overwriteDupes`::
If *true*, the default, when a document exists that already matches this signature, it will be overwritten.  If you are using `overwriteDupes=true` the `signatureField` must be `indexed="true"` in your Schema.
>>>>>>> 053fa663

.Using `SignatureUpdateProcessorFactory` in SolrCloud
[WARNING]
====
// https://issues.apache.org/jira/browse/SOLR-3473

There are 2 important things to keep in mind when using `SignatureUpdateProcessorFactory` with SolrCloud:

. The `overwriteDupes=true` setting does not work _except_ in the special case of using the uniqueKey field as the `signatureField`.
Attempting De-duplication on any other `signatureField` will not work correctly because of how updates are forwarded to replicas
. When using the uniqueKey field as the `signatureField`, `SignatureUpdateProcessorFactory` must be run prior to the `<<update-request-processors.adoc#update-processors-in-solrcloud,DistributedUpdateProcessor>>` to ensure that documents can be routed to the correct shard leader based on the (generated) uniqueKey field.

(Using any other `signatureField` with `overwriteDupes=false` -- to generate a Signature for each document with out De-duplication -- has no limitations.)
====<|MERGE_RESOLUTION|>--- conflicted
+++ resolved
@@ -61,14 +61,9 @@
 
 The `SignatureUpdateProcessorFactory` takes several properties:
 
-<<<<<<< HEAD
-signatureClass::
+`signatureClass`::
 A Signature implementation for generating a signature hash.
 The default is `org.apache.solr.update.processor.Lookup3Signature`.
-=======
-`signatureClass`::
-A Signature implementation for generating a signature hash. The default is `org.apache.solr.update.processor.Lookup3Signature`.
->>>>>>> 053fa663
 +
 The full classpath of the implementation must be specified.
 The available options are described above, the associated classpaths to use are:
@@ -77,36 +72,21 @@
 * `org.apache.solr.update.processor.MD5Signature`
 * `org.apache.solr.update.process.TextProfileSignature`
 
-<<<<<<< HEAD
-fields::
+`fields`::
 The fields to use to generate the signature hash in a comma separated list.
 By default, all fields on the document will be used.
 
-signatureField::
+`signatureField`::
 The name of the field used to hold the fingerprint/signature.
-The field should be defined in `schema.xml`.
-The default is `signatureField`.
+The field should be defined in `schema.xml`. The default is `signatureField`.
 
-enabled::
+`enabled`::
 Set to *false* to disable de-duplication processing.
 The default is *true*.
 
-overwriteDupes::
+`overwriteDupes`::
 If *true*, the default, when a document exists that already matches this signature, it will be overwritten.
 If you are using `overwriteDupes=true` the `signatureField` must be `indexed="true"` in your Schema.
-=======
-`fields`::
-The fields to use to generate the signature hash in a comma separated list. By default, all fields on the document will be used.
-
-`signatureField`::
-The name of the field used to hold the fingerprint/signature. The field should be defined in `schema.xml`. The default is `signatureField`.
-
-`enabled`::
-Set to *false* to disable de-duplication processing. The default is *true*.
-
-`overwriteDupes`::
-If *true*, the default, when a document exists that already matches this signature, it will be overwritten.  If you are using `overwriteDupes=true` the `signatureField` must be `indexed="true"` in your Schema.
->>>>>>> 053fa663
 
 .Using `SignatureUpdateProcessorFactory` in SolrCloud
 [WARNING]
