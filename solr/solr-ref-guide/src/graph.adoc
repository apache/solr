= Graph
// Licensed to the Apache Software Foundation (ASF) under one
// or more contributor license agreements.  See the NOTICE file
// distributed with this work for additional information
// regarding copyright ownership.  The ASF licenses this file
// to you under the Apache License, Version 2.0 (the
// "License"); you may not use this file except in compliance
// with the License.  You may obtain a copy of the License at
//
//   http://www.apache.org/licenses/LICENSE-2.0
//
// Unless required by applicable law or agreed to in writing,
// software distributed under the License is distributed on an
// "AS IS" BASIS, WITHOUT WARRANTIES OR CONDITIONS OF ANY
// KIND, either express or implied.  See the License for the
// specific language governing permissions and limitations
// under the License.


This section of the user guide covers the syntax and theory behind *graph expressions*. Examples are presented for two key graph use cases: *bipartite graph recommenders* and *event correlation* with
*temporal graph queries*.

== Graphs

Log records and other data indexed in Solr have connections between them that can be seen as a distributed graph.
Graph expressions provide a mechanism for identifying root nodes in the graph and walking their connections.
The general goal of the graph walk is to materialize a specific *subgraph* and perform *link analysis* to understand
the connections between nodes.

In the next few sections below we'll review the graph theory behind Solr's graph expressions.

=== Subgraphs

A subgraph is a smaller subset of the nodes and connections of the
larger graph.
Graph expressions allow you to flexibly define and materialize a subgraph from the larger graph
stored in the distributed index.

Subgraphs play two important roles:

* They provide a local context for link analysis.
The design of the subgraph defines the meaning of the link analysis.

* They provide a foreground graph that can be compared to the background index for anomaly detection purposes.

=== Bipartite Subgraphs

Graph expressions can be used to materialize *bipartite subgraphs*.
A bipartite graph is a graph where the nodes are split into two
distinct categories.
The links between those two categories can then
be analyzed to study how they relate.
Bipartite graphs are often discussed
in the context of collaborative filter recommender systems.

A bipartite graph between *shopping baskets* and *products* is a useful example.
Through link analysis between the shopping baskets and products
we can determine which products are most often purchased within the same shopping baskets.

In the example below there is a Solr collection called baskets
with three fields:

*id*: Unique ID

*basket_s*: Shopping basket ID

*product_s*: Product

Each record in the collection represents a product in a shopping basket.
All products in the same basket share the same basket ID.

Let's consider a simple example where we want to find a product
that is often sold with *butter*. In order to do this we could create a
*bipartite subgraph* of shopping baskets that contain *butter*.
We won't include butter itself in the graph as it doesn't help with
finding a complementary product for butter.

Below is an example of this bipartite subgraph represented as a matrix:

image::images/math-expressions/graph1.png[]

In this example there are three shopping baskets shown by the rows: basket1, basket2, basket3.

There are also three products shown by the columns: cheese, eggs, milk.

Each cell has a 1 or 0 signifying if the product is in the basket.

Let's look at how Solr graph expressions materializes this bipartite subgraph:

The `nodes` function is used to materialize a subgraph from the larger graph.
Below is an example nodes function which materializes the bipartite graph shown in the matrix above.

[source,text]
----
nodes(baskets,
      random(baskets, q="product_s:butter", fl="basket_s", rows="3"),
      walk="basket_s->basket_s",
      fq="-product_s:butter",
      gather="product_s",
      trackTraversal="true")
----

Let's break down this example starting with the `random` function:

[source,text]
----
random(baskets, q="product_s:butter", fl="basket_s", rows="3")
----

The `random` function is searching the baskets collection with the query `product_s:butter`, and
returning 3 random samples.
Each sample contains the `basket_s` field which is the basket id.
The three basket id's that are returned by the random sample are the *root nodes* of the graph query.

The `nodes` function is the graph query.
The nodes function is operating over the three root nodes returned
by the random function.
It "walks" the graph by searching the `basket_s` field of the root nodes against the `basket_s` field in the index.
This finds all the product records for the root baskets.
It will then "gather" the `product_s` field from the records it finds in the walk.
A filter is applied so that records with butter in the product_s field will not be returned.

The `trackTraversal` flag tells the nodes expression to track the links between the root baskets and products.

=== Node Sets

The output of the nodes function is a *node set* that represents the subgraph specified by the nodes function.
The node set contains a unique set of nodes that are gathered during the graph walk.
The `node` property in the result is the value of the gathered node.
In the shopping basket example the `product_s` field is in the node property
because that was what was specified to be gathered in the nodes expression.

The output of the shopping basket graph expression is as follows:
[source,json]
----
{
  "result-set": {
    "docs": [
      {
        "node": "eggs",
        "collection": "baskets",
        "field": "product_s",
        "ancestors": [
          "basket1",
          "basket3"
        ],
        "level": 1
      },
      {
        "node": "cheese",
        "collection": "baskets",
        "field": "product_s",
        "ancestors": [
          "basket2"
        ],
        "level": 1
      },
      {
        "node": "milk",
        "collection": "baskets",
        "field": "product_s",
        "ancestors": [
          "basket1",
          "basket2"
        ],
        "level": 1
      },
      {
        "EOF": true,
        "RESPONSE_TIME": 12
      }
    ]
  }
}
----

The `ancestors` property in the result contains a unique, alphabetically sorted set of all the *inbound links*
to the node in the subgraph.
In this case it shows the baskets that are linked to each product.
The ancestor links will only be tracked when the trackTraversal flag is turned on in the nodes expression.

=== Link Analysis and Degree Centrality

Link analysis is often performed to determine *node centrality*. When analyzing for centrality the
goal is to assign a weight to each node based on how connected it is in the subgraph.
There are different types of node centrality.
Graph expressions very efficiently calculates
*inbound degree centrality* (in-degree).

Inbound degree centrality is calculated by counting the number of inbound
links to each node.
For simplicity this document will sometimes refer
to inbound degree simply as degree.

Back to the shopping basket example:

image::images/math-expressions/graph1.png[]

We can calculate the degree of the products in the graph by summing the columns:
[source,text]
----
cheese: 1
eggs:   2
milk:   2
----

From the degree calculation we know that *eggs* and *milk* appear more frequently in shopping baskets with
butter than *cheese* does.

The nodes function can calculate degree centrality by adding the `count(*)` aggregation as shown below:

[source,text]
----
nodes(baskets,
      random(baskets, q="product_s:butter", fl="basket_s", rows="3"),
      walk="basket_s->basket_s",
      fq="-product_s:butter",
      gather="product_s",
      trackTraversal="true",
      count(*))
----

The output of this graph expression is as follows:

[source,json]
----
{
  "result-set": {
    "docs": [
      {
        "node": "eggs",
        "count(*)": 2,
        "collection": "baskets",
        "field": "product_s",
        "ancestors": [
          "basket1",
          "basket3"
        ],
        "level": 1
      },
      {
        "node": "cheese",
        "count(*)": 1,
        "collection": "baskets",
        "field": "product_s",
        "ancestors": [
          "basket2"
        ],
        "level": 1
      },
      {
        "node": "milk",
        "count(*)": 2,
        "collection": "baskets",
        "field": "product_s",
        "ancestors": [
          "basket1",
          "basket2"
        ],
        "level": 1
      },
      {
        "EOF": true,
        "RESPONSE_TIME": 17
      }
    ]
  }
}
----

The `count(+++*+++)` aggregation counts the "gathered" nodes, in this case the values in the `product_s` field.
Notice that the `count(+++*+++)` result is the same as the number of ancestors.
This will always be the case because the nodes function first deduplicates the edges before
counting the gathered nodes.
Because of this the `count(+++*+++)` aggregation always calculates the
inbound degree centrality for the gathered nodes.

=== Dot Product

There is a direct relationship between the *inbound degree* with bipartite graph recommenders and the *dot product*.
This relationship can be clearly seen in our working example once we include a column for butter:

image::images/math-expressions/graph2.png[]

If we compute the dot product between the butter column and the other product columns you will find that the dot product equals the inbound degree in each case.
This tells us that a nearest neighbor search, using a maximum inner product similarity, would select the column with the highest inbound degree.

=== Limiting Basket Out-Degree

The recommendation can be made stronger by limiting the *out-degree* of the baskets.
The out-degree is the
number of outbound links of a node in a graph.
In the shopping basket example the outbound links
from the baskets link to products.
So limiting the out-degree will limit the size of the baskets.

Why does limiting the size of the shopping baskets make a stronger recommendation? To answer this question it helps
to think about each shopping basket as *voting* for products that go with *butter*. In an election with two candidates
if you were to vote for both candidates the votes would cancel each other out and have no effect.
But if you vote for only one candidate your vote will affect the outcome.
The same principle holds true
for recommendations.
As a basket votes for more products it dilutes the strength of its recommendation for any
one product.
A basket with just butter and one other item more strongly recommends that item.

The `maxDocFreq` parameter can be used to limit the graph "walk" to only include baskets that appear in
<<<<<<< HEAD
the index a certain number of times.
Since each occurrence of a basket ID in the index is a link to a product,
limiting the document frequency of the basket ID will limit the out-degree of the basket.
The `maxDocFreq` param is
applied per shard.
If there is a single shard or documents are co-located by basket ID then the `maxDocFreq` will
be an exact count.
Otherwise, it will return baskets with a max size of numShards * maxDocFreq.
=======
the index a certain number of times. Since each occurrence of a basket ID in the index is a link to a product,
limiting the document frequency of the basket ID will limit the out-degree of the basket. The `maxDocFreq` parameter is
applied per shard. If there is a single shard or documents are co-located by basket ID then the `maxDocFreq` will
be an exact count. Otherwise, it will return baskets with a max size of numShards * maxDocFreq.
>>>>>>> 053fa663

The example below shows the `maxDocFreq` parameter applied to the `nodes` expression.

[source,text]
----
nodes(baskets,
      random(baskets, q="product_s:butter", fl="basket_s", rows="3"),
      walk="basket_s->basket_s",
      maxDocFreq="5",
      fq="-product_s:butter",
      gather="product_s",
      trackTraversal="true",
      count(*))
----

=== Node Scoring

The degree of the node describes how many nodes in the subgraph link to it.
But this does not tell us if the node is particularly central to this subgraph or if it is just a
very frequent node in the entire graph.
Nodes that appear frequently in the subgraph but
infrequently in the entire graph can be considered more *relevant* to the subgraph.

The search index contains information about how frequently each node appears in the entire index.
Using a technique similar to *tf-idf* document scoring, graph expressions can combine the
degree of the node with its inverse document frequency in the index to determine a relevancy score.

The `scoreNodes` function scores the nodes.
Below is an example of the scoreNodes function applied to
the shopping basket node set.

[source,text]
----
scoreNodes(nodes(baskets,
                 random(baskets, q="product_s:butter", fl="basket_s", rows="3"),
                 walk="basket_s->basket_s",
                 fq="-product_s:butter",
                 gather="product_s",
                 trackTraversal="true",
                 count(*)))
----

The output now includes a `nodeScore` property.
In the output below notice how *eggs* has a higher
nodeScore than *milk* even though they have the same `count(+++*+++)`. This is because milk appears more
frequently in the entire index than eggs does.
The `docFreq` property added by the `nodeScore` function
shows the document frequency in the index.
Because of the lower `docFreq` eggs is considered more relevant
to this subgraph, and a better recommendation to be paired with butter.

[source,json]
----
{
  "result-set": {
    "docs": [
      {
        "node": "eggs",
        "nodeScore": 3.8930247,
        "field": "product_s",
        "numDocs": 10,
        "level": 1,
        "count(*)": 2,
        "collection": "baskets",
        "ancestors": [
          "basket1",
          "basket3"
        ],
        "docFreq": 2
      },
      {
        "node": "milk",
        "nodeScore": 3.0281217,
        "field": "product_s",
        "numDocs": 10,
        "level": 1,
        "count(*)": 2,
        "collection": "baskets",
        "ancestors": [
          "basket1",
          "basket2"
        ],
        "docFreq": 4
      },
      {
        "node": "cheese",
        "nodeScore": 2.7047482,
        "field": "product_s",
        "numDocs": 10,
        "level": 1,
        "count(*)": 1,
        "collection": "baskets",
        "ancestors": [
          "basket2"
        ],
        "docFreq": 1
      },
      {
        "EOF": true,
        "RESPONSE_TIME": 26
      }
    ]
  }
}
----

== Temporal Graph Expressions

The examples above lay the groundwork for temporal graph queries.
Temporal graph queries allow the `nodes` function to walk the graph using *windows of time* to surface
*cross-correlations* within the data.
The nodes function currently supports graph walks using *ten second increments*
which is useful for *event correlation* and *root cause analysis* in log analytics.

In order to support temporal graph queries a ten second truncated timestamp in *ISO 8601* format must be added to the log records as a string field at indexing time.
Here is a sample ten second truncated timestamp: `2021-02-10T20:51:30Z`.
This small data change enables some very important use cases so it's well worth the effort.

Solr's indexing tool for Solr logs, described <<logs.adoc#,here>>, already adds the ten second truncated timestamps.
So those using Solr to analyze Solr logs get temporal graph expressions for free.

=== Root Events

Once the ten second windows have been indexed with the log records we can devise a query that
creates a set of *root events*. We can demonstrate this with an example using Solr log records.

In this example we'll perform a Streaming Expression `facet` aggregation that finds the top 10, ten second windows
with the highest average query time.
These time windows can be used to represent *slow query events* in a temporal
graph query.

Here is the facet function:

[source,text]
----
facet(solr_logs, q="+type_s:query +distrib_s:false",  buckets="time_ten_second_s", avg(qtime_i))
----

Below is a snippet of the results with the 25 windows with the highest average query times:

[source,text]
----
{
  "result-set": {
    "docs": [
      {
        "avg(qtime_i)": 105961.38461538461,
        "time_ten_second_s": "2020-08-25T21:05:00Z"
      },
      {
        "avg(qtime_i)": 93150.16666666667,
        "time_ten_second_s": "2020-08-25T21:04:50Z"
      },
      {
        "avg(qtime_i)": 87742,
        "time_ten_second_s": "2020-08-25T21:04:40Z"
      },
      {
        "avg(qtime_i)": 72081.71929824562,
        "time_ten_second_s": "2020-08-25T21:05:20Z"
      },
      {
        "avg(qtime_i)": 62741.666666666664,
        "time_ten_second_s": "2020-08-25T12:30:20Z"
      },
      {
        "avg(qtime_i)": 56526,
        "time_ten_second_s": "2020-08-25T12:41:20Z"
      },
      ...

      {
        "avg(qtime_i)": 12893,
        "time_ten_second_s": "2020-08-25T17:28:10Z"
      },
      {
        "EOF": true,
        "RESPONSE_TIME": 34
      }
    ]
  }
}
----
=== Temporal Bipartite Subgraphs

Once we've identified a set of root events it's easy to perform a graph query that creates a
bipartite graph of the log events types that occurred within the same ten second windows.
With Solr logs there is a field called `type_s` which is the type of log event.

In order to see what log events happened in the same ten second window of our root events we can "walk" the
ten second windows and gather the `type_s` field.

[source,text]
----
nodes(solr_logs,
      facet(solr_logs,
            q="+type_s:query +distrib_s:false",
            buckets="time_ten_second_s",
            avg(qtime_i)),
      walk="time_ten_second_s->time_ten_second_s",
      gather="type_s",
      count(*))
----

Below is the resulting node set:

[source,json]
----
{

  "result-set": {
    "docs": [
      {
        "node": "query",
        "count(*)": 10,
        "collection": "solr_logs",
        "field": "type_s",
        "level": 1
      },
      {
        "node": "admin",
        "count(*)": 2,
        "collection": "solr_logs",
        "field": "type_s",
        "level": 1
      },
      {
        "node": "other",
        "count(*)": 3,
        "collection": "solr_logs",
        "field": "type_s",
        "level": 1
      },
      {
        "node": "update",
        "count(*)": 2,
        "collection": "solr_logs",
        "field": "type_s",
        "level": 1
      },
      {
        "node": "error",
        "count(*)": 1,
        "collection": "solr_logs",
        "field": "type_s",
        "level": 1
      },
      {
        "EOF": true,
        "RESPONSE_TIME": 50
      }
    ]
  }
}
----

In this result set the `node` field holds the type of log events that occurred within the
same ten second windows as the root events.
Notice that the event types include:
query, admin, update and error.
The `count(+++*+++)` shows the degree centrality of the different
log event types.

Notice that there is only one *error* event within the same ten second windows of the slow query events.

=== Window Parameter

For event correlation and root cause analysis it's not enough to find events that occur
within the *same* ten second root event windows.
What's needed is to find events that occur
within a window of time *prior to each root event*. The `window` parameter allows you to
specify this prior window of time as part of the query.
The window parameter is an integer
which specifies the number of ten second time windows, prior to each root event window,
to include in the graph walk.

[source,text]
----
nodes(solr_logs,
      facet(solr_logs,
            q="+type_s:query +distrib_s:false",
            buckets="time_ten_second_s",
            avg(qtime_i)),
            walk="time_ten_second_s->time_ten_second_s",
      gather="type_s",
      window="3",
      count(*))
----

Below is the node set returned when the window parameter is added.
Notice that there are *now 29 error* events within the 3 ten second windows prior to the slow query events.

[source,json]
----
{
  "result-set": {
    "docs": [
      {
        "node": "query",
        "count(*)": 62,
        "collection": "solr_logs",
        "field": "type_s",
        "level": 1
      },
      {
        "node": "admin",
        "count(*)": 41,
        "collection": "solr_logs",
        "field": "type_s",
        "level": 1
      },
      {
        "node": "other",
        "count(*)": 48,
        "collection": "solr_logs",
        "field": "type_s",
        "level": 1
      },
      {
        "node": "update",
        "count(*)": 11,
        "collection": "solr_logs",
        "field": "type_s",
        "level": 1
      },
      {
        "node": "error",
        "count(*)": 29,
        "collection": "solr_logs",
        "field": "type_s",
        "level": 1
      },
      {
        "EOF": true,
        "RESPONSE_TIME": 117
      }
    ]
  }
}
----

=== Degree as a Representation of Correlation

By performing link analysis on the temporal bipartite graph we can calculate the
degree of each event type that occurs in the specified time windows.
We established in the bipartite graph recommender example the direct relationship between
*inbound degree* and the *dot product*. In the field of digital signal processing the
dot product is used to represent *correlation*.
In our temporal graph queries we can then view the inbound degree as a
representation of correlation between the root events and the events that
occur within the specified time windows.

=== Lag Parameter

Understanding the *lag* in the correlation is important for certain use cases.
In a lagged correlation an event occurs and following a *delay* another event occurs.
The window parameter doesn't capture the delay as we only know that an event
occurred somewhere within a prior window.

The `lag` parameter can be used to start calculating the window parameter a
number of ten second windows in the past.
For example we could walk the graph in 20 second
windows starting from 30 seconds prior to a set of root events.
By adjusting the lag and re-running the query we can determine which lagged
window has the highest degree.
From this we can determine the delay.

=== Node Scoring and Temporal Anomaly Detection

The concept of node scoring can be applied to temporal graph queries to find events that are
both *correlated* with a set of root events and *anomalous* to the root events.
The degree calculation establishes the correlation between events
but it does not establish if the event is a very common occurrence in
the entire graph or specific to the subgraph.

The `scoreNodes` functions can be applied to score the nodes based on the degree and the
commonality of the node's term in the index.
This will establish whether the event is anomalous to
the root events.

[source,text]
----
scoreNodes(nodes(solr_logs,
                 facet(solr_logs,
                       q="+type_s:query +distrib_s:false",
                       buckets="time_ten_second_s",
                       avg(qtime_i)),
                 walk="time_ten_second_s->time_ten_second_s",
                 gather="type_s",
                 window="3",
                 count(*)))
----

Below is the node set once the `scoreNodes` function is applied.
Now we see that the *highest scoring node* is the *error* event.
This score give us a good indication of where to begin our *root cause analysis*.

[source,json]
----
{
  "result-set": {
    "docs": [
      {
        "node": "other",
        "nodeScore": 23.441727,
        "field": "type_s",
        "numDocs": 4513625,
        "level": 1,
        "count(*)": 48,
        "collection": "solr_logs",
        "docFreq": 99737
      },
      {
        "node": "query",
        "nodeScore": 16.957537,
        "field": "type_s",
        "numDocs": 4513625,
        "level": 1,
        "count(*)": 62,
        "collection": "solr_logs",
        "docFreq": 449189
      },
      {
        "node": "admin",
        "nodeScore": 22.829023,
        "field": "type_s",
        "numDocs": 4513625,
        "level": 1,
        "count(*)": 41,
        "collection": "solr_logs",
        "docFreq": 96698
      },
      {
        "node": "update",
        "nodeScore": 3.9480786,
        "field": "type_s",
        "numDocs": 4513625,
        "level": 1,
        "count(*)": 11,
        "collection": "solr_logs",
        "docFreq": 3838884
      },
      {
        "node": "error",
        "nodeScore": 26.62394,
        "field": "type_s",
        "numDocs": 4513625,
        "level": 1,
        "count(*)": 29,
        "collection": "solr_logs",
        "docFreq": 27622
      },
      {
        "EOF": true,
        "RESPONSE_TIME": 124
      }
    ]
  }
}
----<|MERGE_RESOLUTION|>--- conflicted
+++ resolved
@@ -304,22 +304,11 @@
 one product.
 A basket with just butter and one other item more strongly recommends that item.
 
-The `maxDocFreq` parameter can be used to limit the graph "walk" to only include baskets that appear in
-<<<<<<< HEAD
-the index a certain number of times.
-Since each occurrence of a basket ID in the index is a link to a product,
-limiting the document frequency of the basket ID will limit the out-degree of the basket.
-The `maxDocFreq` param is
-applied per shard.
-If there is a single shard or documents are co-located by basket ID then the `maxDocFreq` will
-be an exact count.
+The `maxDocFreq` parameter can be used to limit the graph "walk" to only include baskets that appear in the index a certain number of times.
+Since each occurrence of a basket ID in the index is a link to a product, limiting the document frequency of the basket ID will limit the out-degree of the basket.
+The `maxDocFreq` parameter is applied per shard.
+If there is a single shard or documents are co-located by basket ID then the `maxDocFreq` will be an exact count.
 Otherwise, it will return baskets with a max size of numShards * maxDocFreq.
-=======
-the index a certain number of times. Since each occurrence of a basket ID in the index is a link to a product,
-limiting the document frequency of the basket ID will limit the out-degree of the basket. The `maxDocFreq` parameter is
-applied per shard. If there is a single shard or documents are co-located by basket ID then the `maxDocFreq` will
-be an exact count. Otherwise, it will return baskets with a max size of numShards * maxDocFreq.
->>>>>>> 053fa663
 
 The example below shows the `maxDocFreq` parameter applied to the `nodes` expression.
 
