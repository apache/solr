--- conflicted
+++ resolved
@@ -19,21 +19,12 @@
 import static org.apache.solr.common.cloud.ZkStateReader.HTTPS;
 import static org.apache.solr.common.cloud.ZkStateReader.HTTPS_PORT_PROP;
 
-<<<<<<< HEAD
-import java.io.File;
 import java.io.FileInputStream;
 import java.io.IOException;
 import java.lang.invoke.MethodHandles;
 import java.nio.file.Files;
 import java.nio.file.Path;
-import java.nio.file.Paths;
-import java.util.List;
 import java.util.Properties;
-=======
-import java.io.IOException;
-import java.lang.invoke.MethodHandles;
-import java.nio.file.Path;
->>>>>>> 08c07309
 import java.util.concurrent.ExecutorService;
 import java.util.concurrent.TimeoutException;
 import java.util.function.Predicate;
@@ -81,14 +72,12 @@
   public ZkContainer() {}
 
   public void initZooKeeper(final CoreContainer cc, CloudConfig config) {
-<<<<<<< HEAD
-    String zkRun = System.getProperty("zkRun");
+    final var zkRun =
+        EnvUtils.getPropertyAsBool(
+            "solr.zookeeper.server.enabled", false); // "zkRun" pre-merge-conflict
     // TODO NOCOMMIT - understand when zkRun is set
     String zkQuorumRun = System.getProperty("zkQuorumRun");
     final boolean runAsQuorum = config.getZkHost() != null && zkQuorumRun != null;
-=======
-    boolean zkRun = EnvUtils.getPropertyAsBool("solr.zookeeper.server.enabled", false);
->>>>>>> 08c07309
 
     if (zkRun && config == null)
       throw new SolrException(
@@ -104,65 +93,9 @@
     // TODO: remove after updating to an slf4j based zookeeper
     System.setProperty("zookeeper.jmx.log4j.disable", "true");
 
-<<<<<<< HEAD
-    // TODO NOCOMMIT - should this code go in SolrZkServer to augment or replace its current capabilities?  Doing so would definitely keep ZkContainer cleaner
-    String solrHome = cc.getSolrHome();
-    if (runAsQuorum) {
-      // Figure out where to put zoo-data
-      final var zkHomeDir = Paths.get(solrHome).resolve("zoo_home");
-      final var zkDataDir = zkHomeDir.resolve("data");
-
-      // Populate a zoo.cfg
-      final String zooCfgTemplate = "" +
-              "tickTime=2000\n" +
-              "initLimit=10\n" +
-              "syncLimit=5\n" +
-              "dataDir=@@DATA_DIR@@\n" +
-              "4lw.commands.whitelist=mntr,conf,ruok\n" +
-              "admin.enableServer=false\n" +
-              "clientPort=@@ZK_CLIENT_PORT@@\n";
-
-      final int zkPort = config.getSolrHostPort() + 1000;
-      String zooCfgContents = zooCfgTemplate.replace("@@DATA_DIR@@", zkDataDir.toString())
-              .replace("@@ZK_CLIENT_PORT@@", String.valueOf(zkPort));
-      final String[] zkHosts = config.getZkHost().split(",");
-      int myId = -1;
-      final String targetConnStringSection = config.getHost() + ":" + zkPort;
-      log.info("Trying to match {} against zkHostString {} to determine myid", targetConnStringSection, config.getZkHost());
-      for (int i = 0 ; i < zkHosts.length ; i++) {
-        final String host = zkHosts[i];
-        if (targetConnStringSection.equals(zkHosts[i])) {
-          myId = (i+1);
-        }
-        final var hostComponents = host.split(":");
-        final var zkServer = hostComponents[0];
-        final var zkClientPort = Integer.valueOf(hostComponents[1]);
-        final var zkQuorumPort = zkClientPort - 4000;
-        final var zkLeaderPort = zkClientPort - 3000;
-        final var configEntry = "server." + (i+1) + "=" + zkServer + ":" + zkQuorumPort + ":" + zkLeaderPort + "\n";
-        zooCfgContents = zooCfgContents + configEntry;
-      }
-
-      if (myId == -1) {
-        throw new IllegalStateException("Unable to determine ZK 'myid' for target " + targetConnStringSection);
-      }
-
-      try {
-        Files.createDirectories(zkHomeDir);
-        Files.writeString(zkHomeDir.resolve("zoo.cfg"), zooCfgContents);
-        Files.createDirectories(zkDataDir);
-        Files.writeString(zkDataDir.resolve("myid"), String.valueOf(myId));
-        // Run ZKSE
-        startZKSE(zkPort, zkHomeDir.toString());
-      } catch (Exception e) {
-        throw new ZooKeeperException(SolrException.ErrorCode.SERVER_ERROR, "IOException bootstrapping zk quorum instance", e);
-      }
-
-    } else if (zkRun != null) {
-=======
-    Path solrHome = cc.getSolrHome();
-    if (zkRun) {
->>>>>>> 08c07309
+    final var solrHome = cc.getSolrHome();
+
+    if (zkRun && !runAsQuorum) {
       String zkDataHome =
           EnvUtils.getProperty(
               "solr.zookeeper.server.datadir", solrHome.resolve("zoo_data").toString());
@@ -182,6 +115,70 @@
       if (zookeeperHost == null) {
         zookeeperHost = zkServer.getClientString();
       }
+      // TODO NOCOMMIT - should this code go in SolrZkServer to augment or replace its current
+      // capabilities?  Doing so
+      //  would definitely keep ZkContainer cleaner...
+    } else if (zkRun != null && runAsQuorum) {
+      // Figure out where to put zoo-data
+      final var zkHomeDir = solrHome.resolve("zoo_home");
+      final var zkDataDir = zkHomeDir.resolve("data");
+
+      // Populate a zoo.cfg
+      final String zooCfgTemplate =
+          ""
+              + "tickTime=2000\n"
+              + "initLimit=10\n"
+              + "syncLimit=5\n"
+              + "dataDir=@@DATA_DIR@@\n"
+              + "4lw.commands.whitelist=mntr,conf,ruok\n"
+              + "admin.enableServer=false\n"
+              + "clientPort=@@ZK_CLIENT_PORT@@\n";
+
+      final int zkPort = config.getSolrHostPort() + 1000;
+      String zooCfgContents =
+          zooCfgTemplate
+              .replace("@@DATA_DIR@@", zkDataDir.toString())
+              .replace("@@ZK_CLIENT_PORT@@", String.valueOf(zkPort));
+      final String[] zkHosts = config.getZkHost().split(",");
+      int myId = -1;
+      final String targetConnStringSection = config.getHost() + ":" + zkPort;
+      log.info(
+          "Trying to match {} against zkHostString {} to determine myid",
+          targetConnStringSection,
+          config.getZkHost());
+      for (int i = 0; i < zkHosts.length; i++) {
+        final String host = zkHosts[i];
+        if (targetConnStringSection.equals(zkHosts[i])) {
+          myId = (i + 1);
+        }
+        final var hostComponents = host.split(":");
+        final var zkServer = hostComponents[0];
+        final var zkClientPort = Integer.valueOf(hostComponents[1]);
+        final var zkQuorumPort = zkClientPort - 4000;
+        final var zkLeaderPort = zkClientPort - 3000;
+        final var configEntry =
+            "server." + (i + 1) + "=" + zkServer + ":" + zkQuorumPort + ":" + zkLeaderPort + "\n";
+        zooCfgContents = zooCfgContents + configEntry;
+      }
+
+      if (myId == -1) {
+        throw new IllegalStateException(
+            "Unable to determine ZK 'myid' for target " + targetConnStringSection);
+      }
+
+      try {
+        Files.createDirectories(zkHomeDir);
+        Files.writeString(zkHomeDir.resolve("zoo.cfg"), zooCfgContents);
+        Files.createDirectories(zkDataDir);
+        Files.writeString(zkDataDir.resolve("myid"), String.valueOf(myId));
+        // Run ZKSE
+        startZKSE(zkPort, zkHomeDir.toString());
+      } catch (Exception e) {
+        throw new ZooKeeperException(
+            SolrException.ErrorCode.SERVER_ERROR,
+            "IOException bootstrapping zk quorum instance",
+            e);
+      }
     }
 
     int zkClientConnectTimeout = SolrZkClientTimeout.DEFAULT_ZK_CONNECT_TIMEOUT;
@@ -254,12 +251,9 @@
     p.load(new FileInputStream(zkHomeDir + "/zoo.cfg"));
     p.setProperty("clientPort", String.valueOf(port));
 
-    // TODO NOCOMMIT - hang onto the created ZooKeeperServerEmbedded to be able to close it gracefully the way we do today with zkServer
-    ZooKeeperServerEmbedded.builder()
-            .baseDir(Path.of(zkHomeDir))
-            .configuration(p)
-            .build()
-            .start();
+    // TODO NOCOMMIT - hang onto the created ZooKeeperServerEmbedded to be able to close it
+    // gracefully the way we do today with zkServer
+    ZooKeeperServerEmbedded.builder().baseDir(Path.of(zkHomeDir)).configuration(p).build().start();
   }
 
   private String stripChroot(String zkRun) {
