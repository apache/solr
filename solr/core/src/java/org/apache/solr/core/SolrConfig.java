/*
 * Licensed to the Apache Software Foundation (ASF) under one or more
 * contributor license agreements.  See the NOTICE file distributed with
 * this work for additional information regarding copyright ownership.
 * The ASF licenses this file to You under the Apache License, Version 2.0
 * (the "License"); you may not use this file except in compliance with
 * the License.  You may obtain a copy of the License at
 *
 *     http://www.apache.org/licenses/LICENSE-2.0
 *
 * Unless required by applicable law or agreed to in writing, software
 * distributed under the License is distributed on an "AS IS" BASIS,
 * WITHOUT WARRANTIES OR CONDITIONS OF ANY KIND, either express or implied.
 * See the License for the specific language governing permissions and
 * limitations under the License.
 */
package org.apache.solr.core;


import java.io.IOException;
import java.io.InputStream;
import java.io.InputStreamReader;
import java.lang.invoke.MethodHandles;
import java.net.MalformedURLException;
import java.net.URL;
import java.nio.file.Files;
import java.nio.file.Path;
import java.text.ParseException;
import java.util.ArrayList;
import java.util.Collections;
import java.util.EnumSet;
import java.util.HashMap;
import java.util.LinkedHashMap;
import java.util.List;
import java.util.Locale;
import java.util.Map;
import java.util.Objects;
import java.util.Properties;
import java.util.Set;
import java.util.UUID;
import java.util.concurrent.ConcurrentHashMap;
import java.util.concurrent.atomic.AtomicBoolean;
import java.util.function.Function;
import java.util.function.Predicate;
import java.util.regex.Matcher;
import java.util.regex.Pattern;

import com.google.common.collect.ImmutableList;
import org.apache.commons.io.FileUtils;
import org.apache.lucene.index.IndexDeletionPolicy;
import org.apache.lucene.search.BooleanQuery;
import org.apache.lucene.search.IndexSearcher;
import org.apache.lucene.util.Version;
import org.apache.solr.client.solrj.io.stream.expr.Expressible;
import org.apache.solr.cloud.RecoveryStrategy;
import org.apache.solr.cloud.ZkSolrResourceLoader;
import org.apache.solr.common.ConfigNode;
import org.apache.solr.common.MapSerializable;
import org.apache.solr.common.SolrException;
import org.apache.solr.common.SolrException.ErrorCode;
import org.apache.solr.common.util.IOUtils;
import org.apache.solr.common.util.Utils;
import org.apache.solr.handler.component.SearchComponent;
import org.apache.solr.pkg.PackageListeners;
import org.apache.solr.pkg.PackageLoader;
import org.apache.solr.request.SolrRequestHandler;
import org.apache.solr.response.QueryResponseWriter;
import org.apache.solr.response.transform.TransformerFactory;
import org.apache.solr.rest.RestManager;
import org.apache.solr.schema.IndexSchema;
import org.apache.solr.schema.IndexSchemaFactory;
import org.apache.solr.search.CacheConfig;
import org.apache.solr.search.CaffeineCache;
import org.apache.solr.search.QParserPlugin;
import org.apache.solr.search.SolrCache;
import org.apache.solr.search.ValueSourceParser;
import org.apache.solr.search.stats.StatsCache;
import org.apache.solr.servlet.SolrRequestParsers;
import org.apache.solr.spelling.QueryConverter;
import org.apache.solr.update.SolrIndexConfig;
import org.apache.solr.update.UpdateLog;
import org.apache.solr.update.processor.UpdateRequestProcessorChain;
import org.apache.solr.update.processor.UpdateRequestProcessorFactory;
import org.apache.solr.util.DOMConfigNode;
import org.apache.solr.util.DataConfigNode;
import org.apache.solr.util.circuitbreaker.CircuitBreakerManager;
import org.slf4j.Logger;
import org.slf4j.LoggerFactory;

import static org.apache.solr.common.params.CommonParams.NAME;
import static org.apache.solr.common.params.CommonParams.PATH;
import static org.apache.solr.common.util.Utils.fromJSON;
import static org.apache.solr.core.ConfigOverlay.ZNODEVER;
import static org.apache.solr.core.SolrConfig.PluginOpts.LAZY;
import static org.apache.solr.core.SolrConfig.PluginOpts.MULTI_OK;
import static org.apache.solr.core.SolrConfig.PluginOpts.NOOP;
import static org.apache.solr.core.SolrConfig.PluginOpts.REQUIRE_CLASS;
import static org.apache.solr.core.SolrConfig.PluginOpts.REQUIRE_NAME;
import static org.apache.solr.core.SolrConfig.PluginOpts.REQUIRE_NAME_IN_OVERLAY;
import static org.apache.solr.core.XmlConfigFile.assertWarnOrFail;


/**
 * Provides a static reference to a Config object modeling the main
 * configuration data for a Solr instance -- typically found in
 * "solrconfig.xml".
 */
public class SolrConfig implements MapSerializable {

  private static final Logger log = LoggerFactory.getLogger(MethodHandles.lookup().lookupClass());

  public static final String DEFAULT_CONF_FILE = "solrconfig.xml";
  private final String resourceName;

  private int znodeVersion;
  ConfigNode root;
  private final SolrResourceLoader resourceLoader;
  private Properties substituteProperties;

  private RequestParams requestParams;

  public enum PluginOpts {
    MULTI_OK,
    REQUIRE_NAME,
    REQUIRE_NAME_IN_OVERLAY,
    REQUIRE_CLASS,
    LAZY,
    // EnumSet.of and/or EnumSet.copyOf(Collection) are annoying
    // because of type determination
    NOOP
  }

  private int multipartUploadLimitKB;

  private int formUploadLimitKB;

  private boolean enableRemoteStreams;
  private boolean enableStreamBody;

  private boolean handleSelect;

  private boolean addHttpRequestToContext;

  private final SolrRequestParsers solrRequestParsers;

  /**
   * TEST-ONLY: Creates a configuration instance from an instance directory and file name
   * @param instanceDir the directory used to create the resource loader
   * @param name        the configuration name used by the loader if the stream is null
   */
  public SolrConfig(Path instanceDir, String name)
      throws IOException {
    this(new SolrResourceLoader(instanceDir), name, true, null);
  }

  public static SolrConfig readFromResourceLoader(SolrResourceLoader loader, String name, boolean isConfigsetTrusted, Properties substitutableProperties) {
    try {
      return new SolrConfig(loader, name, isConfigsetTrusted, substitutableProperties);
    } catch (Exception e) {
      String resource;
      if (loader instanceof ZkSolrResourceLoader) {
        resource = name;
      } else {
        resource = loader.getConfigPath().resolve(name).toString();
      }
      throw new SolrException(ErrorCode.SERVER_ERROR, "Error loading solr config from " + resource, e);
    }
  }
  private class ResourceProvider implements Function<String, InputStream> {
    int zkVersion;
    int hash = -1;
    InputStream in;
    String fileName;

    ResourceProvider(InputStream in) {
      this.in = in;
      if (in instanceof ZkSolrResourceLoader.ZkByteArrayInputStream) {
        ZkSolrResourceLoader.ZkByteArrayInputStream zkin = (ZkSolrResourceLoader.ZkByteArrayInputStream) in;
        zkVersion = zkin.getStat().getVersion();
        hash = Objects.hash(zkVersion, overlay.getZnodeVersion());
        this.fileName = zkin.fileName;
      }
    }

    @Override
    public InputStream apply(String s) {
      return in;
    }
  }

  /**
   * Creates a configuration instance from a resource loader, a configuration name and a stream.
   * If the stream is null, the resource loader will open the configuration stream.
   * If the stream is not null, no attempt to load the resource will occur (the name is not used).
   * @param loader              the resource loader
   * @param name                the configuration name
   * @param isConfigsetTrusted  false if configset was uploaded using unsecured configset upload API, true otherwise
   * @param substitutableProperties optional properties to substitute into the XML
   */
  @SuppressWarnings("unchecked")
  private SolrConfig(SolrResourceLoader loader, String name, boolean isConfigsetTrusted, Properties substitutableProperties)
      throws IOException {
    this.resourceLoader = loader;
    this.resourceName = name;
    this.substituteProperties = substitutableProperties;
    getOverlay();//just in case it is not initialized
    // insist we have non-null substituteProperties; it might get overlaid
    Map<String, IndexSchemaFactory.VersionedConfig> configCache =null;
    if (loader.getCoreContainer() != null && loader.getCoreContainer().getObjectCache() != null) {
      configCache = (Map<String, IndexSchemaFactory.VersionedConfig>) loader.getCoreContainer().getObjectCache()
          .computeIfAbsent(ConfigSetService.ConfigResource.class.getName(), s -> new ConcurrentHashMap<>());
      ResourceProvider rp = new ResourceProvider(loader.openResource(name));
      IndexSchemaFactory.VersionedConfig cfg = rp.fileName == null ? null : configCache.get(rp.fileName);
      if (cfg != null) {
        if (rp.hash != -1) {
          if (rp.hash == cfg.version) {
            log.debug("LOADED_FROM_CACHE");
            root = cfg.data;
          } else {
            readXml(loader, name, configCache, rp);
          }
        }
      }
    }
    if(root == null) {
      readXml(loader, name, configCache,new ResourceProvider(loader.openResource(name)) );
    }
    ConfigNode.SUBSTITUTES.set(key -> {
      if (substitutableProperties != null && substitutableProperties.containsKey(key)) {
        return substitutableProperties.getProperty(key);
      } else {
        Object o = overlay.getUserProps().get(key);
        return o == null ? null : o.toString();
      }
    });
    try {
      getRequestParams();
      initLibs(loader, isConfigsetTrusted);
      String val = root.child(IndexSchema.LUCENE_MATCH_VERSION_PARAM,
          () -> new RuntimeException("Missing: " + IndexSchema.LUCENE_MATCH_VERSION_PARAM)).txt();

      luceneMatchVersion = SolrConfig.parseLuceneVersionString(val);
      log.info("Using Lucene MatchVersion: {}", luceneMatchVersion);

      String indexConfigPrefix;

      // Old indexDefaults and mainIndex sections are deprecated and fails fast for luceneMatchVersion=>LUCENE_4_0_0.
      // For older solrconfig.xml's we allow the old sections, but never mixed with the new <indexConfig>
      boolean hasDeprecatedIndexConfig = get("indexDefaults").exists() || get("mainIndex").exists();
      if (hasDeprecatedIndexConfig) {
        throw new SolrException(ErrorCode.FORBIDDEN, "<indexDefaults> and <mainIndex> configuration sections are discontinued. Use <indexConfig> instead.");
      } else {
        indexConfigPrefix = "indexConfig";
      }
      assertWarnOrFail("The <nrtMode> config has been discontinued and NRT mode is always used by Solr." +
              " This config will be removed in future versions.", get(indexConfigPrefix).get("nrtMode").isNull(),
          true
      );
      assertWarnOrFail("Solr no longer supports forceful unlocking via the 'unlockOnStartup' option.  " +
              "This is no longer necessary for the default lockType except in situations where " +
              "it would be dangerous and should not be done.  For other lockTypes and/or " +
              "directoryFactory options it may also be dangerous and users must resolve " +
              "problematic locks manually.",
          !get(indexConfigPrefix).get("unlockOnStartup").exists(),
          true // 'fail' in trunk
      );

      // Parse indexConfig section, using mainIndex as backup in case old config is used
      indexConfig = new SolrIndexConfig(get("indexConfig"), null);

      booleanQueryMaxClauseCount = get("query").get("maxBooleanClauses").intVal(BooleanQuery.getMaxClauseCount());
      if (IndexSearcher.getMaxClauseCount() < booleanQueryMaxClauseCount) {
        log.warn("solrconfig.xml: <maxBooleanClauses> of {} is greater than global limit of {} and will have no effect {}"
            , booleanQueryMaxClauseCount, BooleanQuery.getMaxClauseCount()
            , "set 'maxBooleanClauses' in solr.xml to increase global limit");
      }

      // Warn about deprecated / discontinued parameters
      // boolToFilterOptimizer has had no effect since 3.1
      if (get("query").get("boolTofilterOptimizer").exists())
        log.warn("solrconfig.xml: <boolTofilterOptimizer> is currently not implemented and has no effect.");
      if (get("query").get("HashDocSet").exists())
        log.warn("solrconfig.xml: <HashDocSet> is deprecated and no longer used.");

// TODO: Old code - in case somebody wants to re-enable. Also see SolrIndexSearcher#search()
//    filtOptEnabled = getBool("query/boolTofilterOptimizer/@enabled", false);
//    filtOptCacheSize = getInt("query/boolTofilterOptimizer/@cacheSize",32);
//    filtOptThreshold = getFloat("query/boolTofilterOptimizer/@threshold",.05f);

      useFilterForSortedQuery = get("query").get("useFilterForSortedQuery").boolVal(false);
      queryResultWindowSize = Math.max(1, get("query").get("queryResultWindowSize").intVal(1));
      queryResultMaxDocsCached = get("query").get("queryResultMaxDocsCached").intVal(Integer.MAX_VALUE);
      enableLazyFieldLoading = get("query").get("enableLazyFieldLoading").boolVal(false);

      filterCacheConfig = CacheConfig.getConfig(this, get("query").get("filterCache"), "query/filterCache");
      queryResultCacheConfig = CacheConfig.getConfig(this, get("query").get("queryResultCache"), "query/queryResultCache");
      documentCacheConfig = CacheConfig.getConfig(this, get("query").get("documentCache"), "query/documentCache");
      CacheConfig conf = CacheConfig.getConfig(this, get("query").get("fieldValueCache"), "query/fieldValueCache");
      if (conf == null) {
        Map<String, String> args = new HashMap<>();
        args.put(NAME, "fieldValueCache");
        args.put("size", "10000");
        args.put("initialSize", "10");
        args.put("showItems", "-1");
        conf = new CacheConfig(CaffeineCache.class, args, null);
      }
      fieldValueCacheConfig = conf;
      useColdSearcher = get("query").get("useColdSearcher").boolVal(false);
      dataDir = get("dataDir").txt();
      if (dataDir != null && dataDir.length() == 0) dataDir = null;


      org.apache.solr.search.SolrIndexSearcher.initRegenerators(this);

      if (get("jmx").exists()) {
        log.warn("solrconfig.xml: <jmx> is no longer supported, use solr.xml:/metrics/reporter section instead");
      }

      httpCachingConfig = new HttpCachingConfig(this);

      maxWarmingSearchers = get("query").get("maxWarmingSearchers").intVal(1);
      slowQueryThresholdMillis = get("query").get("slowQueryThresholdMillis").intVal(-1);
      for (SolrPluginInfo plugin : plugins) loadPluginInfo(plugin);

      Map<String, CacheConfig> userCacheConfigs = CacheConfig.getMultipleConfigs(this, "query/cache",
          get("query").getAll("cache"));
      List<PluginInfo> caches = getPluginInfos(SolrCache.class.getName());
      if (!caches.isEmpty()) {
        for (PluginInfo c : caches) {
          userCacheConfigs.put(c.name, CacheConfig.getConfig(this, "cache", c.attributes, null));
        }
      }
      this.userCacheConfigs = Collections.unmodifiableMap(userCacheConfigs);

      updateHandlerInfo = loadUpdatehandlerInfo();

      multipartUploadLimitKB = get("requestDispatcher").get("requestParsers").intAttr("multipartUploadLimitInKB", Integer.MAX_VALUE);
      if (multipartUploadLimitKB == -1) multipartUploadLimitKB = Integer.MAX_VALUE;

      formUploadLimitKB = get("requestDispatcher").get("requestParsers").intAttr("formdataUploadLimitInKB", Integer.MAX_VALUE);
      if (formUploadLimitKB == -1) formUploadLimitKB = Integer.MAX_VALUE;

      enableRemoteStreams = get("requestDispatcher").get("requestParsers").boolAttr("enableRemoteStreaming", false);

      enableStreamBody = get("requestDispatcher").get("requestParsers").boolAttr("enableStreamBody", false);

      handleSelect = get("requestDispatcher").boolAttr("handleSelect", false);
      addHttpRequestToContext = get("requestDispatcher").get("requestParsers").boolAttr("addHttpRequestToContext", false);

      List<PluginInfo> argsInfos = getPluginInfos(InitParams.class.getName());
      if (argsInfos != null) {
        Map<String, InitParams> argsMap = new HashMap<>();
        for (PluginInfo p : argsInfos) {
          InitParams args = new InitParams(p);
          argsMap.put(args.name == null ? String.valueOf(args.hashCode()) : args.name, args);
        }
        this.initParams = Collections.unmodifiableMap(argsMap);
      }

      solrRequestParsers = new SolrRequestParsers(this);
      log.debug("Loaded SolrConfig: {}", name);
    } finally {
      ConfigNode.SUBSTITUTES.remove();
    }
  }

  private void readXml(SolrResourceLoader loader, String name, Map<String, IndexSchemaFactory.VersionedConfig> configCache, ResourceProvider rp) throws IOException {
    XmlConfigFile xml = new XmlConfigFile(loader,rp, name, null, "/config/", null);
    root = new DataConfigNode(new DOMConfigNode(xml.getDocument().getDocumentElement()));
    this.znodeVersion = rp.zkVersion;
    if(configCache != null && rp.fileName !=null) {
      configCache.put(rp.fileName, new IndexSchemaFactory.VersionedConfig(rp.hash, root));
    }
  }

  private static final AtomicBoolean versionWarningAlreadyLogged = new AtomicBoolean(false);

  public static final Version parseLuceneVersionString(final String matchVersion) {
    final Version version;
    try {
      version = Version.parseLeniently(matchVersion);
    } catch (ParseException pe) {
      throw new SolrException(ErrorCode.SERVER_ERROR,
          "Invalid luceneMatchVersion.  Should be of the form 'V.V.V' (e.g. 4.8.0)", pe);
    }

    if (version == Version.LATEST && !versionWarningAlreadyLogged.getAndSet(true)) {
      log.warn("You should not use LATEST as luceneMatchVersion property: "
          + "if you use this setting, and then Solr upgrades to a newer release of Lucene, "
          + "sizable changes may happen. If precise back compatibility is important "
          + "then you should instead explicitly specify an actual Lucene version.");
    }

    return version;
  }

  public static final List<SolrPluginInfo> plugins = ImmutableList.<SolrPluginInfo>builder()
      .add(new SolrPluginInfo(SolrRequestHandler.class, SolrRequestHandler.TYPE, REQUIRE_NAME, REQUIRE_CLASS, MULTI_OK, LAZY))
      .add(new SolrPluginInfo(QParserPlugin.class, "queryParser", REQUIRE_NAME, REQUIRE_CLASS, MULTI_OK))
      .add(new SolrPluginInfo(Expressible.class, "expressible", REQUIRE_NAME, REQUIRE_CLASS, MULTI_OK))
      .add(new SolrPluginInfo(QueryResponseWriter.class, "queryResponseWriter", REQUIRE_NAME, REQUIRE_CLASS, MULTI_OK, LAZY))
      .add(new SolrPluginInfo(ValueSourceParser.class, "valueSourceParser", REQUIRE_NAME, REQUIRE_CLASS, MULTI_OK))
      .add(new SolrPluginInfo(TransformerFactory.class, "transformer", REQUIRE_NAME, REQUIRE_CLASS, MULTI_OK))
      .add(new SolrPluginInfo(SearchComponent.class, "searchComponent", REQUIRE_NAME, REQUIRE_CLASS, MULTI_OK))
      .add(new SolrPluginInfo(UpdateRequestProcessorFactory.class, "updateProcessor", REQUIRE_NAME, REQUIRE_CLASS, MULTI_OK))
      .add(new SolrPluginInfo(SolrCache.class, "cache", REQUIRE_NAME, REQUIRE_CLASS, MULTI_OK))
          // TODO: WTF is up with queryConverter???
          // it apparently *only* works as a singleton? - SOLR-4304
          // and even then -- only if there is a single SpellCheckComponent
          // because of queryConverter.setIndexAnalyzer
      .add(new SolrPluginInfo(QueryConverter.class, "queryConverter", REQUIRE_NAME, REQUIRE_CLASS))
      // this is hackish, since it picks up all SolrEventListeners,
      // regardless of when/how/why they are used (or even if they are
      // declared outside of the appropriate context) but there's no nice
      // way around that in the PluginInfo framework
      .add(new SolrPluginInfo(InitParams.class, InitParams.TYPE, MULTI_OK, REQUIRE_NAME_IN_OVERLAY))
      .add(new SolrPluginInfo(it -> {
        List<ConfigNode> result = new ArrayList<>();
        result.addAll(it.get("query").getAll("listener"));
        result.addAll( it.get("updateHandler").getAll("listener"));
        return result;
      }, SolrEventListener.class, "//listener", REQUIRE_CLASS, MULTI_OK, REQUIRE_NAME_IN_OVERLAY))

      .add(new SolrPluginInfo(DirectoryFactory.class, "directoryFactory", REQUIRE_CLASS))
      .add(new SolrPluginInfo(RecoveryStrategy.Builder.class, "recoveryStrategy"))
      .add(new SolrPluginInfo(it -> it.get("indexConfig").getAll("deletionPolicy"), IndexDeletionPolicy.class, "indexConfig/deletionPolicy", REQUIRE_CLASS))
      .add(new SolrPluginInfo(CodecFactory.class, "codecFactory", REQUIRE_CLASS))
      .add(new SolrPluginInfo(IndexReaderFactory.class, "indexReaderFactory", REQUIRE_CLASS))
      .add(new SolrPluginInfo(UpdateRequestProcessorChain.class, "updateRequestProcessorChain", MULTI_OK))
      .add(new SolrPluginInfo(it -> it.get("updateHandler").getAll("updateLog"), UpdateLog.class, "updateHandler/updateLog"))
      .add(new SolrPluginInfo(IndexSchemaFactory.class, "schemaFactory", REQUIRE_CLASS))
      .add(new SolrPluginInfo(RestManager.class, "restManager"))
      .add(new SolrPluginInfo(StatsCache.class, "statsCache", REQUIRE_CLASS))
      .add(new SolrPluginInfo(CircuitBreakerManager.class, "circuitBreaker"))
      .build();
  public static final Map<String, SolrPluginInfo> classVsSolrPluginInfo;

  static {
    Map<String, SolrPluginInfo> map = new HashMap<>();
    for (SolrPluginInfo plugin : plugins) map.put(plugin.clazz.getName(), plugin);
    classVsSolrPluginInfo = Collections.unmodifiableMap(map);
  }

  public static class SolrPluginInfo {

    public final Class<?> clazz;
    public final String tag;
    public final Set<PluginOpts> options;
    final Function<SolrConfig, List<ConfigNode>> configReader;


<<<<<<< HEAD
    @SuppressWarnings({"unchecked", "rawtypes"})
    private SolrPluginInfo(Class clz, String tag, PluginOpts... opts) {
      this(solrConfig -> solrConfig.root.getAll(null, tag), clz, tag, opts);

    }

    @SuppressWarnings({"unchecked", "rawtypes"})
    private SolrPluginInfo(Function<SolrConfig, List<ConfigNode>> configReader, Class clz, String tag, PluginOpts... opts) {
      this.configReader = configReader;
=======
    private SolrPluginInfo(Class<?> clz, String tag, PluginOpts... opts) {
>>>>>>> c8e06a72
      this.clazz = clz;
      this.tag = tag;
      this.options = opts == null ? Collections.emptySet() : EnumSet.of(NOOP, opts);
    }

    public String getCleanTag() {
      return tag.replaceAll("/", "");
    }

    public String getTagCleanLower() {
      return getCleanTag().toLowerCase(Locale.ROOT);

    }
  }

  public static ConfigOverlay getConfigOverlay(SolrResourceLoader loader) {
    InputStream in = null;
    InputStreamReader isr = null;
    try {
      try {
        in = loader.openResource(ConfigOverlay.RESOURCE_NAME);
      } catch (IOException e) {
        // TODO: we should be explicitly looking for file not found exceptions
        // and logging if it's not the expected IOException
        // hopefully no problem, assume no overlay.json file
        return new ConfigOverlay(Collections.emptyMap(), -1);
      }

      int version = 0; // will be always 0 for file based resourceLoader
      if (in instanceof ZkSolrResourceLoader.ZkByteArrayInputStream) {
        version = ((ZkSolrResourceLoader.ZkByteArrayInputStream) in).getStat().getVersion();
        log.debug("Config overlay loaded. version : {} ", version);
      }
      @SuppressWarnings("unchecked")
      Map<String, Object> m = (Map<String, Object>) fromJSON(in);
      return new ConfigOverlay(m, version);
    } catch (Exception e) {
      throw new SolrException(ErrorCode.SERVER_ERROR, "Error reading config overlay", e);
    } finally {
      IOUtils.closeQuietly(isr);
      IOUtils.closeQuietly(in);
    }
  }

  private Map<String, InitParams> initParams = Collections.emptyMap();

  public Map<String, InitParams> getInitParams() {
    return initParams;
  }

  protected UpdateHandlerInfo loadUpdatehandlerInfo() {
    return new UpdateHandlerInfo( get("updateHandler").attr("class"),
        get("updateHandler").get("autoCommit").get("maxDocs").intVal( -1),
        get("updateHandler").get("autoCommit").get("maxTime").intVal( -1),
        convertHeapOptionStyleConfigStringToBytes(get("updateHandler").get("autoCommit").get("maxSize").txt()),
        get("updateHandler").get("indexWriter").get("closeWaitsForMerges").boolVal(true),
        get("updateHandler").get("autoCommit").get("openSearcher").boolVal(true),
        get("updateHandler").get("autoSoftCommit").get("maxDocs").intVal(-1),
        get("updateHandler").get("autoSoftCommit").get("maxTime").intVal(-1),
        get("updateHandler").get("commitWithin").get("softCommit").boolVal(true));
  }

  /**
   * Converts a Java heap option-like config string to bytes. Valid suffixes are: 'k', 'm', 'g'
   * (case insensitive). If there is no suffix, the default unit is bytes.
   * For example, 50k = 50KB, 20m = 20MB, 4g = 4GB, 300 = 300 bytes
   * @param configStr the config setting to parse
   * @return the size, in bytes. -1 if the given config string is empty
   */
  protected static long convertHeapOptionStyleConfigStringToBytes(String configStr) {
    if (configStr== null || configStr.isEmpty()) {
      return -1;
    }
    long multiplier = 1;
    String numericValueStr = configStr;
    char suffix = Character.toLowerCase(configStr.charAt(configStr.length() - 1));
    if (Character.isLetter(suffix)) {
      if (suffix == 'k') {
        multiplier = FileUtils.ONE_KB;
      }
      else if (suffix == 'm') {
        multiplier = FileUtils.ONE_MB;
      }
      else if (suffix == 'g') {
        multiplier = FileUtils.ONE_GB;
      } else {
        throw new RuntimeException("Invalid suffix. Valid suffixes are 'k' (KB), 'm' (MB), 'g' (G). "
            + "No suffix means the amount is in bytes. ");
      }
      numericValueStr = configStr.substring(0, configStr.length() - 1);
    }
    try {
      return Long.parseLong(numericValueStr) * multiplier;
    } catch (NumberFormatException e) {
      throw new RuntimeException("Invalid format. The config setting should be a long with an "
          + "optional letter suffix. Valid suffixes are 'k' (KB), 'm' (MB), 'g' (G). "
          + "No suffix means the amount is in bytes.");
    }
  }

  private void loadPluginInfo(SolrPluginInfo pluginInfo) {
    boolean requireName = pluginInfo.options.contains(REQUIRE_NAME);
    boolean requireClass = pluginInfo.options.contains(REQUIRE_CLASS);

    List<PluginInfo> result = readPluginInfos(pluginInfo, requireName, requireClass);

    if (1 < result.size() && !pluginInfo.options.contains(MULTI_OK)) {
      throw new SolrException
          (SolrException.ErrorCode.SERVER_ERROR,
              "Found " + result.size() + " configuration sections when at most "
                  + "1 is allowed matching expression: " + pluginInfo.getCleanTag());
    }
    if (!result.isEmpty()) pluginStore.put(pluginInfo.clazz.getName(), result);
  }

  public List<PluginInfo> readPluginInfos(SolrPluginInfo info, boolean requireName, boolean requireClass) {
    ArrayList<PluginInfo> result = new ArrayList<>();
    for (ConfigNode node : info.configReader.apply(this)) {
      PluginInfo pluginInfo = new PluginInfo(node, "[solrconfig.xml] " + info.tag, requireName, requireClass);
      if (pluginInfo.isEnabled()) result.add(pluginInfo);
    }
    return result;
  }

  public SolrRequestParsers getRequestParsers() {
    return solrRequestParsers;
  }

  /* The set of materialized parameters: */
  public final int booleanQueryMaxClauseCount;
  // SolrIndexSearcher - nutch optimizer -- Disabled since 3.1
//  public final boolean filtOptEnabled;
//  public final int filtOptCacheSize;
//  public final float filtOptThreshold;
  // SolrIndexSearcher - caches configurations
  public final CacheConfig filterCacheConfig;
  public final CacheConfig queryResultCacheConfig;
  public final CacheConfig documentCacheConfig;
  public final CacheConfig fieldValueCacheConfig;
  public final Map<String, CacheConfig> userCacheConfigs;
  // SolrIndexSearcher - more...
  public final boolean useFilterForSortedQuery;
  public final int queryResultWindowSize;
  public final int queryResultMaxDocsCached;
  public final boolean enableLazyFieldLoading;

  // IndexConfig settings
  public final SolrIndexConfig indexConfig;

  protected UpdateHandlerInfo updateHandlerInfo;

  private Map<String, List<PluginInfo>> pluginStore = new LinkedHashMap<>();

  public final int maxWarmingSearchers;
  public final boolean useColdSearcher;
  public final Version luceneMatchVersion;
  protected String dataDir;
  public final int slowQueryThresholdMillis;  // threshold above which a query is considered slow

  private final HttpCachingConfig httpCachingConfig;

  public HttpCachingConfig getHttpCachingConfig() {
    return httpCachingConfig;
  }

  public static class HttpCachingConfig implements MapSerializable {

    /**
<<<<<<< HEAD
=======
     * config xpath prefix for getting HTTP Caching options
     */
    private static final String CACHE_PRE
        = "requestDispatcher/httpCaching/";

    /**
>>>>>>> c8e06a72
     * For extracting Expires "ttl" from <cacheControl> config
     */
    private static final Pattern MAX_AGE
        = Pattern.compile("\\bmax-age=(\\d+)");

    @Override
    public Map<String, Object> toMap(Map<String, Object> map) {
      // Could have nulls
      return Utils.makeMap("never304", never304,
          "etagSeed", etagSeed,
          "lastModFrom", lastModFrom.name().toLowerCase(Locale.ROOT),
          "cacheControl", cacheControlHeader);
    }

    public enum LastModFrom {
      OPENTIME, DIRLASTMOD, BOGUS;

      /**
       * Input must not be null
       */
      public static LastModFrom parse(final String s) {
        try {
          return valueOf(s.toUpperCase(Locale.ROOT));
        } catch (Exception e) {
          log.warn("Unrecognized value for lastModFrom: {}", s, e);
          return BOGUS;
        }
      }
    }

    private final boolean never304;
    private final String etagSeed;
    private final String cacheControlHeader;
    private final Long maxAge;
    private final LastModFrom lastModFrom;
    private ConfigNode configNode;

    private HttpCachingConfig(SolrConfig conf) {
      configNode = conf.root;

      //"requestDispatcher/httpCaching/";
      never304 = get("requestDispatcher").get("httpCaching").boolAttr("never304", false);

      etagSeed = get("requestDispatcher").get("httpCaching").attr("etagSeed", "Solr");


      lastModFrom = LastModFrom.parse(get("requestDispatcher").get("httpCaching").attr("lastModFrom","openTime"));

      cacheControlHeader = get("requestDispatcher").get("httpCaching").get("cacheControl").txt();

      Long tmp = null; // maxAge
      if (null != cacheControlHeader) {
        try {
          final Matcher ttlMatcher = MAX_AGE.matcher(cacheControlHeader);
          final String ttlStr = ttlMatcher.find() ? ttlMatcher.group(1) : null;
          tmp = (null != ttlStr && !"".equals(ttlStr))
              ? Long.valueOf(ttlStr)
              : null;
        } catch (Exception e) {
          log.warn("Ignoring exception while attempting to extract max-age from cacheControl config: {}"
              , cacheControlHeader, e);
        }
      }
      maxAge = tmp;

    }
    private ConfigNode get(String name){
      return configNode.get(name);
    }

    public boolean isNever304() {
      return never304;
    }

    public String getEtagSeed() {
      return etagSeed;
    }

    /**
     * null if no Cache-Control header
     */
    public String getCacheControlHeader() {
      return cacheControlHeader;
    }

    /**
     * null if no max age limitation
     */
    public Long getMaxAge() {
      return maxAge;
    }

    public LastModFrom getLastModFrom() {
      return lastModFrom;
    }
  }

  public static class UpdateHandlerInfo implements MapSerializable {
    public final String className;
    public final int autoCommmitMaxDocs, autoCommmitMaxTime,
        autoSoftCommmitMaxDocs, autoSoftCommmitMaxTime;
    public final long autoCommitMaxSizeBytes;
    public final boolean indexWriterCloseWaitsForMerges;
    public final boolean openSearcher;  // is opening a new searcher part of hard autocommit?
    public final boolean commitWithinSoftCommit;

    /**
     * @param autoCommmitMaxDocs       set -1 as default
     * @param autoCommmitMaxTime       set -1 as default
     * @param autoCommitMaxSize        set -1 as default
     */
    public UpdateHandlerInfo(String className, int autoCommmitMaxDocs, int autoCommmitMaxTime, long autoCommitMaxSize, boolean indexWriterCloseWaitsForMerges, boolean openSearcher,
                             int autoSoftCommmitMaxDocs, int autoSoftCommmitMaxTime, boolean commitWithinSoftCommit) {
      this.className = className;
      this.autoCommmitMaxDocs = autoCommmitMaxDocs;
      this.autoCommmitMaxTime = autoCommmitMaxTime;
      this.autoCommitMaxSizeBytes = autoCommitMaxSize;
      this.indexWriterCloseWaitsForMerges = indexWriterCloseWaitsForMerges;
      this.openSearcher = openSearcher;

      this.autoSoftCommmitMaxDocs = autoSoftCommmitMaxDocs;
      this.autoSoftCommmitMaxTime = autoSoftCommmitMaxTime;

      this.commitWithinSoftCommit = commitWithinSoftCommit;
    }


    @Override
    public Map<String, Object> toMap(Map<String, Object> map) {
      map.put("indexWriter", Map.of("closeWaitsForMerges", indexWriterCloseWaitsForMerges));
      map.put("commitWithin", Map.of("softCommit", commitWithinSoftCommit));
      map.put("autoCommit", Map.of(
          "maxDocs", autoCommmitMaxDocs,
          "maxTime", autoCommmitMaxTime,
          "openSearcher", openSearcher
      ));
      map.put("autoSoftCommit",
          Map.of("maxDocs", autoSoftCommmitMaxDocs,
              "maxTime", autoSoftCommmitMaxTime));
      return map;
    }
  }

//  public Map<String, List<PluginInfo>> getUpdateProcessorChainInfo() { return updateProcessorChainInfo; }

  public UpdateHandlerInfo getUpdateHandlerInfo() {
    return updateHandlerInfo;
  }

  public String getDataDir() {
    return dataDir;
  }

  /**
   * SolrConfig keeps a repository of plugins by the type. The known interfaces are the types.
   *
   * @param type The key is FQN of the plugin class there are a few  known types : SolrFormatter, SolrFragmenter
   *             SolrRequestHandler,QParserPlugin, QueryResponseWriter,ValueSourceParser,
   *             SearchComponent, QueryConverter, SolrEventListener, DirectoryFactory,
   *             IndexDeletionPolicy, IndexReaderFactory, {@link TransformerFactory}
   */
  public List<PluginInfo> getPluginInfos(String type) {
    List<PluginInfo> result = pluginStore.get(type);
    SolrPluginInfo info = classVsSolrPluginInfo.get(type);
    if (info != null &&
        (info.options.contains(REQUIRE_NAME) || info.options.contains(REQUIRE_NAME_IN_OVERLAY))) {
      Map<String, Map<String, Object>> infos = overlay.getNamedPlugins(info.getCleanTag());
      if (!infos.isEmpty()) {
        LinkedHashMap<String, PluginInfo> map = new LinkedHashMap<>();
        if (result != null) for (PluginInfo pluginInfo : result) {
          //just create a UUID for the time being so that map key is not null
          String name = pluginInfo.name == null ?
              UUID.randomUUID().toString().toLowerCase(Locale.ROOT) :
              pluginInfo.name;
          map.put(name, pluginInfo);
        }
        for (Map.Entry<String, Map<String, Object>> e : infos.entrySet()) {
          map.put(e.getKey(), new PluginInfo(info.getCleanTag(), e.getValue()));
        }
        result = new ArrayList<>(map.values());
      }
    }
    return result == null ? Collections.emptyList() : result;
  }

  public PluginInfo getPluginInfo(String type) {
    List<PluginInfo> result = pluginStore.get(type);
    if (result == null || result.isEmpty()) {
      return null;
    }
    if (1 == result.size()) {
      return result.get(0);
    }

    throw new SolrException(SolrException.ErrorCode.SERVER_ERROR,
        "Multiple plugins configured for type: " + type);
  }

  private void initLibs(SolrResourceLoader loader, boolean isConfigsetTrusted) {
    // TODO Want to remove SolrResourceLoader.getInstancePath; it can be on a Standalone subclass.
    //  For Zk subclass, it's needed for the time being as well.  We could remove that one if we remove two things
    //  in SolrCloud: (1) instancePath/lib  and (2) solrconfig lib directives with relative paths.  Can wait till 9.0.
    Path instancePath = loader.getInstancePath();
    List<URL> urls = new ArrayList<>();

    Path libPath = instancePath.resolve("lib");
    if (Files.exists(libPath)) {
      try {
        urls.addAll(SolrResourceLoader.getURLs(libPath));
      } catch (IOException e) {
        log.warn("Couldn't add files from {} to classpath: {}", libPath, e);
      }
    }

    List<ConfigNode> nodes = root.getAll("lib");
    if (nodes != null && nodes.size() > 0) {
      if (!isConfigsetTrusted) {
        throw new SolrException(ErrorCode.UNAUTHORIZED,
            "The configset for this collection was uploaded without any authentication in place,"
                + " and use of <lib> is not available for collections with untrusted configsets. To use this component, re-upload the configset"
                + " after enabling authentication and authorization.");
      }

      for (int i = 0; i < nodes.size(); i++) {
        ConfigNode node = nodes.get(i);
        String baseDir = node.attr("dir");
        String path = node.attr(PATH);
        if (null != baseDir) {
          // :TODO: add support for a simpler 'glob' mutually exclusive of regex
          Path dir = instancePath.resolve(baseDir);
          String regex = node.attr("regex");
          try {
            if (regex == null)
              urls.addAll(SolrResourceLoader.getURLs(dir));
            else
              urls.addAll(SolrResourceLoader.getFilteredURLs(dir, regex));
          } catch (IOException e) {
            log.warn("Couldn't add files from {} filtered by {} to classpath: {}", dir, regex, e);
          }
        } else if (null != path) {
          final Path dir = instancePath.resolve(path);
          try {
            urls.add(dir.toUri().toURL());
          } catch (MalformedURLException e) {
            log.warn("Couldn't add file {} to classpath: {}", dir, e);
          }
        } else {
          throw new RuntimeException("lib: missing mandatory attributes: 'dir' or 'path'");
        }
      }
    }

    if (!urls.isEmpty()) {
      loader.addToClassLoader(urls);
      loader.reloadLuceneSPI();
    }
  }

  public int getMultipartUploadLimitKB() {
    return multipartUploadLimitKB;
  }

  public int getFormUploadLimitKB() {
    return formUploadLimitKB;
  }

  public boolean isHandleSelect() {
    return handleSelect;
  }

  public boolean isAddHttpRequestToContext() {
    return addHttpRequestToContext;
  }

  public boolean isEnableRemoteStreams() {
    return enableRemoteStreams;
  }

  public boolean isEnableStreamBody() {
    return enableStreamBody;
  }


  @Override
  @SuppressWarnings({"unchecked", "rawtypes"})
  public Map<String, Object> toMap(Map<String, Object> result) {
    if (znodeVersion > -1) result.put(ZNODEVER, znodeVersion);
    if(luceneMatchVersion != null) result.put(IndexSchema.LUCENE_MATCH_VERSION_PARAM, luceneMatchVersion.toString());
    result.put("updateHandler", getUpdateHandlerInfo());
    Map m = new LinkedHashMap();
    result.put("query", m);
    m.put("useFilterForSortedQuery", useFilterForSortedQuery);
    m.put("queryResultWindowSize", queryResultWindowSize);
    m.put("queryResultMaxDocsCached", queryResultMaxDocsCached);
    m.put("enableLazyFieldLoading", enableLazyFieldLoading);
    m.put("maxBooleanClauses", booleanQueryMaxClauseCount);

    for (SolrPluginInfo plugin : plugins) {
      List<PluginInfo> infos = getPluginInfos(plugin.clazz.getName());
      if (infos == null || infos.isEmpty()) continue;
      String tag = plugin.getCleanTag();
      tag = tag.replace("/", "");
      if (plugin.options.contains(PluginOpts.REQUIRE_NAME)) {
        LinkedHashMap items = new LinkedHashMap();
        for (PluginInfo info : infos) {
          //TODO remove after fixing https://issues.apache.org/jira/browse/SOLR-13706
          if (info.type.equals("searchComponent") && info.name.equals("highlight")) continue;
          items.put(info.name, info);
        }
        for (Map.Entry e : overlay.getNamedPlugins(plugin.tag).entrySet()) items.put(e.getKey(), e.getValue());
        result.put(tag, items);
      } else {
        if (plugin.options.contains(MULTI_OK)) {
          ArrayList<MapSerializable> l = new ArrayList<>();
          for (PluginInfo info : infos) l.add(info);
          result.put(tag, l);
        } else {
          result.put(tag, infos.get(0));
        }

      }

    }


    addCacheConfig(m, filterCacheConfig, queryResultCacheConfig, documentCacheConfig, fieldValueCacheConfig);
    m = new LinkedHashMap();
    result.put("requestDispatcher", m);
    m.put("handleSelect", handleSelect);
    if (httpCachingConfig != null) m.put("httpCaching", httpCachingConfig);
    m.put("requestParsers", Map.of("multipartUploadLimitKB", multipartUploadLimitKB,
        "formUploadLimitKB", formUploadLimitKB,
        "addHttpRequestToContext", addHttpRequestToContext));
    if (indexConfig != null) result.put("indexConfig", indexConfig);

    //TODO there is more to add

    return result;
  }

  @SuppressWarnings({"unchecked", "rawtypes"})
  private void addCacheConfig(Map queryMap, CacheConfig... cache) {
    if (cache == null) return;
    for (CacheConfig config : cache) if (config != null) queryMap.put(config.getNodeName(), config);

  }

  public Properties getSubstituteProperties() {
    Map<String, Object> p = getOverlay().getUserProps();
    if (p == null || p.isEmpty()) return substituteProperties;
    Properties result = new Properties(substituteProperties);
    result.putAll(p);
    return result;
  }

  private ConfigOverlay overlay;

  public ConfigOverlay getOverlay() {
    if (overlay == null) {
      overlay = getConfigOverlay(resourceLoader);
    }
    return overlay;
  }

  public RequestParams getRequestParams() {
    if (requestParams == null) {
      return refreshRequestParams();
    }
    return requestParams;
  }

  /**
   * The version of package that should be loaded for a given package name
   * This information is stored in the params.json in the same configset
   * If params.json is absent or there is no corresponding version specified for a given package,
   * this returns a null and the latest is used by the caller
   */
  public String maxPackageVersion(String pkg) {
    RequestParams.ParamSet p = getRequestParams().getParams(PackageListeners.PACKAGE_VERSIONS);
    if (p == null) {
      return null;
    }
    Object o = p.get().get(pkg);
    if (o == null || PackageLoader.LATEST.equals(o)) return null;
    return o.toString();
  }

  public RequestParams refreshRequestParams() {
    requestParams = RequestParams.getFreshRequestParams(resourceLoader, requestParams);
    if (log.isDebugEnabled()) {
      log.debug("current version of requestparams : {}", requestParams.getZnodeVersion());
    }
    return requestParams;
  }

  public SolrResourceLoader getResourceLoader() {
    return resourceLoader;
  }

  public int getZnodeVersion() {
    return znodeVersion;
  }

  public String getName() {
    return resourceName;
  }

  public String getResourceName() {
    return resourceName;
  }

  /**fetches a child node by name. An "empty node" is returned if the child does not exist
   * This never returns a null
   *
   *
   */
  public ConfigNode get(String name) {
    if (!overlay.hasKey(name)) {
      //there is no overlay
      return root.get(name);
    }
    return new OverlaidConfigNode(overlay, name, null,root.get(name));
  }

  public ConfigNode get(String name, Predicate<ConfigNode> test) {
    return root.get(name, test);
  }
}<|MERGE_RESOLUTION|>--- conflicted
+++ resolved
@@ -449,7 +449,6 @@
     final Function<SolrConfig, List<ConfigNode>> configReader;
 
 
-<<<<<<< HEAD
     @SuppressWarnings({"unchecked", "rawtypes"})
     private SolrPluginInfo(Class clz, String tag, PluginOpts... opts) {
       this(solrConfig -> solrConfig.root.getAll(null, tag), clz, tag, opts);
@@ -459,9 +458,7 @@
     @SuppressWarnings({"unchecked", "rawtypes"})
     private SolrPluginInfo(Function<SolrConfig, List<ConfigNode>> configReader, Class clz, String tag, PluginOpts... opts) {
       this.configReader = configReader;
-=======
-    private SolrPluginInfo(Class<?> clz, String tag, PluginOpts... opts) {
->>>>>>> c8e06a72
+
       this.clazz = clz;
       this.tag = tag;
       this.options = opts == null ? Collections.emptySet() : EnumSet.of(NOOP, opts);
@@ -630,15 +627,6 @@
   public static class HttpCachingConfig implements MapSerializable {
 
     /**
-<<<<<<< HEAD
-=======
-     * config xpath prefix for getting HTTP Caching options
-     */
-    private static final String CACHE_PRE
-        = "requestDispatcher/httpCaching/";
-
-    /**
->>>>>>> c8e06a72
      * For extracting Expires "ttl" from <cacheControl> config
      */
     private static final Pattern MAX_AGE
