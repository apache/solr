/*
 * Licensed to the Apache Software Foundation (ASF) under one or more
 * contributor license agreements.  See the NOTICE file distributed with
 * this work for additional information regarding copyright ownership.
 * The ASF licenses this file to You under the Apache License, Version 2.0
 * (the "License"); you may not use this file except in compliance with
 * the License.  You may obtain a copy of the License at
 *
 *     http://www.apache.org/licenses/LICENSE-2.0
 *
 * Unless required by applicable law or agreed to in writing, software
 * distributed under the License is distributed on an "AS IS" BASIS,
 * WITHOUT WARRANTIES OR CONDITIONS OF ANY KIND, either express or implied.
 * See the License for the specific language governing permissions and
 * limitations under the License.
 */
package org.apache.solr.core;


import java.io.IOException;
import java.io.InputStream;
import java.io.InputStreamReader;
import java.lang.invoke.MethodHandles;
import java.net.MalformedURLException;
import java.net.URL;
import java.nio.file.Files;
import java.nio.file.Path;
import java.text.ParseException;
import java.util.ArrayList;
import java.util.Collections;
import java.util.EnumSet;
import java.util.HashMap;
import java.util.LinkedHashMap;
import java.util.List;
import java.util.Locale;
import java.util.Map;
import java.util.Objects;
import java.util.Properties;
import java.util.Set;
import java.util.UUID;
import java.util.concurrent.ConcurrentHashMap;
import java.util.concurrent.atomic.AtomicBoolean;
import java.util.function.Function;
import java.util.function.Predicate;
import java.util.regex.Matcher;
import java.util.regex.Pattern;

import com.google.common.collect.ImmutableList;
import org.apache.commons.io.FileUtils;
import org.apache.lucene.index.IndexDeletionPolicy;
import org.apache.lucene.search.BooleanQuery;
import org.apache.lucene.search.IndexSearcher;
import org.apache.lucene.util.Version;
import org.apache.solr.client.solrj.io.stream.expr.Expressible;
import org.apache.solr.cloud.RecoveryStrategy;
import org.apache.solr.cloud.ZkSolrResourceLoader;
import org.apache.solr.common.ConfigNode;
import org.apache.solr.common.MapSerializable;
import org.apache.solr.common.SolrException;
import org.apache.solr.common.SolrException.ErrorCode;
import org.apache.solr.common.util.IOUtils;
import org.apache.solr.common.util.Utils;
import org.apache.solr.handler.component.SearchComponent;
import org.apache.solr.pkg.PackageListeners;
import org.apache.solr.pkg.PackageLoader;
import org.apache.solr.request.SolrRequestHandler;
import org.apache.solr.response.QueryResponseWriter;
import org.apache.solr.response.transform.TransformerFactory;
import org.apache.solr.rest.RestManager;
import org.apache.solr.schema.IndexSchema;
import org.apache.solr.schema.IndexSchemaFactory;
import org.apache.solr.search.CacheConfig;
import org.apache.solr.search.CaffeineCache;
import org.apache.solr.search.QParserPlugin;
import org.apache.solr.search.SolrCache;
import org.apache.solr.search.ValueSourceParser;
import org.apache.solr.search.stats.StatsCache;
import org.apache.solr.servlet.SolrRequestParsers;
import org.apache.solr.spelling.QueryConverter;
import org.apache.solr.update.SolrIndexConfig;
import org.apache.solr.update.UpdateLog;
import org.apache.solr.update.processor.UpdateRequestProcessorChain;
import org.apache.solr.update.processor.UpdateRequestProcessorFactory;
import org.apache.solr.util.DOMConfigNode;
import org.apache.solr.util.DataConfigNode;
import org.apache.solr.util.circuitbreaker.CircuitBreakerManager;
import org.slf4j.Logger;
import org.slf4j.LoggerFactory;

import static org.apache.solr.common.params.CommonParams.NAME;
import static org.apache.solr.common.params.CommonParams.PATH;
import static org.apache.solr.common.util.Utils.fromJSON;
import static org.apache.solr.core.ConfigOverlay.ZNODEVER;
import static org.apache.solr.core.SolrConfig.PluginOpts.LAZY;
import static org.apache.solr.core.SolrConfig.PluginOpts.MULTI_OK;
import static org.apache.solr.core.SolrConfig.PluginOpts.NOOP;
import static org.apache.solr.core.SolrConfig.PluginOpts.REQUIRE_CLASS;
import static org.apache.solr.core.SolrConfig.PluginOpts.REQUIRE_NAME;
import static org.apache.solr.core.SolrConfig.PluginOpts.REQUIRE_NAME_IN_OVERLAY;
import static org.apache.solr.core.XmlConfigFile.assertWarnOrFail;


/**
 * Provides a static reference to a Config object modeling the main
 * configuration data for a Solr instance -- typically found in
 * "solrconfig.xml".
 */
public class SolrConfig implements MapSerializable {

  private static final Logger log = LoggerFactory.getLogger(MethodHandles.lookup().lookupClass());

  public static final String DEFAULT_CONF_FILE = "solrconfig.xml";
  private final String resourceName;

  private int znodeVersion;
  ConfigNode root;
  private final SolrResourceLoader resourceLoader;
  private Properties substituteProperties;

  private RequestParams requestParams;

  public enum PluginOpts {
    MULTI_OK,
    REQUIRE_NAME,
    REQUIRE_NAME_IN_OVERLAY,
    REQUIRE_CLASS,
    LAZY,
    // EnumSet.of and/or EnumSet.copyOf(Collection) are annoying
    // because of type determination
    NOOP
  }

  private int multipartUploadLimitKB;

  private int formUploadLimitKB;

  private boolean enableRemoteStreams;
  private boolean enableStreamBody;

  private boolean handleSelect;

  private boolean addHttpRequestToContext;

  private final SolrRequestParsers solrRequestParsers;

  /**
   * TEST-ONLY: Creates a configuration instance from an instance directory and file name
   * @param instanceDir the directory used to create the resource loader
   * @param name        the configuration name used by the loader if the stream is null
   */
  public SolrConfig(Path instanceDir, String name)
      throws IOException {
    this(new SolrResourceLoader(instanceDir), name, true, null);
  }

  public static SolrConfig readFromResourceLoader(SolrResourceLoader loader, String name, boolean isConfigsetTrusted, Properties substitutableProperties) {
    try {
      return new SolrConfig(loader, name, isConfigsetTrusted, substitutableProperties);
    } catch (Exception e) {
      String resource;
      if (loader instanceof ZkSolrResourceLoader) {
        resource = name;
      } else {
        resource = loader.getConfigPath().resolve(name).toString();
      }
      throw new SolrException(ErrorCode.SERVER_ERROR, "Error loading solr config from " + resource, e);
    }
  }
  private class ResourceProvider implements Function<String, InputStream> {
    int zkVersion;
    int hash = -1;
    InputStream in;
    String fileName;

    ResourceProvider(InputStream in) {
      this.in = in;
      if (in instanceof ZkSolrResourceLoader.ZkByteArrayInputStream) {
        ZkSolrResourceLoader.ZkByteArrayInputStream zkin = (ZkSolrResourceLoader.ZkByteArrayInputStream) in;
        zkVersion = zkin.getStat().getVersion();
        hash = Objects.hash(zkVersion, overlay.getZnodeVersion());
        this.fileName = zkin.fileName;
      }
    }

    @Override
    public InputStream apply(String s) {
      return in;
    }
  }

  /**
   * Creates a configuration instance from a resource loader, a configuration name and a stream.
   * If the stream is null, the resource loader will open the configuration stream.
   * If the stream is not null, no attempt to load the resource will occur (the name is not used).
   * @param loader              the resource loader
   * @param name                the configuration name
   * @param isConfigsetTrusted  false if configset was uploaded using unsecured configset upload API, true otherwise
   * @param substitutableProperties optional properties to substitute into the XML
   */
  @SuppressWarnings("unchecked")
  private SolrConfig(SolrResourceLoader loader, String name, boolean isConfigsetTrusted, Properties substitutableProperties)
      throws IOException {
    this.resourceLoader = loader;
    this.resourceName = name;
    this.substituteProperties = substitutableProperties;
    getOverlay();//just in case it is not initialized
    // insist we have non-null substituteProperties; it might get overlaid
    Map<String, IndexSchemaFactory.VersionedConfig> configCache =null;
    if (loader.getCoreContainer() != null && loader.getCoreContainer().getObjectCache() != null) {
      configCache = (Map<String, IndexSchemaFactory.VersionedConfig>) loader.getCoreContainer().getObjectCache()
          .computeIfAbsent(ConfigSetService.ConfigResource.class.getName(), s -> new ConcurrentHashMap<>());
      ResourceProvider rp = new ResourceProvider(loader.openResource(name));
      IndexSchemaFactory.VersionedConfig cfg = rp.fileName == null ? null : configCache.get(rp.fileName);
      if (cfg != null) {
        if (rp.hash != -1) {
          if (rp.hash == cfg.version) {
            log.debug("LOADED_FROM_CACHE");
            root = cfg.data;
          } else {
            readXml(loader, name, configCache, rp);
          }
        }
      }
    }
    if(root == null) {
      readXml(loader, name, configCache,new ResourceProvider(loader.openResource(name)) );
    }
    ConfigNode.SUBSTITUTES.set(key -> {
      if (substitutableProperties != null && substitutableProperties.containsKey(key)) {
        return substitutableProperties.getProperty(key);
      } else {
        Object o = overlay.getUserProps().get(key);
        return o == null ? null : o.toString();
      }
    });
    try {
      getRequestParams();
      initLibs(loader, isConfigsetTrusted);
      String val = root.child(IndexSchema.LUCENE_MATCH_VERSION_PARAM,
          () -> new RuntimeException("Missing: " + IndexSchema.LUCENE_MATCH_VERSION_PARAM)).txt();

      luceneMatchVersion = SolrConfig.parseLuceneVersionString(val);
      log.info("Using Lucene MatchVersion: {}", luceneMatchVersion);

      String indexConfigPrefix;

      // Old indexDefaults and mainIndex sections are deprecated and fails fast for luceneMatchVersion=>LUCENE_4_0_0.
      // For older solrconfig.xml's we allow the old sections, but never mixed with the new <indexConfig>
      boolean hasDeprecatedIndexConfig = get("indexDefaults").exists() || get("mainIndex").exists();
      if (hasDeprecatedIndexConfig) {
        throw new SolrException(ErrorCode.FORBIDDEN, "<indexDefaults> and <mainIndex> configuration sections are discontinued. Use <indexConfig> instead.");
      } else {
        indexConfigPrefix = "indexConfig";
      }
      assertWarnOrFail("The <nrtMode> config has been discontinued and NRT mode is always used by Solr." +
              " This config will be removed in future versions.", get(indexConfigPrefix).get("nrtMode").isNull(),
          true
      );
      assertWarnOrFail("Solr no longer supports forceful unlocking via the 'unlockOnStartup' option.  " +
              "This is no longer necessary for the default lockType except in situations where " +
              "it would be dangerous and should not be done.  For other lockTypes and/or " +
              "directoryFactory options it may also be dangerous and users must resolve " +
              "problematic locks manually.",
          !get(indexConfigPrefix).get("unlockOnStartup").exists(),
          true // 'fail' in trunk
      );

      // Parse indexConfig section, using mainIndex as backup in case old config is used
      indexConfig = new SolrIndexConfig(get("indexConfig"), null);

      booleanQueryMaxClauseCount = get("query").get("maxBooleanClauses").intVal(BooleanQuery.getMaxClauseCount());
      if (IndexSearcher.getMaxClauseCount() < booleanQueryMaxClauseCount) {
        log.warn("solrconfig.xml: <maxBooleanClauses> of {} is greater than global limit of {} and will have no effect {}"
            , booleanQueryMaxClauseCount, BooleanQuery.getMaxClauseCount()
            , "set 'maxBooleanClauses' in solr.xml to increase global limit");
      }

      // Warn about deprecated / discontinued parameters
      // boolToFilterOptimizer has had no effect since 3.1
      if (get("query").get("boolTofilterOptimizer").exists())
        log.warn("solrconfig.xml: <boolTofilterOptimizer> is currently not implemented and has no effect.");
      if (get("query").get("HashDocSet").exists())
        log.warn("solrconfig.xml: <HashDocSet> is deprecated and no longer used.");

// TODO: Old code - in case somebody wants to re-enable. Also see SolrIndexSearcher#search()
//    filtOptEnabled = getBool("query/boolTofilterOptimizer/@enabled", false);
//    filtOptCacheSize = getInt("query/boolTofilterOptimizer/@cacheSize",32);
//    filtOptThreshold = getFloat("query/boolTofilterOptimizer/@threshold",.05f);

      useFilterForSortedQuery = get("query").get("useFilterForSortedQuery").boolVal(false);
      queryResultWindowSize = Math.max(1, get("query").get("queryResultWindowSize").intVal(1));
      queryResultMaxDocsCached = get("query").get("queryResultMaxDocsCached").intVal(Integer.MAX_VALUE);
      enableLazyFieldLoading = get("query").get("enableLazyFieldLoading").boolVal(false);

      filterCacheConfig = CacheConfig.getConfig(this, get("query").get("filterCache"), "query/filterCache");
      queryResultCacheConfig = CacheConfig.getConfig(this, get("query").get("queryResultCache"), "query/queryResultCache");
      documentCacheConfig = CacheConfig.getConfig(this, get("query").get("documentCache"), "query/documentCache");
      CacheConfig conf = CacheConfig.getConfig(this, get("query").get("fieldValueCache"), "query/fieldValueCache");
      if (conf == null) {
        Map<String, String> args = new HashMap<>();
        args.put(NAME, "fieldValueCache");
        args.put("size", "10000");
        args.put("initialSize", "10");
        args.put("showItems", "-1");
        conf = new CacheConfig(CaffeineCache.class, args, null);
      }
      fieldValueCacheConfig = conf;
      useColdSearcher = get("query").get("useColdSearcher").boolVal(false);
      dataDir = get("dataDir").txt();
      if (dataDir != null && dataDir.length() == 0) dataDir = null;


      org.apache.solr.search.SolrIndexSearcher.initRegenerators(this);

      if (get("jmx").exists()) {
        log.warn("solrconfig.xml: <jmx> is no longer supported, use solr.xml:/metrics/reporter section instead");
      }

      httpCachingConfig = new HttpCachingConfig(this);

      maxWarmingSearchers = get("query").get("maxWarmingSearchers").intVal(1);
      slowQueryThresholdMillis = get("query").get("slowQueryThresholdMillis").intVal(-1);
      for (SolrPluginInfo plugin : plugins) loadPluginInfo(plugin);

      Map<String, CacheConfig> userCacheConfigs = CacheConfig.getMultipleConfigs(this, "query/cache",
          get("query").getAll("cache"));
      List<PluginInfo> caches = getPluginInfos(SolrCache.class.getName());
      if (!caches.isEmpty()) {
        for (PluginInfo c : caches) {
          userCacheConfigs.put(c.name, CacheConfig.getConfig(this, "cache", c.attributes, null));
        }
      }
      this.userCacheConfigs = Collections.unmodifiableMap(userCacheConfigs);

      updateHandlerInfo = loadUpdatehandlerInfo();

      multipartUploadLimitKB = get("requestDispatcher").get("requestParsers").intAttr("multipartUploadLimitInKB", Integer.MAX_VALUE);
      if (multipartUploadLimitKB == -1) multipartUploadLimitKB = Integer.MAX_VALUE;

      formUploadLimitKB = get("requestDispatcher").get("requestParsers").intAttr("formdataUploadLimitInKB", Integer.MAX_VALUE);
      if (formUploadLimitKB == -1) formUploadLimitKB = Integer.MAX_VALUE;

      enableRemoteStreams = get("requestDispatcher").get("requestParsers").boolAttr("enableRemoteStreaming", false);

      enableStreamBody = get("requestDispatcher").get("requestParsers").boolAttr("enableStreamBody", false);

      handleSelect = get("requestDispatcher").boolAttr("handleSelect", false);
      addHttpRequestToContext = get("requestDispatcher").get("requestParsers").boolAttr("addHttpRequestToContext", false);

      List<PluginInfo> argsInfos = getPluginInfos(InitParams.class.getName());
      if (argsInfos != null) {
        Map<String, InitParams> argsMap = new HashMap<>();
        for (PluginInfo p : argsInfos) {
          InitParams args = new InitParams(p);
          argsMap.put(args.name == null ? String.valueOf(args.hashCode()) : args.name, args);
        }
        this.initParams = Collections.unmodifiableMap(argsMap);
      }

      solrRequestParsers = new SolrRequestParsers(this);
      log.debug("Loaded SolrConfig: {}", name);
    } finally {
      ConfigNode.SUBSTITUTES.remove();
    }
  }

  private void readXml(SolrResourceLoader loader, String name, Map<String, IndexSchemaFactory.VersionedConfig> configCache, ResourceProvider rp) throws IOException {
    XmlConfigFile xml = new XmlConfigFile(loader,rp, name, null, "/config/", null);
    root = new DataConfigNode(new DOMConfigNode(xml.getDocument().getDocumentElement()));
    this.znodeVersion = rp.zkVersion;
    if(configCache != null && rp.fileName !=null) {
      configCache.put(rp.fileName, new IndexSchemaFactory.VersionedConfig(rp.hash, root));
    }
  }

  private static final AtomicBoolean versionWarningAlreadyLogged = new AtomicBoolean(false);

  public static final Version parseLuceneVersionString(final String matchVersion) {
    final Version version;
    try {
      version = Version.parseLeniently(matchVersion);
    } catch (ParseException pe) {
      throw new SolrException(ErrorCode.SERVER_ERROR,
          "Invalid luceneMatchVersion.  Should be of the form 'V.V.V' (e.g. 4.8.0)", pe);
    }

    if (version == Version.LATEST && !versionWarningAlreadyLogged.getAndSet(true)) {
      log.warn("You should not use LATEST as luceneMatchVersion property: "
          + "if you use this setting, and then Solr upgrades to a newer release of Lucene, "
          + "sizable changes may happen. If precise back compatibility is important "
          + "then you should instead explicitly specify an actual Lucene version.");
    }

    return version;
  }

  public static final List<SolrPluginInfo> plugins = ImmutableList.<SolrPluginInfo>builder()
      .add(new SolrPluginInfo(SolrRequestHandler.class, SolrRequestHandler.TYPE, REQUIRE_NAME, REQUIRE_CLASS, MULTI_OK, LAZY))
      .add(new SolrPluginInfo(QParserPlugin.class, "queryParser", REQUIRE_NAME, REQUIRE_CLASS, MULTI_OK))
      .add(new SolrPluginInfo(Expressible.class, "expressible", REQUIRE_NAME, REQUIRE_CLASS, MULTI_OK))
      .add(new SolrPluginInfo(QueryResponseWriter.class, "queryResponseWriter", REQUIRE_NAME, REQUIRE_CLASS, MULTI_OK, LAZY))
      .add(new SolrPluginInfo(ValueSourceParser.class, "valueSourceParser", REQUIRE_NAME, REQUIRE_CLASS, MULTI_OK))
      .add(new SolrPluginInfo(TransformerFactory.class, "transformer", REQUIRE_NAME, REQUIRE_CLASS, MULTI_OK))
      .add(new SolrPluginInfo(SearchComponent.class, "searchComponent", REQUIRE_NAME, REQUIRE_CLASS, MULTI_OK))
      .add(new SolrPluginInfo(UpdateRequestProcessorFactory.class, "updateProcessor", REQUIRE_NAME, REQUIRE_CLASS, MULTI_OK))
      .add(new SolrPluginInfo(SolrCache.class, "cache", REQUIRE_NAME, REQUIRE_CLASS, MULTI_OK))
          // TODO: WTF is up with queryConverter???
          // it apparently *only* works as a singleton? - SOLR-4304
          // and even then -- only if there is a single SpellCheckComponent
          // because of queryConverter.setIndexAnalyzer
      .add(new SolrPluginInfo(QueryConverter.class, "queryConverter", REQUIRE_NAME, REQUIRE_CLASS))
      // this is hackish, since it picks up all SolrEventListeners,
      // regardless of when/how/why they are used (or even if they are
      // declared outside of the appropriate context) but there's no nice
      // way around that in the PluginInfo framework
      .add(new SolrPluginInfo(InitParams.class, InitParams.TYPE, MULTI_OK, REQUIRE_NAME_IN_OVERLAY))
      .add(new SolrPluginInfo(it -> {
        List<ConfigNode> result = new ArrayList<>();
        result.addAll(it.get("query").getAll("listener"));
        result.addAll( it.get("updateHandler").getAll("listener"));
        return result;
      }, SolrEventListener.class, "//listener", REQUIRE_CLASS, MULTI_OK, REQUIRE_NAME_IN_OVERLAY))

      .add(new SolrPluginInfo(DirectoryFactory.class, "directoryFactory", REQUIRE_CLASS))
      .add(new SolrPluginInfo(RecoveryStrategy.Builder.class, "recoveryStrategy"))
      .add(new SolrPluginInfo(it -> it.get("indexConfig").getAll("deletionPolicy"), IndexDeletionPolicy.class, "indexConfig/deletionPolicy", REQUIRE_CLASS))
      .add(new SolrPluginInfo(CodecFactory.class, "codecFactory", REQUIRE_CLASS))
      .add(new SolrPluginInfo(IndexReaderFactory.class, "indexReaderFactory", REQUIRE_CLASS))
      .add(new SolrPluginInfo(UpdateRequestProcessorChain.class, "updateRequestProcessorChain", MULTI_OK))
      .add(new SolrPluginInfo(it -> it.get("updateHandler").getAll("updateLog"), UpdateLog.class, "updateHandler/updateLog"))
      .add(new SolrPluginInfo(IndexSchemaFactory.class, "schemaFactory", REQUIRE_CLASS))
      .add(new SolrPluginInfo(RestManager.class, "restManager"))
      .add(new SolrPluginInfo(StatsCache.class, "statsCache", REQUIRE_CLASS))
      .add(new SolrPluginInfo(CircuitBreakerManager.class, "circuitBreaker"))
      .build();
  public static final Map<String, SolrPluginInfo> classVsSolrPluginInfo;

  static {
    Map<String, SolrPluginInfo> map = new HashMap<>();
    for (SolrPluginInfo plugin : plugins) map.put(plugin.clazz.getName(), plugin);
    classVsSolrPluginInfo = Collections.unmodifiableMap(map);
  }

  public static class SolrPluginInfo {

    public final Class<?> clazz;
    public final String tag;
    public final Set<PluginOpts> options;
    final Function<SolrConfig, List<ConfigNode>> configReader;


    @SuppressWarnings({"unchecked", "rawtypes"})
    private SolrPluginInfo(Class clz, String tag, PluginOpts... opts) {
      this(solrConfig -> solrConfig.root.getAll(null, tag), clz, tag, opts);

    }

    @SuppressWarnings({"unchecked", "rawtypes"})
    private SolrPluginInfo(Function<SolrConfig, List<ConfigNode>> configReader, Class clz, String tag, PluginOpts... opts) {
      this.configReader = configReader;

      this.clazz = clz;
      this.tag = tag;
      this.options = opts == null ? Collections.emptySet() : EnumSet.of(NOOP, opts);
    }

    public String getCleanTag() {
      return tag.replaceAll("/", "");
    }

    public String getTagCleanLower() {
      return getCleanTag().toLowerCase(Locale.ROOT);

    }
  }

  public static ConfigOverlay getConfigOverlay(SolrResourceLoader loader) {
    InputStream in = null;
    InputStreamReader isr = null;
    try {
      try {
        in = loader.openResource(ConfigOverlay.RESOURCE_NAME);
      } catch (IOException e) {
        // TODO: we should be explicitly looking for file not found exceptions
        // and logging if it's not the expected IOException
        // hopefully no problem, assume no overlay.json file
        return new ConfigOverlay(Collections.emptyMap(), -1);
      }

      int version = 0; // will be always 0 for file based resourceLoader
      if (in instanceof ZkSolrResourceLoader.ZkByteArrayInputStream) {
        version = ((ZkSolrResourceLoader.ZkByteArrayInputStream) in).getStat().getVersion();
        log.debug("Config overlay loaded. version : {} ", version);
      }
      @SuppressWarnings("unchecked")
      Map<String, Object> m = (Map<String, Object>) fromJSON(in);
      return new ConfigOverlay(m, version);
    } catch (Exception e) {
      throw new SolrException(ErrorCode.SERVER_ERROR, "Error reading config overlay", e);
    } finally {
      IOUtils.closeQuietly(isr);
      IOUtils.closeQuietly(in);
    }
  }

  private Map<String, InitParams> initParams = Collections.emptyMap();

  public Map<String, InitParams> getInitParams() {
    return initParams;
  }

  protected UpdateHandlerInfo loadUpdatehandlerInfo() {
<<<<<<< HEAD
    return new UpdateHandlerInfo( get("updateHandler").attr("class"),
        get("updateHandler").get("autoCommit").get("maxDocs").intVal( -1),
        get("updateHandler").get("autoCommit").get("maxTime").intVal( -1),
        convertHeapOptionStyleConfigStringToBytes(get("updateHandler").get("autoCommit").get("maxSize").txt()),
        get("updateHandler").get("indexWriter").get("closeWaitsForMerges").boolVal(true),
        get("updateHandler").get("autoCommit").get("openSearcher").boolVal(true),
        get("updateHandler").get("autoSoftCommit").get("maxDocs").intVal(-1),
        get("updateHandler").get("autoSoftCommit").get("maxTime").intVal(-1),
        get("updateHandler").get("commitWithin").get("softCommit").boolVal(true));
=======
    return new UpdateHandlerInfo(get("updateHandler/@class", null),
        getInt("updateHandler/autoCommit/maxDocs", -1),
        getInt("updateHandler/autoCommit/maxTime", -1),
        convertHeapOptionStyleConfigStringToBytes(get("updateHandler/autoCommit/maxSize", "")),
        getBool("updateHandler/autoCommit/openSearcher", true),
        getInt("updateHandler/autoSoftCommit/maxDocs", -1),
        getInt("updateHandler/autoSoftCommit/maxTime", -1),
        getBool("updateHandler/commitWithin/softCommit", true));
>>>>>>> a25c5311
  }

  /**
   * Converts a Java heap option-like config string to bytes. Valid suffixes are: 'k', 'm', 'g'
   * (case insensitive). If there is no suffix, the default unit is bytes.
   * For example, 50k = 50KB, 20m = 20MB, 4g = 4GB, 300 = 300 bytes
   * @param configStr the config setting to parse
   * @return the size, in bytes. -1 if the given config string is empty
   */
  protected static long convertHeapOptionStyleConfigStringToBytes(String configStr) {
    if (configStr== null || configStr.isEmpty()) {
      return -1;
    }
    long multiplier = 1;
    String numericValueStr = configStr;
    char suffix = Character.toLowerCase(configStr.charAt(configStr.length() - 1));
    if (Character.isLetter(suffix)) {
      if (suffix == 'k') {
        multiplier = FileUtils.ONE_KB;
      }
      else if (suffix == 'm') {
        multiplier = FileUtils.ONE_MB;
      }
      else if (suffix == 'g') {
        multiplier = FileUtils.ONE_GB;
      } else {
        throw new RuntimeException("Invalid suffix. Valid suffixes are 'k' (KB), 'm' (MB), 'g' (G). "
            + "No suffix means the amount is in bytes. ");
      }
      numericValueStr = configStr.substring(0, configStr.length() - 1);
    }
    try {
      return Long.parseLong(numericValueStr) * multiplier;
    } catch (NumberFormatException e) {
      throw new RuntimeException("Invalid format. The config setting should be a long with an "
          + "optional letter suffix. Valid suffixes are 'k' (KB), 'm' (MB), 'g' (G). "
          + "No suffix means the amount is in bytes.");
    }
  }

  private void loadPluginInfo(SolrPluginInfo pluginInfo) {
    boolean requireName = pluginInfo.options.contains(REQUIRE_NAME);
    boolean requireClass = pluginInfo.options.contains(REQUIRE_CLASS);

    List<PluginInfo> result = readPluginInfos(pluginInfo, requireName, requireClass);

    if (1 < result.size() && !pluginInfo.options.contains(MULTI_OK)) {
      throw new SolrException
          (SolrException.ErrorCode.SERVER_ERROR,
              "Found " + result.size() + " configuration sections when at most "
                  + "1 is allowed matching expression: " + pluginInfo.getCleanTag());
    }
    if (!result.isEmpty()) pluginStore.put(pluginInfo.clazz.getName(), result);
  }

  public List<PluginInfo> readPluginInfos(SolrPluginInfo info, boolean requireName, boolean requireClass) {
    ArrayList<PluginInfo> result = new ArrayList<>();
    for (ConfigNode node : info.configReader.apply(this)) {
      PluginInfo pluginInfo = new PluginInfo(node, "[solrconfig.xml] " + info.tag, requireName, requireClass);
      if (pluginInfo.isEnabled()) result.add(pluginInfo);
    }
    return result;
  }

  public SolrRequestParsers getRequestParsers() {
    return solrRequestParsers;
  }

  /* The set of materialized parameters: */
  public final int booleanQueryMaxClauseCount;
  // SolrIndexSearcher - nutch optimizer -- Disabled since 3.1
//  public final boolean filtOptEnabled;
//  public final int filtOptCacheSize;
//  public final float filtOptThreshold;
  // SolrIndexSearcher - caches configurations
  public final CacheConfig filterCacheConfig;
  public final CacheConfig queryResultCacheConfig;
  public final CacheConfig documentCacheConfig;
  public final CacheConfig fieldValueCacheConfig;
  public final Map<String, CacheConfig> userCacheConfigs;
  // SolrIndexSearcher - more...
  public final boolean useFilterForSortedQuery;
  public final int queryResultWindowSize;
  public final int queryResultMaxDocsCached;
  public final boolean enableLazyFieldLoading;

  // IndexConfig settings
  public final SolrIndexConfig indexConfig;

  protected UpdateHandlerInfo updateHandlerInfo;

  private Map<String, List<PluginInfo>> pluginStore = new LinkedHashMap<>();

  public final int maxWarmingSearchers;
  public final boolean useColdSearcher;
  public final Version luceneMatchVersion;
  protected String dataDir;
  public final int slowQueryThresholdMillis;  // threshold above which a query is considered slow

  private final HttpCachingConfig httpCachingConfig;

  public HttpCachingConfig getHttpCachingConfig() {
    return httpCachingConfig;
  }

  public static class HttpCachingConfig implements MapSerializable {

    /**
     * For extracting Expires "ttl" from <cacheControl> config
     */
    private static final Pattern MAX_AGE
        = Pattern.compile("\\bmax-age=(\\d+)");

    @Override
    public Map<String, Object> toMap(Map<String, Object> map) {
      // Could have nulls
      return Utils.makeMap("never304", never304,
          "etagSeed", etagSeed,
          "lastModFrom", lastModFrom.name().toLowerCase(Locale.ROOT),
          "cacheControl", cacheControlHeader);
    }

    public enum LastModFrom {
      OPENTIME, DIRLASTMOD, BOGUS;

      /**
       * Input must not be null
       */
      public static LastModFrom parse(final String s) {
        try {
          return valueOf(s.toUpperCase(Locale.ROOT));
        } catch (Exception e) {
          log.warn("Unrecognized value for lastModFrom: {}", s, e);
          return BOGUS;
        }
      }
    }

    private final boolean never304;
    private final String etagSeed;
    private final String cacheControlHeader;
    private final Long maxAge;
    private final LastModFrom lastModFrom;
    private ConfigNode configNode;

    private HttpCachingConfig(SolrConfig conf) {
      configNode = conf.root;

      //"requestDispatcher/httpCaching/";
      never304 = get("requestDispatcher").get("httpCaching").boolAttr("never304", false);

      etagSeed = get("requestDispatcher").get("httpCaching").attr("etagSeed", "Solr");


      lastModFrom = LastModFrom.parse(get("requestDispatcher").get("httpCaching").attr("lastModFrom","openTime"));

      cacheControlHeader = get("requestDispatcher").get("httpCaching").get("cacheControl").txt();

      Long tmp = null; // maxAge
      if (null != cacheControlHeader) {
        try {
          final Matcher ttlMatcher = MAX_AGE.matcher(cacheControlHeader);
          final String ttlStr = ttlMatcher.find() ? ttlMatcher.group(1) : null;
          tmp = (null != ttlStr && !"".equals(ttlStr))
              ? Long.valueOf(ttlStr)
              : null;
        } catch (Exception e) {
          log.warn("Ignoring exception while attempting to extract max-age from cacheControl config: {}"
              , cacheControlHeader, e);
        }
      }
      maxAge = tmp;

    }
    private ConfigNode get(String name){
      return configNode.get(name);
    }

    public boolean isNever304() {
      return never304;
    }

    public String getEtagSeed() {
      return etagSeed;
    }

    /**
     * null if no Cache-Control header
     */
    public String getCacheControlHeader() {
      return cacheControlHeader;
    }

    /**
     * null if no max age limitation
     */
    public Long getMaxAge() {
      return maxAge;
    }

    public LastModFrom getLastModFrom() {
      return lastModFrom;
    }
  }

  public static class UpdateHandlerInfo implements MapSerializable {
    public final String className;
    public final int autoCommmitMaxDocs, autoCommmitMaxTime,
        autoSoftCommmitMaxDocs, autoSoftCommmitMaxTime;
    public final long autoCommitMaxSizeBytes;
    public final boolean openSearcher;  // is opening a new searcher part of hard autocommit?
    public final boolean commitWithinSoftCommit;

    /**
     * @param autoCommmitMaxDocs       set -1 as default
     * @param autoCommmitMaxTime       set -1 as default
     * @param autoCommitMaxSize        set -1 as default
     */
    public UpdateHandlerInfo(String className, int autoCommmitMaxDocs, int autoCommmitMaxTime, long autoCommitMaxSize, boolean openSearcher,
                             int autoSoftCommmitMaxDocs, int autoSoftCommmitMaxTime, boolean commitWithinSoftCommit) {
      this.className = className;
      this.autoCommmitMaxDocs = autoCommmitMaxDocs;
      this.autoCommmitMaxTime = autoCommmitMaxTime;
      this.autoCommitMaxSizeBytes = autoCommitMaxSize;
      this.openSearcher = openSearcher;

      this.autoSoftCommmitMaxDocs = autoSoftCommmitMaxDocs;
      this.autoSoftCommmitMaxTime = autoSoftCommmitMaxTime;

      this.commitWithinSoftCommit = commitWithinSoftCommit;
    }


    @Override
    public Map<String, Object> toMap(Map<String, Object> map) {
      map.put("commitWithin", Map.of("softCommit", commitWithinSoftCommit));
      map.put("autoCommit", Map.of(
          "maxDocs", autoCommmitMaxDocs,
          "maxTime", autoCommmitMaxTime,
          "openSearcher", openSearcher
      ));
      map.put("autoSoftCommit",
          Map.of("maxDocs", autoSoftCommmitMaxDocs,
              "maxTime", autoSoftCommmitMaxTime));
      return map;
    }
  }

//  public Map<String, List<PluginInfo>> getUpdateProcessorChainInfo() { return updateProcessorChainInfo; }

  public UpdateHandlerInfo getUpdateHandlerInfo() {
    return updateHandlerInfo;
  }

  public String getDataDir() {
    return dataDir;
  }

  /**
   * SolrConfig keeps a repository of plugins by the type. The known interfaces are the types.
   *
   * @param type The key is FQN of the plugin class there are a few  known types : SolrFormatter, SolrFragmenter
   *             SolrRequestHandler,QParserPlugin, QueryResponseWriter,ValueSourceParser,
   *             SearchComponent, QueryConverter, SolrEventListener, DirectoryFactory,
   *             IndexDeletionPolicy, IndexReaderFactory, {@link TransformerFactory}
   */
  public List<PluginInfo> getPluginInfos(String type) {
    List<PluginInfo> result = pluginStore.get(type);
    SolrPluginInfo info = classVsSolrPluginInfo.get(type);
    if (info != null &&
        (info.options.contains(REQUIRE_NAME) || info.options.contains(REQUIRE_NAME_IN_OVERLAY))) {
      Map<String, Map<String, Object>> infos = overlay.getNamedPlugins(info.getCleanTag());
      if (!infos.isEmpty()) {
        LinkedHashMap<String, PluginInfo> map = new LinkedHashMap<>();
        if (result != null) for (PluginInfo pluginInfo : result) {
          //just create a UUID for the time being so that map key is not null
          String name = pluginInfo.name == null ?
              UUID.randomUUID().toString().toLowerCase(Locale.ROOT) :
              pluginInfo.name;
          map.put(name, pluginInfo);
        }
        for (Map.Entry<String, Map<String, Object>> e : infos.entrySet()) {
          map.put(e.getKey(), new PluginInfo(info.getCleanTag(), e.getValue()));
        }
        result = new ArrayList<>(map.values());
      }
    }
    return result == null ? Collections.emptyList() : result;
  }

  public PluginInfo getPluginInfo(String type) {
    List<PluginInfo> result = pluginStore.get(type);
    if (result == null || result.isEmpty()) {
      return null;
    }
    if (1 == result.size()) {
      return result.get(0);
    }

    throw new SolrException(SolrException.ErrorCode.SERVER_ERROR,
        "Multiple plugins configured for type: " + type);
  }

  private void initLibs(SolrResourceLoader loader, boolean isConfigsetTrusted) {
    // TODO Want to remove SolrResourceLoader.getInstancePath; it can be on a Standalone subclass.
    //  For Zk subclass, it's needed for the time being as well.  We could remove that one if we remove two things
    //  in SolrCloud: (1) instancePath/lib  and (2) solrconfig lib directives with relative paths.  Can wait till 9.0.
    Path instancePath = loader.getInstancePath();
    List<URL> urls = new ArrayList<>();

    Path libPath = instancePath.resolve("lib");
    if (Files.exists(libPath)) {
      try {
        urls.addAll(SolrResourceLoader.getURLs(libPath));
      } catch (IOException e) {
        log.warn("Couldn't add files from {} to classpath: {}", libPath, e);
      }
    }

    List<ConfigNode> nodes = root.getAll("lib");
    if (nodes != null && nodes.size() > 0) {
      if (!isConfigsetTrusted) {
        throw new SolrException(ErrorCode.UNAUTHORIZED,
            "The configset for this collection was uploaded without any authentication in place,"
                + " and use of <lib> is not available for collections with untrusted configsets. To use this component, re-upload the configset"
                + " after enabling authentication and authorization.");
      }

      for (int i = 0; i < nodes.size(); i++) {
        ConfigNode node = nodes.get(i);
        String baseDir = node.attr("dir");
        String path = node.attr(PATH);
        if (null != baseDir) {
          // :TODO: add support for a simpler 'glob' mutually exclusive of regex
          Path dir = instancePath.resolve(baseDir);
          String regex = node.attr("regex");
          try {
            if (regex == null)
              urls.addAll(SolrResourceLoader.getURLs(dir));
            else
              urls.addAll(SolrResourceLoader.getFilteredURLs(dir, regex));
          } catch (IOException e) {
            log.warn("Couldn't add files from {} filtered by {} to classpath: {}", dir, regex, e);
          }
        } else if (null != path) {
          final Path dir = instancePath.resolve(path);
          try {
            urls.add(dir.toUri().toURL());
          } catch (MalformedURLException e) {
            log.warn("Couldn't add file {} to classpath: {}", dir, e);
          }
        } else {
          throw new RuntimeException("lib: missing mandatory attributes: 'dir' or 'path'");
        }
      }
    }

    if (!urls.isEmpty()) {
      loader.addToClassLoader(urls);
      loader.reloadLuceneSPI();
    }
  }

  public int getMultipartUploadLimitKB() {
    return multipartUploadLimitKB;
  }

  public int getFormUploadLimitKB() {
    return formUploadLimitKB;
  }

  public boolean isHandleSelect() {
    return handleSelect;
  }

  public boolean isAddHttpRequestToContext() {
    return addHttpRequestToContext;
  }

  public boolean isEnableRemoteStreams() {
    return enableRemoteStreams;
  }

  public boolean isEnableStreamBody() {
    return enableStreamBody;
  }


  @Override
  public Map<String, Object> toMap(Map<String, Object> result) {
    if (znodeVersion > -1) result.put(ZNODEVER, znodeVersion);
    if(luceneMatchVersion != null) result.put(IndexSchema.LUCENE_MATCH_VERSION_PARAM, luceneMatchVersion.toString());
    result.put("updateHandler", getUpdateHandlerInfo());
    Map<String, Object> m = new LinkedHashMap<>();
    result.put("query", m);
    m.put("useFilterForSortedQuery", useFilterForSortedQuery);
    m.put("queryResultWindowSize", queryResultWindowSize);
    m.put("queryResultMaxDocsCached", queryResultMaxDocsCached);
    m.put("enableLazyFieldLoading", enableLazyFieldLoading);
    m.put("maxBooleanClauses", booleanQueryMaxClauseCount);

    for (SolrPluginInfo plugin : plugins) {
      List<PluginInfo> infos = getPluginInfos(plugin.clazz.getName());
      if (infos == null || infos.isEmpty()) continue;
      String tag = plugin.getCleanTag();
      tag = tag.replace("/", "");
      if (plugin.options.contains(PluginOpts.REQUIRE_NAME)) {
        LinkedHashMap<String, Object> items = new LinkedHashMap<>();
        for (PluginInfo info : infos) {
          //TODO remove after fixing https://issues.apache.org/jira/browse/SOLR-13706
          if (info.type.equals("searchComponent") && info.name.equals("highlight")) continue;
          items.put(info.name, info);
        }
        for (Map.Entry<String, Map<String, Object>> e : overlay.getNamedPlugins(plugin.tag).entrySet()) {
          items.put(e.getKey(), e.getValue());
        }
        result.put(tag, items);
      } else {
        if (plugin.options.contains(MULTI_OK)) {
          ArrayList<MapSerializable> l = new ArrayList<>();
          for (PluginInfo info : infos) l.add(info);
          result.put(tag, l);
        } else {
          result.put(tag, infos.get(0));
        }

      }

    }


    addCacheConfig(m, filterCacheConfig, queryResultCacheConfig, documentCacheConfig, fieldValueCacheConfig);
    m = new LinkedHashMap<>();
    result.put("requestDispatcher", m);
    m.put("handleSelect", handleSelect);
    if (httpCachingConfig != null) m.put("httpCaching", httpCachingConfig);
    m.put("requestParsers", Map.of("multipartUploadLimitKB", multipartUploadLimitKB,
        "formUploadLimitKB", formUploadLimitKB,
        "addHttpRequestToContext", addHttpRequestToContext));
    if (indexConfig != null) result.put("indexConfig", indexConfig);

    //TODO there is more to add

    return result;
  }

  private void addCacheConfig(Map<String, Object> queryMap, CacheConfig... cache) {
    if (cache == null) return;
    for (CacheConfig config : cache) if (config != null) queryMap.put(config.getNodeName(), config);

  }

  public Properties getSubstituteProperties() {
    Map<String, Object> p = getOverlay().getUserProps();
    if (p == null || p.isEmpty()) return substituteProperties;
    Properties result = new Properties(substituteProperties);
    result.putAll(p);
    return result;
  }

  private ConfigOverlay overlay;

  public ConfigOverlay getOverlay() {
    if (overlay == null) {
      overlay = getConfigOverlay(resourceLoader);
    }
    return overlay;
  }

  public RequestParams getRequestParams() {
    if (requestParams == null) {
      return refreshRequestParams();
    }
    return requestParams;
  }

  /**
   * The version of package that should be loaded for a given package name
   * This information is stored in the params.json in the same configset
   * If params.json is absent or there is no corresponding version specified for a given package,
   * this returns a null and the latest is used by the caller
   */
  public String maxPackageVersion(String pkg) {
    RequestParams.ParamSet p = getRequestParams().getParams(PackageListeners.PACKAGE_VERSIONS);
    if (p == null) {
      return null;
    }
    Object o = p.get().get(pkg);
    if (o == null || PackageLoader.LATEST.equals(o)) return null;
    return o.toString();
  }

  public RequestParams refreshRequestParams() {
    requestParams = RequestParams.getFreshRequestParams(resourceLoader, requestParams);
    if (log.isDebugEnabled()) {
      log.debug("current version of requestparams : {}", requestParams.getZnodeVersion());
    }
    return requestParams;
  }

  public SolrResourceLoader getResourceLoader() {
    return resourceLoader;
  }

  public int getZnodeVersion() {
    return znodeVersion;
  }

  public String getName() {
    return resourceName;
  }

  public String getResourceName() {
    return resourceName;
  }

  /**fetches a child node by name. An "empty node" is returned if the child does not exist
   * This never returns a null
   *
   *
   */
  public ConfigNode get(String name) {
    if (!overlay.hasKey(name)) {
      //there is no overlay
      return root.get(name);
    }
    return new OverlaidConfigNode(overlay, name, null,root.get(name));
  }

  public ConfigNode get(String name, Predicate<ConfigNode> test) {
    return root.get(name, test);
  }
}<|MERGE_RESOLUTION|>--- conflicted
+++ resolved
@@ -510,7 +510,6 @@
   }
 
   protected UpdateHandlerInfo loadUpdatehandlerInfo() {
-<<<<<<< HEAD
     return new UpdateHandlerInfo( get("updateHandler").attr("class"),
         get("updateHandler").get("autoCommit").get("maxDocs").intVal( -1),
         get("updateHandler").get("autoCommit").get("maxTime").intVal( -1),
@@ -520,16 +519,6 @@
         get("updateHandler").get("autoSoftCommit").get("maxDocs").intVal(-1),
         get("updateHandler").get("autoSoftCommit").get("maxTime").intVal(-1),
         get("updateHandler").get("commitWithin").get("softCommit").boolVal(true));
-=======
-    return new UpdateHandlerInfo(get("updateHandler/@class", null),
-        getInt("updateHandler/autoCommit/maxDocs", -1),
-        getInt("updateHandler/autoCommit/maxTime", -1),
-        convertHeapOptionStyleConfigStringToBytes(get("updateHandler/autoCommit/maxSize", "")),
-        getBool("updateHandler/autoCommit/openSearcher", true),
-        getInt("updateHandler/autoSoftCommit/maxDocs", -1),
-        getInt("updateHandler/autoSoftCommit/maxTime", -1),
-        getBool("updateHandler/commitWithin/softCommit", true));
->>>>>>> a25c5311
   }
 
   /**
