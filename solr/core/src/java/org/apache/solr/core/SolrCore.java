--- conflicted
+++ resolved
@@ -260,11 +260,7 @@
 
   private volatile boolean newSearcherReady = false;
 
-<<<<<<< HEAD
-  private Attributes coreAttributes;
-=======
   private final Attributes coreAttributes;
->>>>>>> a933b049
   private AttributedLongCounter newSearcherCounter;
   private AttributedLongCounter newSearcherMaxReachedCounter;
   private AttributedLongCounter newSearcherOtherErrorsCounter;
@@ -1112,17 +1108,6 @@
       this.coreMetricManager = initCoreMetricManager(solrConfig);
       this.solrMetricsContext = coreMetricManager.getSolrMetricsContext();
       this.coreMetricManager.loadReporters();
-
-      if (coreContainer.isZooKeeperAware()) {
-        this.coreAttributes =
-            Attributes.builder()
-                .put(COLLECTION_ATTR, coreDescriptor.getCollectionName())
-                .put(CORE_ATTR, coreDescriptor.getName())
-                .put(SHARD_ATTR, coreDescriptor.getCloudDescriptor().getShardId())
-                .build();
-      } else {
-        this.coreAttributes = Attributes.builder().put(CORE_ATTR, coreDescriptor.getName()).build();
-      }
 
       if (updateHandler == null) {
         directoryFactory = initDirectoryFactory();
