/*
 * Licensed to the Apache Software Foundation (ASF) under one or more
 * contributor license agreements.  See the NOTICE file distributed with
 * this work for additional information regarding copyright ownership.
 * The ASF licenses this file to You under the Apache License, Version 2.0
 * (the "License"); you may not use this file except in compliance with
 * the License.  You may obtain a copy of the License at
 *
 *     http://www.apache.org/licenses/LICENSE-2.0
 *
 * Unless required by applicable law or agreed to in writing, software
 * distributed under the License is distributed on an "AS IS" BASIS,
 * WITHOUT WARRANTIES OR CONDITIONS OF ANY KIND, either express or implied.
 * See the License for the specific language governing permissions and
 * limitations under the License.
 */
package org.apache.solr.core;

import static org.apache.solr.common.params.CommonParams.PATH;

import com.codahale.metrics.Counter;
import com.codahale.metrics.Timer;
import com.google.common.collect.Iterators;
import com.google.common.collect.MapMaker;
import java.io.Closeable;
import java.io.File;
import java.io.FileNotFoundException;
import java.io.IOException;
import java.io.InputStream;
import java.io.InputStreamReader;
import java.io.OutputStream;
import java.io.OutputStreamWriter;
import java.io.Writer;
import java.lang.invoke.MethodHandles;
import java.lang.reflect.Constructor;
import java.nio.charset.StandardCharsets;
import java.nio.file.NoSuchFileException;
import java.nio.file.Path;
import java.nio.file.Paths;
import java.util.ArrayDeque;
import java.util.ArrayList;
import java.util.Arrays;
import java.util.Collection;
import java.util.Collections;
import java.util.Date;
import java.util.HashMap;
import java.util.HashSet;
import java.util.Iterator;
import java.util.LinkedHashMap;
import java.util.List;
import java.util.Map;
import java.util.Objects;
import java.util.Optional;
import java.util.Properties;
import java.util.Set;
import java.util.UUID;
import java.util.concurrent.Callable;
import java.util.concurrent.ConcurrentHashMap;
import java.util.concurrent.CopyOnWriteArrayList;
import java.util.concurrent.CountDownLatch;
import java.util.concurrent.ExecutorService;
import java.util.concurrent.Future;
import java.util.concurrent.TimeUnit;
import java.util.concurrent.atomic.AtomicInteger;
import java.util.concurrent.locks.ReentrantLock;
import java.util.function.Consumer;
import org.apache.commons.io.file.PathUtils;
import org.apache.lucene.codecs.Codec;
import org.apache.lucene.index.DirectoryReader;
import org.apache.lucene.index.IndexDeletionPolicy;
import org.apache.lucene.index.IndexReader;
import org.apache.lucene.index.IndexWriter;
import org.apache.lucene.index.LeafReaderContext;
import org.apache.lucene.store.Directory;
import org.apache.lucene.store.IOContext;
import org.apache.lucene.store.IndexInput;
import org.apache.lucene.store.IndexOutput;
import org.apache.lucene.store.LockObtainFailedException;
import org.apache.lucene.util.ResourceLoader;
import org.apache.solr.client.solrj.impl.BinaryResponseParser;
import org.apache.solr.cloud.CloudDescriptor;
import org.apache.solr.cloud.RecoveryStrategy;
import org.apache.solr.cloud.ZkSolrResourceLoader;
import org.apache.solr.common.SolrException;
import org.apache.solr.common.SolrException.ErrorCode;
import org.apache.solr.common.cloud.ClusterState;
import org.apache.solr.common.cloud.DocCollection;
import org.apache.solr.common.cloud.Slice;
import org.apache.solr.common.cloud.SolrZkClient;
import org.apache.solr.common.params.CollectionAdminParams;
import org.apache.solr.common.params.CommonParams;
import org.apache.solr.common.params.CommonParams.EchoParamStyle;
import org.apache.solr.common.params.SolrParams;
import org.apache.solr.common.params.UpdateParams;
import org.apache.solr.common.util.ExecutorUtil;
import org.apache.solr.common.util.IOUtils;
import org.apache.solr.common.util.NamedList;
import org.apache.solr.common.util.ObjectReleaseTracker;
import org.apache.solr.common.util.SimpleOrderedMap;
import org.apache.solr.common.util.SolrNamedThreadFactory;
import org.apache.solr.common.util.Utils;
import org.apache.solr.core.DirectoryFactory.DirContext;
import org.apache.solr.core.snapshots.SolrSnapshotManager;
import org.apache.solr.core.snapshots.SolrSnapshotMetaDataManager;
import org.apache.solr.core.snapshots.SolrSnapshotMetaDataManager.SnapshotMetaData;
import org.apache.solr.handler.IndexFetcher;
import org.apache.solr.handler.ReplicationHandler;
import org.apache.solr.handler.RequestHandlerBase;
import org.apache.solr.handler.SolrConfigHandler;
import org.apache.solr.handler.api.V2ApiUtils;
import org.apache.solr.handler.component.HighlightComponent;
import org.apache.solr.handler.component.SearchComponent;
import org.apache.solr.jersey.JerseyAppHandlerCache;
import org.apache.solr.logging.MDCLoggingContext;
import org.apache.solr.metrics.SolrCoreMetricManager;
import org.apache.solr.metrics.SolrMetricProducer;
import org.apache.solr.metrics.SolrMetricsContext;
import org.apache.solr.pkg.PackageListeners;
import org.apache.solr.pkg.PackagePluginHolder;
import org.apache.solr.pkg.SolrPackageLoader;
import org.apache.solr.request.SolrQueryRequest;
import org.apache.solr.request.SolrRequestHandler;
import org.apache.solr.request.SolrRequestInfo;
import org.apache.solr.response.BinaryResponseWriter;
import org.apache.solr.response.CSVResponseWriter;
import org.apache.solr.response.GeoJSONResponseWriter;
import org.apache.solr.response.GraphMLResponseWriter;
import org.apache.solr.response.JSONResponseWriter;
import org.apache.solr.response.PHPResponseWriter;
import org.apache.solr.response.PHPSerializedResponseWriter;
import org.apache.solr.response.PythonResponseWriter;
import org.apache.solr.response.QueryResponseWriter;
import org.apache.solr.response.RawResponseWriter;
import org.apache.solr.response.RubyResponseWriter;
import org.apache.solr.response.SchemaXmlResponseWriter;
import org.apache.solr.response.SmileResponseWriter;
import org.apache.solr.response.SolrQueryResponse;
import org.apache.solr.response.XMLResponseWriter;
import org.apache.solr.response.transform.TransformerFactory;
import org.apache.solr.rest.ManagedResourceStorage;
import org.apache.solr.rest.ManagedResourceStorage.StorageIO;
import org.apache.solr.rest.RestManager;
import org.apache.solr.schema.FieldType;
import org.apache.solr.schema.IndexSchema;
import org.apache.solr.schema.ManagedIndexSchema;
import org.apache.solr.schema.SimilarityFactory;
import org.apache.solr.search.QParserPlugin;
import org.apache.solr.search.SolrFieldCacheBean;
import org.apache.solr.search.SolrIndexSearcher;
import org.apache.solr.search.ValueSourceParser;
import org.apache.solr.search.stats.LocalStatsCache;
import org.apache.solr.search.stats.StatsCache;
import org.apache.solr.update.DefaultSolrCoreState;
import org.apache.solr.update.DirectUpdateHandler2;
import org.apache.solr.update.IndexFingerprint;
import org.apache.solr.update.SolrCoreState;
import org.apache.solr.update.SolrCoreState.IndexWriterCloser;
import org.apache.solr.update.SolrIndexWriter;
import org.apache.solr.update.UpdateHandler;
import org.apache.solr.update.VersionInfo;
import org.apache.solr.update.processor.DistributedUpdateProcessorFactory;
import org.apache.solr.update.processor.LogUpdateProcessorFactory;
import org.apache.solr.update.processor.NestedUpdateProcessorFactory;
import org.apache.solr.update.processor.RunUpdateProcessorFactory;
import org.apache.solr.update.processor.UpdateRequestProcessorChain;
import org.apache.solr.update.processor.UpdateRequestProcessorChain.ProcessorInfo;
import org.apache.solr.update.processor.UpdateRequestProcessorFactory;
import org.apache.solr.util.IOFunction;
import org.apache.solr.util.NumberUtils;
import org.apache.solr.util.PropertiesInputStream;
import org.apache.solr.util.PropertiesOutputStream;
import org.apache.solr.util.RefCounted;
import org.apache.solr.util.TestInjection;
import org.apache.solr.util.circuitbreaker.CircuitBreakerManager;
import org.apache.solr.util.plugin.NamedListInitializedPlugin;
import org.apache.solr.util.plugin.PluginInfoInitialized;
import org.apache.solr.util.plugin.SolrCoreAware;
import org.apache.zookeeper.KeeperException;
import org.apache.zookeeper.data.Stat;
import org.eclipse.jetty.io.RuntimeIOException;
import org.glassfish.jersey.server.ApplicationHandler;
import org.slf4j.Logger;
import org.slf4j.LoggerFactory;
import org.slf4j.MarkerFactory;

/**
 * SolrCore got its name because it represents the "core" of Solr -- one index and everything needed
 * to make it work. When multi-core support was added to Solr way back in version 1.3, this class
 * was required so that the core functionality could be re-used multiple times.
 */
public class SolrCore implements SolrInfoBean, Closeable {

  public static final String version = "1.0";

  private static final Logger log = LoggerFactory.getLogger(MethodHandles.lookup().lookupClass());
  private static final Logger requestLog =
      LoggerFactory.getLogger(
          MethodHandles.lookup().lookupClass().getName() + ".Request"); // nowarn
  private static final Logger slowLog =
      LoggerFactory.getLogger(
          MethodHandles.lookup().lookupClass().getName() + ".SlowRequest"); // nowarn

  private String name;

  /**
   * A unique id to differentiate multiple instances of the same core If we reload a core, the name
   * remains same , but the id will be new
   */
  public final UUID uniqueId = UUID.randomUUID();

  private final CancellableQueryTracker cancellableQueryTracker = new CancellableQueryTracker();

  private boolean isReloaded = false;

  private final CoreDescriptor coreDescriptor;
  private final CoreContainer coreContainer;
  private final SolrConfig solrConfig;
  private final SolrResourceLoader resourceLoader;
  private volatile IndexSchema schema;
  private final NamedList<?> configSetProperties;
  private final String dataDir;
  private final String ulogDir;
  private final UpdateHandler updateHandler;
  private final SolrCoreState solrCoreState;

  private final Date startTime = new Date();
  private final long startNanoTime = System.nanoTime();
  private final RequestHandlers reqHandlers;
  private final RefCounted<ApplicationHandler> appHandlerForConfigSet;
  private final PluginBag<SearchComponent> searchComponents =
      new PluginBag<>(SearchComponent.class, this);
  private final PluginBag<UpdateRequestProcessorFactory> updateProcessors =
      new PluginBag<>(UpdateRequestProcessorFactory.class, this, true);
  private final Map<String, UpdateRequestProcessorChain> updateProcessorChains;
  private final SolrCoreMetricManager coreMetricManager;
  private final Map<String, SolrInfoBean> infoRegistry = new ConcurrentHashMap<>();
  private final IndexDeletionPolicyWrapper solrDelPolicy;
  private final SolrSnapshotMetaDataManager snapshotMgr;
  private final DirectoryFactory directoryFactory;
  private final RecoveryStrategy.Builder recoveryStrategyBuilder;
  private IndexReaderFactory indexReaderFactory;
  private final Codec codec;
  private final ConfigSet configSet;
  // singleton listener for all packages used in schema

  private final CircuitBreakerManager circuitBreakerManager;

  private final List<Runnable> confListeners = new CopyOnWriteArrayList<>();

  private final ReentrantLock ruleExpiryLock;
  private final ReentrantLock
      snapshotDelLock; // A lock instance to guard against concurrent deletions.

  private Timer newSearcherTimer;
  private Timer newSearcherWarmupTimer;
  private Counter newSearcherCounter;
  private Counter newSearcherMaxReachedCounter;
  private Counter newSearcherOtherErrorsCounter;

  private final String metricTag = SolrMetricProducer.getUniqueMetricTag(this, null);
  private final SolrMetricsContext solrMetricsContext;

  public volatile boolean searchEnabled = true;
  public volatile boolean indexEnabled = true;
  public volatile boolean readOnly = false;

  private PackageListeners packageListeners = new PackageListeners(this);

  public Date getStartTimeStamp() {
    return startTime;
  }

  private final Map<IndexReader.CacheKey, IndexFingerprint> perSegmentFingerprintCache =
      new MapMaker().weakKeys().makeMap();

  public long getStartNanoTime() {
    return startNanoTime;
  }

  public long getUptimeMs() {
    return TimeUnit.MILLISECONDS.convert(System.nanoTime() - startNanoTime, TimeUnit.NANOSECONDS);
  }

  private final RestManager restManager;

  public RestManager getRestManager() {
    return restManager;
  }

  public PackageListeners getPackageListeners() {
    return packageListeners;
  }

  static int boolean_query_max_clause_count = Integer.MIN_VALUE;

  private ExecutorService coreAsyncTaskExecutor =
      ExecutorUtil.newMDCAwareCachedThreadPool("Core Async Task");

  public final SolrCore.Provider coreProvider;

  /**
   * The SolrResourceLoader used to load all resources for this core.
   *
   * @since solr 1.3
   */
  public SolrResourceLoader getResourceLoader() {
    return resourceLoader;
  }

  /**
   * Gets the SolrResourceLoader for a given package
   *
   * @param pkg The package name
   */
  public SolrResourceLoader getResourceLoader(String pkg) {
    if (pkg == null) {
      return resourceLoader;
    }
    SolrPackageLoader.SolrPackage aSolrPackage = coreContainer.getPackageLoader().getPackage(pkg);
    SolrPackageLoader.SolrPackage.Version latest = aSolrPackage.getLatest();
    return latest.getLoader();
  }

  /**
   * Gets the configuration resource name used by this core instance.
   *
   * @since solr 1.3
   */
  public String getConfigResource() {
    return solrConfig.getResourceName();
  }

  /** Gets the configuration object used by this core instance. */
  public SolrConfig getSolrConfig() {
    return solrConfig;
  }

  /**
   * Gets the schema resource name used by this core instance.
   *
   * @since solr 1.3
   */
  public String getSchemaResource() {
    return getLatestSchema().getResourceName();
  }

  /**
   * @return the latest snapshot of the schema used by this core instance.
   * @see #setLatestSchema
   */
  public IndexSchema getLatestSchema() {
    return schema;
  }

  /** The core's instance directory (absolute). */
  public Path getInstancePath() {
    return getCoreDescriptor().getInstanceDir();
  }

  /**
   * Sets the latest schema snapshot to be used by this core instance. If the specified <code>
   * replacementSchema</code> uses a {@link SimilarityFactory} which is {@link SolrCoreAware} then
   * this method will {@link SolrCoreAware#inform} that factory about this SolrCore prior to using
   * the <code>replacementSchema</code>
   *
   * @see #getLatestSchema
   */
  public void setLatestSchema(IndexSchema replacementSchema) {
    // 1) For a newly instantiated core, the Similarity needs SolrCore before inform() is called on
    // any registered SolrCoreAware listeners (which will likeley need to use the SolrIndexSearcher.
    //
    // 2) If a new IndexSchema is assigned to an existing live SolrCore (ie: managed schema
    // replacement via SolrCloud) then we need to explicitly inform() the similarity because
    // we can't rely on the normal SolrResourceLoader lifecycle because the sim was instantiated
    // after the SolrCore was already live (see: SOLR-8311 + SOLR-8280)
    final SimilarityFactory similarityFactory = replacementSchema.getSimilarityFactory();
    if (similarityFactory instanceof SolrCoreAware) {
      ((SolrCoreAware) similarityFactory).inform(this);
    }
    this.schema = replacementSchema;
  }

  public NamedList<?> getConfigSetProperties() {
    return configSetProperties;
  }

  public String getDataDir() {
    return dataDir;
  }

  public String getUlogDir() {
    return ulogDir;
  }

  public String getIndexDir() {
    synchronized (searcherLock) {
      if (_searcher == null) return getNewIndexDir();
      SolrIndexSearcher searcher = _searcher.get();
      return searcher.getPath() == null ? dataDir + "index/" : searcher.getPath();
    }
  }

  /**
   * Returns the indexdir as given in index.properties. If index.properties exists in dataDir and
   * there is a property <i>index</i> available and it points to a valid directory in dataDir that
   * is returned. Else dataDir/index is returned. Only called for creating new indexSearchers and
   * indexwriters. Use the getIndexDir() method to know the active index directory
   *
   * @return the indexdir as given in index.properties
   * @throws SolrException if for any reason the a reasonable index directory cannot be determined.
   */
  public String getNewIndexDir() {
    Directory dir = null;
    try {
      dir =
          getDirectoryFactory()
              .get(getDataDir(), DirContext.META_DATA, getSolrConfig().indexConfig.lockType);
      String result = getIndexPropertyFromPropFile(dir);
      if (!result.equals(lastNewIndexDir)) {
        log.debug("New index directory detected: old={} new={}", lastNewIndexDir, result);
      }
      lastNewIndexDir = result;
      return result;
    } catch (IOException e) {
      SolrException.log(log, "", e);
      // See SOLR-11687. It is inadvisable to assume we can do the right thing for any but a small
      // number of exceptions that ware caught and swallowed in getIndexProperty.
      throw new SolrException(ErrorCode.SERVER_ERROR, "Error in getNewIndexDir, exception: ", e);
    } finally {
      if (dir != null) {
        try {
          getDirectoryFactory().release(dir);
        } catch (IOException e) {
          SolrException.log(log, "", e);
        }
      }
    }
  }

  // This is guaranteed to return a string or throw an exception.
  //
  // NOTE: Not finding the index.properties file is normal.
  //
  // We return dataDir/index if there is an index.properties file with no value for "index"
  // See SOLR-11687
  //

  private String getIndexPropertyFromPropFile(Directory dir) throws IOException {
    IndexInput input;
    try {
      input = dir.openInput(IndexFetcher.INDEX_PROPERTIES, IOContext.DEFAULT);
    } catch (FileNotFoundException | NoSuchFileException e) {
      // Swallow this error, dataDir/index is the right thing to return
      // if there is no index.properties file
      // All other exceptions are will propagate to caller.
      return dataDir + "index/";
    }
    // c'tor just assigns a variable here, no exception thrown.
    final InputStream is = new PropertiesInputStream(input);
    try {
      Properties p = new Properties();
      p.load(new InputStreamReader(is, StandardCharsets.UTF_8));

      String s = p.getProperty("index");
      if (s != null && s.trim().length() > 0) {
        return dataDir + s.trim();
      }

      // We'll return dataDir/index/ if the properties file has an "index" property with
      // no associated value or does not have an index property at all.
      return dataDir + "index/";
    } finally {
      IOUtils.closeQuietly(is);
    }
  }

  private String
      lastNewIndexDir; // for debugging purposes only... access not synchronized, but that's ok

  public DirectoryFactory getDirectoryFactory() {
    return directoryFactory;
  }

  public IndexReaderFactory getIndexReaderFactory() {
    return indexReaderFactory;
  }

  /**
   * Recalculates the index size.
   *
   * <p>Should only be called from {@code getIndexSize}.
   *
   * @return The index size in bytes.
   */
  private long calculateIndexSize() {
    Directory dir;
    long size = 0;
    try {
      if (directoryFactory.exists(getIndexDir())) {
        dir =
            directoryFactory.get(
                getIndexDir(), DirContext.DEFAULT, solrConfig.indexConfig.lockType);
        try {
          size = directoryFactory.size(dir);
        } finally {
          directoryFactory.release(dir);
        }
      }
    } catch (IOException e) {
      SolrException.log(log, "IO error while trying to get the size of the Directory", e);
    }
    return size;
  }

  public long getIndexSize() {
    SolrRequestInfo requestInfo = SolrRequestInfo.getRequestInfo();
    if (requestInfo != null) {
      return (Long)
          requestInfo
              .getReq()
              .getContext()
              .computeIfAbsent(cachedIndexSizeKeyName(), key -> calculateIndexSize());
    } else {
      return calculateIndexSize();
    }
  }

  private String cachedIndexSizeKeyName() {
    // avoid collision when we put index sizes for multiple cores in the same metrics request
    return "indexSize_" + getName();
  }

  public int getSegmentCount() {
    try {
      return withSearcher(
          solrIndexSearcher -> solrIndexSearcher.getRawReader().getIndexCommit().getSegmentCount());
    } catch (IOException e) {
      throw new RuntimeIOException(e);
    }
  }

  @Override
  public String toString() {
    return super.toString() + " " + getName();
  }

  @Override
  public String getName() {
    return name;
  }

  /** Called to rename a core. Not called to initialize the name. */
  public void setName(String v) {
    assert this.name != null;
    assert coreDescriptor.getCloudDescriptor() == null : "Cores are not renamed in SolrCloud";
    this.name = Objects.requireNonNull(v);
    coreMetricManager.afterCoreRename();
  }

  /**
   * Returns the {@link SolrCoreMetricManager} for this core.
   *
   * @return the {@link SolrCoreMetricManager} for this core
   */
  public SolrCoreMetricManager getCoreMetricManager() {
    return coreMetricManager;
  }

  /**
   * Returns a Map of name vs SolrInfoBean objects. The returned map is an instance of a
   * ConcurrentHashMap and therefore no synchronization is needed for putting, removing or iterating
   * over it.
   *
   * @return the Info Registry map which contains SolrInfoBean objects keyed by name
   * @since solr 1.3
   */
  public Map<String, SolrInfoBean> getInfoRegistry() {
    return infoRegistry;
  }

  private IndexDeletionPolicyWrapper initDeletionPolicy(
      IndexDeletionPolicyWrapper delPolicyWrapper) {
    if (delPolicyWrapper != null) {
      return delPolicyWrapper;
    }

    final PluginInfo info = solrConfig.getPluginInfo(IndexDeletionPolicy.class.getName());
    final IndexDeletionPolicy delPolicy;
    if (info != null) {
      delPolicy =
          createInstance(
              info.className,
              IndexDeletionPolicy.class,
              "Deletion Policy for SOLR",
              this,
              getResourceLoader());
      if (delPolicy instanceof NamedListInitializedPlugin) {
        ((NamedListInitializedPlugin) delPolicy).init(info.initArgs);
      }
    } else {
      delPolicy = new SolrDeletionPolicy();
    }

    return new IndexDeletionPolicyWrapper(delPolicy, snapshotMgr);
  }

  private SolrSnapshotMetaDataManager initSnapshotMetaDataManager() {
    try {
      String dirName = getDataDir() + SolrSnapshotMetaDataManager.SNAPSHOT_METADATA_DIR + "/";
      Directory snapshotDir =
          directoryFactory.get(dirName, DirContext.DEFAULT, getSolrConfig().indexConfig.lockType);
      return new SolrSnapshotMetaDataManager(this, snapshotDir);
    } catch (IOException e) {
      throw new IllegalStateException(e);
    }
  }

  /**
   * This method deletes the snapshot with the specified name. If the directory storing the snapshot
   * is not the same as the *current* core index directory, then delete the files corresponding to
   * this snapshot. Otherwise we leave the index files related to snapshot as is (assuming the
   * underlying Solr IndexDeletionPolicy will clean them up appropriately).
   *
   * @param commitName The name of the snapshot to be deleted.
   * @throws IOException in case of I/O error.
   */
  public void deleteNamedSnapshot(String commitName) throws IOException {
    // Note this lock is required to prevent multiple snapshot deletions from
    // opening multiple IndexWriter instances simultaneously.
    this.snapshotDelLock.lock();
    try {
      Optional<SnapshotMetaData> metadata = snapshotMgr.release(commitName);
      if (metadata.isPresent()) {
        long gen = metadata.get().getGenerationNumber();
        String indexDirPath = metadata.get().getIndexDirPath();

        if (!indexDirPath.equals(getIndexDir())) {
          Directory d = getDirectoryFactory().get(indexDirPath, DirContext.DEFAULT, "none");
          try {
            Collection<SnapshotMetaData> snapshots =
                snapshotMgr.listSnapshotsInIndexDir(indexDirPath);
            log.info(
                "Following snapshots exist in the index directory {} : {}",
                indexDirPath,
                snapshots);
            if (snapshots.isEmpty()) { // No snapshots remain in this directory. Can be cleaned up!
              log.info(
                  "Removing index directory {} since all named snapshots are deleted.",
                  indexDirPath);
              getDirectoryFactory().remove(d);
            } else {
              SolrSnapshotManager.deleteSnapshotIndexFiles(this, d, gen);
            }
          } finally {
            getDirectoryFactory().release(d);
          }
        }
      }
    } finally {
      snapshotDelLock.unlock();
    }
  }

  /**
   * This method deletes the index files not associated with any named snapshot only if the
   * specified indexDirPath is not the *current* index directory.
   *
   * @param indexDirPath The path of the directory
   * @throws IOException In case of I/O error.
   */
  public void deleteNonSnapshotIndexFiles(String indexDirPath) throws IOException {
    // Skip if the specified indexDirPath is the *current* index directory.
    if (getIndexDir().equals(indexDirPath)) {
      return;
    }

    // Note this lock is required to prevent multiple snapshot deletions from
    // opening multiple IndexWriter instances simultaneously.
    this.snapshotDelLock.lock();
    Directory dir = getDirectoryFactory().get(indexDirPath, DirContext.DEFAULT, "none");
    try {
      Collection<SnapshotMetaData> snapshots = snapshotMgr.listSnapshotsInIndexDir(indexDirPath);
      log.info("Following snapshots exist in the index directory {} : {}", indexDirPath, snapshots);
      // Delete the old index directory only if no snapshot exists in that directory.
      if (snapshots.isEmpty()) {
        log.info(
            "Removing index directory {} since all named snapshots are deleted.", indexDirPath);
        getDirectoryFactory().remove(dir);
      } else {
        SolrSnapshotManager.deleteNonSnapshotIndexFiles(this, dir, snapshots);
      }
    } finally {
      snapshotDelLock.unlock();
      if (dir != null) {
        getDirectoryFactory().release(dir);
      }
    }
  }

  private void initListeners() {
    for (PluginInfo info : solrConfig.getPluginInfos(SolrEventListener.class.getName())) {
      final String event = info.attributes.get("event");
      if ("firstSearcher".equals(event)) {
        SolrEventListener obj = createEventListener(info);
        firstSearcherListeners.add(obj);
        log.debug("Added SolrEventListener for firstSearcher: [{}]", obj);
      } else if ("newSearcher".equals(event)) {
        SolrEventListener obj = createEventListener(info);
        newSearcherListeners.add(obj);
        log.debug("Added SolrEventListener for newSearcher: [{}]", obj);
      }
    }
  }

  public SolrEventListener createEventListener(PluginInfo info) {
    final String label = "Event Listener";
    if (info.pkgName == null) {
      return createInitInstance(info, SolrEventListener.class, label, null);
    } else {
      return new DelegatingEventListener(
          new PackagePluginHolder<>(
              info, this, SolrConfig.classVsSolrPluginInfo.get(SolrEventListener.class.getName())));
    }
  }

  final List<SolrEventListener> firstSearcherListeners = new ArrayList<>();
  final List<SolrEventListener> newSearcherListeners = new ArrayList<>();

  /**
   * NOTE: this function is not thread safe. However, it is safe to call within the <code>
   * inform( SolrCore core )</code> function for <code>SolrCoreAware</code> classes. Outside <code>
   * inform</code>, this could potentially throw a ConcurrentModificationException
   *
   * @see SolrCoreAware
   */
  public void registerFirstSearcherListener(SolrEventListener listener) {
    firstSearcherListeners.add(listener);
  }

  /**
   * NOTE: this function is not thread safe. However, it is safe to call within the <code>
   * inform( SolrCore core )</code> function for <code>SolrCoreAware</code> classes. Outside <code>
   * inform</code>, this could potentially throw a ConcurrentModificationException
   *
   * @see SolrCoreAware
   */
  public void registerNewSearcherListener(SolrEventListener listener) {
    newSearcherListeners.add(listener);
  }

  /**
   * NOTE: this function is not thread safe. However, it is safe to call within the <code>
   * inform( SolrCore core )</code> function for <code>SolrCoreAware</code> classes. Outside <code>
   * inform</code>, this could potentially throw a ConcurrentModificationException
   *
   * @see SolrCoreAware
   */
  public QueryResponseWriter registerResponseWriter(
      String name, QueryResponseWriter responseWriter) {
    return responseWriters.put(name, responseWriter);
  }

  public SolrCore reload(ConfigSet coreConfig) throws IOException {
    // only one reload at a time
    synchronized (getUpdateHandler().getSolrCoreState().getReloadLock()) {
      solrCoreState.increfSolrCoreState();
      final SolrCore currentCore;
      if (!getNewIndexDir().equals(getIndexDir())) {
        // the directory is changing, don't pass on state
        currentCore = null;
      } else {
        currentCore = this;
      }

      boolean success = false;
      SolrCore core = null;
      try {
        CoreDescriptor cd = new CoreDescriptor(name, getCoreDescriptor());
        cd.loadExtraProperties(); // Reload the extra properties
        core =
            new SolrCore(
                coreContainer,
                cd,
                coreConfig,
                getDataDir(),
                updateHandler,
                solrDelPolicy,
                currentCore,
                true);

        // we open a new IndexWriter to pick up the latest config
        core.getUpdateHandler().getSolrCoreState().newIndexWriter(core, false);

        core.getSearcher(true, false, null, true);
        success = true;
        return core;
      } finally {
        // close the new core on any errors that have occurred.
        if (!success && core != null && core.getOpenCount() > 0) {
          IOUtils.closeQuietly(core);
        }
      }
    }
  }

  private DirectoryFactory initDirectoryFactory() {
    return DirectoryFactory.loadDirectoryFactory(
        solrConfig, coreContainer, coreMetricManager.getRegistryName());
  }

  private RecoveryStrategy.Builder initRecoveryStrategyBuilder() {
    final PluginInfo info = solrConfig.getPluginInfo(RecoveryStrategy.Builder.class.getName());
    final RecoveryStrategy.Builder rsBuilder;
    if (info != null && info.className != null) {
      log.info(info.className);
      rsBuilder = getResourceLoader().newInstance(info.className, RecoveryStrategy.Builder.class);
    } else {
      log.debug("solr.RecoveryStrategy.Builder");
      rsBuilder = new RecoveryStrategy.Builder();
    }
    if (info != null) {
      rsBuilder.init(info.initArgs);
    }
    return rsBuilder;
  }

  private void initIndexReaderFactory() {
    IndexReaderFactory indexReaderFactory;
    PluginInfo info = solrConfig.getPluginInfo(IndexReaderFactory.class.getName());
    if (info != null) {
      indexReaderFactory = resourceLoader.newInstance(info, IndexReaderFactory.class, true);
      indexReaderFactory.init(info.initArgs);
    } else {
      indexReaderFactory = new StandardIndexReaderFactory();
    }
    this.indexReaderFactory = indexReaderFactory;
  }

  // protect via synchronized(SolrCore.class)
  private static Set<String> dirs = new HashSet<>();

  /**
   * Returns <code>true</code> iff the index in the named directory is currently locked.
   *
   * @param directory the directory to check for a lock
   * @throws IOException if there is a low-level IO error
   * @deprecated Use of this method can only lead to race conditions. Try to actually obtain a lock
   *     instead.
   */
  @Deprecated
  private static boolean isWriterLocked(Directory directory) throws IOException {
    try {
      directory.obtainLock(IndexWriter.WRITE_LOCK_NAME).close();
      return false;
    } catch (LockObtainFailedException failed) {
      return true;
    }
  }

  void initIndex(boolean passOnPreviousState, boolean reload) throws IOException {
    String indexDir = getNewIndexDir();
    boolean indexExists = getDirectoryFactory().exists(indexDir);
    boolean firstTime;
    synchronized (SolrCore.class) {
      firstTime = dirs.add(getDirectoryFactory().normalize(indexDir));
    }

    initIndexReaderFactory();

    if (indexExists && firstTime && !passOnPreviousState) {
      final String lockType = getSolrConfig().indexConfig.lockType;
      Directory dir = directoryFactory.get(indexDir, DirContext.DEFAULT, lockType);
      try {
        if (isWriterLocked(dir)) {
          log.error(
              "Solr index directory '{}' is locked (lockType={}).  Throwing exception.",
              indexDir,
              lockType);
          throw new LockObtainFailedException(
              "Index dir '"
                  + indexDir
                  + "' of core '"
                  + name
                  + "' is already locked. "
                  + "The most likely cause is another Solr server (or another solr core in this server) "
                  + "also configured to use this directory; other possible causes may be specific to lockType: "
                  + lockType);
        }
      } finally {
        directoryFactory.release(dir);
      }
    }

    // Create the index if it doesn't exist.
    if (!indexExists) {
      log.debug("Solr index directory '{}' doesn't exist. Creating new index...", indexDir);
      SolrIndexWriter writer = null;
      try {
        writer =
            SolrIndexWriter.create(
                this,
                "SolrCore.initIndex",
                indexDir,
                getDirectoryFactory(),
                true,
                getLatestSchema(),
                solrConfig.indexConfig,
                solrDelPolicy,
                codec);
      } finally {
        IOUtils.closeQuietly(writer);
      }
    }

    cleanupOldIndexDirectories(reload);
  }

  /**
   * Creates an instance by trying a constructor that accepts a SolrCore before trying the default
   * (no arg) constructor.
   *
   * @param className the instance class to create
   * @param cast the class or interface that the instance should extend or implement
   * @param msg a message helping compose the exception error if any occurs.
   * @param core The SolrCore instance for which this object needs to be loaded
   * @return the desired instance
   * @throws SolrException if the object could not be instantiated
   */
  public static <T> T createInstance(
      String className, Class<T> cast, String msg, SolrCore core, ResourceLoader resourceLoader) {
    Class<? extends T> clazz = null;
    if (msg == null) msg = "SolrCore Object";
    try {
      clazz = resourceLoader.findClass(className, cast);
      // most of the classes do not have constructors which takes SolrCore argument. It is
      // recommended to obtain SolrCore by implementing SolrCoreAware. So invariably always it will
      // cause a  NoSuchMethodException. So iterate though the list of available constructors
      Constructor<?>[] cons = clazz.getConstructors();
      for (Constructor<?> con : cons) {
        Class<?>[] types = con.getParameterTypes();
        if (types.length == 1 && types[0] == SolrCore.class) {
          return cast.cast(con.newInstance(core));
        }
      }
      return resourceLoader.newInstance(className, cast); // use the empty constructor
    } catch (SolrException e) {
      throw e;
    } catch (Exception e) {
      // The JVM likes to wrap our helpful SolrExceptions in things like
      // "InvocationTargetException" that have no useful getMessage
      if (null != e.getCause() && e.getCause() instanceof SolrException) {
        SolrException inner = (SolrException) e.getCause();
        throw inner;
      }

      throw new SolrException(
          ErrorCode.SERVER_ERROR,
          "Error Instantiating "
              + msg
              + ", "
              + className
              + " failed to instantiate "
              + cast.getName(),
          e);
    }
  }

  private UpdateHandler createReloadedUpdateHandler(
      String className, String msg, UpdateHandler updateHandler) {
    Class<? extends UpdateHandler> clazz = null;
    if (msg == null) msg = "SolrCore Object";
    try {
      clazz = getResourceLoader().findClass(className, UpdateHandler.class);
      // most of the classes do not have constructors which takes SolrCore argument. It is
      // recommended to obtain SolrCore by implementing SolrCoreAware. So invariably always it will
      // cause a  NoSuchMethodException. So iterate though the list of available constructors
      Constructor<?>[] cons = clazz.getConstructors();
      for (Constructor<?> con : cons) {
        Class<?>[] types = con.getParameterTypes();
        if (types.length == 2 && types[0] == SolrCore.class && types[1] == UpdateHandler.class) {
          return UpdateHandler.class.cast(con.newInstance(this, updateHandler));
        }
      }
      throw new SolrException(
          ErrorCode.SERVER_ERROR,
          "Error Instantiating "
              + msg
              + ", "
              + className
              + " could not find proper constructor for "
              + UpdateHandler.class.getName());
    } catch (SolrException e) {
      throw e;
    } catch (Exception e) {
      // The JVM likes to wrap our helpful SolrExceptions in things like
      // "InvocationTargetException" that have no useful getMessage
      if (null != e.getCause() && e.getCause() instanceof SolrException) {
        SolrException inner = (SolrException) e.getCause();
        throw inner;
      }

      throw new SolrException(
          ErrorCode.SERVER_ERROR,
          "Error Instantiating "
              + msg
              + ", "
              + className
              + " failed to instantiate "
              + UpdateHandler.class.getName(),
          e);
    }
  }

  public <T> T createInitInstance(PluginInfo info, Class<T> cast, String msg, String defClassName) {
    if (info == null) return null;
    T o =
        createInstance(
            info.className == null ? defClassName : info.className,
            cast,
            msg,
            this,
            getResourceLoader(info.pkgName));
    return initPlugin(info, o);
  }

  public static <T> T initPlugin(PluginInfo info, T o) {
    if (o instanceof PluginInfoInitialized) {
      ((PluginInfoInitialized) o).init(info);
    } else if (o instanceof NamedListInitializedPlugin) {
      ((NamedListInitializedPlugin) o).init(info.initArgs);
    }
    if (o instanceof SearchComponent) {
      ((SearchComponent) o).setName(info.name);
    }
    return o;
  }

  private UpdateHandler createUpdateHandler(String className) {
    return createInstance(
        className, UpdateHandler.class, "Update Handler", this, getResourceLoader());
  }

  private UpdateHandler createUpdateHandler(String className, UpdateHandler updateHandler) {
    return createReloadedUpdateHandler(className, "Update Handler", updateHandler);
  }

  public CoreContainer getCoreContainer() {
    return coreContainer;
  }

  SolrCore(CoreContainer coreContainer, CoreDescriptor cd, ConfigSet configSet) {
    this(coreContainer, cd, configSet, null, null, null, null, false);
  }

  private SolrCore(
      CoreContainer coreContainer,
      CoreDescriptor coreDescriptor,
      ConfigSet configSet,
      String dataDir,
      UpdateHandler updateHandler,
      IndexDeletionPolicyWrapper delPolicy,
      SolrCore prev,
      boolean reload) {

    // ensure that in unclean shutdown tests we still close this
    assert ObjectReleaseTracker.track(searcherExecutor);

    final CountDownLatch latch = new CountDownLatch(1);
    try {
      this.coreContainer = coreContainer;
      this.configSet = configSet;
      this.coreDescriptor = Objects.requireNonNull(coreDescriptor, "coreDescriptor cannot be null");
      this.name = Objects.requireNonNull(coreDescriptor.getName());
      coreProvider = new Provider(coreContainer, getName(), uniqueId);

      this.solrConfig = configSet.getSolrConfig();
      this.resourceLoader = configSet.getSolrConfig().getResourceLoader();
      this.resourceLoader.initCore(this);
      IndexSchema schema = configSet.getIndexSchema();

      this.configSetProperties = configSet.getProperties();
      // Initialize the metrics manager
      this.coreMetricManager = initCoreMetricManager(solrConfig);
      this.circuitBreakerManager = initCircuitBreakerManager();
      solrMetricsContext = coreMetricManager.getSolrMetricsContext();
      this.coreMetricManager.loadReporters();

      if (updateHandler == null) {
        directoryFactory = initDirectoryFactory();
        recoveryStrategyBuilder = initRecoveryStrategyBuilder();
        solrCoreState = new DefaultSolrCoreState(directoryFactory, recoveryStrategyBuilder);
      } else {
        solrCoreState = updateHandler.getSolrCoreState();
        directoryFactory = solrCoreState.getDirectoryFactory();
        recoveryStrategyBuilder = solrCoreState.getRecoveryStrategyBuilder();
        isReloaded = true;
      }

      this.dataDir = initDataDir(dataDir, solrConfig, coreDescriptor);
      this.ulogDir = initUpdateLogDir(coreDescriptor);

      if (log.isInfoEnabled()) {
        log.info("Opening new SolrCore at [{}], dataDir=[{}]", getInstancePath(), this.dataDir);
      }

      checkVersionFieldExistsInSchema(schema, coreDescriptor);
      setLatestSchema(schema);

      // initialize core metrics
      initializeMetrics(solrMetricsContext, null);

      SolrFieldCacheBean solrFieldCacheBean = new SolrFieldCacheBean();
      // this is registered at the CONTAINER level because it's not core-specific - for now we
      // also register it here for back-compat
      solrFieldCacheBean.initializeMetrics(solrMetricsContext, "core");
      infoRegistry.put("fieldCache", solrFieldCacheBean);

      this.maxWarmingSearchers = solrConfig.maxWarmingSearchers;
      this.slowQueryThresholdMillis = solrConfig.slowQueryThresholdMillis;

      initListeners();

      this.snapshotMgr = initSnapshotMetaDataManager();
      this.solrDelPolicy = initDeletionPolicy(delPolicy);

      this.codec = initCodec(solrConfig, this.schema);
      initIndex(prev != null, reload);

      initWriters();
      qParserPlugins.init(QParserPlugin.standardPlugins, this);
      valueSourceParsers.init(ValueSourceParser.standardValueSourceParsers, this);
      transformerFactories.init(TransformerFactory.defaultFactories, this);
      loadSearchComponents();
      updateProcessors.init(Collections.emptyMap(), this);

      // Processors initialized before the handlers
      updateProcessorChains = loadUpdateProcessorChains();
      reqHandlers = new RequestHandlers(this);
      reqHandlers.initHandlersFromConfig(solrConfig);
<<<<<<< HEAD
      final String effectiveConfigsetId = JerseyAppHandlerCache.generateIdForConfigSet(configSet);
      appHandlerForConfigSet =
          coreContainer
              .getAppHandlerCache()
              .computeIfAbsent(
                  effectiveConfigsetId,
                  () -> {
                    log.debug(
                        "Creating Jersey ApplicationHandler for 'effective configset' [{}]",
                        effectiveConfigsetId);
                    return new ApplicationHandler(
                        reqHandlers.getRequestHandlers().getJerseyEndpoints());
                  });
=======
      jerseyAppHandler =
          (V2ApiUtils.isEnabled())
              ? new ApplicationHandler(reqHandlers.getRequestHandlers().getJerseyEndpoints())
              : null;
>>>>>>> 73a56cf5

      // cause the executor to stall so firstSearcher events won't fire
      // until after inform() has been called for all components.
      // searchExecutor must be single-threaded for this to work
      searcherExecutor.submit(
          () -> {
            latch.await();
            return null;
          });

      this.updateHandler = initUpdateHandler(updateHandler);

      initSearcher(prev);

      // Initialize the RestManager
      restManager = initRestManager();

      // Finally tell anyone who wants to know
      resourceLoader.inform(resourceLoader);
      resourceLoader.inform(this); // last call before the latch is released.
      this.updateHandler.informEventListeners(this);

      infoRegistry.put("core", this);

      // register any SolrInfoMBeans SolrResourceLoader initialized
      //
      // this must happen after the latch is released, because a JMX server impl may
      // choose to block on registering until properties can be fetched from an MBean,
      // and a SolrCoreAware MBean may have properties that depend on getting a Searcher
      // from the core.
      resourceLoader.inform(infoRegistry);

      // Allow the directory factory to report metrics
      if (directoryFactory instanceof SolrMetricProducer) {
        ((SolrMetricProducer) directoryFactory)
            .initializeMetrics(solrMetricsContext, "directoryFactory");
      }

      // seed version buckets with max from index during core initialization ... requires a
      // searcher!
      seedVersionBuckets();

      bufferUpdatesIfConstructing(coreDescriptor);

      this.ruleExpiryLock = new ReentrantLock();
      this.snapshotDelLock = new ReentrantLock();

      registerConfListener();

    } catch (Throwable e) {
      // release the latch, otherwise we block trying to do the close. This
      // should be fine, since counting down on a latch of 0 is still fine
      latch.countDown();
      if (e instanceof OutOfMemoryError) {
        throw (OutOfMemoryError) e;
      }

      try {
        // close down the searcher and any other resources, if it exists, as this
        // is not recoverable
        close();
      } catch (Throwable t) {
        if (t instanceof OutOfMemoryError) {
          throw (OutOfMemoryError) t;
        }
        log.error("Error while closing", t);
      }

      throw new SolrException(ErrorCode.SERVER_ERROR, e.getMessage(), e);
    } finally {
      // allow firstSearcher events to fire and make sure it is released
      latch.countDown();
    }

    assert ObjectReleaseTracker.track(this);
  }

  public void seedVersionBuckets() {
    UpdateHandler uh = getUpdateHandler();
    if (uh != null && uh.getUpdateLog() != null) {
      RefCounted<SolrIndexSearcher> newestSearcher = getRealtimeSearcher();
      if (newestSearcher != null) {
        try {
          uh.getUpdateLog().seedBucketsWithHighestVersion(newestSearcher.get());
        } finally {
          newestSearcher.decref();
        }
      } else {
        log.warn("No searcher available! Cannot seed version buckets with max from index.");
      }
    }
  }

  /** Set UpdateLog to buffer updates if the slice is in construction. */
  private void bufferUpdatesIfConstructing(CoreDescriptor coreDescriptor) {

    if (coreContainer != null && coreContainer.isZooKeeperAware()) {
      if (reqHandlers.get("/get") == null) {
        log.warn(
            "WARNING: RealTimeGetHandler is not registered at /get. SolrCloud will always use full index replication instead of the more efficient PeerSync method.");
      }

      // ZK pre-register would have already happened so we read slice properties now
      final ClusterState clusterState = coreContainer.getZkController().getClusterState();
      final DocCollection collection =
          clusterState.getCollection(coreDescriptor.getCloudDescriptor().getCollectionName());
      final Slice slice = collection.getSlice(coreDescriptor.getCloudDescriptor().getShardId());
      if (slice.getState() == Slice.State.CONSTRUCTION) {
        // set update log to buffer before publishing the core
        getUpdateHandler().getUpdateLog().bufferUpdates();
      }
    }
  }

  private void initSearcher(SolrCore prev) throws IOException {
    // use the (old) writer to open the first searcher
    RefCounted<IndexWriter> iwRef = null;
    if (prev != null) {
      iwRef = prev.getUpdateHandler().getSolrCoreState().getIndexWriter(null);
      if (iwRef != null) {
        final IndexWriter iw = iwRef.get();
        final SolrCore core = this;
        newReaderCreator = () -> indexReaderFactory.newReader(iw, core);
      }
    }

    try {
      getSearcher(false, false, null, true);
    } finally {
      newReaderCreator = null;
      if (iwRef != null) {
        iwRef.decref();
      }
    }
  }

  private UpdateHandler initUpdateHandler(UpdateHandler updateHandler) {
    String updateHandlerClass = solrConfig.getUpdateHandlerInfo().className;
    if (updateHandlerClass == null) {
      updateHandlerClass = DirectUpdateHandler2.class.getName();
    }

    final UpdateHandler newUpdateHandler;
    if (updateHandler == null) {
      newUpdateHandler = createUpdateHandler(updateHandlerClass);
    } else {
      newUpdateHandler = createUpdateHandler(updateHandlerClass, updateHandler);
    }
    if (newUpdateHandler != null) {
      coreMetricManager.registerMetricProducer("updateHandler", newUpdateHandler);
    }
    infoRegistry.put("updateHandler", newUpdateHandler);
    return newUpdateHandler;
  }

  /**
   * Initializes the core's {@link SolrCoreMetricManager} with a given configuration. If metric
   * reporters are configured, they are also initialized for this core.
   *
   * @param config the given configuration
   * @return an instance of {@link SolrCoreMetricManager}
   */
  private SolrCoreMetricManager initCoreMetricManager(SolrConfig config) {
    SolrCoreMetricManager coreMetricManager = new SolrCoreMetricManager(this);
    return coreMetricManager;
  }

  private CircuitBreakerManager initCircuitBreakerManager() {
    final PluginInfo info = solrConfig.getPluginInfo(CircuitBreakerManager.class.getName());
    CircuitBreakerManager circuitBreakerManager = CircuitBreakerManager.build(info);

    return circuitBreakerManager;
  }

  @Override
  public void initializeMetrics(SolrMetricsContext parentContext, String scope) {
    newSearcherCounter = parentContext.counter("new", Category.SEARCHER.toString());
    newSearcherTimer = parentContext.timer("time", Category.SEARCHER.toString(), "new");
    newSearcherWarmupTimer = parentContext.timer("warmup", Category.SEARCHER.toString(), "new");
    newSearcherMaxReachedCounter =
        parentContext.counter("maxReached", Category.SEARCHER.toString(), "new");
    newSearcherOtherErrorsCounter =
        parentContext.counter("errors", Category.SEARCHER.toString(), "new");

    parentContext.gauge(
        () -> name == null ? parentContext.nullString() : name,
        true,
        "coreName",
        Category.CORE.toString());
    parentContext.gauge(() -> startTime, true, "startTime", Category.CORE.toString());
    parentContext.gauge(() -> getOpenCount(), true, "refCount", Category.CORE.toString());
    parentContext.gauge(
        () -> getInstancePath().toString(), true, "instanceDir", Category.CORE.toString());
    parentContext.gauge(
        () -> isClosed() ? parentContext.nullString() : getIndexDir(),
        true,
        "indexDir",
        Category.CORE.toString());
    parentContext.gauge(
        () -> isClosed() ? parentContext.nullNumber() : getIndexSize(),
        true,
        "sizeInBytes",
        Category.INDEX.toString());
    parentContext.gauge(
        () -> isClosed() ? parentContext.nullNumber() : getSegmentCount(),
        true,
        "segments",
        Category.INDEX.toString());
    parentContext.gauge(
        () -> isClosed() ? parentContext.nullString() : NumberUtils.readableSize(getIndexSize()),
        true,
        "size",
        Category.INDEX.toString());

    final CloudDescriptor cd = getCoreDescriptor().getCloudDescriptor();
    if (cd != null) {
      parentContext.gauge(cd::getCollectionName, true, "collection", Category.CORE.toString());
      parentContext.gauge(cd::getShardId, true, "shard", Category.CORE.toString());
      parentContext.gauge(cd::isLeader, true, "isLeader", Category.CORE.toString());
      parentContext.gauge(
          () -> String.valueOf(cd.getLastPublished()),
          true,
          "replicaState",
          Category.CORE.toString());
    }

    // initialize disk total / free metrics
    Path dataDirPath = Paths.get(dataDir);
    File dataDirFile = dataDirPath.toFile();
    parentContext.gauge(
        () -> dataDirFile.getTotalSpace(), true, "totalSpace", Category.CORE.toString(), "fs");
    parentContext.gauge(
        () -> dataDirFile.getUsableSpace(), true, "usableSpace", Category.CORE.toString(), "fs");
    parentContext.gauge(
        () -> dataDirPath.toAbsolutePath().toString(),
        true,
        "path",
        Category.CORE.toString(),
        "fs");
  }

  public String getMetricTag() {
    return metricTag;
  }

  @Override
  public SolrMetricsContext getSolrMetricsContext() {
    return solrMetricsContext;
  }

  private void checkVersionFieldExistsInSchema(IndexSchema schema, CoreDescriptor coreDescriptor) {
    if (null != coreDescriptor.getCloudDescriptor()) {
      // we are evidently running in cloud mode.
      //
      // In cloud mode, version field is required for correct consistency
      // ideally this check would be more fine grained, and individual features
      // would assert it when they initialize, but DistributedUpdateProcessor
      // is currently a big ball of wax that does more then just distributing
      // updates (ie: partial document updates), so it needs to work in no cloud
      // mode as well, and can't assert version field support on init.

      try {
        VersionInfo.getAndCheckVersionField(schema);
      } catch (SolrException e) {
        throw new SolrException(
            ErrorCode.SERVER_ERROR,
            "Schema will not work with SolrCloud mode: " + e.getMessage(),
            e);
      }
    }
  }

  private String initDataDir(String dataDir, SolrConfig config, CoreDescriptor coreDescriptor) {
    return findDataDir(getDirectoryFactory(), dataDir, config, coreDescriptor);
  }

  /**
   * Locate the data directory for a given config and core descriptor.
   *
   * @param directoryFactory The directory factory to use if necessary to calculate an absolute
   *     path. Should be the same as what will be used to open the data directory later.
   * @param dataDir An optional hint to the data directory location. Will be normalized and used if
   *     not null.
   * @param config A solr config to retrieve the default data directory location, if used.
   * @param coreDescriptor descriptor to load the actual data dir from, if not using the defualt.
   * @return a normalized data directory name
   * @throws SolrException if the data directory cannot be loaded from the core descriptor
   */
  static String findDataDir(
      DirectoryFactory directoryFactory,
      String dataDir,
      SolrConfig config,
      CoreDescriptor coreDescriptor) {
    if (dataDir == null) {
      if (coreDescriptor.usingDefaultDataDir()) {
        dataDir = config.getDataDir();
      }
      if (dataDir == null) {
        try {
          dataDir = coreDescriptor.getDataDir();
          if (!directoryFactory.isAbsolute(dataDir)) {
            dataDir = directoryFactory.getDataHome(coreDescriptor);
          }
        } catch (IOException e) {
          throw new SolrException(ErrorCode.SERVER_ERROR, e);
        }
      }
    }
    return SolrPaths.normalizeDir(dataDir);
  }

  public boolean modifyIndexProps(String tmpIdxDirName) {
    return SolrCore.modifyIndexProps(
        getDirectoryFactory(), getDataDir(), getSolrConfig(), tmpIdxDirName);
  }

  /** Update the index.properties file with the new index sub directory name */
  // package private
  static boolean modifyIndexProps(
      DirectoryFactory directoryFactory,
      String dataDir,
      SolrConfig solrConfig,
      String tmpIdxDirName) {
    log.info("Updating index properties... index={}", tmpIdxDirName);
    Directory dir = null;
    try {
      dir = directoryFactory.get(dataDir, DirContext.META_DATA, solrConfig.indexConfig.lockType);
      String tmpIdxPropName = IndexFetcher.INDEX_PROPERTIES + "." + System.nanoTime();
      writeNewIndexProps(dir, tmpIdxPropName, tmpIdxDirName);
      directoryFactory.renameWithOverwrite(dir, tmpIdxPropName, IndexFetcher.INDEX_PROPERTIES);
      return true;
    } catch (IOException e1) {
      throw new RuntimeException(e1);
    } finally {
      if (dir != null) {
        try {
          directoryFactory.release(dir);
        } catch (IOException e) {
          SolrException.log(log, "", e);
        }
      }
    }
  }

  /**
   * Write the index.properties file with the new index sub directory name
   *
   * @param dir a data directory (containing an index.properties file)
   * @param tmpFileName the file name to write the new index.properties to
   * @param tmpIdxDirName new index directory name
   */
  private static void writeNewIndexProps(Directory dir, String tmpFileName, String tmpIdxDirName) {
    if (tmpFileName == null) {
      tmpFileName = IndexFetcher.INDEX_PROPERTIES;
    }
    final Properties p = new Properties();

    // Read existing properties
    try {
      final IndexInput input =
          dir.openInput(IndexFetcher.INDEX_PROPERTIES, DirectoryFactory.IOCONTEXT_NO_CACHE);
      final InputStream is = new PropertiesInputStream(input);
      try {
        p.load(new InputStreamReader(is, StandardCharsets.UTF_8));
      } catch (Exception e) {
        log.error("Unable to load {}", IndexFetcher.INDEX_PROPERTIES, e);
      } finally {
        IOUtils.closeQuietly(is);
      }
    } catch (IOException e) {
      // ignore; file does not exist
    }

    p.put("index", tmpIdxDirName);

    // Write new properties
    Writer os = null;
    try {
      IndexOutput out = dir.createOutput(tmpFileName, DirectoryFactory.IOCONTEXT_NO_CACHE);
      os = new OutputStreamWriter(new PropertiesOutputStream(out), StandardCharsets.UTF_8);
      p.store(os, IndexFetcher.INDEX_PROPERTIES);
      dir.sync(Collections.singleton(tmpFileName));
    } catch (Exception e) {
      throw new SolrException(
          ErrorCode.SERVER_ERROR, "Unable to write " + IndexFetcher.INDEX_PROPERTIES, e);
    } finally {
      IOUtils.closeQuietly(os);
    }
  }

  private String initUpdateLogDir(CoreDescriptor coreDescriptor) {
    String updateLogDir = coreDescriptor.getUlogDir();
    if (updateLogDir == null) {
      updateLogDir = coreDescriptor.getInstanceDir().resolve(dataDir).toString();
    }
    return updateLogDir;
  }

  /**
   * Close the core, if it is still in use waits until is no longer in use.
   *
   * @see #close()
   * @see #isClosed()
   */
  public void closeAndWait() {
    close();
    while (!isClosed()) {
      final long milliSleep = 100;
      if (log.isInfoEnabled()) {
        log.info(
            "Core {} is not yet closed, waiting {} ms before checking again.",
            getName(),
            milliSleep);
      }
      try {
        Thread.sleep(milliSleep);
      } catch (InterruptedException e) {
        Thread.currentThread().interrupt();
        throw new SolrException(
            ErrorCode.SERVER_ERROR,
            "Caught InterruptedException whilst waiting for core "
                + getName()
                + " to close: "
                + e.getMessage(),
            e);
      }
    }
  }

  private Codec initCodec(SolrConfig solrConfig, final IndexSchema schema) {
    final PluginInfo info = solrConfig.getPluginInfo(CodecFactory.class.getName());
    final CodecFactory factory;
    if (info != null) {
      factory = resourceLoader.newInstance(info, CodecFactory.class, true);
      factory.init(info.initArgs);
    } else {
      factory =
          new CodecFactory() {
            @Override
            public Codec getCodec() {
              return Codec.getDefault();
            }
          };
    }
    if (factory instanceof SolrCoreAware) {
      // CodecFactory needs SolrCore before inform() is called on all registered
      // SolrCoreAware listeners, at the end of the SolrCore constructor
      ((SolrCoreAware) factory).inform(this);
    } else {
      for (FieldType ft : schema.getFieldTypes().values()) {
        if (null != ft.getPostingsFormat()) {
          String msg =
              "FieldType '"
                  + ft.getTypeName()
                  + "' is configured with a postings format, but the codec does not support it: "
                  + factory.getClass();
          log.error(msg);
          throw new SolrException(ErrorCode.SERVER_ERROR, msg);
        }
        if (null != ft.getDocValuesFormat()) {
          String msg =
              "FieldType '"
                  + ft.getTypeName()
                  + "' is configured with a docValues format, but the codec does not support it: "
                  + factory.getClass();
          log.error(msg);
          throw new SolrException(ErrorCode.SERVER_ERROR, msg);
        }
      }
    }
    return factory.getCodec();
  }

  /** Create an instance of {@link StatsCache} using configured parameters. */
  public StatsCache createStatsCache() {
    final StatsCache cache;
    PluginInfo pluginInfo = solrConfig.getPluginInfo(StatsCache.class.getName());
    if (pluginInfo != null && pluginInfo.className != null && pluginInfo.className.length() > 0) {
      cache = resourceLoader.newInstance(pluginInfo, StatsCache.class, true);
      initPlugin(pluginInfo, cache);
      if (log.isDebugEnabled()) {
        log.debug("Using statsCache impl: {}", cache.getClass().getName());
      }
    } else {
      if (log.isDebugEnabled()) {
        log.debug("Using default statsCache cache: {}", LocalStatsCache.class.getName());
      }
      cache = new LocalStatsCache();
    }
    return cache;
  }

  /** Load the request processors */
  private Map<String, UpdateRequestProcessorChain> loadUpdateProcessorChains() {
    Map<String, UpdateRequestProcessorChain> map = new HashMap<>();
    UpdateRequestProcessorChain def =
        initPlugins(
            map, UpdateRequestProcessorChain.class, UpdateRequestProcessorChain.class.getName());
    if (def == null) {
      def = map.get(null);
    }
    if (def == null) {
      log.debug("no updateRequestProcessorChain defined as default, creating implicit default");
      // construct the default chain
      UpdateRequestProcessorFactory[] factories =
          new UpdateRequestProcessorFactory[] {
            new LogUpdateProcessorFactory(),
            new DistributedUpdateProcessorFactory(),
            new RunUpdateProcessorFactory()
          };
      def = new UpdateRequestProcessorChain(Arrays.asList(factories), this);
    }
    map.put(null, def);
    map.put("", def);

    map.computeIfAbsent(
        RunUpdateProcessorFactory.PRE_RUN_CHAIN_NAME,
        k ->
            new UpdateRequestProcessorChain(
                Collections.singletonList(new NestedUpdateProcessorFactory()), this));

    return map;
  }

  public SolrCoreState getSolrCoreState() {
    return solrCoreState;
  }

  /**
   * @return an update processor registered to the given name. Throw an exception if this chain is
   *     undefined
   */
  public UpdateRequestProcessorChain getUpdateProcessingChain(final String name) {
    UpdateRequestProcessorChain chain = updateProcessorChains.get(name);
    if (chain == null) {
      throw new SolrException(
          ErrorCode.BAD_REQUEST, "unknown UpdateRequestProcessorChain: " + name);
    }
    return chain;
  }

  public UpdateRequestProcessorChain getUpdateProcessorChain(SolrParams params) {
    String chainName = params.get(UpdateParams.UPDATE_CHAIN);
    UpdateRequestProcessorChain defaultUrp = getUpdateProcessingChain(chainName);
    ProcessorInfo processorInfo = new ProcessorInfo(params);
    if (processorInfo.isEmpty()) return defaultUrp;
    return UpdateRequestProcessorChain.constructChain(defaultUrp, processorInfo, this);
  }

  public PluginBag<UpdateRequestProcessorFactory> getUpdateProcessors() {
    return updateProcessors;
  }

  public CircuitBreakerManager getCircuitBreakerManager() {
    return circuitBreakerManager;
  }

  // this core current usage count
  private final AtomicInteger refCount = new AtomicInteger(1);

  /** expert: increments the core reference count */
  public void open() {
    refCount.incrementAndGet();
    MDCLoggingContext.setCore(this);
  }

  /**
   * Close all resources allocated by the core if it is no longer in use...
   *
   * <ul>
   *   <li>searcher
   *   <li>updateHandler
   *   <li>all CloseHooks will be notified
   *   <li>All MBeans will be unregistered from MBeanServer if JMX was enabled
   * </ul>
   *
   * <p>The behavior of this method is determined by the result of decrementing the core's reference
   * count (A core is created with a reference count of 1)...
   *
   * <ul>
   *   <li>If reference count is &gt; 0, the usage count is decreased by 1 and no resources are
   *       released.
   *   <li>If reference count is == 0, the resources are released.
   *   <li>If reference count is &lt; 0, and error is logged and no further action is taken.
   * </ul>
   *
   * @see #isClosed()
   */
  @Override
  public void close() {
    try {
      int count = refCount.decrementAndGet();
      if (count < 0) {
        log.error(
            "Too many close [count:{}] on {}. Please report this exception to users@solr.apache.org",
            count,
            this);
        assert false : "Too many closes on SolrCore";
      } else if (count == 0) {
        doClose();
      }
    } finally {
      MDCLoggingContext.clear(); // balance out from SolrCore open with close
    }
  }

  private void doClose() {
    log.info("CLOSING SolrCore {}", this);

    ExecutorUtil.shutdownAndAwaitTermination(coreAsyncTaskExecutor);

    // stop reporting metrics
    try {
      coreMetricManager.close();
    } catch (Throwable e) {
      SolrException.log(log, e);
      if (e instanceof Error) {
        throw (Error) e;
      }
    }

    if (closeHooks != null) {
      for (CloseHook hook : closeHooks) {
        try {
          hook.preClose(this);
        } catch (Throwable e) {
          SolrException.log(log, e);
          if (e instanceof Error) {
            throw (Error) e;
          }
        }
      }
    }

    if (reqHandlers != null) reqHandlers.close();
    appHandlerForConfigSet.decref();
    responseWriters.close();
    searchComponents.close();
    qParserPlugins.close();
    valueSourceParsers.close();
    transformerFactories.close();

    try {
      if (null != updateHandler) {
        updateHandler.close();
      }
    } catch (Throwable e) {
      SolrException.log(log, e);
      if (e instanceof Error) {
        throw (Error) e;
      }
    }

    boolean coreStateClosed = false;
    try {
      if (solrCoreState != null) {
        if (updateHandler instanceof IndexWriterCloser) {
          coreStateClosed = solrCoreState.decrefSolrCoreState((IndexWriterCloser) updateHandler);
        } else {
          coreStateClosed = solrCoreState.decrefSolrCoreState(null);
        }
      }
    } catch (Throwable e) {
      SolrException.log(log, e);
      if (e instanceof Error) {
        throw (Error) e;
      }
    }

    try {
      ExecutorUtil.shutdownAndAwaitTermination(searcherExecutor);
    } catch (Throwable e) {
      SolrException.log(log, e);
      if (e instanceof Error) {
        throw (Error) e;
      }
    }
    assert ObjectReleaseTracker.release(searcherExecutor);

    try {
      // Since we waited for the searcherExecutor to shut down,
      // there should be no more searchers warming in the background
      // that we need to take care of.
      //
      // For the case that a searcher was registered *before* warming
      // then the searchExecutor will throw an exception when getSearcher()
      // tries to use it, and the exception handling code should close it.
      closeSearcher();
    } catch (Throwable e) {
      SolrException.log(log, e);
      if (e instanceof Error) {
        throw (Error) e;
      }
    }

    if (coreStateClosed) {
      try {
        cleanupOldIndexDirectories(false);
      } catch (Exception e) {
        SolrException.log(log, e);
      }
    }

    try {
      infoRegistry.clear();
    } catch (Throwable e) {
      SolrException.log(log, e);
      if (e instanceof Error) {
        throw (Error) e;
      }
    }

    // Close the snapshots meta-data directory.
    Directory snapshotsDir = snapshotMgr.getSnapshotsDir();
    try {
      this.directoryFactory.release(snapshotsDir);
    } catch (Throwable e) {
      SolrException.log(log, e);
      if (e instanceof Error) {
        throw (Error) e;
      }
    }

    if (coreStateClosed) {

      try {
        directoryFactory.close();
      } catch (Throwable e) {
        SolrException.log(log, e);
        if (e instanceof Error) {
          throw (Error) e;
        }
      }
    }

    if (closeHooks != null) {
      for (CloseHook hook : closeHooks) {
        try {
          hook.postClose(this);
        } catch (Throwable e) {
          SolrException.log(log, e);
          if (e instanceof Error) {
            throw (Error) e;
          }
        }
      }
    }

    assert ObjectReleaseTracker.release(this);
  }

  /** Current core usage count. */
  public int getOpenCount() {
    return refCount.get();
  }

  /** Whether this core is closed. */
  public boolean isClosed() {
    return refCount.get() <= 0;
  }

  private Collection<CloseHook> closeHooks = null;

  /** Add a close callback hook */
  public void addCloseHook(CloseHook hook) {
    if (closeHooks == null) {
      closeHooks = new ArrayList<>();
    }
    closeHooks.add(hook);
  }

  /** Remove a close callback hook */
  public void removeCloseHook(CloseHook hook) {
    if (closeHooks != null) {
      closeHooks.remove(hook);
    }
  }

  // Visible for testing
  public Collection<CloseHook> getCloseHooks() {
    return Collections.unmodifiableCollection(closeHooks);
  }

  /**
   * @lucene.internal Debugging aid only. No non-test code should be released with uncommented
   *     verbose() calls.
   */
  public static boolean VERBOSE =
      Boolean.parseBoolean(System.getProperty("tests.verbose", "false"));

  public static void verbose(Object... args) {
    if (!VERBOSE) return;
    StringBuilder sb = new StringBuilder("VERBOSE:");
    //    sb.append(Thread.currentThread().getName());
    //    sb.append(':');
    for (Object o : args) {
      sb.append(' ');
      sb.append(o == null ? "(null)" : o.toString());
    }
    // System.out.println(sb.toString());
    log.info("{}", sb);
  }

  ////////////////////////////////////////////////////////////////////////////////
  // Request Handler
  ////////////////////////////////////////////////////////////////////////////////

  /**
   * Get the request handler registered to a given name.
   *
   * <p>This function is thread safe.
   */
  public SolrRequestHandler getRequestHandler(String handlerName) {
    return RequestHandlerBase.getRequestHandler(
        RequestHandlers.normalize(handlerName), reqHandlers.handlers);
  }

  /** Returns an unmodifiable Map containing the registered handlers */
  public PluginBag<SolrRequestHandler> getRequestHandlers() {
    return reqHandlers.handlers;
  }

  public ApplicationHandler getJerseyApplicationHandler() {
    return appHandlerForConfigSet.get();
  }

  /**
   * Registers a handler at the specified location. If one exists there, it will be replaced. To
   * remove a handler, register <code>null</code> at its path
   *
   * <p>Once registered the handler can be accessed through:
   *
   * <pre>
   *   http://${host}:${port}/${context}/${handlerName}
   * or:
   *   http://${host}:${port}/${context}/select?qt=${handlerName}
   * </pre>
   *
   * <p>Handlers <em>must</em> be initialized before getting registered. Registered handlers can
   * immediately accept requests.
   *
   * <p>This call is thread safe.
   *
   * @return the previous <code>SolrRequestHandler</code> registered to this name <code>null</code>
   *     if none.
   */
  public SolrRequestHandler registerRequestHandler(String handlerName, SolrRequestHandler handler) {
    return reqHandlers.register(handlerName, handler);
  }

  /** Register the default search components */
  private void loadSearchComponents() {
    Map<String, SearchComponent> instances = createInstances(SearchComponent.standard_components);
    for (Map.Entry<String, SearchComponent> e : instances.entrySet())
      e.getValue().setName(e.getKey());
    searchComponents.init(instances, this);

    for (String name : searchComponents.keySet()) {
      if (searchComponents.isLoaded(name)
          && searchComponents.get(name) instanceof HighlightComponent) {
        if (!HighlightComponent.COMPONENT_NAME.equals(name)) {
          searchComponents.put(
              HighlightComponent.COMPONENT_NAME, searchComponents.getRegistry().get(name));
        }
        break;
      }
    }
  }

  /**
   * @return a Search Component registered to a given name. Throw an exception if the component is
   *     undefined
   */
  public SearchComponent getSearchComponent(String name) {
    return searchComponents.get(name);
  }

  /**
   * Accessor for all the Search Components
   *
   * @return An unmodifiable Map of Search Components
   */
  public PluginBag<SearchComponent> getSearchComponents() {
    return searchComponents;
  }

  ////////////////////////////////////////////////////////////////////////////////
  // Update Handler
  ////////////////////////////////////////////////////////////////////////////////

  /**
   * RequestHandlers need access to the updateHandler so they can all talk to the same RAM indexer.
   */
  public UpdateHandler getUpdateHandler() {
    return updateHandler;
  }

  ////////////////////////////////////////////////////////////////////////////////
  // Searcher Control
  ////////////////////////////////////////////////////////////////////////////////

  // The current searcher used to service queries.
  // Don't access this directly!!!! use getSearcher() to
  // get it (and it will increment the ref count at the same time).
  // This reference is protected by searcherLock.
  private RefCounted<SolrIndexSearcher> _searcher;

  // All of the normal open searchers.  Don't access this directly.
  // protected by synchronizing on searcherLock.
  private final ArrayDeque<RefCounted<SolrIndexSearcher>> _searchers = new ArrayDeque<>();
  private final ArrayDeque<RefCounted<SolrIndexSearcher>> _realtimeSearchers = new ArrayDeque<>();

  final ExecutorService searcherExecutor =
      ExecutorUtil.newMDCAwareSingleThreadExecutor(new SolrNamedThreadFactory("searcherExecutor"));
  private int onDeckSearchers; // number of searchers preparing
  // Lock ordering: one can acquire the openSearcherLock and then the searcherLock, but not
  // vice-versa.
  private Object searcherLock = new Object(); // the sync object for the searcher
  private ReentrantLock openSearcherLock =
      new ReentrantLock(true); // used to serialize opens/reopens for absolute ordering
  private final int maxWarmingSearchers; // max number of on-deck searchers allowed
  private final int slowQueryThresholdMillis; // threshold above which a query is considered slow

  private RefCounted<SolrIndexSearcher> realtimeSearcher;
  private Callable<DirectoryReader> newReaderCreator;

  // For testing
  boolean areAllSearcherReferencesEmpty() {
    boolean isEmpty;
    synchronized (searcherLock) {
      isEmpty = _searchers.isEmpty();
      isEmpty = isEmpty && _realtimeSearchers.isEmpty();
      isEmpty = isEmpty && (_searcher == null);
      isEmpty = isEmpty && (realtimeSearcher == null);
    }
    return isEmpty;
  }

  /**
   * Return a registered {@link RefCounted}&lt;{@link SolrIndexSearcher}&gt; with the reference
   * count incremented. It <b>must</b> be decremented when no longer needed. This method should not
   * be called from SolrCoreAware.inform() since it can result in a deadlock if
   * useColdSearcher==false. If handling a normal request, the searcher should be obtained from
   * {@link org.apache.solr.request.SolrQueryRequest#getSearcher()} instead. If you still think you
   * need to call this, consider {@link #withSearcher(IOFunction)} instead which is easier to use.
   *
   * @see SolrQueryRequest#getSearcher()
   * @see #withSearcher(IOFunction)
   */
  public RefCounted<SolrIndexSearcher> getSearcher() {
    if (searchEnabled) {
      return getSearcher(false, true, null);
    }
    throw new SolrException(
        SolrException.ErrorCode.SERVICE_UNAVAILABLE, "Search is temporarily disabled");
  }

  /**
   * Executes the lambda with the {@link SolrIndexSearcher}. This is more convenient than using
   * {@link #getSearcher()} since there is no ref-counting business to worry about. Example:
   *
   * <pre class="prettyprint">
   *   IndexReader reader = h.getCore().withSearcher(SolrIndexSearcher::getIndexReader);
   * </pre>
   *
   * Warning: although a lambda is concise, it may be inappropriate to simply return the IndexReader
   * because it might be closed soon after this method returns; it really depends.
   */
  public <R> R withSearcher(IOFunction<SolrIndexSearcher, R> lambda) throws IOException {
    final RefCounted<SolrIndexSearcher> refCounted = getSearcher();
    try {
      return lambda.apply(refCounted.get());
    } finally {
      refCounted.decref();
    }
  }

  /**
   * Computes fingerprint of a segment and caches it only if all the version in segment are included
   * in the fingerprint. We can't use computeIfAbsent as caching is conditional (as described above)
   * There is chance that two threads may compute fingerprint on the same segment. It might be OK to
   * do so rather than locking entire map.
   *
   * @param searcher searcher that includes specified LeaderReaderContext
   * @param ctx LeafReaderContext of a segment to compute fingerprint of
   * @param maxVersion maximum version number to consider for fingerprint computation
   * @return IndexFingerprint of the segment
   * @throws IOException Can throw IOException
   */
  public IndexFingerprint getIndexFingerprint(
      SolrIndexSearcher searcher, LeafReaderContext ctx, long maxVersion) throws IOException {
    IndexReader.CacheHelper cacheHelper = ctx.reader().getReaderCacheHelper();
    if (cacheHelper == null) {
      if (log.isDebugEnabled()) {
        log.debug(
            "Cannot cache IndexFingerprint as reader does not support caching. searcher:{} reader:{} readerHash:{} maxVersion:{}",
            searcher,
            ctx.reader(),
            ctx.reader().hashCode(),
            maxVersion);
      }
      return IndexFingerprint.getFingerprint(searcher, ctx, maxVersion);
    }

    IndexFingerprint f = null;
    f = perSegmentFingerprintCache.get(cacheHelper.getKey());
    // fingerprint is either not cached or if we want fingerprint only up to a version less than
    // maxVersionEncountered in the segment, or documents were deleted from segment for which
    // fingerprint was cached
    //
    if (f == null
        || (f.getMaxInHash() > maxVersion)
        || (f.getNumDocs() != ctx.reader().numDocs())) {
      if (log.isDebugEnabled()) {
        log.debug(
            "IndexFingerprint cache miss for searcher:{} reader:{} readerHash:{} maxVersion:{}",
            searcher,
            ctx.reader(),
            ctx.reader().hashCode(),
            maxVersion);
      }
      f = IndexFingerprint.getFingerprint(searcher, ctx, maxVersion);
      // cache fingerprint for the segment only if all the versions in the segment are included in
      // the fingerprint
      if (f.getMaxVersionEncountered() == f.getMaxInHash()) {
        log.debug(
            "Caching fingerprint for searcher:{} leafReaderContext:{} mavVersion:{}",
            searcher,
            ctx,
            maxVersion);
        perSegmentFingerprintCache.put(cacheHelper.getKey(), f);
      }

    } else {
      if (log.isDebugEnabled()) {
        log.debug(
            "IndexFingerprint cache hit for searcher:{} reader:{} readerHash:{} maxVersion:{}",
            searcher,
            ctx.reader(),
            ctx.reader().hashCode(),
            maxVersion);
      }
    }
    if (log.isDebugEnabled()) {
      log.debug(
          "Cache Size: {}, Segments Size:{}",
          perSegmentFingerprintCache.size(),
          searcher.getTopReaderContext().leaves().size());
    }
    return f;
  }

  /**
   * Returns the current registered searcher with its reference count incremented, or null if none
   * are registered.
   */
  public RefCounted<SolrIndexSearcher> getRegisteredSearcher() {
    synchronized (searcherLock) {
      if (_searcher != null) {
        _searcher.incref();
      }
      return _searcher;
    }
  }

  /**
   * Return the newest normal {@link RefCounted}&lt;{@link SolrIndexSearcher}&gt; with the reference
   * count incremented. It <b>must</b> be decremented when no longer needed. If no searcher is
   * currently open, then if openNew==true a new searcher will be opened, or null is returned if
   * openNew==false.
   */
  public RefCounted<SolrIndexSearcher> getNewestSearcher(boolean openNew) {
    synchronized (searcherLock) {
      if (!_searchers.isEmpty()) {
        RefCounted<SolrIndexSearcher> newest = _searchers.getLast();
        newest.incref();
        return newest;
      }
    }

    return openNew ? getRealtimeSearcher() : null;
  }

  /**
   * Gets the latest real-time searcher w/o forcing open a new searcher if one already exists. The
   * reference count will be incremented.
   */
  public RefCounted<SolrIndexSearcher> getRealtimeSearcher() {
    synchronized (searcherLock) {
      if (realtimeSearcher != null) {
        realtimeSearcher.incref();
        return realtimeSearcher;
      }
    }

    // use the searcher lock to prevent multiple people from trying to open at once
    openSearcherLock.lock();
    try {

      // try again
      synchronized (searcherLock) {
        if (realtimeSearcher != null) {
          realtimeSearcher.incref();
          return realtimeSearcher;
        }
      }

      // force a new searcher open
      return openNewSearcher(true, true);
    } finally {
      openSearcherLock.unlock();
    }
  }

  public RefCounted<SolrIndexSearcher> getSearcher(
      boolean forceNew, boolean returnSearcher, final Future<Void>[] waitSearcher) {
    return getSearcher(forceNew, returnSearcher, waitSearcher, false);
  }

  /**
   * Opens a new searcher and returns a RefCounted&lt;SolrIndexSearcher&gt; with its reference
   * incremented.
   *
   * <p>"realtime" means that we need to open quickly for a realtime view of the index, hence don't
   * do any autowarming and add to the _realtimeSearchers queue rather than the _searchers queue (so
   * it won't be used for autowarming by a future normal searcher). A "realtime" searcher will
   * currently never become "registered" (since it currently lacks caching).
   *
   * <p>realtimeSearcher is updated to the latest opened searcher, regardless of the value of
   * "realtime".
   *
   * <p>This method acquires openSearcherLock - do not call with searchLock held!
   */
  public RefCounted<SolrIndexSearcher> openNewSearcher(
      boolean updateHandlerReopens, boolean realtime) {
    if (isClosed()) { // catch some errors quicker
      throw new SolrCoreState.CoreIsClosedException();
    }

    SolrIndexSearcher tmp;
    RefCounted<SolrIndexSearcher> newestSearcher = null;

    openSearcherLock.lock();
    try {
      String newIndexDir = getNewIndexDir();
      String indexDirFile = null;
      String newIndexDirFile = null;

      // if it's not a normal near-realtime update, check that paths haven't changed.
      if (!updateHandlerReopens) {
        indexDirFile = getDirectoryFactory().normalize(getIndexDir());
        newIndexDirFile = getDirectoryFactory().normalize(newIndexDir);
      }

      synchronized (searcherLock) {
        newestSearcher = realtimeSearcher;
        if (newestSearcher != null) {
          newestSearcher.incref(); // the matching decref is in the finally block
        }
      }

      if (newestSearcher != null
          && (updateHandlerReopens || indexDirFile.equals(newIndexDirFile))) {

        DirectoryReader newReader;
        DirectoryReader currentReader = newestSearcher.get().getRawReader();

        // SolrCore.verbose("start reopen from",previousSearcher,"writer=",writer);

        RefCounted<IndexWriter> writer = getSolrCoreState().getIndexWriter(null);

        try {
          if (writer != null) {
            // if in NRT mode, open from the writer
            newReader = DirectoryReader.openIfChanged(currentReader, writer.get(), true);
          } else {
            // verbose("start reopen without writer, reader=", currentReader);
            newReader = DirectoryReader.openIfChanged(currentReader);
            // verbose("reopen result", newReader);
          }
        } finally {
          if (writer != null) {
            writer.decref();
          }
        }

        if (newReader == null) { // the underlying index has not changed at all

          if (realtime) {
            // if this is a request for a realtime searcher, just return the same searcher
            newestSearcher.incref();
            return newestSearcher;

          } else if (newestSearcher.get().isCachingEnabled()
              && newestSearcher.get().getSchema() == getLatestSchema()) {
            // absolutely nothing has changed, can use the same searcher
            // but log a message about it to minimize confusion

            newestSearcher.incref();
            if (log.isDebugEnabled()) {
              log.debug(
                  "SolrIndexSearcher has not changed - not re-opening: {}",
                  newestSearcher.get().getName());
            }
            return newestSearcher;
          } // ELSE: open a new searcher against the old reader...
          currentReader.incRef();
          newReader = currentReader;
        }

        // for now, turn off caches if this is for a realtime reader
        // (caches take a little while to instantiate)
        final boolean useCaches = !realtime;
        final String newName = realtime ? "realtime" : "main";
        tmp =
            new SolrIndexSearcher(
                this,
                newIndexDir,
                getLatestSchema(),
                newName,
                newReader,
                true,
                useCaches,
                true,
                directoryFactory);

      } else {
        // newestSearcher == null at this point

        if (newReaderCreator != null) {
          // this is set in the constructor if there is a currently open index writer
          // so that we pick up any uncommitted changes and so we don't go backwards
          // in time on a core reload
          DirectoryReader newReader = newReaderCreator.call();
          tmp =
              new SolrIndexSearcher(
                  this,
                  newIndexDir,
                  getLatestSchema(),
                  (realtime ? "realtime" : "main"),
                  newReader,
                  true,
                  !realtime,
                  true,
                  directoryFactory);
        } else {
          RefCounted<IndexWriter> writer = getSolrCoreState().getIndexWriter(this);
          DirectoryReader newReader = null;
          try {
            newReader = indexReaderFactory.newReader(writer.get(), this);
          } finally {
            writer.decref();
          }
          tmp =
              new SolrIndexSearcher(
                  this,
                  newIndexDir,
                  getLatestSchema(),
                  (realtime ? "realtime" : "main"),
                  newReader,
                  true,
                  !realtime,
                  true,
                  directoryFactory);
        }
      }

      ArrayDeque<RefCounted<SolrIndexSearcher>> searcherList =
          realtime ? _realtimeSearchers : _searchers;
      RefCounted<SolrIndexSearcher> newSearcher = newHolder(tmp, searcherList); // refcount now at 1

      // Increment reference again for "realtimeSearcher" variable.  It should be at 2 after.
      // When it's decremented by both the caller of this method, and by realtimeSearcher being
      // replaced, it will be closed.
      newSearcher.incref();

      synchronized (searcherLock) {
        // Check if the core is closed again inside the lock in case this method is racing with a
        // close. If the core is closed, clean up the new searcher and bail.
        if (isClosed()) {
          newSearcher.decref(); // once for caller since we're not returning it
          newSearcher.decref(); // once for ourselves since it won't be "replaced"
          throw new SolrException(ErrorCode.SERVER_ERROR, "openNewSearcher called on closed core");
        }

        if (realtimeSearcher != null) {
          realtimeSearcher.decref();
        }
        realtimeSearcher = newSearcher;
        searcherList.add(realtimeSearcher);
      }

      return newSearcher;

    } catch (Exception e) {
      throw new SolrException(ErrorCode.SERVER_ERROR, "Error opening new searcher", e);
    } finally {
      openSearcherLock.unlock();
      if (newestSearcher != null) {
        newestSearcher.decref();
      }
    }
  }

  /**
   * Get a {@link SolrIndexSearcher} or start the process of creating a new one.
   *
   * <p>The registered searcher is the default searcher used to service queries. A searcher will
   * normally be registered after all of the warming and event handlers (newSearcher or
   * firstSearcher events) have run. In the case where there is no registered searcher, the newly
   * created searcher will be registered before running the event handlers (a slow searcher is
   * better than no searcher).
   *
   * <p>These searchers contain read-only IndexReaders. To access a non read-only IndexReader, see
   * newSearcher(String name, boolean readOnly).
   *
   * <p>If <code>forceNew==true</code> then A new searcher will be opened and registered regardless
   * of whether there is already a registered searcher or other searchers in the process of being
   * created.
   *
   * <p>If <code>forceNew==false</code> then:
   *
   * <ul>
   *   <li>If a searcher is already registered, that searcher will be returned
   *   <li>If no searcher is currently registered, but at least one is in the process of being
   *       created, then this call will block until the first searcher is registered
   *   <li>If no searcher is currently registered, and no searchers in the process of being
   *       registered, a new searcher will be created.
   * </ul>
   *
   * <p>If <code>returnSearcher==true</code> then a {@link RefCounted}&lt;{@link
   * SolrIndexSearcher}&gt; will be returned with the reference count incremented. It <b>must</b> be
   * decremented when no longer needed.
   *
   * <p>If <code>waitSearcher!=null</code> and a new {@link SolrIndexSearcher} was created, then it
   * is filled in with a Future that will return after the searcher is registered. The Future may be
   * set to <code>null</code> in which case the SolrIndexSearcher created has already been
   * registered at the time this method returned.
   *
   * @param forceNew if true, force the open of a new index searcher regardless if there is already
   *     one open.
   * @param returnSearcher if true, returns a {@link SolrIndexSearcher} holder with the refcount
   *     already incremented.
   * @param waitSearcher if non-null, will be filled in with a {@link Future} that will return after
   *     the new searcher is registered.
   * @param updateHandlerReopens if true, the UpdateHandler will be used when reopening a {@link
   *     SolrIndexSearcher}.
   */
  // TODO waitSearcher should be an AtomicReference or something that is a more clear API
  public RefCounted<SolrIndexSearcher> getSearcher(
      boolean forceNew,
      boolean returnSearcher,
      final Future<Void>[] waitSearcher,
      boolean updateHandlerReopens) {
    // it may take some time to open an index.... we may need to make
    // sure that two threads aren't trying to open one at the same time
    // if it isn't necessary.

    synchronized (searcherLock) {
      for (; ; ) { // this loop is so w can retry in the event that we exceed maxWarmingSearchers
        // see if we can return the current searcher
        if (_searcher != null && !forceNew) {
          if (returnSearcher) {
            _searcher.incref();
            return _searcher;
          } else {
            return null;
          }
        }

        // check to see if we can wait for someone else's searcher to be set
        if (onDeckSearchers > 0 && !forceNew && _searcher == null) {
          try {
            searcherLock.wait();
          } catch (InterruptedException e) {
            if (log.isInfoEnabled()) {
              log.info("Interupted waiting for searcherLock", e);
            }
          }
        }

        // check again: see if we can return right now
        if (_searcher != null && !forceNew) {
          if (returnSearcher) {
            _searcher.incref();
            return _searcher;
          } else {
            return null;
          }
        }

        // At this point, we know we need to open a new searcher...
        // first: increment count to signal other threads that we are
        //        opening a new searcher.
        onDeckSearchers++;
        newSearcherCounter.inc();
        if (onDeckSearchers < 1) {
          // should never happen... just a sanity check
          log.error("ERROR!!! onDeckSearchers is {}", onDeckSearchers);
          onDeckSearchers = 1; // reset
        } else if (onDeckSearchers > maxWarmingSearchers) {
          onDeckSearchers--;
          newSearcherMaxReachedCounter.inc();
          try {
            searcherLock.wait();
          } catch (InterruptedException e) {
            if (log.isInfoEnabled()) {
              log.info("Interupted waiting for searcherLock", e);
            }
          }
          continue; // go back to the top of the loop and retry
        } else if (onDeckSearchers > 1) {
          log.warn("PERFORMANCE WARNING: Overlapping onDeckSearchers={}", onDeckSearchers);
        }

        break; // I can now exit the loop and proceed to open a searcher
      }
    }

    // a signal to decrement onDeckSearchers if something goes wrong.
    final boolean[] decrementOnDeckCount = new boolean[] {true};
    RefCounted<SolrIndexSearcher> currSearcherHolder = null; // searcher we are autowarming from
    RefCounted<SolrIndexSearcher> searchHolder = null;
    boolean success = false;

    openSearcherLock.lock();
    Timer.Context timerContext = newSearcherTimer.time();
    try {
      searchHolder = openNewSearcher(updateHandlerReopens, false);
      // the searchHolder will be incremented once already (and it will eventually be assigned to
      // _searcher when registered) increment it again if we are going to return it to the caller.
      if (returnSearcher) {
        searchHolder.incref();
      }

      final RefCounted<SolrIndexSearcher> newSearchHolder = searchHolder;
      final SolrIndexSearcher newSearcher = newSearchHolder.get();

      boolean alreadyRegistered = false;
      synchronized (searcherLock) {
        if (_searcher == null) {
          // if there isn't a current searcher then we may
          // want to register this one before warming is complete instead of waiting.
          if (solrConfig.useColdSearcher) {
            registerSearcher(newSearchHolder);
            decrementOnDeckCount[0] = false;
            alreadyRegistered = true;
          }
        } else {
          // get a reference to the current searcher for purposes of autowarming.
          currSearcherHolder = _searcher;
          currSearcherHolder.incref();
        }
      }

      final SolrIndexSearcher currSearcher =
          currSearcherHolder == null ? null : currSearcherHolder.get();

      Future<Void> future = null;

      // if the underlying searcher has not changed, no warming is needed
      if (newSearcher != currSearcher) {

        // warm the new searcher based on the current searcher.
        // should this go before the other event handlers or after?
        if (currSearcher != null) {
          future =
              searcherExecutor.submit(
                  () -> {
                    Timer.Context warmupContext = newSearcherWarmupTimer.time();
                    try {
                      newSearcher.warm(currSearcher);
                    } catch (Throwable e) {
                      SolrException.log(log, e);
                      if (e instanceof Error) {
                        throw (Error) e;
                      }
                    } finally {
                      warmupContext.close();
                    }
                    return null;
                  });
        }

        if (currSearcher == null) {
          future =
              searcherExecutor.submit(
                  () -> {
                    try {
                      for (SolrEventListener listener : firstSearcherListeners) {
                        listener.newSearcher(newSearcher, null);
                      }
                    } catch (Throwable e) {
                      SolrException.log(log, null, e);
                      if (e instanceof Error) {
                        throw (Error) e;
                      }
                    }
                    return null;
                  });
        }

        if (currSearcher != null) {
          future =
              searcherExecutor.submit(
                  () -> {
                    try {
                      for (SolrEventListener listener : newSearcherListeners) {
                        listener.newSearcher(newSearcher, currSearcher);
                      }
                    } catch (Throwable e) {
                      SolrException.log(log, null, e);
                      if (e instanceof Error) {
                        throw (Error) e;
                      }
                    }
                    return null;
                  });
        }
      }

      // WARNING: this code assumes a single threaded executor (that all tasks
      // queued will finish first).
      final RefCounted<SolrIndexSearcher> currSearcherHolderF = currSearcherHolder;
      if (!alreadyRegistered) {
        future =
            searcherExecutor.submit(
                () -> {
                  try {
                    // registerSearcher will decrement onDeckSearchers and
                    // do a notify, even if it fails.
                    registerSearcher(newSearchHolder);
                  } catch (Throwable e) {
                    SolrException.log(log, e);
                    if (e instanceof Error) {
                      throw (Error) e;
                    }
                  } finally {
                    // we are all done with the old searcher we used
                    // for warming...
                    if (currSearcherHolderF != null) currSearcherHolderF.decref();
                  }
                  return null;
                });
      }

      if (waitSearcher != null) {
        waitSearcher[0] = future;
      }

      success = true;

      // Return the searcher as the warming tasks run in parallel
      // callers may wait on the waitSearcher future returned.
      return returnSearcher ? newSearchHolder : null;

    } catch (Exception e) {
      if (e instanceof RuntimeException) throw (RuntimeException) e;
      throw new SolrException(ErrorCode.SERVER_ERROR, e);
    } finally {

      timerContext.close();

      if (!success) {
        newSearcherOtherErrorsCounter.inc();
        ;
        synchronized (searcherLock) {
          onDeckSearchers--;

          if (onDeckSearchers < 0) {
            // sanity check... should never happen
            log.error("ERROR!!! onDeckSearchers after decrement={}", onDeckSearchers);
            onDeckSearchers = 0; // try and recover
          }
          // if we failed, we need to wake up at least one waiter to continue the process
          searcherLock.notify();
        }

        if (currSearcherHolder != null) {
          currSearcherHolder.decref();
        }

        if (searchHolder != null) {
          // decrement 1 for _searcher (searchHolder will never become _searcher now)
          searchHolder.decref();
          if (returnSearcher) {
            // decrement 1 because we won't be returning the searcher to the user
            searchHolder.decref();
          }
        }
      }

      // we want to do this after we decrement onDeckSearchers so another thread
      // doesn't increment first and throw a false warning.
      openSearcherLock.unlock();
    }
  }

  private RefCounted<SolrIndexSearcher> newHolder(
      SolrIndexSearcher newSearcher, final ArrayDeque<RefCounted<SolrIndexSearcher>> searcherList) {
    RefCounted<SolrIndexSearcher> holder =
        new RefCounted<SolrIndexSearcher>(newSearcher) {
          @Override
          public void close() {
            try {
              synchronized (searcherLock) {
                // it's possible for someone to get a reference via the _searchers queue
                // and increment the refcount while RefCounted.close() is being called.
                // we check the refcount again to see if this has happened and abort the close.
                // This relies on the RefCounted class allowing close() to be called every
                // time the counter hits zero.
                if (refcount.get() > 0) return;
                searcherList.remove(this);
              }
              resource.close();
            } catch (Exception e) {
              // do not allow decref() operations to fail since they are typically called in finally
              // blocks and throwing another exception would be very unexpected.
              SolrException.log(log, "Error closing searcher:" + this, e);
            }
          }
        };
    holder.incref(); // set ref count to 1 to account for this._searcher
    return holder;
  }

  public boolean isReloaded() {
    return isReloaded;
  }

  // Take control of newSearcherHolder (which should have a reference count of at
  // least 1 already.  If the caller wishes to use the newSearcherHolder directly
  // after registering it, then they should increment the reference count *before*
  // calling this method.
  //
  // onDeckSearchers will also be decremented (it should have been incremented
  // as a result of opening a new searcher).
  private void registerSearcher(RefCounted<SolrIndexSearcher> newSearcherHolder) {
    synchronized (searcherLock) {
      try {
        if (_searcher == newSearcherHolder) {
          // trying to re-register the same searcher... this can now happen when a commit has been
          // done but there were no changes to the index.

          // decref since the caller should have still incref'd (since they didn't know the searcher
          // was the same)
          newSearcherHolder.decref();
          return; // still execute the finally block to notify anyone waiting.
        }

        if (_searcher != null) {
          _searcher.decref(); // dec refcount for this._searcher
          _searcher = null;
        }

        _searcher = newSearcherHolder;
        SolrIndexSearcher newSearcher = newSearcherHolder.get();

        /*
        // a searcher may have been warming asynchronously while the core was being closed.
        // if this happens, just close the searcher.
        if (isClosed()) {
          // NOTE: this should not happen now - see close() for details.
          // *BUT* if we left it enabled, this could still happen before
          // close() stopped the executor - so disable this test for now.
          log.error("Ignoring searcher register on closed core:{}", newSearcher);
          _searcher.decref();
        }
        */

        newSearcher.register(); // register subitems (caches)

        if (log.isInfoEnabled()) {
          log.info("Registered new searcher autowarm time: {} ms", newSearcher.getWarmupTime());
        }

      } catch (Exception e) {
        // an exception in register() shouldn't be fatal.
        log(e);
      } finally {
        // wake up anyone waiting for a searcher
        // even in the face of errors.
        onDeckSearchers--;
        searcherLock.notifyAll();
        assert TestInjection.injectSearcherHooks(
            getCoreDescriptor() != null && getCoreDescriptor().getCloudDescriptor() != null
                ? getCoreDescriptor().getCloudDescriptor().getCollectionName()
                : null);
      }
    }
  }

  public void closeSearcher() {
    log.debug("Closing main searcher on request.");
    synchronized (searcherLock) {
      if (realtimeSearcher != null) {
        realtimeSearcher.decref();
        realtimeSearcher = null;
      }
      if (_searcher != null) {
        _searcher.decref(); // dec refcount for this._searcher
        _searcher = null; // isClosed() does check this
      }
    }
  }

  public void execute(SolrRequestHandler handler, SolrQueryRequest req, SolrQueryResponse rsp) {
    if (handler == null) {
      String msg = "Null Request Handler '" + req.getParams().get(CommonParams.QT) + "'";

      log.warn("{}:{}", msg, req);

      throw new SolrException(ErrorCode.BAD_REQUEST, msg);
    }

    preDecorateResponse(req, rsp);

    /*
     * Keeping this usage of isDebugEnabled because the extraction of the log data as a string might be slow. TODO:
     * Determine how likely it is that something is going to go wrong that will prevent the logging at INFO further
     * down, and if possible, prevent that situation. The handleRequest and postDecorateResponse methods do not indicate
     * that they throw any checked exceptions, so it would have to be an unchecked exception that causes any problems.
     */
    if (requestLog.isDebugEnabled() && rsp.getToLog().size() > 0) {
      // log request at debug in case something goes wrong and we aren't able to log later
      requestLog.debug(rsp.getToLogAsString());
    }

    // TODO: this doesn't seem to be working correctly and causes problems with the example server
    // and distrib (for example /spell)
    // if (req.getParams().getBool(ShardParams.IS_SHARD,false) && !(handler instanceof
    // SearchHandler))
    //   throw new SolrException(SolrException.ErrorCode.BAD_REQUEST,"isShard is only acceptable
    // with search handlers");

    handler.handleRequest(req, rsp);
    postDecorateResponse(handler, req, rsp);

    if (rsp.getToLog().size() > 0) {
      if (requestLog.isInfoEnabled()) {
        Object path = rsp.getToLog().get("path");
        if (path instanceof String) {
          requestLog.info(MarkerFactory.getMarker((String) path), rsp.getToLogAsString());
        } else {
          requestLog.info(rsp.getToLogAsString());
        }
      }

      /* slowQueryThresholdMillis defaults to -1 in SolrConfig -- not enabled.*/
      if (log.isWarnEnabled() && slowQueryThresholdMillis >= 0) {
        final long qtime = (long) (req.getRequestTimer().getTime());
        if (qtime >= slowQueryThresholdMillis) {
          slowLog.warn("slow: {}", rsp.getToLogAsString());
        }
      }
    }
  }

  public static void preDecorateResponse(SolrQueryRequest req, SolrQueryResponse rsp) {
    // setup response header
    final NamedList<Object> responseHeader = new SimpleOrderedMap<>();
    rsp.addResponseHeader(responseHeader);

    // toLog is a local ref to the same NamedList used by the response
    NamedList<Object> toLog = rsp.getToLog();

    // for back compat, we set these now just in case other code
    // are expecting them during handleRequest
    toLog.add("webapp", req.getContext().get("webapp"));
    toLog.add(PATH, req.getContext().get(PATH));

    final SolrParams params = req.getParams();
    final String lpList = params.get(CommonParams.LOG_PARAMS_LIST);
    if (lpList == null) {
      toLog.add("params", "{" + req.getParamString() + "}");
    } else if (lpList.length() > 0) {

      // Filter params by those in LOG_PARAMS_LIST so that we can then call toString
      HashSet<String> lpSet = new HashSet<>(Arrays.asList(lpList.split(",")));
      SolrParams filteredParams =
          new SolrParams() {
            private static final long serialVersionUID = -643991638344314066L;

            @Override
            public Iterator<String> getParameterNamesIterator() {
              return Iterators.filter(params.getParameterNamesIterator(), lpSet::contains);
            }

            @Override
            public String get(String param) { // assume param is in lpSet
              return params.get(param);
            } // assume in lpSet

            @Override
            public String[] getParams(String param) { // assume param is in lpSet
              return params.getParams(param);
            } // assume in lpSet
          };

      toLog.add("params", "{" + filteredParams + "}");
    }
  }

  /** Put status, QTime, and possibly request handler and params, in the response header */
  public static void postDecorateResponse(
      SolrRequestHandler handler, SolrQueryRequest req, SolrQueryResponse rsp) {
    // TODO should check that responseHeader has not been replaced by handler
    NamedList<Object> responseHeader = rsp.getResponseHeader();
    if (responseHeader == null) return;
    final int qtime = (int) (req.getRequestTimer().getTime());
    int status = 0;
    Exception exception = rsp.getException();
    if (exception != null) {
      if (exception instanceof SolrException) status = ((SolrException) exception).code();
      else status = 500;
    }
    responseHeader.add("status", status);
    responseHeader.add("QTime", qtime);

    if (rsp.getToLog().size() > 0) {
      rsp.getToLog().add("status", status);
      rsp.getToLog().add("QTime", qtime);
    }

    SolrParams params = req.getParams();
    if (null != handler && params.getBool(CommonParams.HEADER_ECHO_HANDLER, false)) {
      responseHeader.add("handler", handler.getName());
    }

    // Values for echoParams... false/true/all or false/explicit/all ???
    String ep = params.get(CommonParams.HEADER_ECHO_PARAMS, null);
    if (ep != null) {
      EchoParamStyle echoParams = EchoParamStyle.get(ep);
      if (echoParams == null) {
        throw new SolrException(
            ErrorCode.BAD_REQUEST,
            "Invalid value '"
                + ep
                + "' for "
                + CommonParams.HEADER_ECHO_PARAMS
                + " parameter, use '"
                + EchoParamStyle.EXPLICIT
                + "' or '"
                + EchoParamStyle.ALL
                + "'");
      }
      if (echoParams == EchoParamStyle.EXPLICIT) {
        responseHeader.add("params", req.getOriginalParams().toNamedList());
      } else if (echoParams == EchoParamStyle.ALL) {
        responseHeader.add("params", req.getParams().toNamedList());
      }
    }
  }

  public static final void log(Throwable e) {
    SolrException.log(log, null, e);
  }

  public PluginBag<QueryResponseWriter> getResponseWriters() {
    return responseWriters;
  }

  private final PluginBag<QueryResponseWriter> responseWriters =
      new PluginBag<>(QueryResponseWriter.class, this);
  public static final Map<String, QueryResponseWriter> DEFAULT_RESPONSE_WRITERS;

  static {
    HashMap<String, QueryResponseWriter> m = new HashMap<>(15, 1);
    m.put("xml", new XMLResponseWriter());
    m.put(CommonParams.JSON, new JSONResponseWriter());
    m.put("standard", m.get(CommonParams.JSON));
    m.put("geojson", new GeoJSONResponseWriter());
    m.put("graphml", new GraphMLResponseWriter());
    m.put("python", new PythonResponseWriter());
    m.put("php", new PHPResponseWriter());
    m.put("phps", new PHPSerializedResponseWriter());
    m.put("ruby", new RubyResponseWriter());
    m.put("raw", new RawResponseWriter());
    m.put(CommonParams.JAVABIN, new BinaryResponseWriter());
    m.put("csv", new CSVResponseWriter());
    m.put("schema.xml", new SchemaXmlResponseWriter());
    m.put("smile", new SmileResponseWriter());
    m.put(ReplicationHandler.FILE_STREAM, getFileStreamWriter());
    DEFAULT_RESPONSE_WRITERS = Collections.unmodifiableMap(m);
    try {
      m.put(
          "xlsx",
          (QueryResponseWriter)
              Class.forName("org.apache.solr.handler.extraction.XLSXResponseWriter")
                  .getConstructor()
                  .newInstance());
    } catch (Exception e) {
      // don't worry; extraction module not in class path
    }
  }

  private static BinaryResponseWriter getFileStreamWriter() {
    return new BinaryResponseWriter() {
      @Override
      public void write(OutputStream out, SolrQueryRequest req, SolrQueryResponse response)
          throws IOException {
        RawWriter rawWriter = (RawWriter) response.getValues().get(ReplicationHandler.FILE_STREAM);
        if (rawWriter != null) {
          rawWriter.write(out);
          if (rawWriter instanceof Closeable) ((Closeable) rawWriter).close();
        }
      }

      @Override
      public String getContentType(SolrQueryRequest request, SolrQueryResponse response) {
        RawWriter rawWriter = (RawWriter) response.getValues().get(ReplicationHandler.FILE_STREAM);
        if (rawWriter != null) {
          return rawWriter.getContentType();
        } else {
          return BinaryResponseParser.BINARY_CONTENT_TYPE;
        }
      }
    };
  }

  public void fetchLatestSchema() {
    IndexSchema schema = configSet.getIndexSchema(true);
    setLatestSchema(schema);
  }

  public interface RawWriter {
    default String getContentType() {
      return BinaryResponseParser.BINARY_CONTENT_TYPE;
    }

    void write(OutputStream os) throws IOException;
  }

  /**
   * Configure the query response writers. There will always be a default writer; additional writers
   * may also be configured.
   */
  private void initWriters() {
    responseWriters.init(DEFAULT_RESPONSE_WRITERS, this);
    // configure the default response writer; this one should never be null
    if (responseWriters.getDefault() == null) responseWriters.setDefault("standard");
  }

  /** Finds a writer by name, or returns the default writer if not found. */
  public final QueryResponseWriter getQueryResponseWriter(String writerName) {
    return responseWriters.get(writerName, true);
  }

  /**
   * Returns the appropriate writer for a request. If the request specifies a writer via the 'wt'
   * parameter, attempts to find that one; otherwise return the default writer.
   */
  public final QueryResponseWriter getQueryResponseWriter(SolrQueryRequest request) {
    return getQueryResponseWriter(request.getParams().get(CommonParams.WT));
  }

  private final PluginBag<QParserPlugin> qParserPlugins =
      new PluginBag<>(QParserPlugin.class, this);

  public QParserPlugin getQueryPlugin(String parserName) {
    return qParserPlugins.get(parserName);
  }

  private final PluginBag<ValueSourceParser> valueSourceParsers =
      new PluginBag<>(ValueSourceParser.class, this);

  private final PluginBag<TransformerFactory> transformerFactories =
      new PluginBag<>(TransformerFactory.class, this);

  @SuppressWarnings({"unchecked"})
  <T> Map<String, T> createInstances(Map<String, Class<? extends T>> map) {
    Map<String, T> result = new LinkedHashMap<>(map.size(), 1);
    for (Map.Entry<String, Class<? extends T>> e : map.entrySet()) {
      try {
        Object o = getResourceLoader().newInstance(e.getValue().getName(), e.getValue());
        result.put(e.getKey(), (T) o);
      } catch (Exception exp) {
        // should never happen
        throw new SolrException(ErrorCode.SERVER_ERROR, "Unable to instantiate class", exp);
      }
    }
    return result;
  }

  public TransformerFactory getTransformerFactory(String name) {
    return transformerFactories.get(name);
  }

  public void addTransformerFactory(String name, TransformerFactory factory) {
    transformerFactories.put(name, factory);
  }

  /**
   * @param registry The map to which the instance should be added to. The key is the name attribute
   * @param type the class or interface that the instance should extend or implement.
   * @param defClassName If PluginInfo does not have a classname, use this as the classname
   * @return The default instance . The one with (default=true)
   */
  private <T> T initPlugins(Map<String, T> registry, Class<T> type, String defClassName) {
    return initPlugins(solrConfig.getPluginInfos(type.getName()), registry, type, defClassName);
  }

  public <T> T initPlugins(
      List<PluginInfo> pluginInfos, Map<String, T> registry, Class<T> type, String defClassName) {
    T def = null;
    for (PluginInfo info : pluginInfos) {
      T o = createInitInstance(info, type, type.getSimpleName(), defClassName);
      registry.put(info.name, o);
      if (o instanceof SolrMetricProducer) {
        coreMetricManager.registerMetricProducer(
            type.getSimpleName() + "." + info.name, (SolrMetricProducer) o);
      }
      if (info.isDefault()) {
        def = o;
      }
    }
    return def;
  }

  public void initDefaultPlugin(Object plugin, Class<?> type) {
    if (plugin instanceof SolrMetricProducer) {
      coreMetricManager.registerMetricProducer(
          type.getSimpleName() + ".default", (SolrMetricProducer) plugin);
    }
  }

  /**
   * For a given List of PluginInfo return the instances as a List
   *
   * @param defClassName The default classname if PluginInfo#className == null
   * @return The instances initialized
   */
  public <T> List<T> initPlugins(List<PluginInfo> pluginInfos, Class<T> type, String defClassName) {
    if (pluginInfos.isEmpty()) return Collections.emptyList();
    List<T> result = new ArrayList<>(pluginInfos.size());
    for (PluginInfo info : pluginInfos)
      result.add(createInitInstance(info, type, type.getSimpleName(), defClassName));
    return result;
  }

  /**
   * @param registry The map to which the instance should be added to. The key is the name attribute
   * @param type The type of the Plugin. These should be standard ones registered by type.getName()
   *     in SolrConfig
   * @return The default if any
   */
  public <T> T initPlugins(Map<String, T> registry, Class<T> type) {
    return initPlugins(registry, type, null);
  }

  public ValueSourceParser getValueSourceParser(String parserName) {
    return valueSourceParsers.get(parserName);
  }

  /**
   * Creates and initializes a RestManager based on configuration args in solrconfig.xml.
   * RestManager provides basic storage support for managed resource data, such as to persist
   * stopwords to ZooKeeper if running in SolrCloud mode.
   */
  @SuppressWarnings({"unchecked", "rawtypes"})
  protected RestManager initRestManager() throws SolrException {

    PluginInfo restManagerPluginInfo = getSolrConfig().getPluginInfo(RestManager.class.getName());

    NamedList<String> initArgs = null;
    RestManager mgr = null;
    if (restManagerPluginInfo != null) {
      if (restManagerPluginInfo.className != null) {
        mgr = resourceLoader.newInstance(restManagerPluginInfo.className, RestManager.class);
      }

      if (restManagerPluginInfo.initArgs != null) {
        // TODO this is actually unsafe, the RMPI.initArgs can have objects too.
        initArgs = (NamedList<String>) (NamedList) restManagerPluginInfo.initArgs;
      }
    }

    if (mgr == null) mgr = new RestManager();

    if (initArgs == null) initArgs = new NamedList<>();

    String collection = getCoreDescriptor().getCollectionName();
    StorageIO storageIO = ManagedResourceStorage.newStorageIO(collection, resourceLoader, initArgs);
    mgr.init(resourceLoader, initArgs, storageIO);

    return mgr;
  }

  public CoreDescriptor getCoreDescriptor() {
    return coreDescriptor;
  }

  public IndexDeletionPolicyWrapper getDeletionPolicy() {
    return solrDelPolicy;
  }

  /**
   * @return A reference of {@linkplain SolrSnapshotMetaDataManager} managing the persistent
   *     snapshots for this Solr core.
   */
  public SolrSnapshotMetaDataManager getSnapshotMetaDataManager() {
    return snapshotMgr;
  }

  public ReentrantLock getRuleExpiryLock() {
    return ruleExpiryLock;
  }

  /////////////////////////////////////////////////////////////////////
  // SolrInfoBean stuff: Statistics and Module Info
  /////////////////////////////////////////////////////////////////////

  @Override
  public String getDescription() {
    return "SolrCore";
  }

  @Override
  public Category getCategory() {
    return Category.CORE;
  }

  public Codec getCodec() {
    return codec;
  }

  public void unloadOnClose(
      final CoreDescriptor desc,
      boolean deleteIndexDir,
      boolean deleteDataDir,
      boolean deleteInstanceDir) {
    if (deleteIndexDir) {
      try {
        directoryFactory.remove(getIndexDir());
      } catch (Exception e) {
        SolrException.log(
            log, "Failed to flag index dir for removal for core:" + name + " dir:" + getIndexDir());
      }
    }
    if (deleteDataDir) {
      try {
        directoryFactory.remove(getDataDir(), true);
      } catch (Exception e) {
        SolrException.log(
            log, "Failed to flag data dir for removal for core:" + name + " dir:" + getDataDir());
      }
    }
    if (deleteInstanceDir) {
      addCloseHook(
          new CloseHook() {
            @Override
            public void postClose(SolrCore core) {
              if (desc != null) {
                try {
                  PathUtils.deleteDirectory(desc.getInstanceDir());
                } catch (IOException e) {
                  SolrException.log(
                      log,
                      "Failed to delete instance dir for core:"
                          + core.getName()
                          + " dir:"
                          + desc.getInstanceDir());
                }
              }
            }
          });
    }
  }

  public static void deleteUnloadedCore(
      CoreDescriptor cd, boolean deleteDataDir, boolean deleteInstanceDir) {
    if (deleteDataDir) {
      Path dataDir = cd.getInstanceDir().resolve(cd.getDataDir());
      try {
        PathUtils.deleteDirectory(dataDir);
      } catch (IOException e) {
        log.error(
            "Failed to delete data dir for unloaded core: {} dir: {}",
            cd.getName(),
            dataDir.toAbsolutePath(),
            e);
      }
    }
    if (deleteInstanceDir) {
      try {
        PathUtils.deleteDirectory(cd.getInstanceDir());
      } catch (IOException e) {
        log.error(
            "Failed to delete instance dir for unloaded core: {} dir: {}",
            cd.getName(),
            cd.getInstanceDir(),
            e);
      }
    }
  }

  /**
   * Register to notify for any file change in the conf directory. If the file change results in a
   * core reload , then the listener is not fired
   */
  public void addConfListener(Runnable runnable) {
    confListeners.add(runnable);
  }

  /** Remove a listener */
  public boolean removeConfListener(Runnable runnable) {
    return confListeners.remove(runnable);
  }

  /**
   * This registers one listener for the entire conf directory. In zookeeper there is no event fired
   * when children are modified. So , we expect everyone to 'touch' the /conf directory by setting
   * some data so that events are triggered.
   */
  private void registerConfListener() {
    if (!(resourceLoader instanceof ZkSolrResourceLoader)) return;
    final ZkSolrResourceLoader zkSolrResourceLoader = (ZkSolrResourceLoader) resourceLoader;
    if (zkSolrResourceLoader != null)
      zkSolrResourceLoader
          .getZkController()
          .registerConfListenerForCore(
              zkSolrResourceLoader.getConfigSetZkPath(),
              this,
              getConfListener(this, zkSolrResourceLoader));
  }

  public static Runnable getConfListener(SolrCore core, ZkSolrResourceLoader zkSolrResourceLoader) {
    final String coreName = core.getName();
    final UUID coreId = core.uniqueId;
    final CoreContainer cc = core.getCoreContainer();
    final String overlayPath =
        zkSolrResourceLoader.getConfigSetZkPath() + "/" + ConfigOverlay.RESOURCE_NAME;
    final String solrConfigPath =
        zkSolrResourceLoader.getConfigSetZkPath() + "/" + core.getSolrConfig().getName();
    String schemaRes = null;
    if (core.getLatestSchema().isMutable()
        && core.getLatestSchema() instanceof ManagedIndexSchema) {
      ManagedIndexSchema mis = (ManagedIndexSchema) core.getLatestSchema();
      schemaRes = mis.getResourceName();
    }
    final String managedSchmaResourcePath =
        schemaRes == null ? null : zkSolrResourceLoader.getConfigSetZkPath() + "/" + schemaRes;
    return () -> {
      log.info("config update listener called for core {}", coreName);
      SolrZkClient zkClient = cc.getZkController().getZkClient();
      int solrConfigversion, overlayVersion, managedSchemaVersion = 0;
      SolrConfig cfg = null;
      try (SolrCore solrCore = cc.solrCores.getCoreFromAnyList(coreName, true, coreId)) {
        if (solrCore == null || solrCore.isClosed() || solrCore.getCoreContainer().isShutDown())
          return;
        cfg = solrCore.getSolrConfig();
        solrConfigversion = solrCore.getSolrConfig().getZnodeVersion();
        overlayVersion = solrCore.getSolrConfig().getOverlay().getVersion();
        if (managedSchmaResourcePath != null) {
          managedSchemaVersion =
              ((ManagedIndexSchema) solrCore.getLatestSchema()).getSchemaZkVersion();
        }
      }
      if (cfg != null) {
        cfg.refreshRequestParams();
      }
      if (checkStale(zkClient, overlayPath, solrConfigversion)
          || checkStale(zkClient, solrConfigPath, overlayVersion)
          || checkStale(zkClient, managedSchmaResourcePath, managedSchemaVersion)) {
        log.info("core reload {}", coreName);
        SolrConfigHandler configHandler = ((SolrConfigHandler) core.getRequestHandler("/config"));
        if (configHandler.getReloadLock().tryLock()) {

          try {
            cc.reload(coreName, coreId);
          } catch (SolrCoreState.CoreIsClosedException e) {
            /*no problem this core is already closed*/
          } finally {
            configHandler.getReloadLock().unlock();
          }

        } else {
          log.info("Another reload is in progress. Not doing anything.");
        }
        return;
      }
      // some files in conf directory may have  other than managedschema, overlay, params
      try (SolrCore solrCore = cc.solrCores.getCoreFromAnyList(coreName, true, coreId)) {
        if (solrCore == null || solrCore.isClosed() || cc.isShutDown()) return;
        for (Runnable listener : solrCore.confListeners) {
          try {
            listener.run();
          } catch (Exception e) {
            log.error("Error in listener ", e);
          }
        }
      }
    };
  }

  public void registerInfoBean(String name, SolrInfoBean solrInfoBean) {
    infoRegistry.put(name, solrInfoBean);

    if (solrInfoBean != null) {
      coreMetricManager.registerMetricProducer(name, solrInfoBean);
    }
  }

  private static boolean checkStale(SolrZkClient zkClient, String zkPath, int currentVersion) {
    if (zkPath == null) return false;
    try {
      Stat stat = zkClient.exists(zkPath, null, true);
      if (stat == null) {
        if (currentVersion > -1) return true;
        return false;
      }
      if (stat.getVersion() > currentVersion) {
        if (log.isDebugEnabled()) {
          log.debug(
              "{} is stale will need an update from {} to {}",
              zkPath,
              currentVersion,
              stat.getVersion());
        }
        return true;
      }
      return false;
    } catch (KeeperException.NoNodeException nne) {
      // no problem
    } catch (KeeperException e) {
      log.error("error refreshing solrconfig ", e);
    } catch (InterruptedException e) {
      Thread.currentThread().interrupt();
    }
    return false;
  }

  public void cleanupOldIndexDirectories(boolean reload) {
    final DirectoryFactory myDirFactory = getDirectoryFactory();
    final String myDataDir = getDataDir();
    final String myIndexDir = getNewIndexDir(); // ensure the latest replicated index is protected
    final String coreName = getName();
    if (myDirFactory != null && myDataDir != null && myIndexDir != null) {
      Thread cleanupThread =
          new Thread(
              () -> {
                log.debug(
                    "Looking for old index directories to cleanup for core {} in {}",
                    coreName,
                    myDataDir);
                try {
                  myDirFactory.cleanupOldIndexDirectories(myDataDir, myIndexDir, reload);
                } catch (Exception exc) {
                  log.error("Failed to cleanup old index directories for core {}", coreName, exc);
                }
              },
              "OldIndexDirectoryCleanupThreadForCore-" + coreName);
      cleanupThread.setDaemon(true);
      cleanupThread.start();
    }
  }

  private static final class ImplicitHolder {
    private ImplicitHolder() {}

    private static final List<PluginInfo> INSTANCE;

    static {
      @SuppressWarnings("unchecked")
      Map<String, ?> implicitPluginsInfo =
          (Map<String, ?>)
              Utils.fromJSONResource(SolrCore.class.getClassLoader(), "ImplicitPlugins.json");
      @SuppressWarnings("unchecked")
      Map<String, Map<String, Object>> requestHandlers =
          (Map<String, Map<String, Object>>) implicitPluginsInfo.get(SolrRequestHandler.TYPE);

      List<PluginInfo> implicits = new ArrayList<>(requestHandlers.size());
      for (Map.Entry<String, Map<String, Object>> entry : requestHandlers.entrySet()) {
        Map<String, Object> info = entry.getValue();
        info.put(CommonParams.NAME, entry.getKey());
        implicits.add(new PluginInfo(SolrRequestHandler.TYPE, info));
      }
      INSTANCE = Collections.unmodifiableList(implicits);
    }
  }

  public List<PluginInfo> getImplicitHandlers() {
    return ImplicitHolder.INSTANCE;
  }

  /**
   * Convenience method to load a blob. This method minimizes the degree to which component and
   * other code needs to depend on the structure of solr's object graph and ensures that a proper
   * close hook is registered. This method should normally be called in {@link
   * SolrCoreAware#inform(SolrCore)}, and should never be called during request processing. The
   * Decoder will only run on the first invocations, subsequent invocations will return the cached
   * object.
   *
   * @param key A key in the format of name/version for a blob stored in the {@link
   *     CollectionAdminParams#SYSTEM_COLL} blob store via the Blob Store API
   * @param decoder a decoder with which to convert the blob into a Java Object representation
   *     (first time only)
   * @return a reference to the blob that has already cached the decoded version.
   */
  public <T> BlobRepository.BlobContentRef<T> loadDecodeAndCacheBlob(
      String key, BlobRepository.Decoder<T> decoder) {
    // make sure component authors don't give us oddball keys with no version...
    if (!BlobRepository.BLOB_KEY_PATTERN_CHECKER.matcher(key).matches()) {
      throw new IllegalArgumentException(
          "invalid key format, must end in /N where N is the version number");
    }
    // define the blob
    BlobRepository.BlobContentRef<T> blobRef =
        coreContainer.getBlobRepository().getBlobIncRef(key, decoder);
    addCloseHook(
        new CloseHook() {
          @Override
          public void postClose(SolrCore core) {
            coreContainer.getBlobRepository().decrementBlobRefCount(blobRef);
          }
        });
    return blobRef;
  }

  public CancellableQueryTracker getCancellableQueryTracker() {
    return cancellableQueryTracker;
  }

  /**
   * Run an arbitrary task in it's own thread. This is an expert option and is a method you should
   * use with great care. It would be bad to run something that never stopped or run something that
   * took a very long time. Typically this is intended for actions that take a few seconds, and
   * therefore would be bad to wait for within a request, but but would not pose a significant
   * hindrance to server shut down times. It is not intended for long running tasks and if you are
   * using a Runnable with a loop in it, you are almost certainly doing it wrong.
   *
   * <p>WARNING: Solr wil not be able to shut down gracefully until this task completes!
   *
   * <p>A significant upside of using this method vs creating your own ExecutorService is that your
   * code does not have to properly shutdown executors which typically is risky from a unit testing
   * perspective since the test framework will complain if you don't carefully ensure the executor
   * shuts down before the end of the test. Also the threads running this task are sure to have a
   * proper MDC for logging.
   *
   * @param r the task to run
   */
  public void runAsync(Runnable r) {
    coreAsyncTaskExecutor.submit(r);
  }

  /**
   * Provides the core instance if the core instance is still alive. This helps to not hold on to a
   * live {@link SolrCore} instance even after it's unloaded
   */
  public static class Provider {
    private final CoreContainer coreContainer;
    private final String coreName;
    private final UUID coreId;

    public Provider(CoreContainer coreContainer, String coreName, UUID coreId) {
      this.coreContainer = coreContainer;
      this.coreName = coreName;
      this.coreId = coreId;
    }

    public void reload() {
      coreContainer.reload(coreName, coreId);
    }

    public void withCore(Consumer<SolrCore> r) {
      try (SolrCore core = coreContainer.getCore(coreName, coreId)) {
        if (core == null) return;
        r.accept(core);
      }
    }
  }
}<|MERGE_RESOLUTION|>--- conflicted
+++ resolved
@@ -1137,26 +1137,23 @@
       updateProcessorChains = loadUpdateProcessorChains();
       reqHandlers = new RequestHandlers(this);
       reqHandlers.initHandlersFromConfig(solrConfig);
-<<<<<<< HEAD
-      final String effectiveConfigsetId = JerseyAppHandlerCache.generateIdForConfigSet(configSet);
-      appHandlerForConfigSet =
-          coreContainer
-              .getAppHandlerCache()
-              .computeIfAbsent(
-                  effectiveConfigsetId,
-                  () -> {
-                    log.debug(
-                        "Creating Jersey ApplicationHandler for 'effective configset' [{}]",
-                        effectiveConfigsetId);
-                    return new ApplicationHandler(
-                        reqHandlers.getRequestHandlers().getJerseyEndpoints());
-                  });
-=======
-      jerseyAppHandler =
-          (V2ApiUtils.isEnabled())
-              ? new ApplicationHandler(reqHandlers.getRequestHandlers().getJerseyEndpoints())
-              : null;
->>>>>>> 73a56cf5
+      if (V2ApiUtils.isEnabled()) {
+        final String effectiveConfigsetId = JerseyAppHandlerCache.generateIdForConfigSet(configSet);
+        appHandlerForConfigSet =
+            coreContainer
+                .getAppHandlerCache()
+                .computeIfAbsent(
+                    effectiveConfigsetId,
+                    () -> {
+                      log.debug(
+                          "Creating Jersey ApplicationHandler for 'effective configset' [{}]",
+                          effectiveConfigsetId);
+                      return new ApplicationHandler(
+                          reqHandlers.getRequestHandlers().getJerseyEndpoints());
+                    });
+      } else {
+        appHandlerForConfigSet = null;
+      }
 
       // cause the executor to stall so firstSearcher events won't fire
       // until after inform() has been called for all components.
@@ -1792,7 +1789,9 @@
     }
 
     if (reqHandlers != null) reqHandlers.close();
-    appHandlerForConfigSet.decref();
+    if (V2ApiUtils.isEnabled()) {
+      appHandlerForConfigSet.decref();
+    }
     responseWriters.close();
     searchComponents.close();
     qParserPlugins.close();
