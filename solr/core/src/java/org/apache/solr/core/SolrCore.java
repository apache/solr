--- conflicted
+++ resolved
@@ -1371,65 +1371,6 @@
             baseSearcherTimerMetric,
             Attributes.builder().putAll(baseSearcherAttributes).put(TYPE_ATTR, "warmup").build());
 
-<<<<<<< HEAD
-    parentContext.gauge(() -> getOpenCount(), true, "refCount", Category.CORE.toString());
-
-    parentContext.observableLongGauge(
-        "solr_core_ref_count",
-        "The current number of active references to a Solr core",
-        (observableLongMeasurement -> {
-          observableLongMeasurement.record(getOpenCount(), baseGaugeCoreAttributes);
-        }));
-
-    parentContext.observableLongGauge(
-        "solr_core_disk_space",
-        "Solr core disk space metrics",
-        (observableLongMeasurement -> {
-
-          // initialize disk total / free metrics
-          Path dataDirPath = Path.of(dataDir);
-          var totalSpaceAttributes =
-              Attributes.builder()
-                  .putAll(baseGaugeCoreAttributes)
-                  .put(TYPE_ATTR, "total_space")
-                  .build();
-          var usableSpaceAttributes =
-              Attributes.builder()
-                  .putAll(baseGaugeCoreAttributes)
-                  .put(TYPE_ATTR, "usable_space")
-                  .build();
-          try {
-            observableLongMeasurement.record(
-                Files.getFileStore(dataDirPath).getTotalSpace(), totalSpaceAttributes);
-          } catch (IOException e) {
-            observableLongMeasurement.record(0L, totalSpaceAttributes);
-          }
-          try {
-            observableLongMeasurement.record(
-                Files.getFileStore(dataDirPath).getUsableSpace(), usableSpaceAttributes);
-          } catch (IOException e) {
-            observableLongMeasurement.record(0L, usableSpaceAttributes);
-          }
-        }),
-        OtelUnit.BYTES);
-
-    parentContext.observableLongGauge(
-        "solr_core_index_size",
-        "Index size for a Solr core",
-        (observableLongMeasurement -> {
-          if (!isClosed())
-            observableLongMeasurement.record(getIndexSize(), baseGaugeCoreAttributes);
-        }),
-        OtelUnit.BYTES);
-
-    parentContext.observableLongGauge(
-        "solr_core_segments",
-        "Number of segments in a Solr core",
-        (observableLongMeasurement -> {
-          if (isReady())
-            observableLongMeasurement.record(getSegmentCount(), baseGaugeCoreAttributes);
-        }));
-=======
     observables.add(
         parentContext.observableLongGauge(
             "solr_core_ref_count",
@@ -1481,15 +1422,13 @@
             }),
             OtelUnit.BYTES));
 
-    observables.add(
-        parentContext.observableLongGauge(
-            "solr_core_segment_count",
-            "Number of segments in a Solr core",
-            (observableLongMeasurement -> {
-              if (isReady())
-                observableLongMeasurement.record(getSegmentCount(), baseGaugeCoreAttributes);
-            })));
->>>>>>> 4472522e
+    parentContext.observableLongGauge(
+        "solr_core_segments",
+        "Number of segments in a Solr core",
+        (observableLongMeasurement -> {
+          if (isReady())
+            observableLongMeasurement.record(getSegmentCount(), baseGaugeCoreAttributes);
+        }));
 
     // NOCOMMIT: Do we need these start_time metrics? I think at minimum it should be optional
     // otherwise we fall into metric bloat for something people may not care about.
