--- conflicted
+++ resolved
@@ -107,11 +107,8 @@
     "security.",
     "handler.admin.",
     "security.jwt.",
-<<<<<<< HEAD
     "security.hadoop.",
     "security.cert.",
-=======
->>>>>>> 8160f9ff
     "handler.sql.",
     "crossdc.handler.",
     "crossdc.update.processor."
