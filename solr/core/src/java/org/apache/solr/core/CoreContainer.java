--- conflicted
+++ resolved
@@ -848,16 +848,6 @@
         new SolrMetricsContext(
             metricManager, SolrMetricManager.getRegistryName(SolrInfoBean.Group.node), metricTag);
 
-<<<<<<< HEAD
-    coreContainerWorkExecutor =
-        MetricUtils.instrumentedExecutorService(
-            coreContainerWorkExecutor,
-            solrMetricsContext,
-            SolrInfoBean.Category.CONTAINER,
-            "coreContainerWorkExecutor");
-
-=======
->>>>>>> 78c9c2f6
     shardHandlerFactory =
         ShardHandlerFactory.newInstance(cfg.getShardHandlerFactoryPluginInfo(), loader);
     if (shardHandlerFactory instanceof SolrMetricProducer metricProducer) {
