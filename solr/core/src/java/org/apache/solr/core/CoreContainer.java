--- conflicted
+++ resolved
@@ -910,21 +910,6 @@
     // initialize gauges for reporting the number of cores and disk total/free
     solrCores.initializeMetrics(solrMetricsContext, containerAttrs);
 
-<<<<<<< HEAD
-=======
-    solrMetricsContext.gauge(
-        solrCores::getNumLoadedPermanentCores,
-        true,
-        "loaded",
-        SolrInfoBean.Category.CONTAINER.toString(),
-        "cores");
-    solrMetricsContext.gauge(
-        solrCores::getNumUnloadedCores,
-        true,
-        "unloaded",
-        SolrInfoBean.Category.CONTAINER.toString(),
-        "cores");
->>>>>>> 2aa21a19
     Path dataHome =
         cfg.getSolrDataHome() != null ? cfg.getSolrDataHome() : cfg.getCoreRootDirectory();
 
