/*
 * Licensed to the Apache Software Foundation (ASF) under one or more
 * contributor license agreements.  See the NOTICE file distributed with
 * this work for additional information regarding copyright ownership.
 * The ASF licenses this file to You under the Apache License, Version 2.0
 * (the "License"); you may not use this file except in compliance with
 * the License.  You may obtain a copy of the License at
 *
 *     http://www.apache.org/licenses/LICENSE-2.0
 *
 * Unless required by applicable law or agreed to in writing, software
 * distributed under the License is distributed on an "AS IS" BASIS,
 * WITHOUT WARRANTIES OR CONDITIONS OF ANY KIND, either express or implied.
 * See the License for the specific language governing permissions and
 * limitations under the License.
 */
package org.apache.solr.core;

import static java.util.Objects.requireNonNull;
import static org.apache.solr.common.params.CommonParams.*;
import static org.apache.solr.core.CorePropertiesLocator.PROPERTIES_FILENAME;
import static org.apache.solr.security.AuthenticationPlugin.AUTHENTICATION_PLUGIN_PROP;

import com.google.common.annotations.VisibleForTesting;
import com.google.common.collect.ImmutableMap;
import com.google.common.collect.Maps;
import io.opentracing.Tracer;
import io.opentracing.noop.NoopTracer;
import io.opentracing.noop.NoopTracerFactory;
import java.io.IOException;
import java.lang.invoke.MethodHandles;
import java.nio.file.Path;
import java.nio.file.Paths;
import java.security.spec.InvalidKeySpecException;
import java.text.SimpleDateFormat;
import java.util.ArrayList;
import java.util.Arrays;
import java.util.Date;
import java.util.List;
import java.util.Locale;
import java.util.Map;
import java.util.Optional;
import java.util.Properties;
import java.util.Set;
import java.util.UUID;
import java.util.concurrent.ConcurrentHashMap;
import java.util.concurrent.ExecutionException;
import java.util.concurrent.ExecutorService;
import java.util.concurrent.Future;
import java.util.concurrent.TimeoutException;
import java.util.function.Supplier;
import org.apache.commons.lang3.StringUtils;
import org.apache.http.auth.AuthSchemeProvider;
import org.apache.http.client.CredentialsProvider;
import org.apache.http.config.Lookup;
import org.apache.lucene.index.CorruptIndexException;
import org.apache.lucene.index.IndexWriter;
import org.apache.lucene.search.IndexSearcher;
import org.apache.lucene.store.Directory;
import org.apache.solr.api.ContainerPluginsRegistry;
import org.apache.solr.client.solrj.impl.HttpClientUtil;
import org.apache.solr.client.solrj.impl.SolrHttpClientBuilder;
import org.apache.solr.client.solrj.impl.SolrHttpClientContextBuilder;
import org.apache.solr.client.solrj.impl.SolrHttpClientContextBuilder.AuthSchemeRegistryProvider;
import org.apache.solr.client.solrj.impl.SolrHttpClientContextBuilder.CredentialsProviderProvider;
import org.apache.solr.client.solrj.io.SolrClientCache;
import org.apache.solr.client.solrj.util.SolrIdentifierValidator;
import org.apache.solr.cloud.CloudDescriptor;
import org.apache.solr.cloud.ClusterSingleton;
import org.apache.solr.cloud.OverseerTaskQueue;
import org.apache.solr.cloud.ZkController;
import org.apache.solr.cloud.api.collections.DistributedCollectionConfigSetCommandRunner;
import org.apache.solr.cluster.events.ClusterEventProducer;
import org.apache.solr.cluster.events.impl.ClusterEventProducerFactory;
import org.apache.solr.cluster.placement.PlacementPluginConfig;
import org.apache.solr.cluster.placement.PlacementPluginFactory;
import org.apache.solr.cluster.placement.impl.DelegatingPlacementPluginFactory;
import org.apache.solr.cluster.placement.impl.PlacementPluginFactoryLoader;
import org.apache.solr.common.AlreadyClosedException;
import org.apache.solr.common.SolrException;
import org.apache.solr.common.SolrException.ErrorCode;
import org.apache.solr.common.cloud.DocCollection;
import org.apache.solr.common.cloud.Replica;
import org.apache.solr.common.cloud.Replica.State;
import org.apache.solr.common.cloud.SolrZkClient;
import org.apache.solr.common.cloud.ZkStateReader;
import org.apache.solr.common.util.ExecutorUtil;
import org.apache.solr.common.util.IOUtils;
import org.apache.solr.common.util.ObjectCache;
import org.apache.solr.common.util.SolrNamedThreadFactory;
import org.apache.solr.common.util.Utils;
import org.apache.solr.core.DirectoryFactory.DirContext;
import org.apache.solr.core.backup.repository.BackupRepository;
import org.apache.solr.core.backup.repository.BackupRepositoryFactory;
import org.apache.solr.filestore.PackageStoreAPI;
import org.apache.solr.handler.ClusterAPI;
import org.apache.solr.handler.CollectionBackupsAPI;
import org.apache.solr.handler.CollectionsAPI;
import org.apache.solr.handler.RequestHandlerBase;
import org.apache.solr.handler.SnapShooter;
import org.apache.solr.handler.admin.CollectionsHandler;
import org.apache.solr.handler.admin.ConfigSetsHandler;
import org.apache.solr.handler.admin.ContainerPluginsApi;
import org.apache.solr.handler.admin.CoreAdminHandler;
import org.apache.solr.handler.admin.HealthCheckHandler;
import org.apache.solr.handler.admin.InfoHandler;
import org.apache.solr.handler.admin.MetricsHandler;
import org.apache.solr.handler.admin.SecurityConfHandler;
import org.apache.solr.handler.admin.SecurityConfHandlerLocal;
import org.apache.solr.handler.admin.SecurityConfHandlerZk;
import org.apache.solr.handler.admin.ZookeeperInfoHandler;
import org.apache.solr.handler.admin.ZookeeperReadAPI;
import org.apache.solr.handler.admin.ZookeeperStatusHandler;
import org.apache.solr.handler.api.ApiRegistrar;
import org.apache.solr.handler.component.ShardHandlerFactory;
import org.apache.solr.handler.designer.SchemaDesignerAPI;
import org.apache.solr.logging.LogWatcher;
import org.apache.solr.logging.MDCLoggingContext;
import org.apache.solr.metrics.SolrCoreMetricManager;
import org.apache.solr.metrics.SolrMetricManager;
import org.apache.solr.metrics.SolrMetricProducer;
import org.apache.solr.metrics.SolrMetricsContext;
import org.apache.solr.pkg.PackageLoader;
import org.apache.solr.request.SolrRequestHandler;
import org.apache.solr.request.SolrRequestInfo;
import org.apache.solr.search.SolrFieldCacheBean;
import org.apache.solr.security.AllowListUrlChecker;
import org.apache.solr.security.AuditLoggerPlugin;
import org.apache.solr.security.AuthenticationPlugin;
import org.apache.solr.security.AuthorizationPlugin;
import org.apache.solr.security.HttpClientBuilderPlugin;
import org.apache.solr.security.PKIAuthenticationPlugin;
import org.apache.solr.security.PublicKeyHandler;
import org.apache.solr.security.SecurityPluginHolder;
import org.apache.solr.update.SolrCoreState;
import org.apache.solr.update.UpdateShardHandler;
import org.apache.solr.util.OrderedExecutor;
import org.apache.solr.util.RefCounted;
import org.apache.solr.util.StartupLoggingUtils;
import org.apache.solr.util.stats.MetricUtils;
import org.apache.zookeeper.KeeperException;
import org.slf4j.Logger;
import org.slf4j.LoggerFactory;

/**
 * @since solr 1.3
 */
public class CoreContainer {

  private static final Logger log = LoggerFactory.getLogger(MethodHandles.lookup().lookupClass());

  {
    // Declared up top to ensure this is present before anything else.
    // note: will not be re-added if already there
    ExecutorUtil.addThreadLocalProvider(SolrRequestInfo.getInheritableThreadLocalProvider());
  }

  final SolrCores solrCores = new SolrCores(this);

  public static class CoreLoadFailure {

    public final CoreDescriptor cd;
    public final Exception exception;

    public CoreLoadFailure(CoreDescriptor cd, Exception loadFailure) {
      this.cd = new CoreDescriptor(cd.getName(), cd);
      this.exception = loadFailure;
    }
  }

  private volatile PluginBag<SolrRequestHandler> containerHandlers =
      new PluginBag<>(SolrRequestHandler.class, null);

  /** Minimize exposure to CoreContainer. Mostly only ZK interface is required */
  public final Supplier<SolrZkClient> zkClientSupplier = () -> getZkController().getZkClient();

  private final ContainerPluginsRegistry containerPluginsRegistry =
      new ContainerPluginsRegistry(this, containerHandlers.getApiBag());

  protected final Map<String, CoreLoadFailure> coreInitFailures = new ConcurrentHashMap<>();

  protected volatile CoreAdminHandler coreAdminHandler = null;
  protected volatile CollectionsHandler collectionsHandler = null;
  protected volatile HealthCheckHandler healthCheckHandler = null;

  private volatile InfoHandler infoHandler;
  protected volatile ConfigSetsHandler configSetsHandler = null;

  private volatile PKIAuthenticationPlugin pkiAuthenticationSecurityBuilder;

  protected volatile Properties containerProperties;

  private volatile ConfigSetService coreConfigService;

  protected final ZkContainer zkSys = new ZkContainer();
  protected volatile ShardHandlerFactory shardHandlerFactory;

  private volatile UpdateShardHandler updateShardHandler;

  private volatile ExecutorService coreContainerWorkExecutor =
      ExecutorUtil.newMDCAwareCachedThreadPool(
          new SolrNamedThreadFactory("coreContainerWorkExecutor"));

  private final OrderedExecutor replayUpdatesExecutor;

  protected volatile LogWatcher<?> logging = null;

  private volatile CloserThread backgroundCloser = null;
  protected final NodeConfig cfg;
  protected final SolrResourceLoader loader;

  protected final Path solrHome;

  protected final CoresLocator coresLocator;

  private volatile String hostName;

  private final BlobRepository blobRepository = new BlobRepository(this);

  private volatile boolean asyncSolrCoreLoad;

  protected volatile SecurityConfHandler securityConfHandler;

  private volatile SecurityPluginHolder<AuthorizationPlugin> authorizationPlugin;

  private volatile SecurityPluginHolder<AuthenticationPlugin> authenticationPlugin;

  private volatile SecurityPluginHolder<AuditLoggerPlugin> auditloggerPlugin;

  private volatile BackupRepositoryFactory backupRepoFactory;

  protected volatile SolrMetricManager metricManager;

  protected volatile String metricTag = SolrMetricProducer.getUniqueMetricTag(this, null);

  protected volatile SolrMetricsContext solrMetricsContext;

  protected volatile Tracer tracer = NoopTracerFactory.create();

  protected MetricsHandler metricsHandler;

  private volatile SolrClientCache solrClientCache;

  private final ObjectCache objectCache = new ObjectCache();

  public final NodeRoles nodeRoles = new NodeRoles(System.getProperty(NodeRoles.NODE_ROLES_PROP));

  private final ClusterSingletons clusterSingletons =
      new ClusterSingletons(
          () ->
              getZkController() != null
                  && getZkController().getOverseer() != null
                  && !getZkController().getOverseer().isClosed(),
          (r) -> this.runAsync(r));

  private volatile ClusterEventProducer clusterEventProducer;
  private final DelegatingPlacementPluginFactory placementPluginFactory =
      new DelegatingPlacementPluginFactory();

  private PackageStoreAPI packageStoreAPI;
  private PackageLoader packageLoader;

  private final Set<Path> allowPaths;

  private final AllowListUrlChecker allowListUrlChecker;

  // Bits for the state variable.
  public static final long LOAD_COMPLETE = 0x1L;
  public static final long CORE_DISCOVERY_COMPLETE = 0x2L;
  public static final long INITIAL_CORE_LOAD_COMPLETE = 0x4L;
  private volatile long status = 0L;

  private ExecutorService coreContainerAsyncTaskExecutor =
      ExecutorUtil.newMDCAwareCachedThreadPool("Core Container Async Task");

  /**
   * Non empty if the Collection API is executed in a distributed way and not on Overseer, once the
   * CoreContainer has been initialized properly, i.e. method {@link #load()} called. Until then it
   * is null, and it is not expected to be read.
   */
  private volatile Optional<DistributedCollectionConfigSetCommandRunner>
      distributedCollectionCommandRunner;

  private enum CoreInitFailedAction {
    fromleader,
    none
  }

  /**
   * This method instantiates a new instance of {@linkplain BackupRepository}.
   *
   * @param repositoryName The name of the backup repository (Optional). If not specified, a default
   *     implementation is used.
   * @return a new instance of {@linkplain BackupRepository}.
   */
  public BackupRepository newBackupRepository(String repositoryName) {
    BackupRepository repository;
    if (repositoryName != null) {
      repository = backupRepoFactory.newInstance(getResourceLoader(), repositoryName);
    } else {
      repository = backupRepoFactory.newInstance(getResourceLoader());
    }
    return repository;
  }

  public ExecutorService getCoreZkRegisterExecutorService() {
    return zkSys.getCoreZkRegisterExecutorService();
  }

  public SolrRequestHandler getRequestHandler(String path) {
    return RequestHandlerBase.getRequestHandler(path, containerHandlers);
  }

  public PluginBag<SolrRequestHandler> getRequestHandlers() {
    return this.containerHandlers;
  }

  {
    if (log.isDebugEnabled()) {
      log.debug("New CoreContainer {}", System.identityHashCode(this));
    }
  }

  /**
   * Create a new CoreContainer using the given solr home directory. The container's cores are not
   * loaded.
   *
   * @param solrHome a String containing the path to the solr home directory
   * @param properties substitutable properties (alternative to Sys props)
   * @see #load()
   */
  public CoreContainer(Path solrHome, Properties properties) {
    this(SolrXmlConfig.fromSolrHome(solrHome, properties));
  }

  /**
   * Create a new CoreContainer using the given configuration. The container's cores are not loaded.
   *
   * @param config a ConfigSolr representation of this container's configuration
   * @see #load()
   */
  public CoreContainer(NodeConfig config) {
    this(config, new CorePropertiesLocator(config.getCoreRootDirectory()));
  }

  public CoreContainer(NodeConfig config, boolean asyncSolrCoreLoad) {
    this(config, new CorePropertiesLocator(config.getCoreRootDirectory()), asyncSolrCoreLoad);
  }

  /**
   * Create a new CoreContainer using the given configuration and locator. The container's cores are
   * not loaded.
   *
   * @param config a ConfigSolr representation of this container's configuration
   * @param locator a CoresLocator
   * @see #load()
   */
  public CoreContainer(NodeConfig config, CoresLocator locator) {
    this(config, locator, false);
  }

  public CoreContainer(NodeConfig config, CoresLocator locator, boolean asyncSolrCoreLoad) {
    this.cfg = requireNonNull(config);
    this.loader = config.getSolrResourceLoader();
    this.solrHome = config.getSolrHome();

    try {
      containerHandlers.put(PublicKeyHandler.PATH, new PublicKeyHandler(cfg.getCloudConfig()));
    } catch (IOException | InvalidKeySpecException e) {
      throw new RuntimeException("Bad PublicKeyHandler configuration.", e);
    }
    if (null != this.cfg.getBooleanQueryMaxClauseCount()) {
      IndexSearcher.setMaxClauseCount(this.cfg.getBooleanQueryMaxClauseCount());
    }
    this.coresLocator = locator;
    this.containerProperties = new Properties(config.getSolrProperties());
    this.asyncSolrCoreLoad = asyncSolrCoreLoad;
    this.replayUpdatesExecutor =
        new OrderedExecutor(
            cfg.getReplayUpdatesThreads(),
            ExecutorUtil.newMDCAwareCachedThreadPool(
                cfg.getReplayUpdatesThreads(),
                new SolrNamedThreadFactory("replayUpdatesExecutor")));

    SolrPaths.AllowPathBuilder allowPathBuilder = new SolrPaths.AllowPathBuilder();
    allowPathBuilder.addPath(cfg.getSolrHome());
    allowPathBuilder.addPath(cfg.getCoreRootDirectory());
    if (cfg.getSolrDataHome() != null) {
      allowPathBuilder.addPath(cfg.getSolrDataHome());
    }
    if (!cfg.getAllowPaths().isEmpty()) {
      cfg.getAllowPaths().forEach(allowPathBuilder::addPath);
      if (log.isInfoEnabled()) {
        log.info("Allowing use of paths: {}", cfg.getAllowPaths());
      }
    }
    this.allowPaths = allowPathBuilder.build();

    this.allowListUrlChecker = AllowListUrlChecker.create(config);
  }

  @SuppressWarnings({"unchecked"})
  private synchronized void initializeAuthorizationPlugin(Map<String, Object> authorizationConf) {
    authorizationConf = Utils.getDeepCopy(authorizationConf, 4);
    int newVersion = readVersion(authorizationConf);
    // Initialize the Authorization module
    SecurityPluginHolder<AuthorizationPlugin> old = authorizationPlugin;
    SecurityPluginHolder<AuthorizationPlugin> authorizationPlugin = null;
    if (authorizationConf != null) {
      String klas = (String) authorizationConf.get("class");
      if (klas == null) {
        throw new SolrException(
            ErrorCode.SERVER_ERROR, "class is required for authorization plugin");
      }
      if (old != null && old.getZnodeVersion() == newVersion && newVersion > 0) {
        log.debug("Authorization config not modified");
        return;
      }
      log.info("Initializing authorization plugin: {}", klas);
      authorizationPlugin =
          new SecurityPluginHolder<>(
              newVersion,
              getResourceLoader()
                  .newInstance(
                      klas,
                      AuthorizationPlugin.class,
                      null,
                      new Class<?>[] {CoreContainer.class},
                      new Object[] {this}));

      // Read and pass the authorization context to the plugin
      authorizationPlugin.plugin.init(authorizationConf);
    } else {
      log.debug("Security conf doesn't exist. Skipping setup for authorization module.");
    }
    this.authorizationPlugin = authorizationPlugin;
    if (old != null) {
      try {
        old.plugin.close();
      } catch (Exception e) {
        log.error("Exception while attempting to close old authorization plugin", e);
      }
    }
  }

  @SuppressWarnings({"unchecked"})
  private void initializeAuditloggerPlugin(Map<String, Object> auditConf) {
    auditConf = Utils.getDeepCopy(auditConf, 4);
    int newVersion = readVersion(auditConf);
    // Initialize the Auditlog module
    SecurityPluginHolder<AuditLoggerPlugin> old = auditloggerPlugin;
    SecurityPluginHolder<AuditLoggerPlugin> newAuditloggerPlugin = null;
    if (auditConf != null) {
      String klas = (String) auditConf.get("class");
      if (klas == null) {
        throw new SolrException(ErrorCode.SERVER_ERROR, "class is required for auditlogger plugin");
      }
      if (old != null && old.getZnodeVersion() == newVersion && newVersion > 0) {
        log.debug("Auditlogger config not modified");
        return;
      }
      log.info("Initializing auditlogger plugin: {}", klas);
      newAuditloggerPlugin =
          new SecurityPluginHolder<>(
              newVersion, getResourceLoader().newInstance(klas, AuditLoggerPlugin.class));

      newAuditloggerPlugin.plugin.init(auditConf);
      newAuditloggerPlugin.plugin.initializeMetrics(solrMetricsContext, "/auditlogging");
    } else {
      log.debug("Security conf doesn't exist. Skipping setup for audit logging module.");
    }
    this.auditloggerPlugin = newAuditloggerPlugin;
    if (old != null) {
      try {
        old.plugin.close();
      } catch (Exception e) {
        log.error("Exception while attempting to close old auditlogger plugin", e);
      }
    }
  }

  @SuppressWarnings({"unchecked"})
  private synchronized void initializeAuthenticationPlugin(
      Map<String, Object> authenticationConfig) {
    authenticationConfig = Utils.getDeepCopy(authenticationConfig, 4);
    int newVersion = readVersion(authenticationConfig);
    String pluginClassName = null;
    if (authenticationConfig != null) {
      if (authenticationConfig.containsKey("class")) {
        pluginClassName = String.valueOf(authenticationConfig.get("class"));
      } else {
        throw new SolrException(
            ErrorCode.SERVER_ERROR, "No 'class' specified for authentication in ZK.");
      }
    }

    if (pluginClassName != null) {
      log.debug("Authentication plugin class obtained from security.json: {}", pluginClassName);
    } else if (System.getProperty(AUTHENTICATION_PLUGIN_PROP) != null) {
      pluginClassName = System.getProperty(AUTHENTICATION_PLUGIN_PROP);
      log.debug(
          "Authentication plugin class obtained from system property '{}': {}",
          AUTHENTICATION_PLUGIN_PROP,
          pluginClassName);
    } else {
      log.debug("No authentication plugin used.");
    }
    SecurityPluginHolder<AuthenticationPlugin> old = authenticationPlugin;
    SecurityPluginHolder<AuthenticationPlugin> authenticationPlugin = null;

    if (old != null && old.getZnodeVersion() == newVersion && newVersion > 0) {
      log.debug("Authentication config not modified");
      return;
    }

    // Initialize the plugin
    if (pluginClassName != null) {
      log.info("Initializing authentication plugin: {}", pluginClassName);
      authenticationPlugin =
          new SecurityPluginHolder<>(
              newVersion,
              getResourceLoader()
                  .newInstance(
                      pluginClassName,
                      AuthenticationPlugin.class,
                      null,
                      new Class<?>[] {CoreContainer.class},
                      new Object[] {this}));
    }
    if (authenticationPlugin != null) {
      authenticationPlugin.plugin.init(authenticationConfig);
      setupHttpClientForAuthPlugin(authenticationPlugin.plugin);
      authenticationPlugin.plugin.initializeMetrics(solrMetricsContext, "/authentication");
    }
    this.authenticationPlugin = authenticationPlugin;
    try {
      if (old != null) old.plugin.close();
    } catch (Exception e) {
      log.error("Exception while attempting to close old authentication plugin", e);
    }
  }

  private void setupHttpClientForAuthPlugin(Object authcPlugin) {
    if (authcPlugin instanceof HttpClientBuilderPlugin) {
      // Setup HttpClient for internode communication
      HttpClientBuilderPlugin builderPlugin = ((HttpClientBuilderPlugin) authcPlugin);
      SolrHttpClientBuilder builder =
          builderPlugin.getHttpClientBuilder(HttpClientUtil.getHttpClientBuilder());

      // this caused plugins like KerberosPlugin to register it's intercepts, but this intercept
      // logic is also handled by the pki authentication code when it decideds to let the plugin
      // handle auth via it's intercept - so you would end up with two intercepts
      // -->
      //  shardHandlerFactory.setSecurityBuilder(builderPlugin); // calls setup for the authcPlugin
      //  updateShardHandler.setSecurityBuilder(builderPlugin);
      // <--

      // This should not happen here at all - it's only currently required due to its affect on
      // http1 clients in a test or two incorrectly counting on it for their configuration.
      // -->

      SolrHttpClientContextBuilder httpClientBuilder = new SolrHttpClientContextBuilder();
      if (builder.getCredentialsProviderProvider() != null) {
        httpClientBuilder.setDefaultCredentialsProvider(
            new CredentialsProviderProvider() {

              @Override
              public CredentialsProvider getCredentialsProvider() {
                return builder.getCredentialsProviderProvider().getCredentialsProvider();
              }
            });
      }
      if (builder.getAuthSchemeRegistryProvider() != null) {
        httpClientBuilder.setAuthSchemeRegistryProvider(
            new AuthSchemeRegistryProvider() {

              @Override
              public Lookup<AuthSchemeProvider> getAuthSchemeRegistry() {
                return builder.getAuthSchemeRegistryProvider().getAuthSchemeRegistry();
              }
            });
      }

      HttpClientUtil.setHttpClientRequestContextBuilder(httpClientBuilder);

      // <--
    }

    // Always register PKI auth interceptor, which will then delegate the decision of who should
    // secure each request to the configured authentication plugin.
    if (pkiAuthenticationSecurityBuilder != null
        && !pkiAuthenticationSecurityBuilder.isInterceptorRegistered()) {
      pkiAuthenticationSecurityBuilder.getHttpClientBuilder(HttpClientUtil.getHttpClientBuilder());
      shardHandlerFactory.setSecurityBuilder(pkiAuthenticationSecurityBuilder);
      updateShardHandler.setSecurityBuilder(pkiAuthenticationSecurityBuilder);
    }
  }

  private static int readVersion(Map<String, Object> conf) {
    if (conf == null) return -1;
    Map<?, ?> meta = (Map<?, ?>) conf.get("");
    if (meta == null) return -1;
    Number v = (Number) meta.get("v");
    return v == null ? -1 : v.intValue();
  }

  /**
   * This method allows subclasses to construct a CoreContainer without any default init behavior.
   *
   * @param testConstructor pass (Object)null.
   * @lucene.experimental
   */
  protected CoreContainer(Object testConstructor) {
    solrHome = null;
    loader = null;
    coresLocator = null;
    cfg = null;
    containerProperties = null;
    replayUpdatesExecutor = null;
    distributedCollectionCommandRunner = Optional.empty();
    allowPaths = null;
    allowListUrlChecker = null;
  }

  public static CoreContainer createAndLoad(Path solrHome) {
    return createAndLoad(solrHome, solrHome.resolve(SolrXmlConfig.SOLR_XML_FILE));
  }

  /**
   * Create a new CoreContainer and load its cores
   *
   * @param solrHome the solr home directory
   * @param configFile the file containing this container's configuration
   * @return a loaded CoreContainer
   */
  public static CoreContainer createAndLoad(Path solrHome, Path configFile) {
    CoreContainer cc =
        new CoreContainer(SolrXmlConfig.fromFile(solrHome, configFile, new Properties()));
    try {
      cc.load();
    } catch (Exception e) {
      cc.shutdown();
      throw e;
    }
    return cc;
  }

  public Properties getContainerProperties() {
    return containerProperties;
  }

  public PKIAuthenticationPlugin getPkiAuthenticationSecurityBuilder() {
    return pkiAuthenticationSecurityBuilder;
  }

  public SolrMetricManager getMetricManager() {
    return metricManager;
  }

  public MetricsHandler getMetricsHandler() {
    return metricsHandler;
  }

  /** Never null but may implement {@link NoopTracer}. */
  public Tracer getTracer() {
    return tracer;
  }

  public OrderedExecutor getReplayUpdatesExecutor() {
    return replayUpdatesExecutor;
  }

  public PackageLoader getPackageLoader() {
    return packageLoader;
  }

  public PackageStoreAPI getPackageStoreAPI() {
    return packageStoreAPI;
  }

  public SolrClientCache getSolrClientCache() {
    return solrClientCache;
  }

  public ObjectCache getObjectCache() {
    return objectCache;
  }

  // -------------------------------------------------------------------
  // Initialization / Cleanup
  // -------------------------------------------------------------------

  /** Load the cores defined for this CoreContainer */
  public void load() {
    if (log.isDebugEnabled()) {
      log.debug("Loading cores into CoreContainer [instanceDir={}]", getSolrHome());
    }

<<<<<<< HEAD
    logging = LogWatcher.newRegisteredLogWatcher(cfg.getLogWatcherConfig(), loader);

    // Always add $SOLR_HOME/lib to the shared resource loader
    Set<String> libDirs = new LinkedHashSet<>();
    libDirs.add("lib");

    if (!StringUtils.isBlank(cfg.getSharedLibDirectory())) {
      List<String> sharedLibs = Arrays.asList(cfg.getSharedLibDirectory().split("\\s*,\\s*"));
      libDirs.addAll(sharedLibs);
    }

    boolean modified = false;
    // add the sharedLib to the shared resource loader before initializing cfg based plugins
    for (String libDir : libDirs) {
      Path libPath = Paths.get(getSolrHome()).resolve(libDir);
      if (Files.exists(libPath)) {
        try {
          loader.addToClassLoader(SolrResourceLoader.getURLs(libPath));
          modified = true;
        } catch (IOException e) {
          throw new SolrException(ErrorCode.SERVER_ERROR, "Couldn't load libs: " + e, e);
        }
      }
    }
    if (modified) {
      loader.reloadLuceneSPI();
    }

=======
>>>>>>> 74ce7378
    ClusterEventProducerFactory clusterEventProducerFactory = new ClusterEventProducerFactory(this);
    clusterEventProducer = clusterEventProducerFactory;

    containerPluginsRegistry.registerListener(clusterSingletons.getPluginRegistryListener());
    containerPluginsRegistry.registerListener(
        clusterEventProducerFactory.getPluginRegistryListener());

    metricManager = new SolrMetricManager(loader, cfg.getMetricsConfig());
    String registryName = SolrMetricManager.getRegistryName(SolrInfoBean.Group.node);
    solrMetricsContext = new SolrMetricsContext(metricManager, registryName, metricTag);

    tracer = TracerConfigurator.loadTracer(loader, cfg.getTracerConfiguratorPluginInfo());

    coreContainerWorkExecutor =
        MetricUtils.instrumentedExecutorService(
            coreContainerWorkExecutor,
            null,
            metricManager.registry(SolrMetricManager.getRegistryName(SolrInfoBean.Group.node)),
            SolrMetricManager.mkName(
                "coreContainerWorkExecutor",
                SolrInfoBean.Category.CONTAINER.toString(),
                "threadPool"));

    shardHandlerFactory =
        ShardHandlerFactory.newInstance(cfg.getShardHandlerFactoryPluginInfo(), loader);
    if (shardHandlerFactory instanceof SolrMetricProducer) {
      SolrMetricProducer metricProducer = (SolrMetricProducer) shardHandlerFactory;
      metricProducer.initializeMetrics(solrMetricsContext, "httpShardHandler");
    }

    updateShardHandler = new UpdateShardHandler(cfg.getUpdateShardHandlerConfig());
    updateShardHandler.initializeMetrics(solrMetricsContext, "updateShardHandler");

    solrClientCache = new SolrClientCache(updateShardHandler.getDefaultHttpClient());

    solrCores.load(loader);

<<<<<<< HEAD
=======
    logging = LogWatcher.newRegisteredLogWatcher(cfg.getLogWatcherConfig(), loader);

    StartupLoggingUtils.checkRequestLogging();

>>>>>>> 74ce7378
    hostName = cfg.getNodeName();

    zkSys.initZooKeeper(this, cfg.getCloudConfig());
    if (isZooKeeperAware()) {
      pkiAuthenticationSecurityBuilder =
          new PKIAuthenticationPlugin(
              this,
              zkSys.getZkController().getNodeName(),
              (PublicKeyHandler) containerHandlers.get(PublicKeyHandler.PATH));
      // use deprecated API for back-compat, remove in 9.0
      pkiAuthenticationSecurityBuilder.initializeMetrics(solrMetricsContext, "/authentication/pki");

      packageStoreAPI = new PackageStoreAPI(this);
      containerHandlers.getApiBag().registerObject(packageStoreAPI.readAPI);
      containerHandlers.getApiBag().registerObject(packageStoreAPI.writeAPI);

      packageLoader = new PackageLoader(this);
      containerHandlers.getApiBag().registerObject(packageLoader.getPackageAPI().editAPI);
      containerHandlers.getApiBag().registerObject(packageLoader.getPackageAPI().readAPI);
      ZookeeperReadAPI zookeeperReadAPI = new ZookeeperReadAPI(this);
      containerHandlers.getApiBag().registerObject(zookeeperReadAPI);
    }

    MDCLoggingContext.setNode(this);

    securityConfHandler =
        isZooKeeperAware() ? new SecurityConfHandlerZk(this) : new SecurityConfHandlerLocal(this);
    reloadSecurityProperties();
    warnUsersOfInsecureSettings();
    this.backupRepoFactory = new BackupRepositoryFactory(cfg.getBackupRepositoryPlugins());
    coreConfigService = ConfigSetService.createConfigSetService(this);
    createHandler(ZK_PATH, ZookeeperInfoHandler.class.getName(), ZookeeperInfoHandler.class);
    createHandler(
        ZK_STATUS_PATH, ZookeeperStatusHandler.class.getName(), ZookeeperStatusHandler.class);

    // CoreContainer is initialized enough at this stage so we can set
    // distributedCollectionCommandRunner (the construction of
    // DistributedCollectionConfigSetCommandRunner uses Zookeeper so can't be done from the
    // CoreContainer constructor because there Zookeeper is not yet ready). Given this is used in
    // the CollectionsHandler created next line, this is the latest point where
    // distributedCollectionCommandRunner can be initialized without refactoring this method...
    // TODO: manage to completely build CoreContainer in the constructor and not in the load()
    // method... Requires some test refactoring.
    this.distributedCollectionCommandRunner =
        isZooKeeperAware() && cfg.getCloudConfig().getDistributedCollectionConfigSetExecution()
            ? Optional.of(new DistributedCollectionConfigSetCommandRunner(this))
            : Optional.empty();

    collectionsHandler =
        createHandler(
            COLLECTIONS_HANDLER_PATH, cfg.getCollectionsHandlerClass(), CollectionsHandler.class);
    final CollectionsAPI collectionsAPI = new CollectionsAPI(collectionsHandler);
    ApiRegistrar.registerCollectionApis(containerHandlers.getApiBag(), collectionsHandler);
    ApiRegistrar.registerShardApis(containerHandlers.getApiBag(), collectionsHandler);
    containerHandlers.getApiBag().registerObject(collectionsAPI);
    containerHandlers.getApiBag().registerObject(collectionsAPI.collectionsCommands);
    final CollectionBackupsAPI collectionBackupsAPI = new CollectionBackupsAPI(collectionsHandler);
    containerHandlers.getApiBag().registerObject(collectionBackupsAPI);
    configSetsHandler =
        createHandler(
            CONFIGSETS_HANDLER_PATH, cfg.getConfigSetsHandlerClass(), ConfigSetsHandler.class);
    ClusterAPI clusterAPI = new ClusterAPI(collectionsHandler, configSetsHandler);
    containerHandlers.getApiBag().registerObject(clusterAPI);
    containerHandlers.getApiBag().registerObject(clusterAPI.commands);
    containerHandlers.getApiBag().registerObject(clusterAPI.configSetCommands);

    if (isZooKeeperAware()) {
      containerHandlers.getApiBag().registerObject(new SchemaDesignerAPI(this));
    } // else Schema Designer not available in standalone (non-cloud) mode

    /*
     * HealthCheckHandler needs to be initialized before InfoHandler, since the later one will call CoreContainer.getHealthCheckHandler().
     * We don't register the handler here because it'll be registered inside InfoHandler
     */
    healthCheckHandler =
        loader.newInstance(
            cfg.getHealthCheckHandlerClass(),
            HealthCheckHandler.class,
            null,
            new Class<?>[] {CoreContainer.class},
            new Object[] {this});
    infoHandler = createHandler(INFO_HANDLER_PATH, cfg.getInfoHandlerClass(), InfoHandler.class);
    coreAdminHandler =
        createHandler(CORES_HANDLER_PATH, cfg.getCoreAdminHandlerClass(), CoreAdminHandler.class);

    metricsHandler = new MetricsHandler(this);
    containerHandlers.put(METRICS_PATH, metricsHandler);
    metricsHandler.initializeMetrics(solrMetricsContext, METRICS_PATH);

    containerHandlers.put(AUTHZ_PATH, securityConfHandler);
    securityConfHandler.initializeMetrics(solrMetricsContext, AUTHZ_PATH);
    containerHandlers.put(AUTHC_PATH, securityConfHandler);

    PluginInfo[] metricReporters = cfg.getMetricsConfig().getMetricReporters();
    metricManager.loadReporters(metricReporters, loader, this, null, null, SolrInfoBean.Group.node);
    metricManager.loadReporters(metricReporters, loader, this, null, null, SolrInfoBean.Group.jvm);
    metricManager.loadReporters(
        metricReporters, loader, this, null, null, SolrInfoBean.Group.jetty);

    containerProperties.putAll(cfg.getSolrProperties());

    // initialize gauges for reporting the number of cores and disk total/free

    solrMetricsContext.gauge(
        solrCores::getNumLoadedPermanentCores,
        true,
        "loaded",
        SolrInfoBean.Category.CONTAINER.toString(),
        "cores");
    solrMetricsContext.gauge(
        solrCores::getNumLoadedTransientCores,
        true,
        "lazy",
        SolrInfoBean.Category.CONTAINER.toString(),
        "cores");
    solrMetricsContext.gauge(
        solrCores::getNumUnloadedCores,
        true,
        "unloaded",
        SolrInfoBean.Category.CONTAINER.toString(),
        "cores");
    Path dataHome =
        cfg.getSolrDataHome() != null ? cfg.getSolrDataHome() : cfg.getCoreRootDirectory();
    solrMetricsContext.gauge(
        () -> dataHome.toFile().getTotalSpace(),
        true,
        "totalSpace",
        SolrInfoBean.Category.CONTAINER.toString(),
        "fs");
    solrMetricsContext.gauge(
        () -> dataHome.toFile().getUsableSpace(),
        true,
        "usableSpace",
        SolrInfoBean.Category.CONTAINER.toString(),
        "fs");
    solrMetricsContext.gauge(
        dataHome::toString, true, "path", SolrInfoBean.Category.CONTAINER.toString(), "fs");
    solrMetricsContext.gauge(
        () -> cfg.getCoreRootDirectory().toFile().getTotalSpace(),
        true,
        "totalSpace",
        SolrInfoBean.Category.CONTAINER.toString(),
        "fs",
        "coreRoot");
    solrMetricsContext.gauge(
        () -> cfg.getCoreRootDirectory().toFile().getUsableSpace(),
        true,
        "usableSpace",
        SolrInfoBean.Category.CONTAINER.toString(),
        "fs",
        "coreRoot");
    solrMetricsContext.gauge(
        () -> cfg.getCoreRootDirectory().toString(),
        true,
        "path",
        SolrInfoBean.Category.CONTAINER.toString(),
        "fs",
        "coreRoot");
    // add version information
    solrMetricsContext.gauge(
        () -> this.getClass().getPackage().getSpecificationVersion(),
        true,
        "specification",
        SolrInfoBean.Category.CONTAINER.toString(),
        "version");
    solrMetricsContext.gauge(
        () -> this.getClass().getPackage().getImplementationVersion(),
        true,
        "implementation",
        SolrInfoBean.Category.CONTAINER.toString(),
        "version");

    SolrFieldCacheBean fieldCacheBean = new SolrFieldCacheBean();
    fieldCacheBean.initializeMetrics(solrMetricsContext, null);

    if (isZooKeeperAware()) {
      metricManager.loadClusterReporters(metricReporters, this);
    }

    // setup executor to load cores in parallel
    ExecutorService coreLoadExecutor =
        MetricUtils.instrumentedExecutorService(
            ExecutorUtil.newMDCAwareFixedThreadPool(
                cfg.getCoreLoadThreadCount(isZooKeeperAware()),
                new SolrNamedThreadFactory("coreLoadExecutor")),
            null,
            metricManager.registry(SolrMetricManager.getRegistryName(SolrInfoBean.Group.node)),
            SolrMetricManager.mkName(
                "coreLoadExecutor", SolrInfoBean.Category.CONTAINER.toString(), "threadPool"));
    final List<Future<SolrCore>> futures = new ArrayList<>();
    try {
      List<CoreDescriptor> cds = coresLocator.discover(this);
      cds = CoreSorter.sortCores(this, cds);
      checkForDuplicateCoreNames(cds);
      status |= CORE_DISCOVERY_COMPLETE;

      for (final CoreDescriptor cd : cds) {
        if (cd.isTransient() || !cd.isLoadOnStartup()) {
          solrCores.addCoreDescriptor(cd);
        } else if (asyncSolrCoreLoad) {
          solrCores.markCoreAsLoading(cd);
        }
        if (cd.isLoadOnStartup()) {
          futures.add(
              coreLoadExecutor.submit(
                  () -> {
                    SolrCore core;
                    try {
                      if (zkSys.getZkController() != null) {
                        zkSys.getZkController().throwErrorIfReplicaReplaced(cd);
                      }
                      solrCores.waitAddPendingCoreOps(cd.getName());
                      core = createFromDescriptor(cd, false, false);
                    } finally {
                      solrCores.removeFromPendingOps(cd.getName());
                      if (asyncSolrCoreLoad) {
                        solrCores.markCoreAsNotLoading(cd);
                      }
                    }
                    try {
                      zkSys.registerInZk(core, true, false);
                    } catch (RuntimeException e) {
                      SolrException.log(log, "Error registering SolrCore", e);
                    }
                    return core;
                  }));
        }
      }

      // Start the background thread
      backgroundCloser = new CloserThread(this, solrCores, cfg);
      backgroundCloser.start();

    } finally {
      if (asyncSolrCoreLoad && futures != null) {

        coreContainerWorkExecutor.submit(
            () -> {
              try {
                for (Future<SolrCore> future : futures) {
                  try {
                    future.get();
                  } catch (InterruptedException e) {
                    Thread.currentThread().interrupt();
                  } catch (ExecutionException e) {
                    log.error("Error waiting for SolrCore to be loaded on startup", e);
                  }
                }
              } finally {
                ExecutorUtil.shutdownAndAwaitTermination(coreLoadExecutor);
              }
            });
      } else {
        ExecutorUtil.shutdownAndAwaitTermination(coreLoadExecutor);
      }
    }

    if (isZooKeeperAware()) {
      containerPluginsRegistry.refresh();
      getZkController().zkStateReader.registerClusterPropertiesListener(containerPluginsRegistry);
      ContainerPluginsApi containerPluginsApi = new ContainerPluginsApi(this);
      containerHandlers.getApiBag().registerObject(containerPluginsApi.readAPI);
      containerHandlers.getApiBag().registerObject(containerPluginsApi.editAPI);

      // initialize the placement plugin factory wrapper
      // with the plugin configuration from the registry
      PlacementPluginFactoryLoader.load(placementPluginFactory, containerPluginsRegistry);

      // create target ClusterEventProducer (possibly from plugins)
      clusterEventProducer = clusterEventProducerFactory.create(containerPluginsRegistry);

      // init ClusterSingleton-s

      // register the handlers that are also ClusterSingleton
      containerHandlers
          .keySet()
          .forEach(
              handlerName -> {
                SolrRequestHandler handler = containerHandlers.get(handlerName);
                if (handler instanceof ClusterSingleton) {
                  ClusterSingleton singleton = (ClusterSingleton) handler;
                  clusterSingletons.getSingletons().put(singleton.getName(), singleton);
                }
              });

      clusterSingletons.setReady();
      if (NodeRoles.MODE_PREFERRED.equals(nodeRoles.getRoleMode(NodeRoles.Role.OVERSEER))) {
        try {
          log.info("This node has been started as a preferred overseer");
          zkSys.getZkController().setPreferredOverseer();
        } catch (KeeperException | InterruptedException e) {
          throw new SolrException(ErrorCode.SERVER_ERROR, e);
        }
      }
      if (!distributedCollectionCommandRunner.isPresent()) {
        zkSys.getZkController().checkOverseerDesignate();
      }
    }
    // This is a bit redundant but these are two distinct concepts for all they're accomplished at
    // the same time.
    status |= LOAD_COMPLETE | INITIAL_CORE_LOAD_COMPLETE;
  }

  public void securityNodeChanged() {
    log.info("Security node changed, reloading security.json");
    reloadSecurityProperties();
  }

  /** Make sure securityConfHandler is initialized */
  @SuppressWarnings({"unchecked"})
  private void reloadSecurityProperties() {
    SecurityConfHandler.SecurityConfig securityConfig =
        securityConfHandler.getSecurityConfig(false);
    initializeAuthorizationPlugin(
        (Map<String, Object>) securityConfig.getData().get("authorization"));
    initializeAuthenticationPlugin(
        (Map<String, Object>) securityConfig.getData().get("authentication"));
    initializeAuditloggerPlugin((Map<String, Object>) securityConfig.getData().get("auditlogging"));
  }

  private void warnUsersOfInsecureSettings() {
    if (authenticationPlugin == null || authorizationPlugin == null) {
      log.warn(
          "Not all security plugins configured!  authentication={} authorization={}.  Solr is only as secure as "
              + "you make it. Consider configuring authentication/authorization before exposing Solr to users internal or "
              + "external.  See https://s.apache.org/solrsecurity for more info",
          (authenticationPlugin != null) ? "enabled" : "disabled",
          (authorizationPlugin != null) ? "enabled" : "disabled");
    }

    if (authenticationPlugin != null
        && StringUtils.isEmpty(System.getProperty("solr.jetty.https.port"))) {
      log.warn(
          "Solr authentication is enabled, but SSL is off.  Consider enabling SSL to protect user credentials and data with encryption.");
    }
  }

  private static void checkForDuplicateCoreNames(List<CoreDescriptor> cds) {
    Map<String, Path> addedCores = Maps.newHashMap();
    for (CoreDescriptor cd : cds) {
      final String name = cd.getName();
      if (addedCores.containsKey(name))
        throw new SolrException(
            ErrorCode.SERVER_ERROR,
            String.format(
                Locale.ROOT,
                "Found multiple cores with the name [%s], with instancedirs [%s] and [%s]",
                name,
                addedCores.get(name),
                cd.getInstanceDir()));
      addedCores.put(name, cd.getInstanceDir());
    }
  }

  private volatile boolean isShutDown = false;

  public boolean isShutDown() {
    return isShutDown;
  }

  public void shutdown() {

    ZkController zkController = getZkController();
    if (zkController != null) {
      if (distributedCollectionCommandRunner.isPresent()) {
        // Local (i.e. distributed) Collection API processing
        distributedCollectionCommandRunner.get().stopAndWaitForPendingTasksToComplete();
      } else {
        // Overseer based processing
        OverseerTaskQueue overseerCollectionQueue = zkController.getOverseerCollectionQueue();
        overseerCollectionQueue.allowOverseerPendingTasksToComplete();
      }
    }
    if (log.isInfoEnabled()) {
      log.info("Shutting down CoreContainer instance={}", System.identityHashCode(this));
    }

    ExecutorUtil.shutdownAndAwaitTermination(coreContainerAsyncTaskExecutor);
    ExecutorService customThreadPool =
        ExecutorUtil.newMDCAwareCachedThreadPool(new SolrNamedThreadFactory("closeThreadPool"));

    isShutDown = true;
    try {
      if (isZooKeeperAware()) {
        cancelCoreRecoveries();
        zkSys.zkController.preClose();
      }
      pauseUpdatesAndAwaitInflightRequests();
      if (isZooKeeperAware()) {
        zkSys.zkController.tryCancelAllElections();
      }

      ExecutorUtil.shutdownAndAwaitTermination(coreContainerWorkExecutor);

      // First wake up the closer thread, it'll terminate almost immediately since it checks
      // isShutDown.
      synchronized (solrCores.getModifyLock()) {
        solrCores.getModifyLock().notifyAll(); // wake up anyone waiting
      }
      if (backgroundCloser
          != null) { // Doesn't seem right, but tests get in here without initializing the core.
        try {
          while (true) {
            backgroundCloser.join(15000);
            if (backgroundCloser.isAlive()) {
              synchronized (solrCores.getModifyLock()) {
                solrCores.getModifyLock().notifyAll(); // there is a race we have to protect against
              }
            } else {
              break;
            }
          }
        } catch (InterruptedException e) {
          Thread.currentThread().interrupt();
          if (log.isDebugEnabled()) {
            log.debug("backgroundCloser thread was interrupted before finishing");
          }
        }
      }
      // Now clear all the cores that are being operated upon.
      solrCores.close();

      objectCache.clear();

      // It's still possible that one of the pending dynamic load operation is waiting, so wake it
      // up if so. Since all the pending operations queues have been drained, there should be
      // nothing to do.
      synchronized (solrCores.getModifyLock()) {
        solrCores.getModifyLock().notifyAll(); // wake up the thread
      }

      customThreadPool.submit(
          () -> {
            replayUpdatesExecutor.shutdownAndAwaitTermination();
          });

      if (metricManager != null) {
        metricManager.closeReporters(SolrMetricManager.getRegistryName(SolrInfoBean.Group.node));
        metricManager.closeReporters(SolrMetricManager.getRegistryName(SolrInfoBean.Group.jvm));
        metricManager.closeReporters(SolrMetricManager.getRegistryName(SolrInfoBean.Group.jetty));

        metricManager.unregisterGauges(
            SolrMetricManager.getRegistryName(SolrInfoBean.Group.node), metricTag);
        metricManager.unregisterGauges(
            SolrMetricManager.getRegistryName(SolrInfoBean.Group.jvm), metricTag);
        metricManager.unregisterGauges(
            SolrMetricManager.getRegistryName(SolrInfoBean.Group.jetty), metricTag);
      }

      if (isZooKeeperAware()) {
        cancelCoreRecoveries();

        if (metricManager != null) {
          metricManager.closeReporters(
              SolrMetricManager.getRegistryName(SolrInfoBean.Group.cluster));
        }
      }

      try {
        if (coreAdminHandler != null) {
          customThreadPool.submit(
              () -> {
                coreAdminHandler.shutdown();
              });
        }
      } catch (Exception e) {
        log.warn("Error shutting down CoreAdminHandler. Continuing to close CoreContainer.", e);
      }
      if (solrClientCache != null) {
        solrClientCache.close();
      }
      if (containerPluginsRegistry != null) {
        IOUtils.closeQuietly(containerPluginsRegistry);
      }

    } finally {
      try {
        if (shardHandlerFactory != null) {
          customThreadPool.submit(
              () -> {
                shardHandlerFactory.close();
              });
        }
      } finally {
        try {
          if (updateShardHandler != null) {
            customThreadPool.submit(updateShardHandler::close);
          }
        } finally {
          try {
            // we want to close zk stuff last
            zkSys.close();
          } finally {
            ExecutorUtil.shutdownAndAwaitTermination(customThreadPool);
          }
        }
      }
    }

    // It should be safe to close the authorization plugin at this point.
    try {
      if (authorizationPlugin != null) {
        authorizationPlugin.plugin.close();
      }
    } catch (IOException e) {
      log.warn("Exception while closing authorization plugin.", e);
    }

    // It should be safe to close the authentication plugin at this point.
    try {
      if (authenticationPlugin != null) {
        authenticationPlugin.plugin.close();
        authenticationPlugin = null;
      }
    } catch (Exception e) {
      log.warn("Exception while closing authentication plugin.", e);
    }

    // It should be safe to close the auditlogger plugin at this point.
    try {
      if (auditloggerPlugin != null) {
        auditloggerPlugin.plugin.close();
        auditloggerPlugin = null;
      }
    } catch (Exception e) {
      log.warn("Exception while closing auditlogger plugin.", e);
    }

    if (packageLoader != null) {
      org.apache.lucene.util.IOUtils.closeWhileHandlingException(packageLoader);
    }
    org.apache.lucene.util.IOUtils.closeWhileHandlingException(loader); // best effort

    tracer.close();
  }

  public void cancelCoreRecoveries() {

    List<SolrCore> cores = solrCores.getCores();

    // we must cancel without holding the cores sync
    // make sure we wait for any recoveries to stop
    for (SolrCore core : cores) {
      try {
        core.getSolrCoreState().cancelRecovery();
      } catch (Exception e) {
        SolrException.log(log, "Error canceling recovery for core", e);
      }
    }
  }

  /**
   * Pause updates for all cores on this node and wait for all in-flight update requests to finish.
   * Here, we (slightly) delay leader election so that in-flight update requests succeed and we can
   * preserve consistency.
   *
   * <p>Jetty already allows a grace period for in-flight requests to complete and our solr cores,
   * searchers etc are reference counted to allow for graceful shutdown. So we don't worry about any
   * other kind of requests.
   *
   * <p>We do not need to unpause ever because the node is being shut down.
   */
  private void pauseUpdatesAndAwaitInflightRequests() {
    getCores().parallelStream()
        .forEach(
            solrCore -> {
              SolrCoreState solrCoreState = solrCore.getSolrCoreState();
              try {
                solrCoreState.pauseUpdatesAndAwaitInflightRequests();
              } catch (TimeoutException e) {
                log.warn(
                    "Timed out waiting for in-flight update requests to complete for core: {}",
                    solrCore.getName());
              } catch (InterruptedException e) {
                log.warn(
                    "Interrupted while waiting for in-flight update requests to complete for core: {}",
                    solrCore.getName());
                Thread.currentThread().interrupt();
              }
            });
  }

  public CoresLocator getCoresLocator() {
    return coresLocator;
  }

  protected SolrCore registerCore(
      CoreDescriptor cd, SolrCore core, boolean registerInZk, boolean skipRecovery) {
    if (core == null) {
      throw new RuntimeException("Can not register a null core.");
    }

    if (isShutDown) {
      core.close();
      throw new IllegalStateException("This CoreContainer has been closed");
    }

    assert core.getName().equals(cd.getName())
        : "core name " + core.getName() + " != cd " + cd.getName();

    SolrCore old = solrCores.putCore(cd, core);

    coreInitFailures.remove(cd.getName());

    if (old == null || old == core) {
      if (log.isDebugEnabled()) {
        log.debug("registering core: {}", cd.getName());
      }
      if (registerInZk) {
        zkSys.registerInZk(core, false, skipRecovery);
      }
      return null;
    } else {
      if (log.isDebugEnabled()) {
        log.debug("replacing core: {}", cd.getName());
      }
      old.close();
      if (registerInZk) {
        zkSys.registerInZk(core, false, skipRecovery);
      }
      return old;
    }
  }

  /**
   * Creates a new core, publishing the core state to the cluster
   *
   * @param coreName the core name
   * @param parameters the core parameters
   * @return the newly created core
   */
  public SolrCore create(String coreName, Map<String, String> parameters) {
    return create(coreName, cfg.getCoreRootDirectory().resolve(coreName), parameters, false);
  }

  final Set<String> inFlightCreations = ConcurrentHashMap.newKeySet(); // See SOLR-14969
  /**
   * Creates a new core in a specified instance directory, publishing the core state to the cluster
   *
   * @param coreName the core name
   * @param instancePath the instance directory
   * @param parameters the core parameters
   * @return the newly created core
   */
  public SolrCore create(
      String coreName, Path instancePath, Map<String, String> parameters, boolean newCollection) {
    boolean iAdded = false;
    try {
      iAdded = inFlightCreations.add(coreName);
      if (!iAdded) {
        String msg = "Already creating a core with name '" + coreName + "', call aborted '";
        log.warn(msg);
        throw new SolrException(ErrorCode.CONFLICT, msg);
      }
      CoreDescriptor cd =
          new CoreDescriptor(
              coreName, instancePath, parameters, getContainerProperties(), getZkController());

      // Since the core descriptor is removed when a core is unloaded, it should never be anywhere
      // when a core is created.
      if (getCoreDescriptor(coreName) != null) {
        log.warn("Creating a core with existing name is not allowed: '{}'", coreName);
        // TODO: Shouldn't this be a BAD_REQUEST?
        throw new SolrException(
            ErrorCode.SERVER_ERROR, "Core with name '" + coreName + "' already exists.");
      }

      // Validate paths are relative to known locations to avoid path traversal
      assertPathAllowed(cd.getInstanceDir());
      assertPathAllowed(Paths.get(cd.getDataDir()));

      boolean preExisitingZkEntry = false;
      try {
        if (getZkController() != null) {
          if (cd.getCloudDescriptor().getCoreNodeName() == null) {
            throw new SolrException(
                ErrorCode.SERVER_ERROR, "coreNodeName missing " + parameters.toString());
          }
          preExisitingZkEntry = getZkController().checkIfCoreNodeNameAlreadyExists(cd);
        }

        // Much of the logic in core handling pre-supposes that the core.properties file already
        // exists, so create it first and clean it up if there's an error.
        coresLocator.create(this, cd);

        SolrCore core;
        try {
          solrCores.waitAddPendingCoreOps(cd.getName());
          core = createFromDescriptor(cd, true, newCollection);
          // Write out the current core properties in case anything changed when the core was
          // created
          coresLocator.persist(this, cd);
        } finally {
          solrCores.removeFromPendingOps(cd.getName());
        }

        return core;
      } catch (Exception ex) {
        // First clean up any core descriptor, there should never be an existing core.properties
        // file for any core that failed to be created on-the-fly.
        coresLocator.delete(this, cd);
        if (isZooKeeperAware() && !preExisitingZkEntry) {
          try {
            getZkController().unregister(coreName, cd);
          } catch (InterruptedException e) {
            Thread.currentThread().interrupt();
            SolrException.log(log, null, e);
          } catch (KeeperException e) {
            SolrException.log(log, null, e);
          } catch (Exception e) {
            SolrException.log(log, null, e);
          }
        }

        Throwable tc = ex;
        Throwable c = null;
        do {
          tc = tc.getCause();
          if (tc != null) {
            c = tc;
          }
        } while (tc != null);

        String rootMsg = "";
        if (c != null) {
          rootMsg = " Caused by: " + c.getMessage();
        }

        throw new SolrException(
            SolrException.ErrorCode.BAD_REQUEST,
            "Error CREATEing SolrCore '" + coreName + "': " + ex.getMessage() + rootMsg,
            ex);
      }
    } finally {
      if (iAdded) {
        inFlightCreations.remove(coreName);
      }
    }
  }

  /**
   * Checks that the given path is relative to SOLR_HOME, SOLR_DATA_HOME, coreRootDirectory or one
   * of the paths specified in solr.xml's allowPaths element. Delegates to {@link
   * SolrPaths#assertPathAllowed(Path, Set)}
   *
   * @param pathToAssert path to check
   * @throws SolrException if path is outside allowed paths
   */
  public void assertPathAllowed(Path pathToAssert) throws SolrException {
    SolrPaths.assertPathAllowed(pathToAssert, allowPaths);
  }

  /**
   * Return the file system paths that should be allowed for various API requests. This list is
   * compiled at startup from SOLR_HOME, SOLR_DATA_HOME and the <code>allowPaths</code>
   * configuration of solr.xml. These paths are used by the {@link #assertPathAllowed(Path)} method
   * call.
   *
   * <p><b>NOTE:</b> This method is currently only in use in tests in order to modify the mutable
   * Set directly. Please treat this as a private method.
   */
  @VisibleForTesting
  public Set<Path> getAllowPaths() {
    return allowPaths;
  }

  /** Gets the URLs checker based on the {@code allowUrls} configuration of solr.xml. */
  public AllowListUrlChecker getAllowListUrlChecker() {
    return allowListUrlChecker;
  }

  /**
   * Creates a new core based on a CoreDescriptor.
   *
   * @param dcore a core descriptor
   * @param publishState publish core state to the cluster if true
   *     <p>WARNING: Any call to this method should be surrounded by a try/finally block that calls
   *     solrCores.waitAddPendingCoreOps(...) and solrCores.removeFromPendingOps(...)
   *     <pre>
   *                                                               <code>
   *                                                               try {
   *                                                                  solrCores.waitAddPendingCoreOps(dcore.getName());
   *                                                                  createFromDescriptor(...);
   *                                                               } finally {
   *                                                                  solrCores.removeFromPendingOps(dcore.getName());
   *                                                               }
   *                                                               </code>
   *                                                             </pre>
   *     <p>Trying to put the waitAddPending... in this method results in Bad Things Happening due
   *     to race conditions. getCore() depends on getting the core returned _if_ it's in the pending
   *     list due to some other thread opening it. If the core is not in the pending list and not
   *     loaded, then getCore() calls this method. Anything that called to check if the core was
   *     loaded _or_ in pending ops and, based on the return called createFromDescriptor would
   *     introduce a race condition, see getCore() for the place it would be a problem
   * @return the newly created core
   */
  @SuppressWarnings("resource")
  private SolrCore createFromDescriptor(
      CoreDescriptor dcore, boolean publishState, boolean newCollection) {

    if (isShutDown) {
      throw new SolrException(ErrorCode.SERVICE_UNAVAILABLE, "Solr has been shutdown.");
    }

    SolrCore core = null;
    try {
      MDCLoggingContext.setCoreDescriptor(this, dcore);
      SolrIdentifierValidator.validateCoreName(dcore.getName());
      if (zkSys.getZkController() != null) {
        zkSys.getZkController().preRegister(dcore, publishState);
      }

      ConfigSet coreConfig = coreConfigService.loadConfigSet(dcore);
      dcore.setConfigSetTrusted(coreConfig.isTrusted());
      if (log.isInfoEnabled()) {
        log.info(
            "Creating SolrCore '{}' using configuration from {}, trusted={}",
            dcore.getName(),
            coreConfig.getName(),
            dcore.isConfigSetTrusted());
      }
      try {
        core = new SolrCore(this, dcore, coreConfig);
      } catch (SolrException e) {
        core = processCoreCreateException(e, dcore, coreConfig);
      }

      // always kick off recovery if we are in non-Cloud mode
      if (!isZooKeeperAware() && core.getUpdateHandler().getUpdateLog() != null) {
        core.getUpdateHandler().getUpdateLog().recoverFromLog();
      }

      registerCore(dcore, core, publishState, newCollection);

      return core;
    } catch (Exception e) {
      coreInitFailures.put(dcore.getName(), new CoreLoadFailure(dcore, e));
      if (e instanceof ZkController.NotInClusterStateException && !newCollection) {
        // this mostly happen when the core is deleted when this node is down
        unload(dcore.getName(), true, true, true);
        throw e;
      }
      solrCores.removeCoreDescriptor(dcore);
      final SolrException solrException =
          new SolrException(
              ErrorCode.SERVER_ERROR, "Unable to create core [" + dcore.getName() + "]", e);
      if (core != null && !core.isClosed()) IOUtils.closeQuietly(core);
      throw solrException;
    } catch (Throwable t) {
      SolrException e =
          new SolrException(
              ErrorCode.SERVER_ERROR,
              "JVM Error creating core [" + dcore.getName() + "]: " + t.getMessage(),
              t);
      coreInitFailures.put(dcore.getName(), new CoreLoadFailure(dcore, e));
      solrCores.removeCoreDescriptor(dcore);
      if (core != null && !core.isClosed()) IOUtils.closeQuietly(core);
      throw t;
    } finally {
      MDCLoggingContext.clear();
    }
  }

  public boolean isSharedFs(CoreDescriptor cd) {
    try (SolrCore core = this.getCore(cd.getName())) {
      if (core != null) {
        return core.getDirectoryFactory().isSharedStorage();
      } else {
        ConfigSet configSet = coreConfigService.loadConfigSet(cd);
        return DirectoryFactory.loadDirectoryFactory(configSet.getSolrConfig(), this, null)
            .isSharedStorage();
      }
    }
  }

  /**
   * Take action when we failed to create a SolrCore. If error is due to corrupt index, try to
   * recover. Various recovery strategies can be specified via system properties
   * "-DCoreInitFailedAction={fromleader, none}"
   *
   * @param original the problem seen when loading the core the first time.
   * @param dcore core descriptor for the core to create
   * @param coreConfig core config for the core to create
   * @return if possible
   * @throws SolrException rethrows the original exception if we will not attempt to recover, throws
   *     a new SolrException with the original exception as a suppressed exception if there is a
   *     second problem creating the solr core.
   * @see CoreInitFailedAction
   */
  private SolrCore processCoreCreateException(
      SolrException original, CoreDescriptor dcore, ConfigSet coreConfig) {
    // Traverse full chain since CIE may not be root exception
    Throwable cause = original;
    while ((cause = cause.getCause()) != null) {
      if (cause instanceof CorruptIndexException) {
        break;
      }
    }

    // If no CorruptIndexException, nothing we can try here
    if (cause == null) throw original;

    CoreInitFailedAction action =
        CoreInitFailedAction.valueOf(
            System.getProperty(CoreInitFailedAction.class.getSimpleName(), "none"));
    log.debug("CorruptIndexException while creating core, will attempt to repair via {}", action);

    switch (action) {
      case fromleader: // Recovery from leader on a CorruptedIndexException
        if (isZooKeeperAware()) {
          CloudDescriptor desc = dcore.getCloudDescriptor();
          try {
            Replica leader =
                getZkController()
                    .getClusterState()
                    .getCollection(desc.getCollectionName())
                    .getSlice(desc.getShardId())
                    .getLeader();
            if (leader != null && leader.getState() == State.ACTIVE) {
              log.info("Found active leader, will attempt to create fresh core and recover.");
              resetIndexDirectory(dcore, coreConfig);
              // the index of this core is emptied, its term should be set to 0
              getZkController()
                  .getShardTerms(desc.getCollectionName(), desc.getShardId())
                  .setTermToZero(desc.getCoreNodeName());
              return new SolrCore(this, dcore, coreConfig);
            }
          } catch (SolrException se) {
            se.addSuppressed(original);
            throw se;
          }
        }
        throw original;
      case none:
        throw original;
      default:
        log.warn(
            "Failed to create core, and did not recognize specified 'CoreInitFailedAction': [{}]. Valid options are {}.",
            action,
            Arrays.asList(CoreInitFailedAction.values()));
        throw original;
    }
  }

  /** Write a new index directory for the a SolrCore, but do so without loading it. */
  private void resetIndexDirectory(CoreDescriptor dcore, ConfigSet coreConfig) {
    SolrConfig config = coreConfig.getSolrConfig();

    String registryName =
        SolrMetricManager.getRegistryName(SolrInfoBean.Group.core, dcore.getName());
    DirectoryFactory df = DirectoryFactory.loadDirectoryFactory(config, this, registryName);
    String dataDir = SolrCore.findDataDir(df, null, config, dcore);

    String tmpIdxDirName =
        "index." + new SimpleDateFormat(SnapShooter.DATE_FMT, Locale.ROOT).format(new Date());
    SolrCore.modifyIndexProps(df, dataDir, config, tmpIdxDirName);

    // Free the directory object that we had to create for this
    Directory dir = null;
    try {
      dir = df.get(dataDir, DirContext.META_DATA, config.indexConfig.lockType);
    } catch (IOException e) {
      throw new SolrException(SolrException.ErrorCode.SERVER_ERROR, e);
    } finally {
      try {
        df.release(dir);
        df.doneWithDirectory(dir);
      } catch (IOException e) {
        SolrException.log(log, e);
      }
    }
  }

  /**
   * Gets the permanent (non-transient) cores that are currently loaded.
   *
   * @return An unsorted list. This list is a new copy, it can be modified by the caller (e.g. it
   *     can be sorted).
   */
  public List<SolrCore> getCores() {
    return solrCores.getCores();
  }

  /**
   * Gets the permanent and transient cores that are currently loaded, i.e. cores that have 1:
   * loadOnStartup=true and are either not-transient or, if transient, have been loaded and have not
   * been aged out 2: loadOnStartup=false and have been loaded but are either non-transient or have
   * not been aged out.
   *
   * <p>Put another way, this will not return any names of cores that are lazily loaded but have not
   * been called for yet or are transient and either not loaded or have been swapped out.
   *
   * <p>For efficiency, prefer to check {@link #isLoaded(String)} instead of {@link
   * #getLoadedCoreNames()}.contains(coreName).
   *
   * @return An unsorted list. This list is a new copy, it can be modified by the caller (e.g. it
   *     can be sorted).
   */
  public List<String> getLoadedCoreNames() {
    return solrCores.getLoadedCoreNames();
  }

  /**
   * Gets a collection of all the cores, permanent and transient, that are currently known, whether
   * they are loaded or not.
   *
   * <p>For efficiency, prefer to check {@link #getCoreDescriptor(String)} != null instead of {@link
   * #getAllCoreNames()}.contains(coreName).
   *
   * @return An unsorted list. This list is a new copy, it can be modified by the caller (e.g. it
   *     can be sorted).
   */
  public List<String> getAllCoreNames() {
    return solrCores.getAllCoreNames();
  }

  /**
   * Gets the total number of cores, including permanent and transient cores, loaded and unloaded
   * cores. Faster equivalent for {@link #getAllCoreNames()}.size().
   */
  public int getNumAllCores() {
    return solrCores.getNumAllCores();
  }

  /**
   * Returns an immutable Map of Exceptions that occurred when initializing SolrCores (either at
   * startup, or do to runtime requests to create cores) keyed off of the name (String) of the
   * SolrCore that had the Exception during initialization.
   *
   * <p>While the Map returned by this method is immutable and will not change once returned to the
   * client, the source data used to generate this Map can be changed as various SolrCore operations
   * are performed:
   *
   * <ul>
   *   <li>Failed attempts to create new SolrCores will add new Exceptions.
   *   <li>Failed attempts to re-create a SolrCore using a name already contained in this Map will
   *       replace the Exception.
   *   <li>Failed attempts to reload a SolrCore will cause an Exception to be added to this list --
   *       even though the existing SolrCore with that name will continue to be available.
   *   <li>Successful attempts to re-created a SolrCore using a name already contained in this Map
   *       will remove the Exception.
   *   <li>Registering an existing SolrCore with a name already contained in this Map (ie: ALIAS or
   *       SWAP) will remove the Exception.
   * </ul>
   */
  public Map<String, CoreLoadFailure> getCoreInitFailures() {
    return ImmutableMap.copyOf(coreInitFailures);
  }

  // ---------------- Core name related methods ---------------

  private CoreDescriptor reloadCoreDescriptor(CoreDescriptor oldDesc) {
    if (oldDesc == null) {
      return null;
    }

    CorePropertiesLocator cpl = new CorePropertiesLocator(null);
    CoreDescriptor ret =
        cpl.buildCoreDescriptor(oldDesc.getInstanceDir().resolve(PROPERTIES_FILENAME), this);

    // Ok, this little jewel is all because we still create core descriptors on the fly from lists
    // of properties in tests particularly. Theoretically, there should be _no_ way to create a
    // CoreDescriptor in the new world of core discovery without writing the core.properties file
    // out first.
    //
    // TODO: remove core.properties from the conf directory in test files, it's in a bad place there
    // anyway.
    if (ret == null) {
      // there may be changes to extra properties that we need to pick up.
      oldDesc.loadExtraProperties();
      return oldDesc;
    }
    // The CloudDescriptor bit here is created in a very convoluted way, requiring access to private
    // methods in ZkController. When reloading, this behavior is identical to what used to happen
    // where a copy of the old CoreDescriptor was just re-used.

    if (ret.getCloudDescriptor() != null) {
      ret.getCloudDescriptor().reload(oldDesc.getCloudDescriptor());
    }

    return ret;
  }

  /** reloads a core refer {@link CoreContainer#reload(String, UUID)} for details */
  public void reload(String name) {
    reload(name, null);
  }

  /**
   * Recreates a SolrCore. While the new core is loading, requests will continue to be dispatched to
   * and processed by the old core
   *
   * @param name the name of the SolrCore to reload
   * @param coreId The unique Id of the core {@link SolrCore#uniqueId}. If this is null, it's
   *     reloaded anyway. If the current core has a different id, this is a no-op
   */
  public void reload(String name, UUID coreId) {
    if (isShutDown) {
      throw new AlreadyClosedException();
    }
    SolrCore newCore = null;
    SolrCore core = solrCores.getCoreFromAnyList(name, false, coreId);
    if (core != null) {
      // The underlying core properties files may have changed, we don't really know. So we have a
      // (perhaps) stale CoreDescriptor and we need to reload it from the disk files
      CoreDescriptor cd = reloadCoreDescriptor(core.getCoreDescriptor());
      solrCores.addCoreDescriptor(cd);
      boolean success = false;
      try {
        solrCores.waitAddPendingCoreOps(cd.getName());
        ConfigSet coreConfig = coreConfigService.loadConfigSet(cd);
        if (log.isInfoEnabled()) {
          log.info(
              "Reloading SolrCore '{}' using configuration from {}",
              cd.getName(),
              coreConfig.getName());
        }
        newCore = core.reload(coreConfig);

        DocCollection docCollection = null;
        if (getZkController() != null) {
          docCollection = getZkController().getClusterState().getCollection(cd.getCollectionName());
          // turn off indexing now, before the new core is registered
          if (docCollection.getBool(ZkStateReader.READ_ONLY, false)) {
            newCore.readOnly = true;
          }
        }

        registerCore(cd, newCore, false, false);

        // force commit on old core if the new one is readOnly and prevent any new updates
        if (newCore.readOnly) {
          RefCounted<IndexWriter> iwRef = core.getSolrCoreState().getIndexWriter(null);
          if (iwRef != null) {
            IndexWriter iw = iwRef.get();
            // switch old core to readOnly
            core.readOnly = true;
            try {
              if (iw != null) {
                iw.commit();
              }
            } finally {
              iwRef.decref();
            }
          }
        }

        if (docCollection != null) {
          Replica replica = docCollection.getReplica(cd.getCloudDescriptor().getCoreNodeName());
          assert replica != null : cd.getCloudDescriptor().getCoreNodeName() + " had no replica";
          if (replica.getType() == Replica.Type.TLOG) { // TODO: needed here?
            getZkController().stopReplicationFromLeader(core.getName());
            if (!cd.getCloudDescriptor().isLeader()) {
              getZkController().startReplicationFromLeader(newCore.getName(), true);
            }

          } else if (replica.getType() == Replica.Type.PULL) {
            getZkController().stopReplicationFromLeader(core.getName());
            getZkController().startReplicationFromLeader(newCore.getName(), false);
          }
        }
        success = true;
      } catch (SolrCoreState.CoreIsClosedException e) {
        throw e;
      } catch (Exception e) {
        coreInitFailures.put(cd.getName(), new CoreLoadFailure(cd, e));
        throw new SolrException(
            ErrorCode.SERVER_ERROR, "Unable to reload core [" + cd.getName() + "]", e);
      } finally {
        if (!success && newCore != null && newCore.getOpenCount() > 0) {
          IOUtils.closeQuietly(newCore);
        }
        solrCores.removeFromPendingOps(cd.getName());
      }
    } else {
      if (coreId != null) return; // yeah, this core is already reloaded/unloaded return right away
      CoreLoadFailure clf = coreInitFailures.get(name);
      if (clf != null) {
        try {
          solrCores.waitAddPendingCoreOps(clf.cd.getName());
          createFromDescriptor(clf.cd, true, false);
        } finally {
          solrCores.removeFromPendingOps(clf.cd.getName());
        }
      } else {
        throw new SolrException(SolrException.ErrorCode.BAD_REQUEST, "No such core: " + name);
      }
    }
  }

  /** Swaps two SolrCore descriptors. */
  public void swap(String n0, String n1) {
    apiAssumeStandalone();
    if (n0 == null || n1 == null) {
      throw new SolrException(SolrException.ErrorCode.BAD_REQUEST, "Can not swap unnamed cores.");
    }
    solrCores.swap(n0, n1);

    coresLocator.swap(this, solrCores.getCoreDescriptor(n0), solrCores.getCoreDescriptor(n1));

    log.info("swapped: {} with {}", n0, n1);
  }

  /**
   * Unload a core from this container, leaving all files on disk
   *
   * @param name the name of the core to unload
   */
  public void unload(String name) {
    unload(name, false, false, false);
  }

  /**
   * Unload a core from this container, optionally removing the core's data and configuration
   *
   * @param name the name of the core to unload
   * @param deleteIndexDir if true, delete the core's index on close
   * @param deleteDataDir if true, delete the core's data directory on close
   * @param deleteInstanceDir if true, delete the core's instance directory on close
   */
  public void unload(
      String name, boolean deleteIndexDir, boolean deleteDataDir, boolean deleteInstanceDir) {

    CoreDescriptor cd = solrCores.getCoreDescriptor(name);

    if (name != null) {
      // check for core-init errors first
      CoreLoadFailure loadFailure = coreInitFailures.remove(name);
      if (loadFailure != null) {
        // getting the index directory requires opening a DirectoryFactory with a SolrConfig, etc,
        // which we may not be able to do because of the init error.  So we just go with what we
        // can glean from the CoreDescriptor - datadir and instancedir
        SolrCore.deleteUnloadedCore(loadFailure.cd, deleteDataDir, deleteInstanceDir);
        // If last time around we didn't successfully load, make sure that all traces of the
        // coreDescriptor are gone.
        if (cd != null) {
          solrCores.removeCoreDescriptor(cd);
          coresLocator.delete(this, cd);
        }
        return;
      }
    }

    if (cd == null) {
      log.warn("Cannot unload non-existent core '{}'", name);
      throw new SolrException(
          ErrorCode.BAD_REQUEST, "Cannot unload non-existent core [" + name + "]");
    }

    boolean close = solrCores.isLoadedNotPendingClose(name);
    SolrCore core = solrCores.remove(name);

    solrCores.removeCoreDescriptor(cd);
    coresLocator.delete(this, cd);
    if (core == null) {
      // transient core
      SolrCore.deleteUnloadedCore(cd, deleteDataDir, deleteInstanceDir);
      return;
    }

    // delete metrics specific to this core
    metricManager.removeRegistry(core.getCoreMetricManager().getRegistryName());

    if (zkSys.getZkController() != null) {
      // cancel recovery in cloud mode
      core.getSolrCoreState().cancelRecovery();
      if (cd.getCloudDescriptor().getReplicaType() == Replica.Type.PULL
          || cd.getCloudDescriptor().getReplicaType() == Replica.Type.TLOG) {
        // Stop replication if this is part of a pull/tlog replica before closing the core
        zkSys.getZkController().stopReplicationFromLeader(name);
      }
    }

    core.unloadOnClose(cd, deleteIndexDir, deleteDataDir, deleteInstanceDir);
    if (close) core.closeAndWait();

    if (zkSys.getZkController() != null) {
      try {
        zkSys.getZkController().unregister(name, cd);
      } catch (InterruptedException e) {
        Thread.currentThread().interrupt();
        throw new SolrException(
            ErrorCode.SERVER_ERROR,
            "Interrupted while unregistering core [" + name + "] from cloud state");
      } catch (KeeperException e) {
        throw new SolrException(
            ErrorCode.SERVER_ERROR, "Error unregistering core [" + name + "] from cloud state", e);
      } catch (Exception e) {
        throw new SolrException(
            ErrorCode.SERVER_ERROR, "Error unregistering core [" + name + "] from cloud state", e);
      }
    }
  }

  public void rename(String name, String toName) {
    apiAssumeStandalone();
    SolrIdentifierValidator.validateCoreName(toName);
    try (SolrCore core = getCore(name)) {
      if (core != null) {
        String oldRegistryName = core.getCoreMetricManager().getRegistryName();
        String newRegistryName = SolrCoreMetricManager.createRegistryName(core, toName);
        metricManager.swapRegistries(oldRegistryName, newRegistryName);
        // The old coreDescriptor is obsolete, so remove it. registerCore will put it back.
        CoreDescriptor cd = core.getCoreDescriptor();
        solrCores.removeCoreDescriptor(cd);
        cd.setProperty("name", toName);
        solrCores.addCoreDescriptor(cd);
        core.setName(toName);
        registerCore(cd, core, true, false);
        SolrCore old = solrCores.remove(name);

        coresLocator.rename(this, old.getCoreDescriptor(), core.getCoreDescriptor());
      }
    }
  }

  private void apiAssumeStandalone() {
    if (getZkController() != null) {
      throw new SolrException(ErrorCode.BAD_REQUEST, "Not supported in SolrCloud");
    }
  }

  /**
   * Get the CoreDescriptors for all cores managed by this container
   *
   * @return a List of CoreDescriptors
   */
  public List<CoreDescriptor> getCoreDescriptors() {
    return solrCores.getCoreDescriptors();
  }

  public CoreDescriptor getCoreDescriptor(String coreName) {
    return solrCores.getCoreDescriptor(coreName);
  }

  /** Where cores are created (absolute). */
  public Path getCoreRootDirectory() {
    return cfg.getCoreRootDirectory();
  }

  public SolrCore getCore(String name) {
    return getCore(name, null);
  }
  /**
   * Gets a core by name and increase its refcount.
   *
   * @param name the core name
   * @return the core if found, null if a SolrCore by this name does not exist
   * @throws SolrCoreInitializationException if a SolrCore with this name failed to be initialized
   * @see SolrCore#close()
   */
  public SolrCore getCore(String name, UUID id) {

    // Do this in two phases since we don't want to lock access to the cores over a load.
    SolrCore core = solrCores.getCoreFromAnyList(name, true, id);

    // If a core is loaded, we're done just return it.
    if (core != null) {
      return core;
    }

    // If it's not yet loaded, we can check if it's had a core init failure and "do the right thing"
    CoreDescriptor desc = solrCores.getCoreDescriptor(name);

    // if there was an error initializing this core, throw a 500
    // error with the details for clients attempting to access it.
    CoreLoadFailure loadFailure = getCoreInitFailures().get(name);
    if (null != loadFailure) {
      throw new SolrCoreInitializationException(name, loadFailure.exception);
    }
    // This is a bit of awkwardness where SolrCloud and transient cores don't play nice together.
    // For transient cores, we have to allow them to be created at any time there hasn't been a core
    // load failure (use reload to cure that). But for
    // TestConfigSetsAPI.testUploadWithScriptUpdateProcessor, this needs to _not_ try to load the
    // core if the core is null and there was an error. If you change this, be sure to run both
    // TestConfiSetsAPI and TestLazyCores
    if (desc == null || zkSys.getZkController() != null) return null;

    // This will put an entry in pending core ops if the core isn't loaded. Here's where moving the
    // waitAddPendingCoreOps to createFromDescriptor would introduce a race condition.
    core = solrCores.waitAddPendingCoreOps(name);

    if (isShutDown) {
      // We're quitting, so stop. This needs to be after the wait above since we may come off the
      // wait as a consequence of shutting down.
      return null;
    }
    try {
      if (core == null) {
        if (zkSys.getZkController() != null) {
          zkSys.getZkController().throwErrorIfReplicaReplaced(desc);
        }
        core = createFromDescriptor(desc, true, false); // This should throw an error if it fails.
      }
      core.open();
    } finally {
      solrCores.removeFromPendingOps(name);
    }

    return core;
  }

  public BlobRepository getBlobRepository() {
    return blobRepository;
  }

  /**
   * If using asyncSolrCoreLoad=true, calling this after {@link #load()} will not return until all
   * cores have finished loading.
   *
   * @param timeoutMs timeout, upon which method simply returns
   */
  public void waitForLoadingCoresToFinish(long timeoutMs) {
    solrCores.waitForLoadingCoresToFinish(timeoutMs);
  }

  public void waitForLoadingCore(String name, long timeoutMs) {
    solrCores.waitForLoadingCoreToFinish(name, timeoutMs);
  }

  // ---------------- CoreContainer request handlers --------------

  protected <T> T createHandler(String path, String handlerClass, Class<T> clazz) {
    T handler =
        loader.newInstance(
            handlerClass, clazz, null, new Class<?>[] {CoreContainer.class}, new Object[] {this});
    if (handler instanceof SolrRequestHandler) {
      containerHandlers.put(path, (SolrRequestHandler) handler);
    }
    if (handler instanceof SolrMetricProducer) {
      ((SolrMetricProducer) handler).initializeMetrics(solrMetricsContext, path);
    }
    return handler;
  }

  public CoreAdminHandler getMultiCoreHandler() {
    return coreAdminHandler;
  }

  public CollectionsHandler getCollectionsHandler() {
    return collectionsHandler;
  }

  public HealthCheckHandler getHealthCheckHandler() {
    return healthCheckHandler;
  }

  public InfoHandler getInfoHandler() {
    return infoHandler;
  }

  public ConfigSetsHandler getConfigSetsHandler() {
    return configSetsHandler;
  }

  public ConfigSetService getConfigSetService() {
    return this.coreConfigService;
  }

  public void setCoreConfigService(ConfigSetService configSetService) {
    this.coreConfigService = configSetService;
  }

  public String getHostName() {
    return this.hostName;
  }

  /**
   * Gets the alternate path for multicore handling: This is used in case there is a registered
   * unnamed core (aka name is "") to declare an alternate way of accessing named cores. This can
   * also be used in a pseudo single-core environment so admins can prepare a new version before
   * swapping.
   */
  public String getManagementPath() {
    return cfg.getManagementPath();
  }

  public LogWatcher<?> getLogging() {
    return logging;
  }

  /** Determines whether the core is already loaded or not but does NOT load the core */
  public boolean isLoaded(String name) {
    return solrCores.isLoaded(name);
  }

  /**
   * Gets a solr core descriptor for a core that is not loaded. Note that if the caller calls this
   * on a loaded core, the unloaded descriptor will be returned.
   *
   * @param cname - name of the unloaded core descriptor to load. NOTE:
   * @return a coreDescriptor. May return null
   */
  public CoreDescriptor getUnloadedCoreDescriptor(String cname) {
    return solrCores.getUnloadedCoreDescriptor(cname);
  }

  /** The primary path of a Solr server's config, cores, and misc things. Absolute. */
  // TODO return Path
  public String getSolrHome() {
    return solrHome.toString();
  }

  /**
   * A path where Solr users can retrieve arbitrary files from. Absolute.
   *
   * <p>Files located in this directory can be manipulated using select Solr features (e.g.
   * streaming expressions).
   */
  public Path getUserFilesPath() {
    return solrHome.resolve("userfiles");
  }

  public boolean isZooKeeperAware() {
    return zkSys.getZkController() != null;
  }

  public ZkController getZkController() {
    return zkSys.getZkController();
  }

  public NodeConfig getConfig() {
    return cfg;
  }

  /** The default ShardHandlerFactory used to communicate with other solr instances */
  public ShardHandlerFactory getShardHandlerFactory() {
    return shardHandlerFactory;
  }

  public UpdateShardHandler getUpdateShardHandler() {
    return updateShardHandler;
  }

  public SolrResourceLoader getResourceLoader() {
    return loader;
  }

  public boolean isCoreLoading(String name) {
    return solrCores.isCoreLoading(name);
  }

  public AuthorizationPlugin getAuthorizationPlugin() {
    return authorizationPlugin == null ? null : authorizationPlugin.plugin;
  }

  public AuthenticationPlugin getAuthenticationPlugin() {
    return authenticationPlugin == null ? null : authenticationPlugin.plugin;
  }

  public AuditLoggerPlugin getAuditLoggerPlugin() {
    return auditloggerPlugin == null ? null : auditloggerPlugin.plugin;
  }

  public NodeConfig getNodeConfig() {
    return cfg;
  }

  public long getStatus() {
    return status;
  }

  // Occasionally we need to access the transient cache handler in places other than coreContainer.
  public TransientSolrCoreCache getTransientCache() {
    return solrCores.getTransientCacheHandler();
  }

  /**
   * @param solrCore the core against which we check if there has been a tragic exception
   * @return whether this Solr core has tragic exception
   * @see org.apache.lucene.index.IndexWriter#getTragicException()
   */
  public boolean checkTragicException(SolrCore solrCore) {
    Throwable tragicException;
    try {
      tragicException = solrCore.getSolrCoreState().getTragicException();
    } catch (IOException e) {
      // failed to open an indexWriter
      tragicException = e;
    }

    if (tragicException != null && isZooKeeperAware()) {
      getZkController().giveupLeadership(solrCore.getCoreDescriptor());

      try {
        // If the error was something like a full file system disconnect, this probably won't help
        // But if it is a transient disk failure then it's worth a try
        solrCore.getSolrCoreState().newIndexWriter(solrCore, false); // should we rollback?
      } catch (IOException e) {
        log.warn("Could not roll index writer after tragedy");
      }
    }

    return tragicException != null;
  }

  public ContainerPluginsRegistry getContainerPluginsRegistry() {
    return containerPluginsRegistry;
  }

  public ClusterSingletons getClusterSingletons() {
    return clusterSingletons;
  }

  public ClusterEventProducer getClusterEventProducer() {
    return clusterEventProducer;
  }

  public PlacementPluginFactory<? extends PlacementPluginConfig> getPlacementPluginFactory() {
    return placementPluginFactory;
  }

  public Optional<DistributedCollectionConfigSetCommandRunner>
      getDistributedCollectionCommandRunner() {
    return this.distributedCollectionCommandRunner;
  }

  /**
   * Run an arbitrary task in it's own thread. This is an expert option and is a method you should
   * use with great care. It would be bad to run something that never stopped or run something that
   * took a very long time. Typically this is intended for actions that take a few seconds, and
   * therefore would be bad to wait for within a request, or actions that need to happen when a core
   * has zero references, but but would not pose a significant hindrance to server shut down times.
   * It is not intended for long running tasks and if you are using a Runnable with a loop in it,
   * you are almost certainly doing it wrong.
   *
   * <p><br>
   * WARNING: Solr wil not be able to shut down gracefully until this task completes!
   *
   * <p><br>
   * A significant upside of using this method vs creating your own ExecutorService is that your
   * code does not have to properly shutdown executors which typically is risky from a unit testing
   * perspective since the test framework will complain if you don't carefully ensure the executor
   * shuts down before the end of the test. Also the threads running this task are sure to have a
   * proper MDC for logging.
   *
   * <p><br>
   * Normally, one uses {@link SolrCore#runAsync(Runnable)} if possible, but in some cases you might
   * need to execute a task asynchronously when you could be running on a node with no cores, and
   * then use of this method is indicated.
   *
   * @param r the task to run
   */
  public void runAsync(Runnable r) {
    coreContainerAsyncTaskExecutor.submit(r);
  }
}

class CloserThread extends Thread {
  CoreContainer container;
  SolrCores solrCores;
  NodeConfig cfg;

  CloserThread(CoreContainer container, SolrCores solrCores, NodeConfig cfg) {
    super("CloserThread");
    this.container = container;
    this.solrCores = solrCores;
    this.cfg = cfg;
  }

  // It's important that this be the _only_ thread removing things from pendingDynamicCloses!
  // This is single-threaded, but I tried a multi-threaded approach and didn't see any performance
  // gains, so there's no good justification for the complexity. I suspect that the locking on
  // things like DefaultSolrCoreState essentially create a single-threaded process anyway.
  @Override
  public void run() {
    while (!container.isShutDown()) {
      synchronized (solrCores.getModifyLock()) { // need this so we can wait and be awoken.
        try {
          solrCores.getModifyLock().wait();
        } catch (InterruptedException e) {
          // Well, if we've been told to stop, we will. Otherwise, continue on and check to see if
          // there are any cores to close.
        }
      }

      SolrCore core;
      while (!container.isShutDown() && (core = solrCores.getCoreToClose()) != null) {
        assert core.getOpenCount() == 1;
        try {
          MDCLoggingContext.setCore(core);
          core.close(); // will clear MDC
        } finally {
          solrCores.removeFromPendingOps(core.getName());
        }
      }
    }
  }
}<|MERGE_RESOLUTION|>--- conflicted
+++ resolved
@@ -696,37 +696,6 @@
       log.debug("Loading cores into CoreContainer [instanceDir={}]", getSolrHome());
     }
 
-<<<<<<< HEAD
-    logging = LogWatcher.newRegisteredLogWatcher(cfg.getLogWatcherConfig(), loader);
-
-    // Always add $SOLR_HOME/lib to the shared resource loader
-    Set<String> libDirs = new LinkedHashSet<>();
-    libDirs.add("lib");
-
-    if (!StringUtils.isBlank(cfg.getSharedLibDirectory())) {
-      List<String> sharedLibs = Arrays.asList(cfg.getSharedLibDirectory().split("\\s*,\\s*"));
-      libDirs.addAll(sharedLibs);
-    }
-
-    boolean modified = false;
-    // add the sharedLib to the shared resource loader before initializing cfg based plugins
-    for (String libDir : libDirs) {
-      Path libPath = Paths.get(getSolrHome()).resolve(libDir);
-      if (Files.exists(libPath)) {
-        try {
-          loader.addToClassLoader(SolrResourceLoader.getURLs(libPath));
-          modified = true;
-        } catch (IOException e) {
-          throw new SolrException(ErrorCode.SERVER_ERROR, "Couldn't load libs: " + e, e);
-        }
-      }
-    }
-    if (modified) {
-      loader.reloadLuceneSPI();
-    }
-
-=======
->>>>>>> 74ce7378
     ClusterEventProducerFactory clusterEventProducerFactory = new ClusterEventProducerFactory(this);
     clusterEventProducer = clusterEventProducerFactory;
 
@@ -764,13 +733,10 @@
 
     solrCores.load(loader);
 
-<<<<<<< HEAD
-=======
     logging = LogWatcher.newRegisteredLogWatcher(cfg.getLogWatcherConfig(), loader);
 
     StartupLoggingUtils.checkRequestLogging();
 
->>>>>>> 74ce7378
     hostName = cfg.getNodeName();
 
     zkSys.initZooKeeper(this, cfg.getCloudConfig());
