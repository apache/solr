/*
 * Licensed to the Apache Software Foundation (ASF) under one or more
 * contributor license agreements.  See the NOTICE file distributed with
 * this work for additional information regarding copyright ownership.
 * The ASF licenses this file to You under the Apache License, Version 2.0
 * (the "License"); you may not use this file except in compliance with
 * the License.  You may obtain a copy of the License at
 *
 *     http://www.apache.org/licenses/LICENSE-2.0
 *
 * Unless required by applicable law or agreed to in writing, software
 * distributed under the License is distributed on an "AS IS" BASIS,
 * WITHOUT WARRANTIES OR CONDITIONS OF ANY KIND, either express or implied.
 * See the License for the specific language governing permissions and
 * limitations under the License.
 */
package org.apache.solr.core;

import java.io.Closeable;
import java.io.IOException;
import java.lang.invoke.MethodHandles;
import java.nio.file.Files;
import java.nio.file.Path;
import java.nio.file.Paths;
import java.security.spec.InvalidKeySpecException;
import java.text.SimpleDateFormat;
import java.util.ArrayList;
import java.util.Arrays;
import java.util.Collections;
import java.util.Date;
import java.util.HashMap;
import java.util.LinkedHashSet;
import java.util.List;
import java.util.Locale;
import java.util.Map;
import java.util.Optional;
import java.util.Properties;
import java.util.Set;
import java.util.UUID;
import java.util.concurrent.ConcurrentHashMap;
import java.util.concurrent.ExecutionException;
import java.util.concurrent.ExecutorService;
import java.util.concurrent.Future;
import java.util.concurrent.TimeoutException;
import java.util.function.Supplier;
import java.util.stream.Collectors;

import com.google.common.annotations.VisibleForTesting;
import com.google.common.collect.ImmutableMap;
import com.google.common.collect.Maps;
import io.opentracing.Tracer;
import io.opentracing.noop.NoopTracer;
import io.opentracing.noop.NoopTracerFactory;
import org.apache.commons.lang3.StringUtils;
import org.apache.http.auth.AuthSchemeProvider;
import org.apache.http.client.CredentialsProvider;
import org.apache.http.config.Lookup;
import org.apache.lucene.index.CorruptIndexException;
import org.apache.lucene.index.IndexWriter;
import org.apache.lucene.search.IndexSearcher;
import org.apache.lucene.store.Directory;
import org.apache.solr.api.ContainerPluginsRegistry;
import org.apache.solr.client.solrj.SolrClient;
import org.apache.solr.client.solrj.cloud.SolrCloudManager;
import org.apache.solr.client.solrj.embedded.EmbeddedSolrServer;
import org.apache.solr.client.solrj.impl.CloudSolrClient;
import org.apache.solr.client.solrj.impl.HttpClientUtil;
import org.apache.solr.client.solrj.impl.SolrHttpClientBuilder;
import org.apache.solr.client.solrj.impl.SolrHttpClientContextBuilder;
import org.apache.solr.client.solrj.impl.SolrHttpClientContextBuilder.AuthSchemeRegistryProvider;
import org.apache.solr.client.solrj.impl.SolrHttpClientContextBuilder.CredentialsProviderProvider;
import org.apache.solr.client.solrj.io.SolrClientCache;
import org.apache.solr.client.solrj.util.SolrIdentifierValidator;
import org.apache.solr.cloud.CloudDescriptor;
import org.apache.solr.cloud.ClusterSingleton;
import org.apache.solr.cloud.OverseerTaskQueue;
import org.apache.solr.cloud.ZkController;
import org.apache.solr.cloud.api.collections.DistributedCollectionConfigSetCommandRunner;
import org.apache.solr.cluster.events.ClusterEventProducer;
import org.apache.solr.cluster.events.impl.ClusterEventProducerFactory;
import org.apache.solr.cluster.placement.PlacementPluginConfig;
import org.apache.solr.cluster.placement.PlacementPluginFactory;
import org.apache.solr.cluster.placement.impl.DelegatingPlacementPluginFactory;
import org.apache.solr.cluster.placement.impl.PlacementPluginFactoryLoader;
import org.apache.solr.common.AlreadyClosedException;
import org.apache.solr.common.SolrException;
import org.apache.solr.common.SolrException.ErrorCode;
import org.apache.solr.common.cloud.DocCollection;
import org.apache.solr.common.cloud.Replica;
import org.apache.solr.common.cloud.Replica.State;
import org.apache.solr.common.cloud.SolrZkClient;
import org.apache.solr.common.cloud.ZkStateReader;
import org.apache.solr.common.util.ExecutorUtil;
import org.apache.solr.common.util.IOUtils;
import org.apache.solr.common.util.ObjectCache;
import org.apache.solr.common.util.SolrNamedThreadFactory;
import org.apache.solr.common.util.Utils;
import org.apache.solr.core.DirectoryFactory.DirContext;
import org.apache.solr.core.backup.repository.BackupRepository;
import org.apache.solr.core.backup.repository.BackupRepositoryFactory;
import org.apache.solr.filestore.PackageStoreAPI;
import org.apache.solr.handler.ClusterAPI;
import org.apache.solr.handler.CollectionBackupsAPI;
import org.apache.solr.handler.CollectionsAPI;
import org.apache.solr.handler.RequestHandlerBase;
import org.apache.solr.handler.SnapShooter;
import org.apache.solr.handler.admin.CollectionsHandler;
import org.apache.solr.handler.admin.ConfigSetsHandler;
import org.apache.solr.handler.admin.ContainerPluginsApi;
import org.apache.solr.handler.admin.CoreAdminHandler;
import org.apache.solr.handler.admin.HealthCheckHandler;
import org.apache.solr.handler.admin.InfoHandler;
import org.apache.solr.handler.admin.MetricsCollectorHandler;
import org.apache.solr.handler.admin.MetricsHandler;
import org.apache.solr.handler.admin.MetricsHistoryHandler;
import org.apache.solr.handler.admin.SecurityConfHandler;
import org.apache.solr.handler.admin.SecurityConfHandlerLocal;
import org.apache.solr.handler.admin.SecurityConfHandlerZk;
import org.apache.solr.handler.admin.ZookeeperInfoHandler;
import org.apache.solr.handler.admin.ZookeeperReadAPI;
import org.apache.solr.handler.admin.ZookeeperStatusHandler;
import org.apache.solr.handler.component.ShardHandlerFactory;
import org.apache.solr.handler.sql.CalciteSolrDriver;
import org.apache.solr.logging.LogWatcher;
import org.apache.solr.logging.MDCLoggingContext;
import org.apache.solr.metrics.SolrCoreMetricManager;
import org.apache.solr.metrics.SolrMetricManager;
import org.apache.solr.metrics.SolrMetricProducer;
import org.apache.solr.metrics.SolrMetricsContext;
import org.apache.solr.pkg.PackageLoader;
import org.apache.solr.request.SolrRequestHandler;
import org.apache.solr.request.SolrRequestInfo;
import org.apache.solr.search.SolrFieldCacheBean;
import org.apache.solr.security.AuditLoggerPlugin;
import org.apache.solr.security.AuthenticationPlugin;
import org.apache.solr.security.AuthorizationPlugin;
import org.apache.solr.security.HttpClientBuilderPlugin;
import org.apache.solr.security.PKIAuthenticationPlugin;
import org.apache.solr.security.PublicKeyHandler;
import org.apache.solr.security.SecurityPluginHolder;
import org.apache.solr.update.SolrCoreState;
import org.apache.solr.update.UpdateShardHandler;
import org.apache.solr.util.OrderedExecutor;
import org.apache.solr.util.RefCounted;
import org.apache.solr.util.stats.MetricUtils;
import org.apache.zookeeper.KeeperException;
import org.slf4j.Logger;
import org.slf4j.LoggerFactory;

import static java.util.Objects.requireNonNull;
import static org.apache.solr.common.params.CommonParams.AUTHC_PATH;
import static org.apache.solr.common.params.CommonParams.AUTHZ_PATH;
import static org.apache.solr.common.params.CommonParams.COLLECTIONS_HANDLER_PATH;
import static org.apache.solr.common.params.CommonParams.CONFIGSETS_HANDLER_PATH;
import static org.apache.solr.common.params.CommonParams.CORES_HANDLER_PATH;
import static org.apache.solr.common.params.CommonParams.INFO_HANDLER_PATH;
import static org.apache.solr.common.params.CommonParams.METRICS_HISTORY_PATH;
import static org.apache.solr.common.params.CommonParams.METRICS_PATH;
import static org.apache.solr.common.params.CommonParams.ZK_PATH;
import static org.apache.solr.common.params.CommonParams.ZK_STATUS_PATH;
import static org.apache.solr.core.CorePropertiesLocator.PROPERTIES_FILENAME;
import static org.apache.solr.security.AuthenticationPlugin.AUTHENTICATION_PLUGIN_PROP;

/**
 * @since solr 1.3
 */
public class CoreContainer {

  private static final Logger log = LoggerFactory.getLogger(MethodHandles.lookup().lookupClass());

  {
    // Declared up top to ensure this is present before anything else.
    // note: will not be re-added if already there
    ExecutorUtil.addThreadLocalProvider(SolrRequestInfo.getInheritableThreadLocalProvider());
  }

  final SolrCores solrCores = new SolrCores(this);

  public static class CoreLoadFailure {

    public final CoreDescriptor cd;
    public final Exception exception;

    public CoreLoadFailure(CoreDescriptor cd, Exception loadFailure) {
      this.cd = new CoreDescriptor(cd.getName(), cd);
      this.exception = loadFailure;
    }
  }

  private volatile PluginBag<SolrRequestHandler> containerHandlers = new PluginBag<>(SolrRequestHandler.class, null);

  /**
   * Minimize exposure to CoreContainer. Mostly only ZK interface is required
   */
  public final Supplier<SolrZkClient> zkClientSupplier = () -> getZkController().getZkClient();

  private final ContainerPluginsRegistry containerPluginsRegistry =  new ContainerPluginsRegistry(this, containerHandlers.getApiBag());

  protected final Map<String, CoreLoadFailure> coreInitFailures = new ConcurrentHashMap<>();

  protected volatile CoreAdminHandler coreAdminHandler = null;
  protected volatile CollectionsHandler collectionsHandler = null;
  protected volatile HealthCheckHandler healthCheckHandler = null;

  private volatile InfoHandler infoHandler;
  protected volatile ConfigSetsHandler configSetsHandler = null;

  private volatile PKIAuthenticationPlugin pkiAuthenticationPlugin;

  protected volatile Properties containerProperties;

  private volatile ConfigSetService coreConfigService;

  protected final ZkContainer zkSys = new ZkContainer();
  protected volatile ShardHandlerFactory shardHandlerFactory;

  private volatile UpdateShardHandler updateShardHandler;

  private volatile ExecutorService coreContainerWorkExecutor = ExecutorUtil.newMDCAwareCachedThreadPool(
      new SolrNamedThreadFactory("coreContainerWorkExecutor"));

  private final OrderedExecutor replayUpdatesExecutor;

  @SuppressWarnings({"rawtypes"})
  protected volatile LogWatcher logging = null;

  private volatile CloserThread backgroundCloser = null;
  protected final NodeConfig cfg;
  protected final SolrResourceLoader loader;

  protected final Path solrHome;

  protected final CoresLocator coresLocator;

  private volatile String hostName;

  private final BlobRepository blobRepository = new BlobRepository(this);

  private volatile boolean asyncSolrCoreLoad;

  protected volatile SecurityConfHandler securityConfHandler;

  private volatile SecurityPluginHolder<AuthorizationPlugin> authorizationPlugin;

  private volatile SecurityPluginHolder<AuthenticationPlugin> authenticationPlugin;

  private volatile SecurityPluginHolder<AuditLoggerPlugin> auditloggerPlugin;

  private volatile BackupRepositoryFactory backupRepoFactory;

  protected volatile SolrMetricManager metricManager;

  protected volatile String metricTag = SolrMetricProducer.getUniqueMetricTag(this, null);

  protected volatile SolrMetricsContext solrMetricsContext;

  protected volatile Tracer tracer = NoopTracerFactory.create();

  protected MetricsHandler metricsHandler;

  protected volatile MetricsHistoryHandler metricsHistoryHandler;

  protected volatile MetricsCollectorHandler metricsCollectorHandler;

  private volatile SolrClientCache solrClientCache;

  private final ObjectCache objectCache = new ObjectCache();

  private final ClusterSingletons clusterSingletons = new ClusterSingletons(
      () -> getZkController() != null &&
          getZkController().getOverseer() != null &&
          !getZkController().getOverseer().isClosed(),
      (r) -> this.runAsync(r));

  private volatile ClusterEventProducer clusterEventProducer;
  private final DelegatingPlacementPluginFactory placementPluginFactory = new DelegatingPlacementPluginFactory();

  private PackageStoreAPI packageStoreAPI;
  private PackageLoader packageLoader;

  private Set<Path> allowPaths;

  // Bits for the state variable.
  public final static long LOAD_COMPLETE = 0x1L;
  public final static long CORE_DISCOVERY_COMPLETE = 0x2L;
  public final static long INITIAL_CORE_LOAD_COMPLETE = 0x4L;
  private volatile long status = 0L;

  private ExecutorService coreContainerAsyncTaskExecutor = ExecutorUtil.newMDCAwareCachedThreadPool("Core Container Async Task");

  /**
   * Non empty if the Collection API is executed in a distributed way and not on Overseer, once the CoreContainer has been initialized
   * properly, i.e. method {@link #load()} called. Until then it is null, and it is not expected to be read.
   */
  private volatile Optional<DistributedCollectionConfigSetCommandRunner> distributedCollectionCommandRunner;

  private enum CoreInitFailedAction {fromleader, none}

  /**
   * This method instantiates a new instance of {@linkplain BackupRepository}.
   *
   * @param repositoryName The name of the backup repository (Optional).
   *                       If not specified, a default implementation is used.
   * @return a new instance of {@linkplain BackupRepository}.
   */
  public BackupRepository newBackupRepository(String repositoryName) {
    BackupRepository repository;
    if (repositoryName != null) {
      repository = backupRepoFactory.newInstance(getResourceLoader(), repositoryName);
    } else {
      repository = backupRepoFactory.newInstance(getResourceLoader());
    }
    return repository;
  }

  public ExecutorService getCoreZkRegisterExecutorService() {
    return zkSys.getCoreZkRegisterExecutorService();
  }

  public SolrRequestHandler getRequestHandler(String path) {
    return RequestHandlerBase.getRequestHandler(path, containerHandlers);
  }

  public PluginBag<SolrRequestHandler> getRequestHandlers() {
    return this.containerHandlers;
  }

  {
    if (log.isDebugEnabled()) {
      log.debug("New CoreContainer {}", System.identityHashCode(this));
    }
  }

  /**
   * Create a new CoreContainer using the given solr home directory.  The container's
   * cores are not loaded.
   *
   * @param solrHome a String containing the path to the solr home directory
   * @param properties substitutable properties (alternative to Sys props)
   * @see #load()
   */
  public CoreContainer(Path solrHome, Properties properties) {
    this(SolrXmlConfig.fromSolrHome(solrHome, properties));
  }

  /**
   * Create a new CoreContainer using the given configuration.
   * The container's cores are not loaded.
   *
   * @param config a ConfigSolr representation of this container's configuration
   * @see #load()
   */
  public CoreContainer(NodeConfig config) {
    this(config, new CorePropertiesLocator(config.getCoreRootDirectory()));
  }

  public CoreContainer(NodeConfig config, boolean asyncSolrCoreLoad) {
    this(config, new CorePropertiesLocator(config.getCoreRootDirectory()), asyncSolrCoreLoad);
  }

  /**
   * Create a new CoreContainer using the given configuration and locator.
   * The container's cores are not loaded.
   *
   * @param config a ConfigSolr representation of this container's configuration
   * @param locator a CoresLocator
   * @see #load()
   */
  public CoreContainer(NodeConfig config, CoresLocator locator) {
    this(config, locator, false);
  }

  public CoreContainer(NodeConfig config, CoresLocator locator, boolean asyncSolrCoreLoad) {
    this.cfg = requireNonNull(config);
    this.loader = config.getSolrResourceLoader();
    this.solrHome = config.getSolrHome();

    try {
      containerHandlers.put(PublicKeyHandler.PATH, new PublicKeyHandler(cfg.getCloudConfig()));
    } catch (IOException | InvalidKeySpecException e) {
      throw new RuntimeException("Bad PublicKeyHandler configuration.", e);
    }
    if (null != this.cfg.getBooleanQueryMaxClauseCount()) {
      IndexSearcher.setMaxClauseCount(this.cfg.getBooleanQueryMaxClauseCount());
    }
    this.coresLocator = locator;
    this.containerProperties = new Properties(config.getSolrProperties());
    this.asyncSolrCoreLoad = asyncSolrCoreLoad;
    this.replayUpdatesExecutor = new OrderedExecutor(
        cfg.getReplayUpdatesThreads(),
        ExecutorUtil.newMDCAwareCachedThreadPool(
            cfg.getReplayUpdatesThreads(),
            new SolrNamedThreadFactory("replayUpdatesExecutor")));

    this.allowPaths = new java.util.HashSet<>();
    addToAllowPath(cfg.getSolrHome());
    addToAllowPath(cfg.getCoreRootDirectory());
    if (cfg.getSolrDataHome() != null) {
      addToAllowPath(cfg.getSolrDataHome());
    }
    if (!cfg.getAllowPaths().isEmpty()) {
      addAllToAllowPath(cfg.getAllowPaths());
      if (log.isInfoEnabled()) {
        log.info("Allowing use of paths: {}", cfg.getAllowPaths());
      }
    }

    Path userFilesPath = getUserFilesPath(); // TODO make configurable on cfg?
    try {
      Files.createDirectories(userFilesPath); // does nothing if already exists
    } catch (Exception e) {
      log.warn("Unable to create [{}].  Features requiring this directory may fail.", userFilesPath, e);
    }
  }

  private void addToAllowPath(Path path) {
    this.allowPaths.add(path.normalize());
  }

  private void addAllToAllowPath(Set<Path> paths) {
    this.allowPaths.addAll(paths.stream().map( path -> path.normalize()).collect(Collectors.toSet()));
  }

  @SuppressWarnings({"unchecked"})
  private synchronized void initializeAuthorizationPlugin(Map<String, Object> authorizationConf) {
    authorizationConf = Utils.getDeepCopy(authorizationConf, 4);
    int newVersion = readVersion(authorizationConf);
    //Initialize the Authorization module
    SecurityPluginHolder<AuthorizationPlugin> old = authorizationPlugin;
    SecurityPluginHolder<AuthorizationPlugin> authorizationPlugin = null;
    if (authorizationConf != null) {
      String klas = (String) authorizationConf.get("class");
      if (klas == null) {
        throw new SolrException(ErrorCode.SERVER_ERROR, "class is required for authorization plugin");
      }
      if (old != null && old.getZnodeVersion() == newVersion && newVersion > 0) {
        log.debug("Authorization config not modified");
        return;
      }
      log.info("Initializing authorization plugin: {}", klas);
      authorizationPlugin = new SecurityPluginHolder<>(newVersion,
          getResourceLoader().newInstance(klas, AuthorizationPlugin.class));

      // Read and pass the authorization context to the plugin
      authorizationPlugin.plugin.init(authorizationConf);
    } else {
      log.debug("Security conf doesn't exist. Skipping setup for authorization module.");
    }
    this.authorizationPlugin = authorizationPlugin;
    if (old != null) {
      try {
        old.plugin.close();
      } catch (Exception e) {
        log.error("Exception while attempting to close old authorization plugin", e);
      }
    }
  }

  @SuppressWarnings({"unchecked"})
  private void initializeAuditloggerPlugin(Map<String, Object> auditConf) {
    auditConf = Utils.getDeepCopy(auditConf, 4);
    int newVersion = readVersion(auditConf);
    //Initialize the Auditlog module
    SecurityPluginHolder<AuditLoggerPlugin> old = auditloggerPlugin;
    SecurityPluginHolder<AuditLoggerPlugin> newAuditloggerPlugin = null;
    if (auditConf != null) {
      String klas = (String) auditConf.get("class");
      if (klas == null) {
        throw new SolrException(ErrorCode.SERVER_ERROR, "class is required for auditlogger plugin");
      }
      if (old != null && old.getZnodeVersion() == newVersion && newVersion > 0) {
        log.debug("Auditlogger config not modified");
        return;
      }
      log.info("Initializing auditlogger plugin: {}", klas);
      newAuditloggerPlugin = new SecurityPluginHolder<>(newVersion,
          getResourceLoader().newInstance(klas, AuditLoggerPlugin.class));

      newAuditloggerPlugin.plugin.init(auditConf);
      newAuditloggerPlugin.plugin.initializeMetrics(solrMetricsContext, "/auditlogging");
    } else {
      log.debug("Security conf doesn't exist. Skipping setup for audit logging module.");
    }
    this.auditloggerPlugin = newAuditloggerPlugin;
    if (old != null) {
      try {
        old.plugin.close();
      } catch (Exception e) {
        log.error("Exception while attempting to close old auditlogger plugin", e);
      }
    }
  }


  @SuppressWarnings({"unchecked", "rawtypes"})
  private synchronized void initializeAuthenticationPlugin(Map<String, Object> authenticationConfig) {
    authenticationConfig = Utils.getDeepCopy(authenticationConfig, 4);
    int newVersion = readVersion(authenticationConfig);
    String pluginClassName = null;
    if (authenticationConfig != null) {
      if (authenticationConfig.containsKey("class")) {
        pluginClassName = String.valueOf(authenticationConfig.get("class"));
      } else {
        throw new SolrException(ErrorCode.SERVER_ERROR, "No 'class' specified for authentication in ZK.");
      }
    }

    if (pluginClassName != null) {
      log.debug("Authentication plugin class obtained from security.json: {}", pluginClassName);
    } else if (System.getProperty(AUTHENTICATION_PLUGIN_PROP) != null) {
      pluginClassName = System.getProperty(AUTHENTICATION_PLUGIN_PROP);
      log.debug("Authentication plugin class obtained from system property '{}': {}"
          , AUTHENTICATION_PLUGIN_PROP, pluginClassName);
    } else {
      log.debug("No authentication plugin used.");
    }
    SecurityPluginHolder<AuthenticationPlugin> old = authenticationPlugin;
    SecurityPluginHolder<AuthenticationPlugin> authenticationPlugin = null;

    if (old != null && old.getZnodeVersion() == newVersion && newVersion > 0) {
      log.debug("Authentication config not modified");
      return;
    }

    // Initialize the plugin
    if (pluginClassName != null) {
      log.info("Initializing authentication plugin: {}", pluginClassName);
      authenticationPlugin = new SecurityPluginHolder<>(newVersion,
          getResourceLoader().newInstance(pluginClassName,
              AuthenticationPlugin.class,
              null,
              new Class[]{CoreContainer.class},
              new Object[]{this}));
    }
    if (authenticationPlugin != null) {
      authenticationPlugin.plugin.init(authenticationConfig);
      setupHttpClientForAuthPlugin(authenticationPlugin.plugin);
      authenticationPlugin.plugin.initializeMetrics(solrMetricsContext, "/authentication");
    }
    this.authenticationPlugin = authenticationPlugin;
    try {
      if (old != null) old.plugin.close();
    } catch (Exception e) {
      log.error("Exception while attempting to close old authentication plugin", e);
    }

  }

  private void setupHttpClientForAuthPlugin(Object authcPlugin) {
    if (authcPlugin instanceof HttpClientBuilderPlugin) {
      // Setup HttpClient for internode communication
      HttpClientBuilderPlugin builderPlugin = ((HttpClientBuilderPlugin) authcPlugin);
      SolrHttpClientBuilder builder = builderPlugin.getHttpClientBuilder(HttpClientUtil.getHttpClientBuilder());
      shardHandlerFactory.setSecurityBuilder(builderPlugin);
      updateShardHandler.setSecurityBuilder(builderPlugin);

      // The default http client of the core container's shardHandlerFactory has already been created and
      // configured using the default httpclient configurer. We need to reconfigure it using the plugin's
      // http client configurer to set it up for internode communication.
      log.debug("Reconfiguring HttpClient settings.");

      SolrHttpClientContextBuilder httpClientBuilder = new SolrHttpClientContextBuilder();
      if (builder.getCredentialsProviderProvider() != null) {
        httpClientBuilder.setDefaultCredentialsProvider(new CredentialsProviderProvider() {

          @Override
          public CredentialsProvider getCredentialsProvider() {
            return builder.getCredentialsProviderProvider().getCredentialsProvider();
          }
        });
      }
      if (builder.getAuthSchemeRegistryProvider() != null) {
        httpClientBuilder.setAuthSchemeRegistryProvider(new AuthSchemeRegistryProvider() {

          @Override
          public Lookup<AuthSchemeProvider> getAuthSchemeRegistry() {
            return builder.getAuthSchemeRegistryProvider().getAuthSchemeRegistry();
          }
        });
      }

      HttpClientUtil.setHttpClientRequestContextBuilder(httpClientBuilder);
    }
    // Always register PKI auth interceptor, which will then delegate the decision of who should secure
    // each request to the configured authentication plugin.
    if (pkiAuthenticationPlugin != null && !pkiAuthenticationPlugin.isInterceptorRegistered()) {
      pkiAuthenticationPlugin.getHttpClientBuilder(HttpClientUtil.getHttpClientBuilder());
      shardHandlerFactory.setSecurityBuilder(pkiAuthenticationPlugin);
      updateShardHandler.setSecurityBuilder(pkiAuthenticationPlugin);
    }
  }

  @SuppressWarnings({"rawtypes"})
  private static int readVersion(Map<String, Object> conf) {
    if (conf == null) return -1;
    Map meta = (Map) conf.get("");
    if (meta == null) return -1;
    Number v = (Number) meta.get("v");
    return v == null ? -1 : v.intValue();
  }

  /**
   * This method allows subclasses to construct a CoreContainer
   * without any default init behavior.
   *
   * @param testConstructor pass (Object)null.
   * @lucene.experimental
   */
  protected CoreContainer(Object testConstructor) {
    solrHome = null;
    loader = null;
    coresLocator = null;
    cfg = null;
    containerProperties = null;
    replayUpdatesExecutor = null;
    distributedCollectionCommandRunner = Optional.empty();
  }

  public static CoreContainer createAndLoad(Path solrHome) {
    return createAndLoad(solrHome, solrHome.resolve(SolrXmlConfig.SOLR_XML_FILE));
  }

  /**
   * Create a new CoreContainer and load its cores
   *
   * @param solrHome   the solr home directory
   * @param configFile the file containing this container's configuration
   * @return a loaded CoreContainer
   */
  public static CoreContainer createAndLoad(Path solrHome, Path configFile) {
    CoreContainer cc = new CoreContainer(SolrXmlConfig.fromFile(solrHome, configFile, new Properties()));
    try {
      cc.load();
    } catch (Exception e) {
      cc.shutdown();
      throw e;
    }
    return cc;
  }

  public Properties getContainerProperties() {
    return containerProperties;
  }

  public PKIAuthenticationPlugin getPkiAuthenticationPlugin() {
    return pkiAuthenticationPlugin;
  }

  public SolrMetricManager getMetricManager() {
    return metricManager;
  }

  public MetricsHandler getMetricsHandler() {
    return metricsHandler;
  }

  public MetricsHistoryHandler getMetricsHistoryHandler() {
    return metricsHistoryHandler;
  }

  /** Never null but may implement {@link NoopTracer}. */
  public Tracer getTracer() {
    return tracer;
  }

  public OrderedExecutor getReplayUpdatesExecutor() {
    return replayUpdatesExecutor;
  }

  public PackageLoader getPackageLoader() {
    return packageLoader;
  }

  public PackageStoreAPI getPackageStoreAPI() {
    return packageStoreAPI;
  }

  public SolrClientCache getSolrClientCache() {
    return solrClientCache;
  }

  public ObjectCache getObjectCache() {
    return objectCache;
  }

  //-------------------------------------------------------------------
  // Initialization / Cleanup
  //-------------------------------------------------------------------

  /**
   * Load the cores defined for this CoreContainer
   */
  public void load() {
    if (log.isDebugEnabled()) {
      log.debug("Loading cores into CoreContainer [instanceDir={}]", getSolrHome());
    }

    // Always add $SOLR_HOME/lib to the shared resource loader
    Set<String> libDirs = new LinkedHashSet<>();
    libDirs.add("lib");

    if (!StringUtils.isBlank(cfg.getSharedLibDirectory())) {
      List<String> sharedLibs = Arrays.asList(cfg.getSharedLibDirectory().split("\\s*,\\s*"));
      libDirs.addAll(sharedLibs);
    }

    boolean modified = false;
    // add the sharedLib to the shared resource loader before initializing cfg based plugins
    for (String libDir : libDirs) {
      Path libPath = Paths.get(getSolrHome()).resolve(libDir);
      if (Files.exists(libPath)) {
        try {
          loader.addToClassLoader(SolrResourceLoader.getURLs(libPath));
          modified = true;
        } catch (IOException e) {
          throw new SolrException(ErrorCode.SERVER_ERROR, "Couldn't load libs: " + e, e);
        }
      }
    }
    if (modified) {
      loader.reloadLuceneSPI();
    }

    ClusterEventProducerFactory clusterEventProducerFactory = new ClusterEventProducerFactory(this);
    clusterEventProducer = clusterEventProducerFactory;

    containerPluginsRegistry.registerListener(clusterSingletons.getPluginRegistryListener());
    containerPluginsRegistry.registerListener(clusterEventProducerFactory.getPluginRegistryListener());

    packageStoreAPI = new PackageStoreAPI(this);
    containerHandlers.getApiBag().registerObject(packageStoreAPI.readAPI);
    containerHandlers.getApiBag().registerObject(packageStoreAPI.writeAPI);

    metricManager = new SolrMetricManager(loader, cfg.getMetricsConfig());
    String registryName = SolrMetricManager.getRegistryName(SolrInfoBean.Group.node);
    solrMetricsContext = new SolrMetricsContext(metricManager, registryName, metricTag);

    tracer = TracerConfigurator.loadTracer(loader, cfg.getTracerConfiguratorPluginInfo());

    coreContainerWorkExecutor = MetricUtils.instrumentedExecutorService(
        coreContainerWorkExecutor, null,
        metricManager.registry(SolrMetricManager.getRegistryName(SolrInfoBean.Group.node)),
        SolrMetricManager.mkName("coreContainerWorkExecutor", SolrInfoBean.Category.CONTAINER.toString(), "threadPool"));

    shardHandlerFactory = ShardHandlerFactory.newInstance(cfg.getShardHandlerFactoryPluginInfo(), loader);
    if (shardHandlerFactory instanceof SolrMetricProducer) {
      SolrMetricProducer metricProducer = (SolrMetricProducer) shardHandlerFactory;
      metricProducer.initializeMetrics(solrMetricsContext, "httpShardHandler");
    }

    updateShardHandler = new UpdateShardHandler(cfg.getUpdateShardHandlerConfig());
    updateShardHandler.initializeMetrics(solrMetricsContext, "updateShardHandler");

    solrClientCache = new SolrClientCache(updateShardHandler.getDefaultHttpClient());

    // initialize CalciteSolrDriver instance to use this solrClientCache
    CalciteSolrDriver.INSTANCE.setSolrClientCache(solrClientCache);

    solrCores.load(loader);


    logging = LogWatcher.newRegisteredLogWatcher(cfg.getLogWatcherConfig(), loader);

    hostName = cfg.getNodeName();

    zkSys.initZooKeeper(this, cfg.getCloudConfig());
    if (isZooKeeperAware()) {
      pkiAuthenticationPlugin = new PKIAuthenticationPlugin(this, zkSys.getZkController().getNodeName(),
          (PublicKeyHandler) containerHandlers.get(PublicKeyHandler.PATH));
      // use deprecated API for back-compat, remove in 9.0
      pkiAuthenticationPlugin.initializeMetrics(solrMetricsContext, "/authentication/pki");
      packageLoader = new PackageLoader(this);
      containerHandlers.getApiBag().registerObject(packageLoader.getPackageAPI().editAPI);
      containerHandlers.getApiBag().registerObject(packageLoader.getPackageAPI().readAPI);
      ZookeeperReadAPI zookeeperReadAPI = new ZookeeperReadAPI(this);
      containerHandlers.getApiBag().registerObject(zookeeperReadAPI);
    }

    MDCLoggingContext.setNode(this);

    securityConfHandler = isZooKeeperAware() ? new SecurityConfHandlerZk(this) : new SecurityConfHandlerLocal(this);
    reloadSecurityProperties();
    warnUsersOfInsecureSettings();
    this.backupRepoFactory = new BackupRepositoryFactory(cfg.getBackupRepositoryPlugins());
    coreConfigService = ConfigSetService.createConfigSetService(this);
    createHandler(ZK_PATH, ZookeeperInfoHandler.class.getName(), ZookeeperInfoHandler.class);
    createHandler(ZK_STATUS_PATH, ZookeeperStatusHandler.class.getName(), ZookeeperStatusHandler.class);

    // CoreContainer is initialized enough at this stage so we can set distributedCollectionCommandRunner (the
    // construction of DistributedCollectionConfigSetCommandRunner uses Zookeeper so can't be done from the CoreContainer constructor
    // because there Zookeeper is not yet ready). Given this is used in the CollectionsHandler created next line, this is
    // the latest point where distributedCollectionCommandRunner can be initialized without refactoring this method...
    // TODO: manage to completely build CoreContainer in the constructor and not in the load() method... Requires some test refactoring.
    this.distributedCollectionCommandRunner = isZooKeeperAware() && cfg.getCloudConfig().getDistributedCollectionConfigSetExecution() ?
        Optional.of(new DistributedCollectionConfigSetCommandRunner(this)) : Optional.empty();

    collectionsHandler = createHandler(COLLECTIONS_HANDLER_PATH, cfg.getCollectionsHandlerClass(), CollectionsHandler.class);
    final CollectionsAPI collectionsAPI = new CollectionsAPI(collectionsHandler);
    containerHandlers.getApiBag().registerObject(collectionsAPI);
    containerHandlers.getApiBag().registerObject(collectionsAPI.collectionsCommands);
    final CollectionBackupsAPI collectionBackupsAPI = new CollectionBackupsAPI(collectionsHandler);
    containerHandlers.getApiBag().registerObject(collectionBackupsAPI);
    configSetsHandler = createHandler(CONFIGSETS_HANDLER_PATH, cfg.getConfigSetsHandlerClass(), ConfigSetsHandler.class);
    ClusterAPI clusterAPI = new ClusterAPI(collectionsHandler, configSetsHandler);
    containerHandlers.getApiBag().registerObject(clusterAPI);
    containerHandlers.getApiBag().registerObject(clusterAPI.commands);
    containerHandlers.getApiBag().registerObject(clusterAPI.configSetCommands);
    /*
     * HealthCheckHandler needs to be initialized before InfoHandler, since the later one will call CoreContainer.getHealthCheckHandler().
     * We don't register the handler here because it'll be registered inside InfoHandler
     */
    healthCheckHandler = loader.newInstance(cfg.getHealthCheckHandlerClass(), HealthCheckHandler.class, null, new Class<?>[]{CoreContainer.class}, new Object[]{this});
    infoHandler = createHandler(INFO_HANDLER_PATH, cfg.getInfoHandlerClass(), InfoHandler.class);
    coreAdminHandler = createHandler(CORES_HANDLER_PATH, cfg.getCoreAdminHandlerClass(), CoreAdminHandler.class);

    // metricsHistoryHandler uses metricsHandler, so create it first
    metricsHandler = new MetricsHandler(this);
    containerHandlers.put(METRICS_PATH, metricsHandler);
    metricsHandler.initializeMetrics(solrMetricsContext, METRICS_PATH);

    createMetricsHistoryHandler();

    if (cfg.getMetricsConfig().isEnabled()) {
      metricsCollectorHandler = createHandler(MetricsCollectorHandler.HANDLER_PATH, MetricsCollectorHandler.class.getName(), MetricsCollectorHandler.class);
      // may want to add some configuration here in the future
      metricsCollectorHandler.init(null);
    }

    containerHandlers.put(AUTHZ_PATH, securityConfHandler);
    securityConfHandler.initializeMetrics(solrMetricsContext, AUTHZ_PATH);
    containerHandlers.put(AUTHC_PATH, securityConfHandler);


    PluginInfo[] metricReporters = cfg.getMetricsConfig().getMetricReporters();
    metricManager.loadReporters(metricReporters, loader, this, null, null, SolrInfoBean.Group.node);
    metricManager.loadReporters(metricReporters, loader, this, null, null, SolrInfoBean.Group.jvm);
    metricManager.loadReporters(metricReporters, loader, this, null, null, SolrInfoBean.Group.jetty);


    containerProperties.putAll(cfg.getSolrProperties());

    // initialize gauges for reporting the number of cores and disk total/free

    solrMetricsContext.gauge(solrCores::getNumLoadedPermanentCores,
        true, "loaded", SolrInfoBean.Category.CONTAINER.toString(), "cores");
    solrMetricsContext.gauge(solrCores::getNumLoadedTransientCores,
        true, "lazy", SolrInfoBean.Category.CONTAINER.toString(), "cores");
    solrMetricsContext.gauge(solrCores::getNumUnloadedCores,
        true, "unloaded", SolrInfoBean.Category.CONTAINER.toString(), "cores");
    Path dataHome = cfg.getSolrDataHome() != null ? cfg.getSolrDataHome() : cfg.getCoreRootDirectory();
    solrMetricsContext.gauge(() -> dataHome.toFile().getTotalSpace(),
        true, "totalSpace", SolrInfoBean.Category.CONTAINER.toString(), "fs");
    solrMetricsContext.gauge(() -> dataHome.toFile().getUsableSpace(),
        true, "usableSpace", SolrInfoBean.Category.CONTAINER.toString(), "fs");
    solrMetricsContext.gauge(dataHome::toString,
        true, "path", SolrInfoBean.Category.CONTAINER.toString(), "fs");
    solrMetricsContext.gauge(() -> cfg.getCoreRootDirectory().toFile().getTotalSpace(),
        true, "totalSpace", SolrInfoBean.Category.CONTAINER.toString(), "fs", "coreRoot");
    solrMetricsContext.gauge(() -> cfg.getCoreRootDirectory().toFile().getUsableSpace(),
        true, "usableSpace", SolrInfoBean.Category.CONTAINER.toString(), "fs", "coreRoot");
    solrMetricsContext.gauge(() -> cfg.getCoreRootDirectory().toString(),
        true, "path", SolrInfoBean.Category.CONTAINER.toString(), "fs", "coreRoot");
    // add version information
    solrMetricsContext.gauge(() -> this.getClass().getPackage().getSpecificationVersion(),
        true, "specification", SolrInfoBean.Category.CONTAINER.toString(), "version");
    solrMetricsContext.gauge(() -> this.getClass().getPackage().getImplementationVersion(),
        true, "implementation", SolrInfoBean.Category.CONTAINER.toString(), "version");

    SolrFieldCacheBean fieldCacheBean = new SolrFieldCacheBean();
    fieldCacheBean.initializeMetrics(solrMetricsContext, null);

    if (isZooKeeperAware()) {
      metricManager.loadClusterReporters(metricReporters, this);
    }


    // setup executor to load cores in parallel
    ExecutorService coreLoadExecutor = MetricUtils.instrumentedExecutorService(
        ExecutorUtil.newMDCAwareFixedThreadPool(
            cfg.getCoreLoadThreadCount(isZooKeeperAware()),
            new SolrNamedThreadFactory("coreLoadExecutor")), null,
        metricManager.registry(SolrMetricManager.getRegistryName(SolrInfoBean.Group.node)),
        SolrMetricManager.mkName("coreLoadExecutor", SolrInfoBean.Category.CONTAINER.toString(), "threadPool"));
    final List<Future<SolrCore>> futures = new ArrayList<>();
    try {
      List<CoreDescriptor> cds = coresLocator.discover(this);
      cds = CoreSorter.sortCores(this, cds);
      checkForDuplicateCoreNames(cds);
      status |= CORE_DISCOVERY_COMPLETE;

      for (final CoreDescriptor cd : cds) {
        if (cd.isTransient() || !cd.isLoadOnStartup()) {
          solrCores.addCoreDescriptor(cd);
        } else if (asyncSolrCoreLoad) {
          solrCores.markCoreAsLoading(cd);
        }
        if (cd.isLoadOnStartup()) {
          futures.add(coreLoadExecutor.submit(() -> {
            SolrCore core;
            try {
              if (zkSys.getZkController() != null) {
                zkSys.getZkController().throwErrorIfReplicaReplaced(cd);
              }
              solrCores.waitAddPendingCoreOps(cd.getName());
              core = createFromDescriptor(cd, false, false);
            } finally {
              solrCores.removeFromPendingOps(cd.getName());
              if (asyncSolrCoreLoad) {
                solrCores.markCoreAsNotLoading(cd);
              }
            }
            try {
              zkSys.registerInZk(core, true, false);
            } catch (RuntimeException e) {
              SolrException.log(log, "Error registering SolrCore", e);
            }
            return core;
          }));
        }
      }


      // Start the background thread
      backgroundCloser = new CloserThread(this, solrCores, cfg);
      backgroundCloser.start();

    } finally {
      if (asyncSolrCoreLoad && futures != null) {

        coreContainerWorkExecutor.submit(() -> {
          try {
            for (Future<SolrCore> future : futures) {
              try {
                future.get();
              } catch (InterruptedException e) {
                Thread.currentThread().interrupt();
              } catch (ExecutionException e) {
                log.error("Error waiting for SolrCore to be loaded on startup", e);
              }
            }
          } finally {
            ExecutorUtil.shutdownAndAwaitTermination(coreLoadExecutor);
          }
        });
      } else {
        ExecutorUtil.shutdownAndAwaitTermination(coreLoadExecutor);
      }
    }

    if (isZooKeeperAware()) {
      containerPluginsRegistry.refresh();
      getZkController().zkStateReader.registerClusterPropertiesListener(containerPluginsRegistry);
      ContainerPluginsApi containerPluginsApi = new ContainerPluginsApi(this);
      containerHandlers.getApiBag().registerObject(containerPluginsApi.readAPI);
      containerHandlers.getApiBag().registerObject(containerPluginsApi.editAPI);

      // initialize the placement plugin factory wrapper
      // with the plugin configuration from the registry
      PlacementPluginFactoryLoader.load(placementPluginFactory, containerPluginsRegistry);

      // create target ClusterEventProducer (possibly from plugins)
      clusterEventProducer = clusterEventProducerFactory.create(containerPluginsRegistry);

      // init ClusterSingleton-s

      // register the handlers that are also ClusterSingleton
      containerHandlers.keySet().forEach(handlerName -> {
        SolrRequestHandler handler = containerHandlers.get(handlerName);
        if (handler instanceof ClusterSingleton) {
          ClusterSingleton singleton = (ClusterSingleton) handler;
          clusterSingletons.getSingletons().put(singleton.getName(), singleton);
        }
      });

      clusterSingletons.setReady();
      if (!distributedCollectionCommandRunner.isPresent()) {
        zkSys.getZkController().checkOverseerDesignate();
      }

    }
    // This is a bit redundant but these are two distinct concepts for all they're accomplished at the same time.
    status |= LOAD_COMPLETE | INITIAL_CORE_LOAD_COMPLETE;
  }

  // MetricsHistoryHandler supports both cloud and standalone configs
  @SuppressWarnings({"unchecked"})
  private void createMetricsHistoryHandler() {
    PluginInfo plugin = cfg.getMetricsConfig().getHistoryHandler();
    if (plugin != null && MetricsConfig.NOOP_IMPL_CLASS.equals(plugin.className)) {
      // still create the handler but it will be disabled
      plugin = null;
    }
    Map<String, Object> initArgs;
    if (plugin != null && plugin.initArgs != null) {
      initArgs = plugin.initArgs.asMap(5);
      initArgs.putIfAbsent(MetricsHistoryHandler.ENABLE_PROP, plugin.isEnabled());
    } else {
      initArgs = new HashMap<>();
    }
    String name;
    SolrCloudManager cloudManager;
    SolrClient client;
    if (isZooKeeperAware()) {
      name = getZkController().getNodeName();
      cloudManager = getZkController().getSolrCloudManager();
      client = new CloudSolrClient.Builder(Collections.singletonList(getZkController().getZkServerAddress()), Optional.empty())
          .withSocketTimeout(30000).withConnectionTimeout(15000)
          .withHttpClient(updateShardHandler.getDefaultHttpClient()).build();
    } else {
      name = getNodeConfig().getNodeName();
      if (name == null || name.isEmpty()) {
        name = "localhost";
      }
      cloudManager = null;
      client = new EmbeddedSolrServer(this, null);
      // enable local metrics unless specifically set otherwise
      initArgs.putIfAbsent(MetricsHistoryHandler.ENABLE_NODES_PROP, true);
      initArgs.putIfAbsent(MetricsHistoryHandler.ENABLE_REPLICAS_PROP, true);
    }
    metricsHistoryHandler = new MetricsHistoryHandler(name, metricsHandler,
        client, cloudManager, initArgs);
    containerHandlers.put(METRICS_HISTORY_PATH, metricsHistoryHandler);
    metricsHistoryHandler.initializeMetrics(solrMetricsContext, METRICS_HISTORY_PATH);
  }

  public void securityNodeChanged() {
    log.info("Security node changed, reloading security.json");
    reloadSecurityProperties();
  }

  /**
   * Make sure securityConfHandler is initialized
   */
  @SuppressWarnings({"unchecked"})
  private void reloadSecurityProperties() {
    SecurityConfHandler.SecurityConfig securityConfig = securityConfHandler.getSecurityConfig(false);
    initializeAuthorizationPlugin((Map<String, Object>) securityConfig.getData().get("authorization"));
    initializeAuthenticationPlugin((Map<String, Object>) securityConfig.getData().get("authentication"));
    initializeAuditloggerPlugin((Map<String, Object>) securityConfig.getData().get("auditlogging"));
  }

  private void warnUsersOfInsecureSettings() {
    if (authenticationPlugin == null || authorizationPlugin == null) {
      log.warn("Not all security plugins configured!  authentication={} authorization={}.  Solr is only as secure as " +
          "you make it. Consider configuring authentication/authorization before exposing Solr to users internal or " +
          "external.  See https://s.apache.org/solrsecurity for more info",
            (authenticationPlugin != null) ? "enabled" : "disabled",
            (authorizationPlugin != null) ? "enabled" : "disabled");
    }

    if (authenticationPlugin != null && StringUtils.isEmpty(System.getProperty("solr.jetty.https.port"))) {
      log.warn("Solr authentication is enabled, but SSL is off.  Consider enabling SSL to protect user credentials and data with encryption.");
    }
  }

  private static void checkForDuplicateCoreNames(List<CoreDescriptor> cds) {
    Map<String, Path> addedCores = Maps.newHashMap();
    for (CoreDescriptor cd : cds) {
      final String name = cd.getName();
      if (addedCores.containsKey(name))
        throw new SolrException(ErrorCode.SERVER_ERROR,
            String.format(Locale.ROOT, "Found multiple cores with the name [%s], with instancedirs [%s] and [%s]",
                name, addedCores.get(name), cd.getInstanceDir()));
      addedCores.put(name, cd.getInstanceDir());
    }
  }

  private volatile boolean isShutDown = false;

  public boolean isShutDown() {
    return isShutDown;
  }

  public void shutdown() {

    ZkController zkController = getZkController();
    if (zkController != null) {
      if (distributedCollectionCommandRunner.isPresent()) {
        // Local (i.e. distributed) Collection API processing
        distributedCollectionCommandRunner.get().stopAndWaitForPendingTasksToComplete();
      } else {
        // Overseer based processing
        OverseerTaskQueue overseerCollectionQueue = zkController.getOverseerCollectionQueue();
        overseerCollectionQueue.allowOverseerPendingTasksToComplete();
      }
    }
    if (log.isInfoEnabled()) {
      log.info("Shutting down CoreContainer instance={}", System.identityHashCode(this));
    }

    ExecutorUtil.shutdownAndAwaitTermination(coreContainerAsyncTaskExecutor);
    ExecutorService customThreadPool = ExecutorUtil.newMDCAwareCachedThreadPool(new SolrNamedThreadFactory("closeThreadPool"));

    isShutDown = true;
    try {
      if (isZooKeeperAware()) {
        cancelCoreRecoveries();
        zkSys.zkController.preClose();
        /*
         * Pause updates for all cores on this node and wait for all in-flight update requests to finish.
         * Here, we (slightly) delay leader election so that in-flight update requests succeed and we can preserve consistency.
         *
         * Jetty already allows a grace period for in-flight requests to complete and our solr cores, searchers etc
         * are reference counted to allow for graceful shutdown. So we don't worry about any other kind of requests.
         *
         * We do not need to unpause ever because the node is being shut down.
         */
        getCores().parallelStream().forEach(solrCore -> {
          SolrCoreState solrCoreState = solrCore.getSolrCoreState();
          try {
            solrCoreState.pauseUpdatesAndAwaitInflightRequests();
          } catch (TimeoutException e) {
            log.warn("Timed out waiting for in-flight update requests to complete for core: {}", solrCore.getName());
          } catch (InterruptedException e) {
            log.warn("Interrupted while waiting for in-flight update requests to complete for core: {}", solrCore.getName());
            Thread.currentThread().interrupt();
          }
        });
        zkSys.zkController.tryCancelAllElections();
      }

      ExecutorUtil.shutdownAndAwaitTermination(coreContainerWorkExecutor);

      // First wake up the closer thread, it'll terminate almost immediately since it checks isShutDown.
      synchronized (solrCores.getModifyLock()) {
        solrCores.getModifyLock().notifyAll(); // wake up anyone waiting
      }
      if (backgroundCloser != null) { // Doesn't seem right, but tests get in here without initializing the core.
        try {
          while (true) {
            backgroundCloser.join(15000);
            if (backgroundCloser.isAlive()) {
              synchronized (solrCores.getModifyLock()) {
                solrCores.getModifyLock().notifyAll(); // there is a race we have to protect against
              }
            } else {
              break;
            }
          }
        } catch (InterruptedException e) {
          Thread.currentThread().interrupt();
          if (log.isDebugEnabled()) {
            log.debug("backgroundCloser thread was interrupted before finishing");
          }
        }
      }
      // Now clear all the cores that are being operated upon.
      solrCores.close();

      objectCache.clear();

      // It's still possible that one of the pending dynamic load operation is waiting, so wake it up if so.
      // Since all the pending operations queues have been drained, there should be nothing to do.
      synchronized (solrCores.getModifyLock()) {
        solrCores.getModifyLock().notifyAll(); // wake up the thread
      }

      customThreadPool.submit(() -> {
        replayUpdatesExecutor.shutdownAndAwaitTermination();
      });

      if (metricsHistoryHandler != null) {
        metricsHistoryHandler.close();
        IOUtils.closeQuietly(metricsHistoryHandler.getSolrClient());
      }

      if (metricManager != null) {
        metricManager.closeReporters(SolrMetricManager.getRegistryName(SolrInfoBean.Group.node));
        metricManager.closeReporters(SolrMetricManager.getRegistryName(SolrInfoBean.Group.jvm));
        metricManager.closeReporters(SolrMetricManager.getRegistryName(SolrInfoBean.Group.jetty));

        metricManager.unregisterGauges(SolrMetricManager.getRegistryName(SolrInfoBean.Group.node), metricTag);
        metricManager.unregisterGauges(SolrMetricManager.getRegistryName(SolrInfoBean.Group.jvm), metricTag);
        metricManager.unregisterGauges(SolrMetricManager.getRegistryName(SolrInfoBean.Group.jetty), metricTag);
      }

      if (isZooKeeperAware()) {
        cancelCoreRecoveries();

        if (metricManager != null) {
          metricManager.closeReporters(SolrMetricManager.getRegistryName(SolrInfoBean.Group.cluster));
        }
      }

      try {
        if (coreAdminHandler != null) {
          customThreadPool.submit(() -> {
            coreAdminHandler.shutdown();
          });
        }
      } catch (Exception e) {
        log.warn("Error shutting down CoreAdminHandler. Continuing to close CoreContainer.", e);
      }
      if (solrClientCache != null) {
        solrClientCache.close();
      }
      if (containerPluginsRegistry != null) {
        IOUtils.closeQuietly(containerPluginsRegistry);
      }

    } finally {
      try {
        if (shardHandlerFactory != null) {
          customThreadPool.submit(() -> {
            shardHandlerFactory.close();
          });
        }
      } finally {
        try {
          if (updateShardHandler != null) {
            customThreadPool.submit(() -> Collections.singleton(shardHandlerFactory).parallelStream().forEach(c -> {
              updateShardHandler.close();
            }));
          }
        } finally {
          try {
            // we want to close zk stuff last
            zkSys.close();
          } finally {
            ExecutorUtil.shutdownAndAwaitTermination(customThreadPool);
          }
        }

      }
    }

    // It should be safe to close the authorization plugin at this point.
    try {
      if (authorizationPlugin != null) {
        authorizationPlugin.plugin.close();
      }
    } catch (IOException e) {
      log.warn("Exception while closing authorization plugin.", e);
    }

    // It should be safe to close the authentication plugin at this point.
    try {
      if (authenticationPlugin != null) {
        authenticationPlugin.plugin.close();
        authenticationPlugin = null;
      }
    } catch (Exception e) {
      log.warn("Exception while closing authentication plugin.", e);
    }

    // It should be safe to close the auditlogger plugin at this point.
    try {
      if (auditloggerPlugin != null) {
        auditloggerPlugin.plugin.close();
        auditloggerPlugin = null;
      }
    } catch (Exception e) {
      log.warn("Exception while closing auditlogger plugin.", e);
    }

    if(packageLoader != null){
      org.apache.lucene.util.IOUtils.closeWhileHandlingException(packageLoader);
    }
    org.apache.lucene.util.IOUtils.closeWhileHandlingException(loader); // best effort

    tracer.close();
  }

  public void cancelCoreRecoveries() {

    List<SolrCore> cores = solrCores.getCores();

    // we must cancel without holding the cores sync
    // make sure we wait for any recoveries to stop
    for (SolrCore core : cores) {
      try {
        core.getSolrCoreState().cancelRecovery();
      } catch (Exception e) {
        SolrException.log(log, "Error canceling recovery for core", e);
      }
    }
  }

  public CoresLocator getCoresLocator() {
    return coresLocator;
  }

  protected SolrCore registerCore(CoreDescriptor cd, SolrCore core, boolean registerInZk, boolean skipRecovery) {
    if (core == null) {
      throw new RuntimeException("Can not register a null core.");
    }

    if (isShutDown) {
      core.close();
      throw new IllegalStateException("This CoreContainer has been closed");
    }

    assert core.getName().equals(cd.getName()) : "core name " + core.getName() + " != cd " + cd.getName();

    SolrCore old = solrCores.putCore(cd, core);

    coreInitFailures.remove(cd.getName());

    if (old == null || old == core) {
      if (log.isDebugEnabled()) {
        log.debug("registering core: {}", cd.getName());
      }
      if (registerInZk) {
        zkSys.registerInZk(core, false, skipRecovery);
      }
      return null;
    } else {
      if (log.isDebugEnabled()) {
        log.debug("replacing core: {}", cd.getName());
      }
      old.close();
      if (registerInZk) {
        zkSys.registerInZk(core, false, skipRecovery);
      }
      return old;
    }
  }

  /**
   * Creates a new core, publishing the core state to the cluster
   *
   * @param coreName   the core name
   * @param parameters the core parameters
   * @return the newly created core
   */
  public SolrCore create(String coreName, Map<String, String> parameters) {
    return create(coreName, cfg.getCoreRootDirectory().resolve(coreName), parameters, false);
  }

  final Set<String> inFlightCreations = ConcurrentHashMap.newKeySet(); // See SOLR-14969
  /**
   * Creates a new core in a specified instance directory, publishing the core state to the cluster
   *
   * @param coreName     the core name
   * @param instancePath the instance directory
   * @param parameters   the core parameters
   * @return the newly created core
   */
  public SolrCore create(String coreName, Path instancePath, Map<String, String> parameters, boolean newCollection) {
    boolean iAdded = false;
    try {
      iAdded = inFlightCreations.add(coreName);
      if (! iAdded) {
        String msg = "Already creating a core with name '" + coreName + "', call aborted '";
        log.warn(msg);
        throw new SolrException(ErrorCode.CONFLICT, msg);
      }
      CoreDescriptor cd = new CoreDescriptor(coreName, instancePath, parameters, getContainerProperties(), getZkController());

      // Since the core descriptor is removed when a core is unloaded, it should never be anywhere when a core is created.
      if (getCoreDescriptor(coreName) != null) {
        log.warn("Creating a core with existing name is not allowed: '{}'", coreName);
        // TODO: Shouldn't this be a BAD_REQUEST?
        throw new SolrException(ErrorCode.SERVER_ERROR, "Core with name '" + coreName + "' already exists.");
      }

      // Validate paths are relative to known locations to avoid path traversal
      assertPathAllowed(cd.getInstanceDir());
      assertPathAllowed(Paths.get(cd.getDataDir()));

      boolean preExisitingZkEntry = false;
      try {
        if (getZkController() != null) {
          if (cd.getCloudDescriptor().getCoreNodeName() == null) {
            throw new SolrException(ErrorCode.SERVER_ERROR, "coreNodeName missing " + parameters.toString());
          }
          preExisitingZkEntry = getZkController().checkIfCoreNodeNameAlreadyExists(cd);
        }

        // Much of the logic in core handling pre-supposes that the core.properties file already exists, so create it
        // first and clean it up if there's an error.
        coresLocator.create(this, cd);

        SolrCore core;
        try {
          solrCores.waitAddPendingCoreOps(cd.getName());
          core = createFromDescriptor(cd, true, newCollection);
          coresLocator.persist(this, cd); // Write out the current core properties in case anything changed when the core was created
        } finally {
          solrCores.removeFromPendingOps(cd.getName());
        }

        return core;
      } catch (Exception ex) {
        // First clean up any core descriptor, there should never be an existing core.properties file for any core that
        // failed to be created on-the-fly.
        coresLocator.delete(this, cd);
        if (isZooKeeperAware() && !preExisitingZkEntry) {
          try {
            getZkController().unregister(coreName, cd);
          } catch (InterruptedException e) {
            Thread.currentThread().interrupt();
            SolrException.log(log, null, e);
          } catch (KeeperException e) {
            SolrException.log(log, null, e);
          } catch (Exception e) {
            SolrException.log(log, null, e);
          }
        }

        Throwable tc = ex;
        Throwable c = null;
        do {
          tc = tc.getCause();
          if (tc != null) {
            c = tc;
          }
        } while (tc != null);

        String rootMsg = "";
        if (c != null) {
          rootMsg = " Caused by: " + c.getMessage();
        }

        throw new SolrException(SolrException.ErrorCode.BAD_REQUEST,
            "Error CREATEing SolrCore '" + coreName + "': " + ex.getMessage() + rootMsg, ex);
      }
    } finally {
      if (iAdded) {
        inFlightCreations.remove(coreName);
      }
    }
  }

  /**
   * Checks that the given path is relative to SOLR_HOME, SOLR_DATA_HOME, coreRootDirectory or one of the paths
   * specified in solr.xml's allowPaths element. Delegates to {@link SolrPaths#assertPathAllowed(Path, Set)}
   * @param pathToAssert path to check
   * @throws SolrException if path is outside allowed paths
   */
  public void assertPathAllowed(Path pathToAssert) throws SolrException {
    SolrPaths.assertPathAllowed(pathToAssert, allowPaths);
  }

  /**
   * <p>Return the file system paths that should be allowed for various API requests.
   * This list is compiled at startup from SOLR_HOME, SOLR_DATA_HOME and the
   * <code>allowPaths</code> configuration of solr.xml.
   * These paths are used by the {@link #assertPathAllowed(Path)} method call.</p>
   * <p><b>NOTE:</b></p> This method is currently only in use in tests in order to
   * modify the mutable Set directly. Please treat this as a private method.
   */
  @VisibleForTesting
  public Set<Path> getAllowPaths() {
    return allowPaths;
  }

  /**
   * Creates a new core based on a CoreDescriptor.
   *
   * @param dcore        a core descriptor
   * @param publishState publish core state to the cluster if true
   *                     <p>
   *                     WARNING: Any call to this method should be surrounded by a try/finally block
   *                     that calls solrCores.waitAddPendingCoreOps(...) and solrCores.removeFromPendingOps(...)
   *
   *                     <pre>
   *                                                               <code>
   *                                                               try {
   *                                                                  solrCores.waitAddPendingCoreOps(dcore.getName());
   *                                                                  createFromDescriptor(...);
   *                                                               } finally {
   *                                                                  solrCores.removeFromPendingOps(dcore.getName());
   *                                                               }
   *                                                               </code>
   *                                                             </pre>
   *                     <p>
   *                     Trying to put the waitAddPending... in this method results in Bad Things Happening due to race conditions.
   *                     getCore() depends on getting the core returned _if_ it's in the pending list due to some other thread opening it.
   *                     If the core is not in the pending list and not loaded, then getCore() calls this method. Anything that called
   *                     to check if the core was loaded _or_ in pending ops and, based on the return called createFromDescriptor would
   *                     introduce a race condition, see getCore() for the place it would be a problem
   * @return the newly created core
   */
  @SuppressWarnings("resource")
  private SolrCore createFromDescriptor(CoreDescriptor dcore, boolean publishState, boolean newCollection) {

    if (isShutDown) {
      throw new SolrException(ErrorCode.SERVICE_UNAVAILABLE, "Solr has been shutdown.");
    }

    SolrCore core = null;
    try {
      MDCLoggingContext.setCoreDescriptor(this, dcore);
      SolrIdentifierValidator.validateCoreName(dcore.getName());
      if (zkSys.getZkController() != null) {
        zkSys.getZkController().preRegister(dcore, publishState);
      }

      ConfigSet coreConfig = coreConfigService.loadConfigSet(dcore);
      dcore.setConfigSetTrusted(coreConfig.isTrusted());
      if (log.isInfoEnabled()) {
        log.info("Creating SolrCore '{}' using configuration from {}, trusted={}", dcore.getName(), coreConfig.getName(), dcore.isConfigSetTrusted());
      }
      try {
        core = new SolrCore(this, dcore, coreConfig);
      } catch (SolrException e) {
        core = processCoreCreateException(e, dcore, coreConfig);
      }

      // always kick off recovery if we are in non-Cloud mode
      if (!isZooKeeperAware() && core.getUpdateHandler().getUpdateLog() != null) {
        core.getUpdateHandler().getUpdateLog().recoverFromLog();
      }

      registerCore(dcore, core, publishState, newCollection);

      return core;
    } catch (Exception e) {
      coreInitFailures.put(dcore.getName(), new CoreLoadFailure(dcore, e));
      if (e instanceof ZkController.NotInClusterStateException && !newCollection) {
        // this mostly happen when the core is deleted when this node is down
        unload(dcore.getName(), true, true, true);
        throw e;
      }
      solrCores.removeCoreDescriptor(dcore);
      final SolrException solrException = new SolrException(ErrorCode.SERVER_ERROR, "Unable to create core [" + dcore.getName() + "]", e);
      if (core != null && !core.isClosed())
        IOUtils.closeQuietly(core);
      throw solrException;
    } catch (Throwable t) {
      SolrException e = new SolrException(ErrorCode.SERVER_ERROR, "JVM Error creating core [" + dcore.getName() + "]: " + t.getMessage(), t);
      coreInitFailures.put(dcore.getName(), new CoreLoadFailure(dcore, e));
      solrCores.removeCoreDescriptor(dcore);
      if (core != null && !core.isClosed())
        IOUtils.closeQuietly(core);
      throw t;
    } finally {
      MDCLoggingContext.clear();
    }
  }

  public boolean isSharedFs(CoreDescriptor cd) {
    try (SolrCore core = this.getCore(cd.getName())) {
      if (core != null) {
        return core.getDirectoryFactory().isSharedStorage();
      } else {
        ConfigSet configSet = coreConfigService.loadConfigSet(cd);
        return DirectoryFactory.loadDirectoryFactory(configSet.getSolrConfig(), this, null).isSharedStorage();
      }
    }
  }

  /**
   * Take action when we failed to create a SolrCore. If error is due to corrupt index, try to recover. Various recovery
   * strategies can be specified via system properties "-DCoreInitFailedAction={fromleader, none}"
   *
   * @param original   the problem seen when loading the core the first time.
   * @param dcore      core descriptor for the core to create
   * @param coreConfig core config for the core to create
   * @return if possible
   * @throws SolrException rethrows the original exception if we will not attempt to recover, throws a new SolrException with the
   *                       original exception as a suppressed exception if there is a second problem creating the solr core.
   * @see CoreInitFailedAction
   */
  private SolrCore processCoreCreateException(SolrException original, CoreDescriptor dcore, ConfigSet coreConfig) {
    // Traverse full chain since CIE may not be root exception
    Throwable cause = original;
    while ((cause = cause.getCause()) != null) {
      if (cause instanceof CorruptIndexException) {
        break;
      }
    }

    // If no CorruptIndexException, nothing we can try here
    if (cause == null) throw original;

    CoreInitFailedAction action = CoreInitFailedAction.valueOf(System.getProperty(CoreInitFailedAction.class.getSimpleName(), "none"));
    log.debug("CorruptIndexException while creating core, will attempt to repair via {}", action);

    switch (action) {
      case fromleader: // Recovery from leader on a CorruptedIndexException
        if (isZooKeeperAware()) {
          CloudDescriptor desc = dcore.getCloudDescriptor();
          try {
            Replica leader = getZkController().getClusterState()
                .getCollection(desc.getCollectionName())
                .getSlice(desc.getShardId())
                .getLeader();
            if (leader != null && leader.getState() == State.ACTIVE) {
              log.info("Found active leader, will attempt to create fresh core and recover.");
              resetIndexDirectory(dcore, coreConfig);
              // the index of this core is emptied, its term should be set to 0
              getZkController().getShardTerms(desc.getCollectionName(), desc.getShardId()).setTermToZero(desc.getCoreNodeName());
              return new SolrCore(this, dcore, coreConfig);
            }
          } catch (SolrException se) {
            se.addSuppressed(original);
            throw se;
          }
        }
        throw original;
      case none:
        throw original;
      default:
        log.warn("Failed to create core, and did not recognize specified 'CoreInitFailedAction': [{}]. Valid options are {}.",
            action, Arrays.asList(CoreInitFailedAction.values()));
        throw original;
    }
  }

  /**
   * Write a new index directory for the a SolrCore, but do so without loading it.
   */
  private void resetIndexDirectory(CoreDescriptor dcore, ConfigSet coreConfig) {
    SolrConfig config = coreConfig.getSolrConfig();

    String registryName = SolrMetricManager.getRegistryName(SolrInfoBean.Group.core, dcore.getName());
    DirectoryFactory df = DirectoryFactory.loadDirectoryFactory(config, this, registryName);
    String dataDir = SolrCore.findDataDir(df, null, config, dcore);

    String tmpIdxDirName = "index." + new SimpleDateFormat(SnapShooter.DATE_FMT, Locale.ROOT).format(new Date());
    SolrCore.modifyIndexProps(df, dataDir, config, tmpIdxDirName);

    // Free the directory object that we had to create for this
    Directory dir = null;
    try {
      dir = df.get(dataDir, DirContext.META_DATA, config.indexConfig.lockType);
    } catch (IOException e) {
      throw new SolrException(SolrException.ErrorCode.SERVER_ERROR, e);
    } finally {
      try {
        df.release(dir);
        df.doneWithDirectory(dir);
      } catch (IOException e) {
        SolrException.log(log, e);
      }
    }
  }

  /**
   * Gets the permanent (non-transient) cores that are currently loaded.
   *
   * @return An unsorted list. This list is a new copy, it can be modified by the caller (e.g. it can be sorted).
   */
  public List<SolrCore> getCores() {
    return solrCores.getCores();
  }

  /**
   * Gets the permanent and transient cores that are currently loaded, i.e. cores that have
   * 1: loadOnStartup=true and are either not-transient or, if transient, have been loaded and have not been aged out
   * 2: loadOnStartup=false and have been loaded but are either non-transient or have not been aged out.
   * <p>
   * Put another way, this will not return any names of cores that are lazily loaded but have not been called for yet
   * or are transient and either not loaded or have been swapped out.
   * <p>
   * For efficiency, prefer to check {@link #isLoaded(String)} instead of {@link #getLoadedCoreNames()}.contains(coreName).
   *
   * @return An unsorted list. This list is a new copy, it can be modified by the caller (e.g. it can be sorted).
   */
  public List<String> getLoadedCoreNames() {
    return solrCores.getLoadedCoreNames();
  }

  /**
   * Gets a collection of all the cores, permanent and transient, that are currently known, whether they are loaded or not.
   * <p>
   * For efficiency, prefer to check {@link #getCoreDescriptor(String)} != null instead of {@link #getAllCoreNames()}.contains(coreName).
   *
   * @return An unsorted list. This list is a new copy, it can be modified by the caller (e.g. it can be sorted).
   */
  public List<String> getAllCoreNames() {
    return solrCores.getAllCoreNames();
  }

  /**
   * Gets the total number of cores, including permanent and transient cores, loaded and unloaded cores.
   * Faster equivalent for {@link #getAllCoreNames()}.size().
   */
  public int getNumAllCores() {
    return solrCores.getNumAllCores();
  }

  /**
   * Returns an immutable Map of Exceptions that occurred when initializing
   * SolrCores (either at startup, or do to runtime requests to create cores)
   * keyed off of the name (String) of the SolrCore that had the Exception
   * during initialization.
   * <p>
   * While the Map returned by this method is immutable and will not change
   * once returned to the client, the source data used to generate this Map
   * can be changed as various SolrCore operations are performed:
   * </p>
   * <ul>
   * <li>Failed attempts to create new SolrCores will add new Exceptions.</li>
   * <li>Failed attempts to re-create a SolrCore using a name already contained in this Map will replace the Exception.</li>
   * <li>Failed attempts to reload a SolrCore will cause an Exception to be added to this list -- even though the existing SolrCore with that name will continue to be available.</li>
   * <li>Successful attempts to re-created a SolrCore using a name already contained in this Map will remove the Exception.</li>
   * <li>Registering an existing SolrCore with a name already contained in this Map (ie: ALIAS or SWAP) will remove the Exception.</li>
   * </ul>
   */
  public Map<String, CoreLoadFailure> getCoreInitFailures() {
    return ImmutableMap.copyOf(coreInitFailures);
  }

  // ---------------- Core name related methods ---------------

  private CoreDescriptor reloadCoreDescriptor(CoreDescriptor oldDesc) {
    if (oldDesc == null) {
      return null;
    }

    CorePropertiesLocator cpl = new CorePropertiesLocator(null);
    CoreDescriptor ret = cpl.buildCoreDescriptor(oldDesc.getInstanceDir().resolve(PROPERTIES_FILENAME), this);

    // Ok, this little jewel is all because we still create core descriptors on the fly from lists of properties
    // in tests particularly. Theoretically, there should be _no_ way to create a CoreDescriptor in the new world
    // of core discovery without writing the core.properties file out first.
    //
    // TODO: remove core.properties from the conf directory in test files, it's in a bad place there anyway.
    if (ret == null) {
      oldDesc.loadExtraProperties(); // there may be changes to extra properties that we need to pick up.
      return oldDesc;

    }
    // The CloudDescriptor bit here is created in a very convoluted way, requiring access to private methods
    // in ZkController. When reloading, this behavior is identical to what used to happen where a copy of the old
    // CoreDescriptor was just re-used.

    if (ret.getCloudDescriptor() != null) {
      ret.getCloudDescriptor().reload(oldDesc.getCloudDescriptor());
    }

    return ret;
  }

  /**
   * reloads a core
   * refer {@link CoreContainer#reload(String, UUID)} for details
   */
  public void reload(String name) {
    reload(name, null);
  }

  /**
   * Recreates a SolrCore.
   * While the new core is loading, requests will continue to be dispatched to
   * and processed by the old core
   *
   * @param name the name of the SolrCore to reload
   * @param coreId The unique Id of the core {@link SolrCore#uniqueId}. If this is null, it's reloaded anyway. If the current
   *               core has a different id, this is a no-op
   */
  public void reload(String name, UUID coreId) {
    if (isShutDown) {
      throw new AlreadyClosedException();
    }
    SolrCore newCore = null;
    SolrCore core = solrCores.getCoreFromAnyList(name, false, coreId);
    if (core != null) {
      // The underlying core properties files may have changed, we don't really know. So we have a (perhaps) stale
      // CoreDescriptor and we need to reload it from the disk files
      CoreDescriptor cd = reloadCoreDescriptor(core.getCoreDescriptor());
      solrCores.addCoreDescriptor(cd);
      Closeable oldCore = null;
      boolean success = false;
      try {
        solrCores.waitAddPendingCoreOps(cd.getName());
        ConfigSet coreConfig = coreConfigService.loadConfigSet(cd);
        if (log.isInfoEnabled()) {
          log.info("Reloading SolrCore '{}' using configuration from {}", cd.getName(), coreConfig.getName());
        }
        newCore = core.reload(coreConfig);

        DocCollection docCollection = null;
        if (getZkController() != null) {
          docCollection = getZkController().getClusterState().getCollection(cd.getCollectionName());
          // turn off indexing now, before the new core is registered
          if (docCollection.getBool(ZkStateReader.READ_ONLY, false)) {
            newCore.readOnly = true;
          }
        }

        registerCore(cd, newCore, false, false);

        // force commit on old core if the new one is readOnly and prevent any new updates
        if (newCore.readOnly) {
          RefCounted<IndexWriter> iwRef = core.getSolrCoreState().getIndexWriter(null);
          if (iwRef != null) {
            IndexWriter iw = iwRef.get();
            // switch old core to readOnly
            core.readOnly = true;
            try {
              if (iw != null) {
                iw.commit();
              }
            } finally {
              iwRef.decref();
            }
          }
        }


        if (docCollection != null) {
          Replica replica = docCollection.getReplica(cd.getCloudDescriptor().getCoreNodeName());
          assert replica != null;
          if (replica.getType() == Replica.Type.TLOG) { // TODO: needed here?
            getZkController().stopReplicationFromLeader(core.getName());
            if (!cd.getCloudDescriptor().isLeader()) {
              getZkController().startReplicationFromLeader(newCore.getName(), true);
            }

          } else if (replica.getType() == Replica.Type.PULL) {
            getZkController().stopReplicationFromLeader(core.getName());
            getZkController().startReplicationFromLeader(newCore.getName(), false);
          }
        }
        success = true;
      } catch (SolrCoreState.CoreIsClosedException e) {
        throw e;
      } catch (Exception e) {
        coreInitFailures.put(cd.getName(), new CoreLoadFailure(cd, e));
        throw new SolrException(ErrorCode.SERVER_ERROR, "Unable to reload core [" + cd.getName() + "]", e);
      } finally {
        if (!success && newCore != null && newCore.getOpenCount() > 0) {
          IOUtils.closeQuietly(newCore);
        }
        solrCores.removeFromPendingOps(cd.getName());
      }
    } else {
      if(coreId != null) return;// yeah, this core is already reloaded/unloaded return right away
      CoreLoadFailure clf = coreInitFailures.get(name);
      if (clf != null) {
        try {
          solrCores.waitAddPendingCoreOps(clf.cd.getName());
          createFromDescriptor(clf.cd, true, false);
        } finally {
          solrCores.removeFromPendingOps(clf.cd.getName());
        }
      } else {
        throw new SolrException(SolrException.ErrorCode.BAD_REQUEST, "No such core: " + name);
      }
    }
  }

  /**
   * Swaps two SolrCore descriptors.
   */
  public void swap(String n0, String n1) {
    apiAssumeStandalone();
    if (n0 == null || n1 == null) {
      throw new SolrException(SolrException.ErrorCode.BAD_REQUEST, "Can not swap unnamed cores.");
    }
    solrCores.swap(n0, n1);

    coresLocator.swap(this, solrCores.getCoreDescriptor(n0), solrCores.getCoreDescriptor(n1));

    log.info("swapped: {} with {}", n0, n1);
  }

  /**
   * Unload a core from this container, leaving all files on disk
   *
   * @param name the name of the core to unload
   */
  public void unload(String name) {
    unload(name, false, false, false);
  }

  /**
   * Unload a core from this container, optionally removing the core's data and configuration
   *
   * @param name              the name of the core to unload
   * @param deleteIndexDir    if true, delete the core's index on close
   * @param deleteDataDir     if true, delete the core's data directory on close
   * @param deleteInstanceDir if true, delete the core's instance directory on close
   */
  public void unload(String name, boolean deleteIndexDir, boolean deleteDataDir, boolean deleteInstanceDir) {

    CoreDescriptor cd = solrCores.getCoreDescriptor(name);

    if (name != null) {
      // check for core-init errors first
      CoreLoadFailure loadFailure = coreInitFailures.remove(name);
      if (loadFailure != null) {
        // getting the index directory requires opening a DirectoryFactory with a SolrConfig, etc,
        // which we may not be able to do because of the init error.  So we just go with what we
        // can glean from the CoreDescriptor - datadir and instancedir
        SolrCore.deleteUnloadedCore(loadFailure.cd, deleteDataDir, deleteInstanceDir);
        // If last time around we didn't successfully load, make sure that all traces of the coreDescriptor are gone.
        if (cd != null) {
          solrCores.removeCoreDescriptor(cd);
          coresLocator.delete(this, cd);
        }
        return;
      }
    }

    if (cd == null) {
      log.warn("Cannot unload non-existent core '{}'", name);
      throw new SolrException(ErrorCode.BAD_REQUEST, "Cannot unload non-existent core [" + name + "]");
    }

    boolean close = solrCores.isLoadedNotPendingClose(name);
    SolrCore core = solrCores.remove(name);

    solrCores.removeCoreDescriptor(cd);
    coresLocator.delete(this, cd);
    if (core == null) {
      // transient core
      SolrCore.deleteUnloadedCore(cd, deleteDataDir, deleteInstanceDir);
      return;
    }

    // delete metrics specific to this core
    metricManager.removeRegistry(core.getCoreMetricManager().getRegistryName());

    if (zkSys.getZkController() != null) {
      // cancel recovery in cloud mode
      core.getSolrCoreState().cancelRecovery();
      if (cd.getCloudDescriptor().getReplicaType() == Replica.Type.PULL
          || cd.getCloudDescriptor().getReplicaType() == Replica.Type.TLOG) {
        // Stop replication if this is part of a pull/tlog replica before closing the core
        zkSys.getZkController().stopReplicationFromLeader(name);
      }
    }

    core.unloadOnClose(cd, deleteIndexDir, deleteDataDir, deleteInstanceDir);
    if (close)
      core.closeAndWait();

    if (zkSys.getZkController() != null) {
      try {
        zkSys.getZkController().unregister(name, cd);
      } catch (InterruptedException e) {
        Thread.currentThread().interrupt();
        throw new SolrException(ErrorCode.SERVER_ERROR, "Interrupted while unregistering core [" + name + "] from cloud state");
      } catch (KeeperException e) {
        throw new SolrException(ErrorCode.SERVER_ERROR, "Error unregistering core [" + name + "] from cloud state", e);
      } catch (Exception e) {
        throw new SolrException(ErrorCode.SERVER_ERROR, "Error unregistering core [" + name + "] from cloud state", e);
      }
    }
  }

  public void rename(String name, String toName) {
    apiAssumeStandalone();
    SolrIdentifierValidator.validateCoreName(toName);
    try (SolrCore core = getCore(name)) {
      if (core != null) {
        String oldRegistryName = core.getCoreMetricManager().getRegistryName();
        String newRegistryName = SolrCoreMetricManager.createRegistryName(core, toName);
        metricManager.swapRegistries(oldRegistryName, newRegistryName);
        // The old coreDescriptor is obsolete, so remove it. registerCore will put it back.
        CoreDescriptor cd = core.getCoreDescriptor();
        solrCores.removeCoreDescriptor(cd);
        cd.setProperty("name", toName);
        solrCores.addCoreDescriptor(cd);
        core.setName(toName);
        registerCore(cd, core, true, false);
        SolrCore old = solrCores.remove(name);

        coresLocator.rename(this, old.getCoreDescriptor(), core.getCoreDescriptor());
      }
    }
  }

  private void apiAssumeStandalone() {
    if (getZkController() != null) {
      throw new SolrException(ErrorCode.BAD_REQUEST, "Not supported in SolrCloud");
    }
  }

  /**
   * Get the CoreDescriptors for all cores managed by this container
   *
   * @return a List of CoreDescriptors
   */
  public List<CoreDescriptor> getCoreDescriptors() {
    return solrCores.getCoreDescriptors();
  }

  public CoreDescriptor getCoreDescriptor(String coreName) {
    return solrCores.getCoreDescriptor(coreName);
  }

  /** Where cores are created (absolute). */
  public Path getCoreRootDirectory() {
    return cfg.getCoreRootDirectory();
  }

  public SolrCore getCore(String name) {
    return getCore(name, null);
  }
  /**
   * Gets a core by name and increase its refcount.
   *
   * @param name the core name
   * @return the core if found, null if a SolrCore by this name does not exist
   * @throws SolrCoreInitializationException if a SolrCore with this name failed to be initialized
   * @see SolrCore#close()
   */
  public SolrCore getCore(String name, UUID id) {

    // Do this in two phases since we don't want to lock access to the cores over a load.
    SolrCore core = solrCores.getCoreFromAnyList(name, true, id);

    // If a core is loaded, we're done just return it.
    if (core != null) {
      return core;
    }

    // If it's not yet loaded, we can check if it's had a core init failure and "do the right thing"
    CoreDescriptor desc = solrCores.getCoreDescriptor(name);

    // if there was an error initializing this core, throw a 500
    // error with the details for clients attempting to access it.
    CoreLoadFailure loadFailure = getCoreInitFailures().get(name);
    if (null != loadFailure) {
      throw new SolrCoreInitializationException(name, loadFailure.exception);
    }
    // This is a bit of awkwardness where SolrCloud and transient cores don't play nice together. For transient cores,
    // we have to allow them to be created at any time there hasn't been a core load failure (use reload to cure that).
    // But for TestConfigSetsAPI.testUploadWithScriptUpdateProcessor, this needs to _not_ try to load the core if
    // the core is null and there was an error. If you change this, be sure to run both TestConfiSetsAPI and
    // TestLazyCores
    if (desc == null || zkSys.getZkController() != null) return null;

    // This will put an entry in pending core ops if the core isn't loaded. Here's where moving the
    // waitAddPendingCoreOps to createFromDescriptor would introduce a race condition.
    core = solrCores.waitAddPendingCoreOps(name);

    if (isShutDown) return null; // We're quitting, so stop. This needs to be after the wait above since we may come off
    // the wait as a consequence of shutting down.
    try {
      if (core == null) {
        if (zkSys.getZkController() != null) {
          zkSys.getZkController().throwErrorIfReplicaReplaced(desc);
        }
        core = createFromDescriptor(desc, true, false); // This should throw an error if it fails.
      }
      core.open();
    } finally {
      solrCores.removeFromPendingOps(name);
    }

    return core;
  }

  public BlobRepository getBlobRepository() {
    return blobRepository;
  }

  /**
   * If using asyncSolrCoreLoad=true, calling this after {@link #load()} will
   * not return until all cores have finished loading.
   *
   * @param timeoutMs timeout, upon which method simply returns
   */
  public void waitForLoadingCoresToFinish(long timeoutMs) {
    solrCores.waitForLoadingCoresToFinish(timeoutMs);
  }

  public void waitForLoadingCore(String name, long timeoutMs) {
    solrCores.waitForLoadingCoreToFinish(name, timeoutMs);
  }

  // ---------------- CoreContainer request handlers --------------

  @SuppressWarnings({"rawtypes"})
  protected <T> T createHandler(String path, String handlerClass, Class<T> clazz) {
    T handler = loader.newInstance(handlerClass, clazz, null, new Class[]{CoreContainer.class}, new Object[]{this});
    if (handler instanceof SolrRequestHandler) {
      containerHandlers.put(path, (SolrRequestHandler) handler);
    }
    if (handler instanceof SolrMetricProducer) {
      ((SolrMetricProducer) handler).initializeMetrics(solrMetricsContext, path);
    }
    return handler;
  }

  public CoreAdminHandler getMultiCoreHandler() {
    return coreAdminHandler;
  }

  public CollectionsHandler getCollectionsHandler() {
    return collectionsHandler;
  }

  public HealthCheckHandler getHealthCheckHandler() {
    return healthCheckHandler;
  }

  public InfoHandler getInfoHandler() {
    return infoHandler;
  }

  public ConfigSetsHandler getConfigSetsHandler() {
    return configSetsHandler;
  }

  public ConfigSetService getConfigSetService() {
    return this.coreConfigService;
  }

  public void setCoreConfigService(ConfigSetService configSetService) {
    this.coreConfigService = configSetService;
  }

  public String getHostName() {
    return this.hostName;
  }

  /**
   * Gets the alternate path for multicore handling:
   * This is used in case there is a registered unnamed core (aka name is "") to
   * declare an alternate way of accessing named cores.
   * This can also be used in a pseudo single-core environment so admins can prepare
   * a new version before swapping.
   */
  public String getManagementPath() {
    return cfg.getManagementPath();
  }

  @SuppressWarnings({"rawtypes"})
  public LogWatcher getLogging() {
    return logging;
  }

  /**
   * Determines whether the core is already loaded or not but does NOT load the core
   */
  public boolean isLoaded(String name) {
    return solrCores.isLoaded(name);
  }

  public boolean isLoadedNotPendingClose(String name) {
    return solrCores.isLoadedNotPendingClose(name);
  }

  // Primarily for transient cores when a core is aged out.
  public void queueCoreToClose(SolrCore coreToClose) {
    solrCores.queueCoreToClose(coreToClose);
  }

  /**
   * Gets a solr core descriptor for a core that is not loaded. Note that if the caller calls this on a
   * loaded core, the unloaded descriptor will be returned.
   *
   * @param cname - name of the unloaded core descriptor to load. NOTE:
   * @return a coreDescriptor. May return null
   */
  public CoreDescriptor getUnloadedCoreDescriptor(String cname) {
    return solrCores.getUnloadedCoreDescriptor(cname);
  }

  /** The primary path of a Solr server's config, cores, and misc things. Absolute. */
  //TODO return Path
  public String getSolrHome() {
    return solrHome.toString();
  }

  /**
   * A path where Solr users can retrieve arbitrary files from.  Absolute.
   * <p>
   * This directory is generally created by each node on startup.  Files located in this directory can then be
   * manipulated using select Solr features (e.g. streaming expressions).
   */
  public Path getUserFilesPath() {
    return solrHome.resolve("userfiles");
  }

  public boolean isZooKeeperAware() {
    return zkSys.getZkController() != null;
  }

  public ZkController getZkController() {
    return zkSys.getZkController();
  }

  public NodeConfig getConfig() {
    return cfg;
  }

  /**
   * The default ShardHandlerFactory used to communicate with other solr instances
   */
  public ShardHandlerFactory getShardHandlerFactory() {
    return shardHandlerFactory;
  }

  public UpdateShardHandler getUpdateShardHandler() {
    return updateShardHandler;
  }

  public SolrResourceLoader getResourceLoader() {
    return loader;
  }

  public boolean isCoreLoading(String name) {
    return solrCores.isCoreLoading(name);
  }

  public AuthorizationPlugin getAuthorizationPlugin() {
    return authorizationPlugin == null ? null : authorizationPlugin.plugin;
  }

  public AuthenticationPlugin getAuthenticationPlugin() {
    return authenticationPlugin == null ? null : authenticationPlugin.plugin;
  }

  public AuditLoggerPlugin getAuditLoggerPlugin() {
    return auditloggerPlugin == null ? null : auditloggerPlugin.plugin;
  }

  public NodeConfig getNodeConfig() {
    return cfg;
  }

  public long getStatus() {
    return status;
  }

  // Occasionally we need to access the transient cache handler in places other than coreContainer.
  public TransientSolrCoreCache getTransientCache() {
    return solrCores.getTransientCacheHandler();
  }

  /**
   * @param solrCore the core against which we check if there has been a tragic exception
   * @return whether this Solr core has tragic exception
   * @see org.apache.lucene.index.IndexWriter#getTragicException()
   */
  public boolean checkTragicException(SolrCore solrCore) {
    Throwable tragicException;
    try {
      tragicException = solrCore.getSolrCoreState().getTragicException();
    } catch (IOException e) {
      // failed to open an indexWriter
      tragicException = e;
    }

    if (tragicException != null && isZooKeeperAware()) {
      getZkController().giveupLeadership(solrCore.getCoreDescriptor());

      try {
        // If the error was something like a full file system disconnect, this probably won't help
        // But if it is a transient disk failure then it's worth a try
        solrCore.getSolrCoreState().newIndexWriter(solrCore, false); // should we rollback?
      } catch (IOException e) {
        log.warn("Could not roll index writer after tragedy");
      }
    }

    return tragicException != null;
  }

  public ContainerPluginsRegistry getContainerPluginsRegistry() {
    return containerPluginsRegistry;
  }

  public ClusterSingletons getClusterSingletons() {
    return clusterSingletons;
  }

  public ClusterEventProducer getClusterEventProducer() {
    return clusterEventProducer;
  }

  public PlacementPluginFactory<? extends PlacementPluginConfig> getPlacementPluginFactory() {
    return placementPluginFactory;
  }

<<<<<<< HEAD
=======
  public Optional<DistributedCollectionConfigSetCommandRunner> getDistributedCollectionCommandRunner() {
    return this.distributedCollectionCommandRunner;
  }

  static {
    ExecutorUtil.addThreadLocalProvider(SolrRequestInfo.getInheritableThreadLocalProvider());
  }

>>>>>>> fea2b1a6
  /**
   * Run an arbitrary task in it's own thread. This is an expert option and is
   * a method you should use with great care. It would be bad to run something that never stopped
   * or run something that took a very long time. Typically this is intended for actions that take
   * a few seconds, and therefore would be bad to wait for within a request, or actions that need to happen
   * when a core has zero references, but but would not pose a significant hindrance to server shut down times.
   * It is not intended for long running tasks and if you are using a Runnable with a loop in it, you are
   * almost certainly doing it wrong.
   * <p><br>
   * WARNING: Solr wil not be able to shut down gracefully until this task completes!
   * <p><br>
   * A significant upside of using this method vs creating your own ExecutorService is that your code
   * does not have to properly shutdown executors which typically is risky from a unit testing
   * perspective since the test framework will complain if you don't carefully ensure the executor
   * shuts down before the end of the test. Also the threads running this task are sure to have
   * a proper MDC for logging.
   * <p><br>
   * Normally, one uses {@link SolrCore#runAsync(Runnable)} if possible, but in some cases
   * you might need to execute a task asynchronously when you could be running on a node with no
   * cores, and then use of this method is indicated.
   *
   * @param r the task to run
   */
  public void runAsync(Runnable r) {
    coreContainerAsyncTaskExecutor.submit(r);
  }
}

class CloserThread extends Thread {
  CoreContainer container;
  SolrCores solrCores;
  NodeConfig cfg;


  CloserThread(CoreContainer container, SolrCores solrCores, NodeConfig cfg) {
    super("CloserThread");
    this.container = container;
    this.solrCores = solrCores;
    this.cfg = cfg;
  }

  // It's important that this be the _only_ thread removing things from pendingDynamicCloses!
  // This is single-threaded, but I tried a multi-threaded approach and didn't see any performance gains, so
  // there's no good justification for the complexity. I suspect that the locking on things like DefaultSolrCoreState
  // essentially create a single-threaded process anyway.
  @Override
  public void run() {
    while (!container.isShutDown()) {
      synchronized (solrCores.getModifyLock()) { // need this so we can wait and be awoken.
        try {
          solrCores.getModifyLock().wait();
        } catch (InterruptedException e) {
          // Well, if we've been told to stop, we will. Otherwise, continue on and check to see if there are
          // any cores to close.
        }
      }
      for (SolrCore removeMe = solrCores.getCoreToClose();
           removeMe != null && !container.isShutDown();
           removeMe = solrCores.getCoreToClose()) {
        try {
          removeMe.close();
        } finally {
          solrCores.removeFromPendingOps(removeMe.getName());
        }
      }
    }
  }
}<|MERGE_RESOLUTION|>--- conflicted
+++ resolved
@@ -2262,17 +2262,10 @@
     return placementPluginFactory;
   }
 
-<<<<<<< HEAD
-=======
   public Optional<DistributedCollectionConfigSetCommandRunner> getDistributedCollectionCommandRunner() {
     return this.distributedCollectionCommandRunner;
   }
 
-  static {
-    ExecutorUtil.addThreadLocalProvider(SolrRequestInfo.getInheritableThreadLocalProvider());
-  }
-
->>>>>>> fea2b1a6
   /**
    * Run an arbitrary task in it's own thread. This is an expert option and is
    * a method you should use with great care. It would be bad to run something that never stopped
