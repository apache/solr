/*
 * Licensed to the Apache Software Foundation (ASF) under one or more
 * contributor license agreements.  See the NOTICE file distributed with
 * this work for additional information regarding copyright ownership.
 * The ASF licenses this file to You under the Apache License, Version 2.0
 * (the "License"); you may not use this file except in compliance with
 * the License.  You may obtain a copy of the License at
 *
 *     http://www.apache.org/licenses/LICENSE-2.0
 *
 * Unless required by applicable law or agreed to in writing, software
 * distributed under the License is distributed on an "AS IS" BASIS,
 * WITHOUT WARRANTIES OR CONDITIONS OF ANY KIND, either express or implied.
 * See the License for the specific language governing permissions and
 * limitations under the License.
 */
package org.apache.solr.core;

import static java.util.Objects.requireNonNull;
import static org.apache.solr.common.params.CommonParams.AUTHC_PATH;
import static org.apache.solr.common.params.CommonParams.AUTHZ_PATH;
import static org.apache.solr.common.params.CommonParams.COLLECTIONS_HANDLER_PATH;
import static org.apache.solr.common.params.CommonParams.CONFIGSETS_HANDLER_PATH;
import static org.apache.solr.common.params.CommonParams.CORES_HANDLER_PATH;
import static org.apache.solr.common.params.CommonParams.INFO_HANDLER_PATH;
import static org.apache.solr.common.params.CommonParams.METRICS_PATH;
import static org.apache.solr.common.params.CommonParams.ZK_PATH;
import static org.apache.solr.common.params.CommonParams.ZK_STATUS_PATH;
import static org.apache.solr.metrics.SolrMetricManager.NODE_REGISTRY;
import static org.apache.solr.metrics.SolrMetricProducer.CATEGORY_ATTR;
import static org.apache.solr.metrics.SolrMetricProducer.HANDLER_ATTR;
import static org.apache.solr.metrics.SolrMetricProducer.NAME_ATTR;
import static org.apache.solr.metrics.SolrMetricProducer.TYPE_ATTR;
import static org.apache.solr.search.SolrIndexSearcher.EXECUTOR_MAX_CPU_THREADS;
import static org.apache.solr.security.AuthenticationPlugin.AUTHENTICATION_PLUGIN_PROP;

import com.github.benmanes.caffeine.cache.Interner;
import com.google.common.annotations.VisibleForTesting;
import io.opentelemetry.api.common.Attributes;
import io.opentelemetry.api.trace.Tracer;
import jakarta.inject.Singleton;
import java.io.IOException;
import java.lang.invoke.MethodHandles;
import java.nio.file.Files;
import java.nio.file.Path;
import java.text.SimpleDateFormat;
import java.util.Arrays;
import java.util.Collections;
import java.util.Date;
import java.util.HashMap;
import java.util.List;
import java.util.Locale;
import java.util.Map;
import java.util.Properties;
import java.util.Set;
import java.util.UUID;
import java.util.concurrent.ConcurrentHashMap;
import java.util.concurrent.Executor;
import java.util.concurrent.ExecutorService;
import java.util.concurrent.TimeoutException;
import java.util.function.Function;
import java.util.function.Supplier;
import java.util.stream.Collectors;
import org.apache.lucene.index.CorruptIndexException;
import org.apache.lucene.search.IndexSearcher;
import org.apache.lucene.store.Directory;
import org.apache.lucene.util.BytesRef;
import org.apache.solr.api.ClusterPluginsSource;
import org.apache.solr.api.ContainerPluginsRegistry;
import org.apache.solr.api.JerseyResource;
import org.apache.solr.client.solrj.SolrRequest;
import org.apache.solr.client.solrj.impl.Http2SolrClient;
import org.apache.solr.client.solrj.io.SolrClientCache;
import org.apache.solr.client.solrj.util.SolrIdentifierValidator;
import org.apache.solr.cloud.CloudDescriptor;
import org.apache.solr.cloud.ClusterSingleton;
import org.apache.solr.cloud.ZkController;
import org.apache.solr.cluster.events.ClusterEventProducer;
import org.apache.solr.cluster.events.impl.ClusterEventProducerFactory;
import org.apache.solr.cluster.placement.PlacementPluginConfig;
import org.apache.solr.cluster.placement.PlacementPluginFactory;
import org.apache.solr.cluster.placement.impl.DelegatingPlacementPluginFactory;
import org.apache.solr.cluster.placement.impl.PlacementPluginFactoryLoader;
import org.apache.solr.common.AlreadyClosedException;
import org.apache.solr.common.SolrException;
import org.apache.solr.common.SolrException.ErrorCode;
import org.apache.solr.common.cloud.Aliases;
import org.apache.solr.common.cloud.ClusterState;
import org.apache.solr.common.cloud.DocCollection;
import org.apache.solr.common.cloud.Replica;
import org.apache.solr.common.cloud.Replica.State;
import org.apache.solr.common.cloud.SolrZkClient;
import org.apache.solr.common.cloud.ZkStateReader;
import org.apache.solr.common.params.ModifiableSolrParams;
import org.apache.solr.common.util.CollectionUtil;
import org.apache.solr.common.util.ExecutorUtil;
import org.apache.solr.common.util.IOUtils;
import org.apache.solr.common.util.ObjectCache;
import org.apache.solr.common.util.SolrNamedThreadFactory;
import org.apache.solr.common.util.StrUtils;
import org.apache.solr.common.util.SuppressForbidden;
import org.apache.solr.common.util.Utils;
import org.apache.solr.core.DirectoryFactory.DirContext;
import org.apache.solr.core.backup.repository.BackupRepository;
import org.apache.solr.core.backup.repository.BackupRepositoryFactory;
import org.apache.solr.filestore.ClusterFileStore;
import org.apache.solr.filestore.DistribFileStore;
import org.apache.solr.filestore.FileStore;
import org.apache.solr.handler.ClusterAPI;
import org.apache.solr.handler.RequestHandlerBase;
import org.apache.solr.handler.SnapShooter;
import org.apache.solr.handler.admin.CollectionsHandler;
import org.apache.solr.handler.admin.ConfigSetsHandler;
import org.apache.solr.handler.admin.CoreAdminHandler;
import org.apache.solr.handler.admin.CoreAdminHandler.CoreAdminOp;
import org.apache.solr.handler.admin.HealthCheckHandler;
import org.apache.solr.handler.admin.InfoHandler;
import org.apache.solr.handler.admin.MetricsHandler;
import org.apache.solr.handler.admin.SecurityConfHandler;
import org.apache.solr.handler.admin.SecurityConfHandlerLocal;
import org.apache.solr.handler.admin.SecurityConfHandlerZk;
import org.apache.solr.handler.admin.ZookeeperInfoHandler;
import org.apache.solr.handler.admin.ZookeeperRead;
import org.apache.solr.handler.admin.ZookeeperStatusHandler;
import org.apache.solr.handler.api.V2ApiUtils;
import org.apache.solr.handler.component.ShardHandlerFactory;
import org.apache.solr.handler.designer.SchemaDesignerAPI;
import org.apache.solr.jersey.InjectionFactories;
import org.apache.solr.jersey.JerseyAppHandlerCache;
import org.apache.solr.logging.LogWatcher;
import org.apache.solr.logging.MDCLoggingContext;
import org.apache.solr.metrics.SolrMetricManager;
import org.apache.solr.metrics.SolrMetricProducer;
import org.apache.solr.metrics.SolrMetricsContext;
import org.apache.solr.metrics.otel.OtelUnit;
import org.apache.solr.pkg.SolrPackageLoader;
import org.apache.solr.request.LocalSolrQueryRequest;
import org.apache.solr.request.SolrQueryRequest;
import org.apache.solr.request.SolrRequestHandler;
import org.apache.solr.request.SolrRequestInfo;
import org.apache.solr.search.CacheConfig;
import org.apache.solr.search.CaffeineCache;
import org.apache.solr.search.SolrCache;
import org.apache.solr.search.SolrFieldCacheBean;
import org.apache.solr.search.SolrIndexSearcher;
import org.apache.solr.security.AllowListUrlChecker;
import org.apache.solr.security.AuditLoggerPlugin;
import org.apache.solr.security.AuthenticationPlugin;
import org.apache.solr.security.AuthorizationPlugin;
import org.apache.solr.security.PKIAuthenticationPlugin;
import org.apache.solr.security.PublicKeyHandler;
import org.apache.solr.security.SecurityPluginHolder;
import org.apache.solr.security.SolrNodeKeyPair;
import org.apache.solr.update.CommitUpdateCommand;
import org.apache.solr.update.SolrCoreState;
import org.apache.solr.update.UpdateShardHandler;
import org.apache.solr.util.OrderedExecutor;
import org.apache.solr.util.StartupLoggingUtils;
import org.apache.solr.util.stats.MetricUtils;
import org.apache.solr.util.tracing.TraceUtils;
import org.apache.zookeeper.KeeperException;
import org.glassfish.hk2.utilities.binding.AbstractBinder;
import org.glassfish.jersey.server.ApplicationHandler;
import org.noggit.JSONParser;
import org.noggit.ObjectBuilder;
import org.slf4j.Logger;
import org.slf4j.LoggerFactory;

/**
 * @since solr 1.3
 */
public class CoreContainer {

  private static final Logger log = LoggerFactory.getLogger(MethodHandles.lookup().lookupClass());

  {
    // Declared up top to ensure this is present before anything else.
    // note: will not be re-added if already there
    ExecutorUtil.addThreadLocalProvider(SolrRequestInfo.getInheritableThreadLocalProvider());
  }

  final SolrCores solrCores;

  public Executor getIndexSearcherExecutor() {
    return indexSearcherExecutor;
  }

  public ExecutorService getIndexFingerprintExecutor() {
    return indexFingerprintExecutor;
  }

  public static class CoreLoadFailure {

    public final CoreDescriptor cd;
    public final Exception exception;

    public CoreLoadFailure(CoreDescriptor cd, Exception loadFailure) {
      this.cd = new CoreDescriptor(cd.getName(), cd);
      this.exception = loadFailure;
    }
  }

  private volatile PluginBag<SolrRequestHandler> containerHandlers =
      new PluginBag<>(SolrRequestHandler.class, null);

  private volatile ApplicationHandler jerseyAppHandler;
  private volatile JerseyAppHandlerCache appHandlersByConfigSetId;

  public ApplicationHandler getJerseyApplicationHandler() {
    return jerseyAppHandler;
  }

  public JerseyAppHandlerCache getJerseyAppHandlerCache() {
    return appHandlersByConfigSetId;
  }

  /** Minimize exposure to CoreContainer. Mostly only ZK interface is required */
  public final Supplier<SolrZkClient> zkClientSupplier = () -> getZkController().getZkClient();

  private ContainerPluginsRegistry containerPluginsRegistry;

  protected final Map<String, CoreLoadFailure> coreInitFailures = new ConcurrentHashMap<>();

  protected volatile CoreAdminHandler coreAdminHandler = null;
  protected volatile CollectionsHandler collectionsHandler = null;
  protected volatile HealthCheckHandler healthCheckHandler = null;

  private volatile InfoHandler infoHandler;
  protected volatile ConfigSetsHandler configSetsHandler = null;

  private volatile PKIAuthenticationPlugin pkiAuthenticationSecurityBuilder;

  protected volatile Properties containerProperties;

  private volatile ConfigSetService coreConfigService;

  protected final ZkContainer zkSys = new ZkContainer();
  protected volatile ShardHandlerFactory shardHandlerFactory;

  private volatile UpdateShardHandler updateShardHandler;

  private volatile HttpSolrClientProvider solrClientProvider;

  private volatile ExecutorService coreLoadExecutor;

  private final OrderedExecutor<BytesRef> replayUpdatesExecutor;

  protected volatile LogWatcher<?> logging = null;

  protected final NodeConfig cfg;
  protected final SolrResourceLoader loader;

  protected final Path solrHome;

  protected final SolrNodeKeyPair nodeKeyPair;

  protected final CoresLocator coresLocator;
  private volatile CoreSorter coreSorter;

  private volatile String hostName;

  private volatile boolean asyncSolrCoreLoad;

  protected volatile SecurityConfHandler securityConfHandler;

  private volatile SecurityPluginHolder<AuthorizationPlugin> authorizationPlugin;

  private volatile SecurityPluginHolder<AuthenticationPlugin> authenticationPlugin;

  private volatile SecurityPluginHolder<AuditLoggerPlugin> auditloggerPlugin;

  private volatile BackupRepositoryFactory backupRepoFactory;

  protected volatile SolrMetricManager metricManager;

  protected volatile String metricTag = SolrMetricProducer.getUniqueMetricTag(this, null);

  protected volatile SolrMetricsContext solrMetricsContext;

  protected volatile Tracer tracer;

  protected MetricsHandler metricsHandler;

  // SolrClientCache is now stored in objectCache with key "solrClientCache"

  private volatile Map<String, SolrCache<?, ?>> caches;

  private final ObjectCache objectCache = new ObjectCache();

  public final NodeRoles nodeRoles = new NodeRoles(System.getProperty(NodeRoles.NODE_ROLES_PROP));

  private final ExecutorService indexSearcherExecutor;

  private final ExecutorService indexFingerprintExecutor;

  private final ClusterSingletons clusterSingletons =
      new ClusterSingletons(
          () ->
              getZkController() != null
                  && getZkController().getOverseer() != null
                  && !getZkController().getOverseer().isClosed(),
          (r) -> this.runAsync(r));

  private volatile ClusterEventProducer clusterEventProducer;
  private DelegatingPlacementPluginFactory placementPluginFactory;

  private DistribFileStore fileStore;
  private ClusterFileStore clusterFileStoreAPI;
  private SolrPackageLoader packageLoader;

  private final Set<Path> allowPaths;

  private final AllowListUrlChecker allowListUrlChecker;

  // Bits for the state variable.
  public static final long LOAD_COMPLETE = 0x1L;
  public static final long CORE_DISCOVERY_COMPLETE = 0x2L;
  public static final long INITIAL_CORE_LOAD_COMPLETE = 0x4L;
  private volatile long status = 0L;

  private ExecutorService coreContainerAsyncTaskExecutor =
      ExecutorUtil.newMDCAwareCachedThreadPool("Core Container Async Task");

  private enum CoreInitFailedAction {
    fromleader,
    none
  }

  /**
   * This method instantiates a new instance of {@linkplain BackupRepository}.
   *
   * @param repositoryName The name of the backup repository (Optional). If not specified, a default
   *     implementation is used.
   * @return a new instance of {@linkplain BackupRepository}.
   */
  public BackupRepository newBackupRepository(String repositoryName) {
    BackupRepository repository;
    if (repositoryName != null) {
      repository = backupRepoFactory.newInstance(getResourceLoader(), repositoryName);
    } else {
      repository = backupRepoFactory.newInstance(getResourceLoader());
    }
    return repository;
  }

  public ExecutorService getCoreZkRegisterExecutorService() {
    return zkSys.getCoreZkRegisterExecutorService();
  }

  public SolrRequestHandler getRequestHandler(String path) {
    return RequestHandlerBase.getRequestHandler(path, containerHandlers);
  }

  public PluginBag<SolrRequestHandler> getRequestHandlers() {
    return this.containerHandlers;
  }

  {
    if (log.isDebugEnabled()) {
      log.debug("New CoreContainer {}", System.identityHashCode(this));
    }
  }

  /**
   * Create a new CoreContainer using the given solr home directory. The container's cores are not
   * loaded.
   *
   * @param solrHome a String containing the path to the solr home directory
   * @param properties substitutable properties (alternative to Sys props)
   * @see #load()
   */
  public CoreContainer(Path solrHome, Properties properties) {
    this(SolrXmlConfig.fromSolrHome(solrHome, properties));
  }

  /**
   * Create a new CoreContainer using the given configuration. The container's cores are not loaded.
   *
   * @param config a ConfigSolr representation of this container's configuration
   * @see #load()
   */
  public CoreContainer(NodeConfig config) {
    this(config, CoresLocator.instantiate(config));
  }

  public CoreContainer(NodeConfig config, boolean asyncSolrCoreLoad) {
    this(config, CoresLocator.instantiate(config), asyncSolrCoreLoad);
  }

  /**
   * Create a new CoreContainer using the given configuration and locator.
   *
   * <p>The container's cores are not loaded. This constructor should be used only in tests, as it
   * overrides {@link CoresLocator}'s instantiation process.
   *
   * @param config a ConfigSolr representation of this container's configuration
   * @param locator a CoresLocator
   * @see #load()
   */
  @VisibleForTesting
  public CoreContainer(NodeConfig config, CoresLocator locator) {
    this(config, locator, false);
  }

  public CoreContainer(NodeConfig config, CoresLocator locator, boolean asyncSolrCoreLoad) {
    this.cfg = requireNonNull(config);
    this.loader = config.getSolrResourceLoader();
    this.solrHome = config.getSolrHome();
    this.solrCores = SolrCores.newSolrCores(this);
    this.nodeKeyPair = new SolrNodeKeyPair(cfg.getCloudConfig());
    OpenTelemetryConfigurator.initializeOpenTelemetrySdk(cfg, loader);
    this.metricManager = new SolrMetricManager(loader, cfg.getMetricsConfig());
    this.tracer = TraceUtils.getGlobalTracer();

    containerHandlers.put(PublicKeyHandler.PATH, new PublicKeyHandler(nodeKeyPair));
    if (null != this.cfg.getBooleanQueryMaxClauseCount()) {
      IndexSearcher.setMaxClauseCount(this.cfg.getBooleanQueryMaxClauseCount());
    }
    setWeakStringInterner();
    this.coresLocator = locator;
    this.containerProperties = new Properties(config.getSolrProperties());
    this.asyncSolrCoreLoad = asyncSolrCoreLoad;
    this.replayUpdatesExecutor =
        new OrderedExecutor<>(
            cfg.getReplayUpdatesThreads(),
            ExecutorUtil.newMDCAwareCachedThreadPool(
                cfg.getReplayUpdatesThreads(), // thread count
                cfg.getReplayUpdatesThreads(), // queue size
                new SolrNamedThreadFactory("replayUpdatesExecutor")));
    this.appHandlersByConfigSetId = new JerseyAppHandlerCache();

    SolrPaths.AllowPathBuilder allowPathBuilder = new SolrPaths.AllowPathBuilder();
    allowPathBuilder.addPath(cfg.getSolrHome());
    allowPathBuilder.addPath(cfg.getCoreRootDirectory());
    if (cfg.getSolrDataHome() != null) {
      allowPathBuilder.addPath(cfg.getSolrDataHome());
    }
    if (!cfg.getAllowPaths().isEmpty()) {
      cfg.getAllowPaths().forEach(allowPathBuilder::addPath);
      if (log.isInfoEnabled()) {
        log.info("Allowing use of paths: {}", cfg.getAllowPaths());
      }
    }
    this.allowPaths = allowPathBuilder.build();

    this.allowListUrlChecker = AllowListUrlChecker.create(config);

    this.indexSearcherExecutor = SolrIndexSearcher.initCollectorExecutor(cfg);

    this.indexFingerprintExecutor =
        ExecutorUtil.newMDCAwareCachedThreadPool(
            EXECUTOR_MAX_CPU_THREADS,
            Integer.MAX_VALUE,
            new SolrNamedThreadFactory("IndexFingerprintPool"));
  }

  @SuppressWarnings({"unchecked"})
  private synchronized void initializeAuthorizationPlugin(Map<String, Object> authorizationConf) {
    authorizationConf = Utils.getDeepCopy(authorizationConf, 4);
    int newVersion = readVersion(authorizationConf);
    // Initialize the Authorization module
    SecurityPluginHolder<AuthorizationPlugin> old = authorizationPlugin;
    SecurityPluginHolder<AuthorizationPlugin> authorizationPlugin = null;
    if (authorizationConf != null) {
      String klas = (String) authorizationConf.get("class");
      if (klas == null) {
        throw new SolrException(
            ErrorCode.SERVER_ERROR, "class is required for authorization plugin");
      }
      if (old != null && old.getZnodeVersion() == newVersion && newVersion > 0) {
        log.debug("Authorization config not modified");
        return;
      }
      log.info("Initializing authorization plugin: {}", klas);
      authorizationPlugin =
          new SecurityPluginHolder<>(
              newVersion,
              getResourceLoader()
                  .newInstance(
                      klas,
                      AuthorizationPlugin.class,
                      null,
                      new Class<?>[] {CoreContainer.class},
                      new Object[] {this}));

      // Read and pass the authorization context to the plugin
      authorizationPlugin.plugin.init(authorizationConf);
    } else {
      log.debug("Security conf doesn't exist. Skipping setup for authorization module.");
    }
    this.authorizationPlugin = authorizationPlugin;
    if (old != null) {
      try {
        old.plugin.close();
      } catch (Exception e) {
        log.error("Exception while attempting to close old authorization plugin", e);
      }
    }
  }

  @SuppressWarnings({"unchecked"})
  private void initializeAuditloggerPlugin(Map<String, Object> auditConf) {
    auditConf = Utils.getDeepCopy(auditConf, 4);
    int newVersion = readVersion(auditConf);
    // Initialize the Auditlog module
    SecurityPluginHolder<AuditLoggerPlugin> old = auditloggerPlugin;
    SecurityPluginHolder<AuditLoggerPlugin> newAuditloggerPlugin = null;
    if (auditConf != null) {
      String klas = (String) auditConf.get("class");
      if (klas == null) {
        throw new SolrException(ErrorCode.SERVER_ERROR, "class is required for auditlogger plugin");
      }
      if (old != null && old.getZnodeVersion() == newVersion && newVersion > 0) {
        log.debug("Auditlogger config not modified");
        return;
      }
      log.info("Initializing auditlogger plugin: {}", klas);
      newAuditloggerPlugin =
          new SecurityPluginHolder<>(
              newVersion, getResourceLoader().newInstance(klas, AuditLoggerPlugin.class));

      newAuditloggerPlugin.plugin.init(auditConf);
      newAuditloggerPlugin.plugin.initializeMetrics(
          solrMetricsContext, Attributes.builder().put(HANDLER_ATTR, "/auditlogging").build());
    } else {
      log.debug("Security conf doesn't exist. Skipping setup for audit logging module.");
    }
    this.auditloggerPlugin = newAuditloggerPlugin;
    if (old != null) {
      try {
        old.plugin.close();
      } catch (Exception e) {
        log.error("Exception while attempting to close old auditlogger plugin", e);
      }
    }
  }

  @SuppressWarnings({"unchecked"})
  private synchronized void initializeAuthenticationPlugin(
      Map<String, Object> authenticationConfig) {
    authenticationConfig = Utils.getDeepCopy(authenticationConfig, 4);
    int newVersion = readVersion(authenticationConfig);
    String pluginClassName = null;
    if (authenticationConfig != null) {
      if (authenticationConfig.containsKey("class")) {
        pluginClassName = String.valueOf(authenticationConfig.get("class"));
      } else {
        throw new SolrException(
            ErrorCode.SERVER_ERROR, "No 'class' specified for authentication in ZK.");
      }
    }

    if (pluginClassName != null) {
      log.debug("Authentication plugin class obtained from security.json: {}", pluginClassName);
    } else if (System.getProperty(AUTHENTICATION_PLUGIN_PROP) != null) {
      pluginClassName = System.getProperty(AUTHENTICATION_PLUGIN_PROP);
      log.debug(
          "Authentication plugin class obtained from system property '{}': {}",
          AUTHENTICATION_PLUGIN_PROP,
          pluginClassName);
    } else {
      log.debug("No authentication plugin used.");
    }
    SecurityPluginHolder<AuthenticationPlugin> old = authenticationPlugin;
    SecurityPluginHolder<AuthenticationPlugin> authenticationPlugin = null;

    if (old != null && old.getZnodeVersion() == newVersion && newVersion > 0) {
      log.debug("Authentication config not modified");
      return;
    }

    // Initialize the plugin
    if (pluginClassName != null) {
      log.info("Initializing authentication plugin: {}", pluginClassName);
      authenticationPlugin =
          new SecurityPluginHolder<>(
              newVersion,
              getResourceLoader()
                  .newInstance(
                      pluginClassName,
                      AuthenticationPlugin.class,
                      null,
                      new Class<?>[] {CoreContainer.class},
                      new Object[] {this}));
    }
    if (authenticationPlugin != null) {
      authenticationPlugin.plugin.init(authenticationConfig);
      setupHttpClientForAuthPlugin(authenticationPlugin.plugin);
      authenticationPlugin.plugin.initializeMetrics(
          solrMetricsContext, Attributes.builder().put(HANDLER_ATTR, "/authentication").build());
    }
    this.authenticationPlugin = authenticationPlugin;
    try {
      if (old != null) old.plugin.close();
    } catch (Exception e) {
      log.error("Exception while attempting to close old authentication plugin", e);
    }
  }

  private void setupHttpClientForAuthPlugin(Object authcPlugin) {
    // Always register PKI auth interceptor, which will then delegate the decision of who should
    // secure each request to the configured authentication plugin.
    if (pkiAuthenticationSecurityBuilder != null
        && !pkiAuthenticationSecurityBuilder.isInterceptorRegistered()) {
      shardHandlerFactory.setSecurityBuilder(pkiAuthenticationSecurityBuilder);
      updateShardHandler.setSecurityBuilder(pkiAuthenticationSecurityBuilder);
      solrClientProvider.setSecurityBuilder(pkiAuthenticationSecurityBuilder);
    }
  }

  private static int readVersion(Map<String, Object> conf) {
    if (conf == null) return -1;
    Map<?, ?> meta = (Map<?, ?>) conf.get("");
    if (meta == null) return -1;
    Number v = (Number) meta.get("v");
    return v == null ? -1 : v.intValue();
  }

  /**
   * This method allows subclasses to construct a CoreContainer without any default init behavior.
   *
   * @param testConstructor pass (Object)null.
   * @lucene.experimental
   */
  protected CoreContainer(Object testConstructor) {
    solrHome = null;
    solrCores = null;
    nodeKeyPair = null;
    loader = null;
    coresLocator = null;
    cfg = null;
    containerProperties = null;
    replayUpdatesExecutor = null;
    allowPaths = null;
    allowListUrlChecker = null;
    indexSearcherExecutor = null;
    indexFingerprintExecutor = null;
  }

  public static CoreContainer createAndLoad(Path solrHome) {
    return createAndLoad(solrHome, solrHome.resolve(SolrXmlConfig.SOLR_XML_FILE));
  }

  /**
   * Create a new CoreContainer and load its cores
   *
   * @param solrHome the solr home directory
   * @param configFile the file containing this container's configuration
   * @return a loaded CoreContainer
   */
  public static CoreContainer createAndLoad(Path solrHome, Path configFile) {
    CoreContainer cc =
        new CoreContainer(SolrXmlConfig.fromFile(solrHome, configFile, new Properties()));
    try {
      cc.load();
    } catch (Exception e) {
      cc.shutdown();
      throw e;
    }
    return cc;
  }

  public Properties getContainerProperties() {
    return containerProperties;
  }

  public PKIAuthenticationPlugin getPkiAuthenticationSecurityBuilder() {
    return pkiAuthenticationSecurityBuilder;
  }

  public SolrMetricManager getMetricManager() {
    return metricManager;
  }

  public MetricsHandler getMetricsHandler() {
    return metricsHandler;
  }

  /** Never null */
  public Tracer getTracer() {
    return tracer;
  }

  public OrderedExecutor<BytesRef> getReplayUpdatesExecutor() {
    return replayUpdatesExecutor;
  }

  public SolrPackageLoader getPackageLoader() {
    return packageLoader;
  }

  public FileStore getFileStore() {
    return fileStore;
  }

  public SolrCache<?, ?> getCache(String name) {
    return caches.get(name);
  }

  /**
   * The {@link SolrClientCache} is mostly for streaming expressions. Prefer other clients for other
   * use-cases.
   *
   * @see #getDefaultHttpSolrClient()
   * @see ZkController#getSolrClient()
   * @see Http2SolrClient#requestWithBaseUrl(String, String, SolrRequest)
   */
  public SolrClientCache getSolrClientCache() {
    return objectCache.computeIfAbsent(
        "solrClientCache",
        SolrClientCache.class,
        k -> {
          // Create a new SolrClientCache with the appropriate solrClientProvider
          return new SolrClientCache(solrClientProvider.getSolrClient());
        });
  }

  public ObjectCache getObjectCache() {
    return objectCache;
  }

  private void registerV2ApiIfEnabled(Object apiObject) {
    if (apiObject == null || containerHandlers.getApiBag() == null) {
      return;
    }

    containerHandlers.getApiBag().registerObject(apiObject);
  }

  private void registerV2ApiIfEnabled(Class<? extends JerseyResource> clazz) {
    if (containerHandlers.getJerseyEndpoints() == null) {
      return;
    }

    containerHandlers.getJerseyEndpoints().register(clazz);
  }

  // -------------------------------------------------------------------
  // Initialization / Cleanup
  // -------------------------------------------------------------------

  /** Load the cores defined for this CoreContainer */
  @SuppressForbidden(
      reason =
          "Set the thread contextClassLoader for all 3rd party dependencies that we cannot control")
  public void load() {
    final ClassLoader originalContextClassLoader = Thread.currentThread().getContextClassLoader();
    try {
      // Set the thread's contextClassLoader for any plugins that are loaded via Modules or Packages
      // and have dependencies that use the thread's contextClassLoader
      Thread.currentThread().setContextClassLoader(loader.getClassLoader());
      loadInternal();
    } finally {
      Thread.currentThread().setContextClassLoader(originalContextClassLoader);
    }
  }

  /** Load the cores defined for this CoreContainer */
  private void loadInternal() {
    if (log.isDebugEnabled()) {
      log.debug("Loading cores into CoreContainer [instanceDir={}]", getSolrHome());
    }
    logging = LogWatcher.newRegisteredLogWatcher(cfg.getLogWatcherConfig(), loader);

    ClusterPluginsSource pluginsSource =
        ClusterPluginsSource.loadClusterPluginsSource(this, loader);
    containerPluginsRegistry =
        new ContainerPluginsRegistry(this, containerHandlers.getApiBag(), pluginsSource);

    ClusterEventProducerFactory clusterEventProducerFactory = new ClusterEventProducerFactory(this);
    clusterEventProducer = clusterEventProducerFactory;

    placementPluginFactory =
        new DelegatingPlacementPluginFactory(
            PlacementPluginFactoryLoader.getDefaultPlacementPluginFactory());

    containerPluginsRegistry.registerListener(clusterSingletons.getPluginRegistryListener());
    containerPluginsRegistry.registerListener(
        clusterEventProducerFactory.getPluginRegistryListener());

    solrMetricsContext = new SolrMetricsContext(metricManager, NODE_REGISTRY);

    shardHandlerFactory =
        ShardHandlerFactory.newInstance(cfg.getShardHandlerFactoryPluginInfo(), loader);
    if (shardHandlerFactory instanceof SolrMetricProducer metricProducer) {
      metricProducer.initializeMetrics(solrMetricsContext, Attributes.empty());
    }

    updateShardHandler = new UpdateShardHandler(cfg.getUpdateShardHandlerConfig());
    solrClientProvider =
        new HttpSolrClientProvider(cfg.getUpdateShardHandlerConfig(), solrMetricsContext);
<<<<<<< HEAD
    updateShardHandler.initializeMetrics(solrMetricsContext, "updateShardHandler");
    // We don't pre-initialize SolrClientCache here anymore
    // It will be created on-demand in getSolrClientCache() when first needed
=======
    updateShardHandler.initializeMetrics(solrMetricsContext, Attributes.empty());
    solrClientCache = new SolrClientCache(solrClientProvider.getSolrClient());
>>>>>>> eb3a6768

    Map<String, CacheConfig> cachesConfig = cfg.getCachesConfig();
    if (cachesConfig.isEmpty()) {
      this.caches = Collections.emptyMap();
    } else {
      Map<String, SolrCache<?, ?>> m = CollectionUtil.newHashMap(cachesConfig.size());
      for (Map.Entry<String, CacheConfig> e : cachesConfig.entrySet()) {
        SolrCache<?, ?> c = e.getValue().newInstance();
        String cacheName = e.getKey();
        if (c instanceof CaffeineCache<?, ?> caffeineCache) {
          caffeineCache.initializeMetrics(
              solrMetricsContext,
              Attributes.builder().put(NAME_ATTR, cacheName).build(),
              "solr_node_cache");
        }
        m.put(cacheName, c);
      }
      this.caches = Collections.unmodifiableMap(m);
    }

    StartupLoggingUtils.checkRequestLogging();

    hostName = cfg.getNodeName();

    zkSys.initZooKeeper(this, cfg.getCloudConfig());
    if (isZooKeeperAware()) {
      getSolrClientCache().setDefaultZKHost(getZkController().getZkServerAddress());
      // initialize ZkClient metrics
      zkSys
          .getZkMetricsProducer()
          .initializeMetrics(
              solrMetricsContext,
              Attributes.of(CATEGORY_ATTR, SolrInfoBean.Category.CONTAINER.toString()));
      pkiAuthenticationSecurityBuilder =
          new PKIAuthenticationPlugin(
              this,
              zkSys.getZkController().getNodeName(),
              (PublicKeyHandler) containerHandlers.get(PublicKeyHandler.PATH));
      pkiAuthenticationSecurityBuilder.initializeMetrics(
          solrMetricsContext,
          Attributes.builder().put(HANDLER_ATTR, "/authentication/pki").build());

      fileStore = new DistribFileStore(this);
      registerV2ApiIfEnabled(ClusterFileStore.class);

      packageLoader = new SolrPackageLoader(this);
      registerV2ApiIfEnabled(packageLoader.getPackageAPI().editAPI);
      registerV2ApiIfEnabled(packageLoader.getPackageAPI().readAPI);
      registerV2ApiIfEnabled(ZookeeperRead.class);
    }

    MDCLoggingContext.setNode(this);

    securityConfHandler =
        isZooKeeperAware() ? new SecurityConfHandlerZk(this) : new SecurityConfHandlerLocal(this);
    reloadSecurityProperties();
    warnUsersOfInsecureSettings();
    this.backupRepoFactory = new BackupRepositoryFactory(cfg.getBackupRepositoryPlugins());
    coreConfigService = ConfigSetService.createConfigSetService(this);
    createHandler(ZK_PATH, ZookeeperInfoHandler.class.getName(), ZookeeperInfoHandler.class);
    createHandler(
        ZK_STATUS_PATH, ZookeeperStatusHandler.class.getName(), ZookeeperStatusHandler.class);

    collectionsHandler =
        createHandler(
            COLLECTIONS_HANDLER_PATH, cfg.getCollectionsHandlerClass(), CollectionsHandler.class);
    configSetsHandler =
        createHandler(
            CONFIGSETS_HANDLER_PATH, cfg.getConfigSetsHandlerClass(), ConfigSetsHandler.class);
    ClusterAPI clusterAPI = new ClusterAPI(collectionsHandler, configSetsHandler);
    registerV2ApiIfEnabled(clusterAPI);
    registerV2ApiIfEnabled(clusterAPI.commands);

    if (isZooKeeperAware()) {
      registerV2ApiIfEnabled(new SchemaDesignerAPI(this));
    } // else Schema Designer not available in standalone (non-cloud) mode

    /*
     * HealthCheckHandler needs to be initialized before InfoHandler, since the later one will call CoreContainer.getHealthCheckHandler().
     * We don't register the handler here because it'll be registered inside InfoHandler
     */
    healthCheckHandler =
        loader.newInstance(
            cfg.getHealthCheckHandlerClass(),
            HealthCheckHandler.class,
            null,
            new Class<?>[] {CoreContainer.class},
            new Object[] {this});
    infoHandler = createHandler(INFO_HANDLER_PATH, cfg.getInfoHandlerClass(), InfoHandler.class);
    coreAdminHandler =
        createHandler(CORES_HANDLER_PATH, cfg.getCoreAdminHandlerClass(), CoreAdminHandler.class);

    Map<String, CoreAdminOp> coreAdminHandlerActions =
        cfg.getCoreAdminHandlerActions().entrySet().stream()
            .collect(
                Collectors.toMap(
                    item -> item.getKey(),
                    item -> loader.newInstance(item.getValue(), CoreAdminOp.class)));

    // Register custom actions for CoreAdminHandler
    coreAdminHandler.registerCustomActions(coreAdminHandlerActions);

    metricsHandler = new MetricsHandler(this);
    containerHandlers.put(METRICS_PATH, metricsHandler);
    metricsHandler.initializeMetrics(
        solrMetricsContext, Attributes.builder().put(HANDLER_ATTR, METRICS_PATH).build());

    containerHandlers.put(AUTHZ_PATH, securityConfHandler);
    securityConfHandler.initializeMetrics(
        solrMetricsContext, Attributes.builder().put(HANDLER_ATTR, AUTHZ_PATH).build());
    containerHandlers.put(AUTHC_PATH, securityConfHandler);

    PluginInfo[] metricReporters = cfg.getMetricsConfig().getMetricReporters();

    containerProperties.putAll(cfg.getSolrProperties());

    Attributes containerAttrs =
        Attributes.builder().put(CATEGORY_ATTR, SolrInfoBean.Category.CONTAINER.toString()).build();

    // initialize gauges for reporting the number of cores and disk total/free
    solrCores.initializeMetrics(solrMetricsContext, containerAttrs);

    Path dataHome =
        cfg.getSolrDataHome() != null ? cfg.getSolrDataHome() : cfg.getCoreRootDirectory();

    solrMetricsContext.observableLongGauge(
        "solr_disk_space",
        "Disk metrics for Solr's data home directory (" + dataHome + ")",
        measurement -> {
          try {
            var fileStore = Files.getFileStore(dataHome);
            measurement.record(
                fileStore.getTotalSpace(),
                containerAttrs.toBuilder().put(TYPE_ATTR, "total_space").build());
            measurement.record(
                fileStore.getUsableSpace(),
                containerAttrs.toBuilder().put(TYPE_ATTR, "usable_space").build());
          } catch (IOException e) {
            throw new SolrException(
                ErrorCode.SERVER_ERROR,
                "Error retrieving disk space information for data home directory" + dataHome,
                e);
          }
        },
        OtelUnit.BYTES);

    SolrFieldCacheBean fieldCacheBean = new SolrFieldCacheBean();
    fieldCacheBean.initializeMetrics(
        solrMetricsContext, Attributes.of(CATEGORY_ATTR, SolrInfoBean.Category.CACHE.toString()));

    // setup executor to load cores in parallel
    coreLoadExecutor =
        MetricUtils.instrumentedExecutorService(
            ExecutorUtil.newMDCAwareFixedThreadPool(
                cfg.getCoreLoadThreadCount(isZooKeeperAware()),
                new SolrNamedThreadFactory("coreLoadExecutor")),
            solrMetricsContext,
            SolrInfoBean.Category.CONTAINER,
            "coreLoadExecutor");

    coreSorter =
        loader.newInstance(
            cfg.getCoreSorterClass(),
            CoreSorter.class,
            null,
            new Class<?>[] {CoreContainer.class},
            new Object[] {this});
    try {
      List<CoreDescriptor> cds = coresLocator.discover(this);
      cds = coreSorter.sort(cds);
      checkForDuplicateCoreNames(cds);
      status |= CORE_DISCOVERY_COMPLETE;

      for (final CoreDescriptor cd : cds) {
        if (!cd.isLoadOnStartup()) {
          solrCores.addCoreDescriptor(cd);
        } else if (asyncSolrCoreLoad) {
          solrCores.markCoreAsLoading(cd);
        }
        if (cd.isLoadOnStartup()) {
          coreLoadExecutor.execute(
              () -> {
                SolrCore core;
                boolean pendingCoreOpAdded = false;
                try {
                  if (zkSys.getZkController() != null) {
                    zkSys.getZkController().throwErrorIfReplicaReplaced(cd);
                  }
                  MDCLoggingContext.setCoreDescriptor(this, cd);
                  solrCores.waitAddPendingCoreOps(cd.getName());
                  pendingCoreOpAdded = true;
                  core = createFromDescriptor(cd, false, false);
                } catch (Exception e) {
                  log.error("SolrCore failed to load on startup", e);
                  MDCLoggingContext.clear();
                  return;
                } finally {
                  if (pendingCoreOpAdded) {
                    solrCores.removeFromPendingOps(cd.getName());
                  }
                  if (asyncSolrCoreLoad) {
                    solrCores.markCoreAsNotLoading(cd);
                  }
                }
                try {
                  zkSys.registerInZk(core, true, false);
                } catch (RuntimeException e) {
                  log.error("Error registering SolrCore", e);
                } finally {
                  MDCLoggingContext.clear();
                }
              });
        }
      }

    } finally {
      coreLoadExecutor.shutdown(); // doesn't block
      if (!asyncSolrCoreLoad) {
        ExecutorUtil.awaitTerminationForever(coreLoadExecutor);
      }
    }

    if (isZooKeeperAware()) {
      containerPluginsRegistry.refresh();
      getZkController().zkStateReader.registerClusterPropertiesListener(containerPluginsRegistry);
      registerV2ApiIfEnabled(pluginsSource.getReadApi());
      registerV2ApiIfEnabled(pluginsSource.getEditApi());

      // initialize the placement plugin factory wrapper
      // with the plugin configuration from the registry
      PlacementPluginFactoryLoader.load(placementPluginFactory, containerPluginsRegistry);

      // create target ClusterEventProducer (possibly from plugins)
      clusterEventProducer = clusterEventProducerFactory.create(containerPluginsRegistry);

      // init ClusterSingleton-s

      // register the handlers that are also ClusterSingleton
      containerHandlers
          .keySet()
          .forEach(
              handlerName -> {
                SolrRequestHandler handler = containerHandlers.get(handlerName);
                if (handler instanceof ClusterSingleton singleton) {
                  clusterSingletons.getSingletons().put(singleton.getName(), singleton);
                }
              });
    }

    if (V2ApiUtils.isEnabled()) {
      final CoreContainer thisCCRef = this;
      // Init the Jersey app once all CC endpoints have been registered
      containerHandlers
          .getJerseyEndpoints()
          .register(
              new AbstractBinder() {
                @Override
                protected void configure() {
                  bindFactory(new InjectionFactories.SingletonFactory<>(thisCCRef))
                      .to(CoreContainer.class)
                      .in(Singleton.class);
                }
              })
          .register(
              new AbstractBinder() {
                @Override
                protected void configure() {
                  bindFactory(new InjectionFactories.SingletonFactory<>(nodeKeyPair))
                      .to(SolrNodeKeyPair.class)
                      .in(Singleton.class);
                }
              })
          .register(
              new AbstractBinder() {
                @Override
                protected void configure() {
                  bindFactory(new InjectionFactories.SingletonFactory<>(fileStore))
                      .to(DistribFileStore.class)
                      .in(Singleton.class);
                }
              })
          .register(
              new AbstractBinder() {
                @Override
                protected void configure() {
                  bindFactory(
                          new InjectionFactories.SingletonFactory<>(
                              coreAdminHandler.getCoreAdminAsyncTracker()))
                      .to(CoreAdminHandler.CoreAdminAsyncTracker.class)
                      .in(Singleton.class);
                }
              });
      jerseyAppHandler = new ApplicationHandler(containerHandlers.getJerseyEndpoints());
    }

    // Do Node setup logic after all handlers have been registered.
    if (isZooKeeperAware()) {
      clusterSingletons.setReady();
      if (NodeRoles.MODE_PREFERRED.equals(nodeRoles.getRoleMode(NodeRoles.Role.OVERSEER))) {
        try {
          log.info("This node has been started as a preferred overseer");
          zkSys.getZkController().setPreferredOverseer();
        } catch (KeeperException | InterruptedException e) {
          throw new SolrException(ErrorCode.SERVER_ERROR, e);
        }
      }
      zkSys.getZkController().checkOverseerDesignate();
    }

    // This is a bit redundant but these are two distinct concepts for all they're accomplished at
    // the same time.
    status |= LOAD_COMPLETE | INITIAL_CORE_LOAD_COMPLETE;
  }

  public void securityNodeChanged() {
    log.info("Security node changed, reloading security.json");
    reloadSecurityProperties();
  }

  /** Make sure securityConfHandler is initialized */
  @SuppressWarnings({"unchecked"})
  private void reloadSecurityProperties() {
    SecurityConfHandler.SecurityConfig securityConfig =
        securityConfHandler.getSecurityConfig(false);
    initializeAuthorizationPlugin(
        (Map<String, Object>) securityConfig.getData().get("authorization"));
    initializeAuthenticationPlugin(
        (Map<String, Object>) securityConfig.getData().get("authentication"));
    initializeAuditloggerPlugin((Map<String, Object>) securityConfig.getData().get("auditlogging"));
  }

  private void warnUsersOfInsecureSettings() {
    if (authenticationPlugin == null || authorizationPlugin == null) {
      log.warn(
          "Not all security plugins configured!  authentication={} authorization={}.  Solr is only as secure as "
              + "you make it. Consider configuring authentication/authorization before exposing Solr to users internal or "
              + "external.  See https://s.apache.org/solrsecurity for more info",
          (authenticationPlugin != null) ? "enabled" : "disabled",
          (authorizationPlugin != null) ? "enabled" : "disabled");
    }

    if (authenticationPlugin != null
        && StrUtils.isNullOrEmpty(System.getProperty("solr.jetty.https.port"))) {
      log.warn(
          "Solr authentication is enabled, but SSL is off.  Consider enabling SSL to protect user credentials and data with encryption.");
    }
  }

  private static void checkForDuplicateCoreNames(List<CoreDescriptor> cds) {
    Map<String, Path> addedCores = new HashMap<>();
    for (CoreDescriptor cd : cds) {
      final String name = cd.getName();
      if (addedCores.containsKey(name))
        throw new SolrException(
            ErrorCode.SERVER_ERROR,
            String.format(
                Locale.ROOT,
                "Found multiple cores with the name [%s], with instancedirs [%s] and [%s]",
                name,
                addedCores.get(name),
                cd.getInstanceDir()));
      addedCores.put(name, cd.getInstanceDir());
    }
  }

  private volatile boolean isShutDown = false;

  public boolean isShutDown() {
    return isShutDown;
  }

  /** Close / shut down. Only called by {@link org.apache.solr.servlet.CoreContainerProvider}. */
  public void shutdown() {

    ZkController zkController = getZkController();
    if (zkController != null) {
      zkController.waitForPendingTasksToComplete();
    }
    if (log.isInfoEnabled()) {
      log.info("Shutting down CoreContainer instance={}", System.identityHashCode(this));
    }

    ExecutorUtil.shutdownAndAwaitTermination(coreContainerAsyncTaskExecutor);
    ExecutorUtil.shutdownAndAwaitTermination(indexSearcherExecutor);
    ExecutorUtil.shutdownNowAndAwaitTermination(indexFingerprintExecutor);
    ExecutorService customThreadPool =
        ExecutorUtil.newMDCAwareCachedThreadPool(new SolrNamedThreadFactory("closeThreadPool"));

    isShutDown = true;
    try {
      if (isZooKeeperAware()) {
        cancelCoreRecoveries();
        zkSys.zkController.preClose();
      }
      pauseUpdatesAndAwaitInflightRequests();
      if (isZooKeeperAware()) {
        zkSys.zkController.tryCancelAllElections();
      }

      ExecutorUtil.shutdownAndAwaitTermination(coreLoadExecutor); // actually already shutdown

      // Now clear all the cores that are being operated upon.
      solrCores.close();

      final Map<String, SolrCache<?, ?>> closeCaches = caches;
      if (closeCaches != null) {
        for (Map.Entry<String, SolrCache<?, ?>> e : caches.entrySet()) {
          try {
            e.getValue().close();
          } catch (Exception ex) {
            log.warn("error closing node-level cache: {}", e.getKey(), ex);
          }
        }
      }

      try {
        objectCache.close();
      } catch (IOException e) {
        log.warn("Exception while closing ObjectCache.", e);
      }

      // It's still possible that one of the pending dynamic load operation is waiting, so wake it
      // up if so. Since all the pending operations queues have been drained, there should be
      // nothing to do.
      synchronized (solrCores.getModifyLock()) {
        solrCores.getModifyLock().notifyAll(); // wake up the thread
      }

      customThreadPool.execute(replayUpdatesExecutor::shutdownAndAwaitTermination);

      if (metricManager != null) {
        // Close all OTEL meter providers and metrics
        metricManager.closeAllRegistries();
      }

      if (isZooKeeperAware()) {
        cancelCoreRecoveries();
      }

      try {
        if (coreAdminHandler != null) {
          customThreadPool.execute(() -> coreAdminHandler.shutdown());
        }
      } catch (Exception e) {
        log.warn("Error shutting down CoreAdminHandler. Continuing to close CoreContainer.", e);
      }
      // SolrClientCache is stored in objectCache with key "solrClientCache"
      // and will be closed when objectCache is closed
      if (containerPluginsRegistry != null) {
        IOUtils.closeQuietly(containerPluginsRegistry);
      }

    } finally {
      try {
        if (shardHandlerFactory != null) {
          customThreadPool.execute(() -> shardHandlerFactory.close());
        }
      } finally {
        try {
          if (updateShardHandler != null) {
            customThreadPool.execute(updateShardHandler::close);
          }
          if (solrClientProvider != null) {
            customThreadPool.submit(solrClientProvider::close);
          }
        } finally {
          try {
            // we want to close zk stuff last
            zkSys.close();
          } finally {
            ExecutorUtil.shutdownAndAwaitTermination(customThreadPool);
          }
        }
      }
    }

    // It should be safe to close the authorization plugin at this point.
    try {
      if (authorizationPlugin != null) {
        authorizationPlugin.plugin.close();
      }
    } catch (IOException e) {
      log.warn("Exception while closing authorization plugin.", e);
    }

    // It should be safe to close the authentication plugin at this point.
    try {
      if (authenticationPlugin != null) {
        authenticationPlugin.plugin.close();
        authenticationPlugin = null;
      }
    } catch (Exception e) {
      log.warn("Exception while closing authentication plugin.", e);
    }

    // It should be safe to close the auditlogger plugin at this point.
    try {
      if (auditloggerPlugin != null) {
        auditloggerPlugin.plugin.close();
        auditloggerPlugin = null;
      }
    } catch (Exception e) {
      log.warn("Exception while closing auditlogger plugin.", e);
    }

    if (packageLoader != null) {
      org.apache.lucene.util.IOUtils.closeWhileHandlingException(packageLoader);
    }
    org.apache.lucene.util.IOUtils.closeWhileHandlingException(loader); // best effort
  }

  public void cancelCoreRecoveries() {

    List<SolrCore> cores = solrCores.getCores();

    // we must cancel without holding the cores sync
    // make sure we wait for any recoveries to stop
    for (SolrCore core : cores) {
      try {
        core.getSolrCoreState().cancelRecovery();
      } catch (Exception e) {
        log.error("Error canceling recovery for core", e);
      }
    }
  }

  /**
   * Pause updates for all cores on this node and wait for all in-flight update requests to finish.
   * Here, we (slightly) delay leader election so that in-flight update requests succeed and we can
   * preserve consistency.
   *
   * <p>Jetty already allows a grace period for in-flight requests to complete and our solr cores,
   * searchers, etc., are reference counted to allow for graceful shutdown. So we don't worry about
   * any other kind of requests.
   *
   * <p>We do not need to unpause ever because the node is being shut down.
   */
  private void pauseUpdatesAndAwaitInflightRequests() {
    getCores().parallelStream()
        .forEach(
            solrCore -> {
              SolrCoreState solrCoreState = solrCore.getSolrCoreState();
              try {
                solrCoreState.pauseUpdatesAndAwaitInflightRequests();
              } catch (TimeoutException e) {
                log.warn(
                    "Timed out waiting for in-flight update requests to complete for core: {}",
                    solrCore.getName());
              } catch (InterruptedException e) {
                log.warn(
                    "Interrupted while waiting for in-flight update requests to complete for core: {}",
                    solrCore.getName());
                Thread.currentThread().interrupt();
              }
            });
  }

  public CoresLocator getCoresLocator() {
    return coresLocator;
  }

  public CoreSorter getCoreSorter() {
    return coreSorter;
  }

  protected SolrCore registerCore(
      CoreDescriptor cd, SolrCore core, boolean registerInZk, boolean skipRecovery) {
    if (core == null) {
      throw new RuntimeException("Can not register a null core.");
    }

    if (isShutDown) {
      core.close();
      throw new IllegalStateException("This CoreContainer has been closed");
    }

    assert core.getName().equals(cd.getName())
        : "core name " + core.getName() + " != cd " + cd.getName();

    SolrCore old = solrCores.putCore(cd, core);

    coreInitFailures.remove(cd.getName());

    if (old == null || old == core) {
      if (log.isDebugEnabled()) {
        log.debug("registering core: {}", cd.getName());
      }
      if (registerInZk) {
        zkSys.registerInZk(core, false, skipRecovery);
      }
      return null;
    } else {
      if (log.isDebugEnabled()) {
        log.debug("replacing core: {}", cd.getName());
      }
      old.close();
      if (registerInZk) {
        zkSys.registerInZk(core, false, skipRecovery);
      }
      return old;
    }
  }

  /**
   * Creates a new core, publishing the core state to the cluster
   *
   * @param coreName the core name
   * @param parameters the core parameters
   * @return the newly created core
   */
  public SolrCore create(String coreName, Map<String, String> parameters) {
    return create(coreName, cfg.getCoreRootDirectory().resolve(coreName), parameters, false);
  }

  final Set<String> inFlightCreations = ConcurrentHashMap.newKeySet(); // See SOLR-14969

  /**
   * Creates a new core in a specified instance directory, publishing the core state to the cluster
   *
   * @param coreName the core name
   * @param instancePath the instance directory
   * @param parameters the core parameters
   * @return the newly created core
   */
  public SolrCore create(
      String coreName, Path instancePath, Map<String, String> parameters, boolean newCollection) {
    boolean iAdded = false;
    try {
      iAdded = inFlightCreations.add(coreName);
      if (!iAdded) {
        String msg = "Already creating a core with name '" + coreName + "', call aborted '";
        log.warn(msg);
        throw new SolrException(ErrorCode.CONFLICT, msg);
      }
      CoreDescriptor cd =
          new CoreDescriptor(
              coreName, instancePath, parameters, getContainerProperties(), getZkController());

      // Since the core descriptor is removed when a core is unloaded, it should never be anywhere
      // when a core is created.
      if (getCoreDescriptor(coreName) != null) {
        log.warn("Creating a core with existing name is not allowed: '{}'", coreName);
        // TODO: Shouldn't this be a BAD_REQUEST?
        throw new SolrException(
            ErrorCode.SERVER_ERROR, "Core with name '" + coreName + "' already exists.");
      }

      // Validate paths are relative to known locations to avoid path traversal
      assertPathAllowed(cd.getInstanceDir());
      assertPathAllowed(Path.of(cd.getDataDir()));

      boolean preExistingZkEntry = false;
      try {
        if (getZkController() != null) {
          if (cd.getCloudDescriptor().getCoreNodeName() == null) {
            throw new SolrException(
                ErrorCode.SERVER_ERROR, "coreNodeName missing " + parameters.toString());
          }
          preExistingZkEntry = getZkController().checkIfCoreNodeNameAlreadyExists(cd);
        }

        // Much of the logic in core handling pre-supposes that the core.properties file already
        // exists, so create it first and clean it up if there's an error.
        coresLocator.create(this, cd);

        SolrCore core;
        solrCores.waitAddPendingCoreOps(cd.getName());
        try {
          core = createFromDescriptor(cd, true, newCollection);
          // Write out the current core properties in case anything changed when the core was
          // created
          coresLocator.persist(this, cd);
        } finally {
          solrCores.removeFromPendingOps(cd.getName());
        }

        return core;
      } catch (Exception ex) {
        // First clean up any core descriptor, there should never be an existing core.properties
        // file for any core that failed to be created on-the-fly.
        coresLocator.delete(this, cd);
        if (isZooKeeperAware() && !preExistingZkEntry) {
          try {
            getZkController().unregister(coreName, cd);
          } catch (InterruptedException e) {
            Thread.currentThread().interrupt();
            log.error("interrupted", e);
          } catch (KeeperException e) {
            log.error("KeeperException unregistering core {}", coreName, e);
          } catch (Exception e) {
            log.error("Exception unregistering core {}", coreName, e);
          }
        }

        Throwable tc = ex;
        Throwable c = null;
        do {
          tc = tc.getCause();
          if (tc != null) {
            c = tc;
          }
        } while (tc != null);

        String rootMsg = "";
        if (c != null) {
          rootMsg = " Caused by: " + c.getMessage();
        }

        throw new SolrException(
            SolrException.ErrorCode.BAD_REQUEST,
            "Error CREATEing SolrCore '" + coreName + "': " + ex.getMessage() + rootMsg,
            ex);
      }
    } finally {
      if (iAdded) {
        inFlightCreations.remove(coreName);
      }
    }
  }

  /**
   * Checks that the given path is relative to SOLR_HOME, SOLR_DATA_HOME, coreRootDirectory or one
   * of the paths specified in solr.xml's allowPaths element. Delegates to {@link
   * SolrPaths#assertPathAllowed(Path, Set)}
   *
   * @param pathToAssert path to check
   * @throws SolrException if path is outside allowed paths
   */
  public void assertPathAllowed(Path pathToAssert) throws SolrException {
    SolrPaths.assertPathAllowed(pathToAssert, allowPaths);
  }

  /**
   * Return the file system paths that should be allowed for various API requests. This list is
   * compiled at startup from SOLR_HOME, SOLR_DATA_HOME and the <code>allowPaths</code>
   * configuration of solr.xml. These paths are used by the {@link #assertPathAllowed(Path)} method
   * call.
   *
   * <p><b>NOTE:</b> This method is currently only in use in tests in order to modify the mutable
   * Set directly. Please treat this as a private method.
   */
  @VisibleForTesting
  public Set<Path> getAllowPaths() {
    return allowPaths;
  }

  /** Gets the URLs checker based on the {@code allowUrls} configuration of solr.xml. */
  public AllowListUrlChecker getAllowListUrlChecker() {
    return allowListUrlChecker;
  }

  /**
   * Creates a new core based on a CoreDescriptor.
   *
   * @param dcore a core descriptor
   * @param publishState publish core state to the cluster if true
   *     <p>WARNING: Any call to this method should be surrounded by a try/finally block that calls
   *     solrCores.waitAddPendingCoreOps(...) and solrCores.removeFromPendingOps(...)
   *     <pre>
   *                                                               <code>
   *                                                               try {
   *                                                                  solrCores.waitAddPendingCoreOps(dcore.getName());
   *                                                                  createFromDescriptor(...);
   *                                                               } finally {
   *                                                                  solrCores.removeFromPendingOps(dcore.getName());
   *                                                               }
   *                                                               </code>
   *                                                             </pre>
   *     <p>Trying to put the waitAddPending... in this method results in Bad Things Happening due
   *     to race conditions. getCore() depends on getting the core returned _if_ it's in the pending
   *     list due to some other thread opening it. If the core is not in the pending list and not
   *     loaded, then getCore() calls this method. Anything that called to check if the core was
   *     loaded _or_ in pending ops and, based on the return called createFromDescriptor would
   *     introduce a race condition, see getCore() for the place it would be a problem
   * @return the newly created core
   */
  @SuppressWarnings("resource")
  private SolrCore createFromDescriptor(
      CoreDescriptor dcore, boolean publishState, boolean newCollection) {

    if (isShutDown) {
      throw new SolrException(ErrorCode.SERVICE_UNAVAILABLE, "Solr has been shutdown.");
    }

    SolrCore core = null;
    try {
      MDCLoggingContext.setCoreDescriptor(this, dcore);
      SolrIdentifierValidator.validateCoreName(dcore.getName());
      if (zkSys.getZkController() != null) {
        zkSys.getZkController().preRegister(dcore, publishState);
      }

      ConfigSet coreConfig = coreConfigService.loadConfigSet(dcore);
      if (log.isInfoEnabled()) {
        log.info(
            "Creating SolrCore '{}' using configuration from {}",
            dcore.getName(),
            coreConfig.getName());
      }
      try {
        core = new SolrCore(this, dcore, coreConfig);
      } catch (SolrException e) {
        core = processCoreCreateException(e, dcore, coreConfig);
      }

      // always kick off recovery if we are in non-Cloud mode
      if (!isZooKeeperAware() && core.getUpdateHandler().getUpdateLog() != null) {
        core.getUpdateHandler().getUpdateLog().recoverFromLog();
      }

      registerCore(dcore, core, publishState, newCollection);

      return core;
    } catch (Exception e) {
      coreInitFailures.put(dcore.getName(), new CoreLoadFailure(dcore, e));
      if (e instanceof ZkController.NotInClusterStateException && !newCollection) {
        // this mostly happens when the core is deleted when this node is down
        // but it can also happen if connecting to the wrong zookeeper
        final boolean deleteUnknownCores =
            Boolean.parseBoolean(
                System.getProperty("solr.cloud.startup.delete.unknown.cores.enabled", "false"));
        log.error(
            "SolrCore {} in {} is not in cluster state.{}",
            dcore.getName(),
            dcore.getInstanceDir(),
            (deleteUnknownCores
                ? " It will be deleted. See SOLR-13396 for more information."
                : ""));
        // We alreday have an ongoing CoreOp, so do not wait to start another one
        unloadWithoutCoreOp(
            dcore.getName(), deleteUnknownCores, deleteUnknownCores, deleteUnknownCores);
        throw e;
      }
      solrCores.removeCoreDescriptor(dcore);
      final SolrException solrException =
          new SolrException(
              ErrorCode.SERVER_ERROR, "Unable to create core [" + dcore.getName() + "]", e);
      if (core != null && !core.isClosed()) IOUtils.closeQuietly(core);
      throw solrException;
    } catch (Throwable t) {
      SolrException e =
          new SolrException(
              ErrorCode.SERVER_ERROR,
              "JVM Error creating core [" + dcore.getName() + "]: " + t.getMessage(),
              t);
      coreInitFailures.put(dcore.getName(), new CoreLoadFailure(dcore, e));
      solrCores.removeCoreDescriptor(dcore);
      if (core != null && !core.isClosed()) IOUtils.closeQuietly(core);
      throw t;
    } finally {
      MDCLoggingContext.clear();
    }
  }

  public boolean isSharedFs(CoreDescriptor cd) {
    try (SolrCore core = this.getCore(cd.getName())) {
      if (core != null) {
        return core.getDirectoryFactory().isSharedStorage();
      } else {
        ConfigSet configSet = coreConfigService.loadConfigSet(cd);
        return DirectoryFactory.loadDirectoryFactory(configSet.getSolrConfig(), this, null)
            .isSharedStorage();
      }
    }
  }

  /**
   * Take action when we failed to create a SolrCore. If error is due to corrupt index, try to
   * recover. Various recovery strategies can be specified via system properties
   * "-DCoreInitFailedAction={fromleader, none}"
   *
   * @param original the problem seen when loading the core the first time.
   * @param dcore core descriptor for the core to create
   * @param coreConfig core config for the core to create
   * @return if possible
   * @throws SolrException rethrows the original exception if we will not attempt to recover, throws
   *     a new SolrException with the original exception as a suppressed exception if there is a
   *     second problem creating the solr core.
   * @see CoreInitFailedAction
   */
  private SolrCore processCoreCreateException(
      SolrException original, CoreDescriptor dcore, ConfigSet coreConfig) {
    // Traverse full chain since CIE may not be root exception
    Throwable cause = original;
    while ((cause = cause.getCause()) != null) {
      if (cause instanceof CorruptIndexException) {
        break;
      }
    }

    // If no CorruptIndexException, nothing we can try here
    if (cause == null) throw original;

    CoreInitFailedAction action =
        CoreInitFailedAction.valueOf(
            System.getProperty(CoreInitFailedAction.class.getSimpleName(), "none"));
    log.debug("CorruptIndexException while creating core, will attempt to repair via {}", action);

    switch (action) {
      case fromleader: // Recovery from leader on a CorruptedIndexException
        if (isZooKeeperAware()) {
          CloudDescriptor desc = dcore.getCloudDescriptor();
          try {
            Replica leader =
                getZkController()
                    .getClusterState()
                    .getCollection(desc.getCollectionName())
                    .getSlice(desc.getShardId())
                    .getLeader();
            if (leader != null && leader.getState() == State.ACTIVE) {
              log.info("Found active leader, will attempt to create fresh core and recover.");
              resetIndexDirectory(dcore, coreConfig);
              // the index of this core is emptied, its term should be set to 0
              getZkController()
                  .getShardTerms(desc.getCollectionName(), desc.getShardId())
                  .setTermToZero(desc.getCoreNodeName());
              return new SolrCore(this, dcore, coreConfig);
            }
          } catch (SolrException se) {
            se.addSuppressed(original);
            throw se;
          }
        }
        throw original;
      case none:
        throw original;
      default:
        log.warn(
            "Failed to create core, and did not recognize specified 'CoreInitFailedAction': [{}]. Valid options are {}.",
            action,
            Arrays.asList(CoreInitFailedAction.values()));
        throw original;
    }
  }

  /** Write a new index directory for the SolrCore, but do so without loading it. */
  private void resetIndexDirectory(CoreDescriptor dcore, ConfigSet coreConfig) {
    SolrConfig config = coreConfig.getSolrConfig();

    String registryName = SolrMetricManager.enforcePrefix(dcore.getName());
    DirectoryFactory df = DirectoryFactory.loadDirectoryFactory(config, this, registryName);
    String dataDir = SolrCore.findDataDir(df, null, config, dcore);

    String tmpIdxDirName =
        "index." + new SimpleDateFormat(SnapShooter.DATE_FMT, Locale.ROOT).format(new Date());
    SolrCore.modifyIndexProps(df, dataDir, config, tmpIdxDirName);

    // Free the directory object that we had to create for this
    Directory dir = null;
    try {
      dir = df.get(dataDir, DirContext.META_DATA, config.indexConfig.lockType);
    } catch (IOException e) {
      throw new SolrException(SolrException.ErrorCode.SERVER_ERROR, e);
    } finally {
      try {
        df.release(dir);
        df.doneWithDirectory(dir);
      } catch (IOException e) {
        log.error("Exception releasing {}", dir, e);
      }
    }
  }

  /**
   * Gets all loaded cores, consistent with {@link #getLoadedCoreNames()}. Caller doesn't need to
   * close.
   *
   * <p>NOTE: rather dangerous API because each core is not reserved (could in theory be closed).
   * Prefer {@link #getLoadedCoreNames()} and then call {@link #getCore(String)} then close it.
   *
   * @return An unsorted list. This list is a new copy, it can be modified by the caller (e.g. it
   *     can be sorted). Don't need to close them.
   */
  @Deprecated
  public List<SolrCore> getCores() {
    return solrCores.getCores();
  }

  /**
   * Gets the cores that are currently loaded, i.e. cores that have 1: loadOnStartup=true and have
   * been loaded and 2: loadOnStartup=false and have been subsequently loaded.
   *
   * <p>For efficiency, prefer to check {@link #isLoaded(String)} instead of {@link
   * #getLoadedCoreNames()}.contains(coreName).
   *
   * @return An unsorted list. This list is a new copy, it can be modified by the caller (e.g. it
   *     can be sorted).
   */
  public List<String> getLoadedCoreNames() {
    return solrCores.getLoadedCoreNames();
  }

  /**
   * Gets a collection of all the cores that are currently known, whether they are loaded or not.
   *
   * <p>For efficiency, prefer to check {@link #getCoreDescriptor(String)} != null instead of {@link
   * #getAllCoreNames()}.contains(coreName).
   *
   * @return An unsorted list. This list is a new copy, it can be modified by the caller (e.g. it
   *     can be sorted).
   */
  public List<String> getAllCoreNames() {
    return solrCores.getAllCoreNames();
  }

  /**
   * Gets the total number of cores, including both loaded and unloaded cores. Faster equivalent to
   * {@link #getAllCoreNames()}.size().
   */
  public int getNumAllCores() {
    return solrCores.getNumAllCores();
  }

  /**
   * Returns an immutable Map of Exceptions that occurred when initializing SolrCores (either at
   * startup, or do to runtime requests to create cores) keyed off of the name (String) of the
   * SolrCore that had the Exception during initialization.
   *
   * <p>While the Map returned by this method is immutable and will not change once returned to the
   * client, the source data used to generate this Map can be changed as various SolrCore operations
   * are performed:
   *
   * <ul>
   *   <li>Failed attempts to create new SolrCores will add new Exceptions.
   *   <li>Failed attempts to re-create a SolrCore using a name already contained in this Map will
   *       replace the Exception.
   *   <li>Failed attempts to reload a SolrCore will cause an Exception to be added to this list --
   *       even though the existing SolrCore with that name will continue to be available.
   *   <li>Successful attempts to re-created a SolrCore using a name already contained in this Map
   *       will remove the Exception.
   *   <li>Registering an existing SolrCore with a name already contained in this Map (ie: ALIAS or
   *       SWAP) will remove the Exception.
   * </ul>
   */
  public Map<String, CoreLoadFailure> getCoreInitFailures() {
    return Map.copyOf(coreInitFailures);
  }

  // ---------------- Core name related methods ---------------

  private CoreDescriptor reloadCoreDescriptor(CoreDescriptor oldDesc) {
    if (oldDesc == null) {
      return null;
    }

    CoreDescriptor ret = getCoresLocator().reload(oldDesc, this);

    // Ok, this little jewel is all because we still create core descriptors on the fly from lists
    // of properties in tests particularly. Theoretically, there should be _no_ way to create a
    // CoreDescriptor in the new world of core discovery without writing the core.properties file
    // out first.
    //
    // TODO: remove core.properties from the conf directory in test files, it's in a bad place there
    // anyway.
    if (ret == null) {
      // there may be changes to extra properties that we need to pick up.
      oldDesc.loadExtraProperties();
      return oldDesc;
    }
    // The CloudDescriptor bit here is created in a very convoluted way, requiring access to private
    // methods in ZkController. When reloading, this behavior is identical to what used to happen
    // where a copy of the old CoreDescriptor was just re-used.

    if (ret.getCloudDescriptor() != null) {
      ret.getCloudDescriptor().reload(oldDesc.getCloudDescriptor());
    }

    return ret;
  }

  /** reloads a core refer {@link CoreContainer#reload(String, UUID)} for details */
  public void reload(String name) {
    reload(name, null);
  }

  /**
   * Recreates a SolrCore. While the new core is loading, requests will continue to be dispatched to
   * and processed by the old core
   *
   * @param name the name of the SolrCore to reload
   * @param coreId The unique Id of the core {@link SolrCore#uniqueId}. If this is null, it's
   *     reloaded anyway. If the current core has a different id, this is a no-op
   */
  public void reload(String name, UUID coreId) {
    if (isShutDown) {
      throw new AlreadyClosedException();
    }
    SolrCore newCore = null;
    SolrCore core = solrCores.getCoreFromAnyList(name, false, coreId);
    if (core != null) {
      // The underlying core properties files may have changed, we don't really know. So we have a
      // (perhaps) stale CoreDescriptor and we need to reload it from the disk files
      CoreDescriptor cd = reloadCoreDescriptor(core.getCoreDescriptor());
      solrCores.addCoreDescriptor(cd);
      boolean success = false;
      solrCores.waitAddPendingCoreOps(cd.getName());
      try {
        ConfigSet coreConfig = coreConfigService.loadConfigSet(cd);
        if (log.isInfoEnabled()) {
          log.info(
              "Reloading SolrCore '{}' using configuration from {}",
              cd.getName(),
              coreConfig.getName());
        }
        newCore = core.reload(coreConfig);

        DocCollection docCollection = null;
        if (getZkController() != null) {
          docCollection =
              getZkController().getClusterState().getCollectionOrNull(cd.getCollectionName());
          // turn off indexing now, before the new core is registered
          if (docCollection != null && docCollection.getBool(ZkStateReader.READ_ONLY, false)) {
            newCore.readOnly = true;
          }
        }

        registerCore(cd, newCore, false, false);

        // force commit on old core if the new one is readOnly and prevent any new updates
        if (newCore.readOnly) {
          SolrQueryRequest req = new LocalSolrQueryRequest(core, new ModifiableSolrParams());
          core.getUpdateHandler().commit(CommitUpdateCommand.closeOnCommit(req, false));
        }

        if (docCollection != null) {
          Replica replica = docCollection.getReplica(cd.getCloudDescriptor().getCoreNodeName());
          assert replica != null : cd.getCloudDescriptor().getCoreNodeName() + " had no replica";
          if (replica.getType().replicateFromLeader) {
            getZkController().stopReplicationFromLeader(core.getName());
            if (!cd.getCloudDescriptor().isLeader()) {
              getZkController()
                  .startReplicationFromLeader(
                      newCore.getName(), replica.getType().requireTransactionLog);
            }
          }
        }
        success = true;
      } catch (SolrCoreState.CoreIsClosedException e) {
        throw e;
      } catch (Exception e) {
        coreInitFailures.put(cd.getName(), new CoreLoadFailure(cd, e));
        throw new SolrException(
            ErrorCode.SERVER_ERROR, "Unable to reload core [" + cd.getName() + "]", e);
      } finally {
        if (!success && newCore != null && newCore.getOpenCount() > 0) {
          IOUtils.closeQuietly(newCore);
        }
        solrCores.removeFromPendingOps(cd.getName());
      }
    } else {
      if (coreId != null) return; // yeah, this core is already reloaded/unloaded return right away
      CoreLoadFailure clf = coreInitFailures.get(name);
      if (clf != null) {
        solrCores.waitAddPendingCoreOps(clf.cd.getName());
        try {
          createFromDescriptor(clf.cd, true, false);
        } finally {
          solrCores.removeFromPendingOps(clf.cd.getName());
        }
      } else {
        throw new SolrException(SolrException.ErrorCode.BAD_REQUEST, "No such core: " + name);
      }
    }
  }

  /** Swaps two SolrCore descriptors. */
  public void swap(String n0, String n1) {
    apiAssumeStandalone();
    if (n0 == null || n1 == null) {
      throw new SolrException(SolrException.ErrorCode.BAD_REQUEST, "Can not swap unnamed cores.");
    }
    solrCores.swap(n0, n1);

    coresLocator.swap(this, solrCores.getCoreDescriptor(n0), solrCores.getCoreDescriptor(n1));

    log.info("swapped: {} with {}", n0, n1);
  }

  /**
   * Unload a core from this container, leaving all files on disk
   *
   * @param name the name of the core to unload
   */
  public void unload(String name) {
    unload(name, false, false, false);
  }

  /**
   * Unload a core from this container, optionally removing the core's data and configuration
   *
   * @param name the name of the core to unload
   * @param deleteIndexDir if true, delete the core's index on close
   * @param deleteDataDir if true, delete the core's data directory on close
   * @param deleteInstanceDir if true, delete the core's instance directory on close
   */
  public void unload(
      String name, boolean deleteIndexDir, boolean deleteDataDir, boolean deleteInstanceDir) {
    solrCores.waitAddPendingCoreOps(name);
    try {
      unloadWithoutCoreOp(name, deleteIndexDir, deleteDataDir, deleteInstanceDir);
    } finally {
      solrCores.removeFromPendingOps(name);
    }
  }

  /**
   * This is the actual logic of unloading a core, but does not obtain a lock on the core for the
   * operation. This method should only be used internally when "unloading" is required within
   * another core operation. Otherwise, use the public {@link #unload(String, boolean, boolean,
   * boolean)} method, which will obtain a core operation lock.
   */
  private void unloadWithoutCoreOp(
      String name, boolean deleteIndexDir, boolean deleteDataDir, boolean deleteInstanceDir) {
    CoreDescriptor cd = solrCores.getCoreDescriptor(name);

    if (name != null) {
      // check for core-init errors first
      CoreLoadFailure loadFailure = coreInitFailures.remove(name);
      if (loadFailure != null) {
        // getting the index directory requires opening a DirectoryFactory with a SolrConfig, etc.,
        // which we may not be able to do because of the init error.  So we just go with what we
        // can glean from the CoreDescriptor - datadir and instancedir
        SolrCore.deleteUnloadedCore(loadFailure.cd, deleteDataDir, deleteInstanceDir);
        // If last time around we didn't successfully load, make sure that all traces of the
        // coreDescriptor are gone.
        if (cd != null) {
          solrCores.removeCoreDescriptor(cd);
          coresLocator.delete(this, cd);
        }
        return;
      }
    }

    if (cd == null) {
      log.warn("Cannot unload non-existent core '{}'", name);
      throw new SolrException(
          ErrorCode.BAD_REQUEST, "Cannot unload non-existent core [" + name + "]");
    }

    boolean close = solrCores.isLoaded(name);
    SolrCore core = solrCores.remove(name);

    solrCores.removeCoreDescriptor(cd);
    coresLocator.delete(this, cd);

    // delete metrics specific to this core
    metricManager.removeRegistry(core.getCoreMetricManager().getRegistryName());

    if (zkSys.getZkController() != null) {
      // cancel recovery in cloud mode
      core.getSolrCoreState().cancelRecovery();
      if (cd.getCloudDescriptor().getReplicaType().replicateFromLeader) {
        // Stop replication before closing the core
        zkSys.getZkController().stopReplicationFromLeader(name);
      }
    }

    core.unloadOnClose(cd, deleteIndexDir, deleteDataDir, deleteInstanceDir);
    if (close) core.closeAndWait();

    if (zkSys.getZkController() != null) {
      try {
        zkSys.getZkController().unregister(name, cd);
      } catch (InterruptedException e) {
        Thread.currentThread().interrupt();
        throw new SolrException(
            ErrorCode.SERVER_ERROR,
            "Interrupted while unregistering core [" + name + "] from cloud state");
      } catch (KeeperException e) {
        throw new SolrException(
            ErrorCode.SERVER_ERROR, "Error unregistering core [" + name + "] from cloud state", e);
      } catch (Exception e) {
        throw new SolrException(
            ErrorCode.SERVER_ERROR, "Error unregistering core [" + name + "] from cloud state", e);
      }
    }
  }

  public void rename(String name, String toName) {
    apiAssumeStandalone();
    SolrIdentifierValidator.validateCoreName(toName);
    try (SolrCore core = getCore(name)) {
      if (core != null) {
        // The old coreDescriptor is obsolete, so remove it. registerCore will put it back.
        CoreDescriptor cd = core.getCoreDescriptor();
        solrCores.removeCoreDescriptor(cd);
        cd.setProperty("name", toName);
        solrCores.addCoreDescriptor(cd);
        // Before setting the new name, delete the old metrics registry then reregister metrics
        // under the new core name
        metricManager.removeRegistry(core.getCoreMetricManager().getRegistryName());
        core.setName(toName);
        core.getCoreMetricManager().reregisterCoreMetrics();
        registerCore(cd, core, true, false);
        SolrCore old = solrCores.remove(name);
        coresLocator.rename(this, old.getCoreDescriptor(), core.getCoreDescriptor());
      }
    }
  }

  private void apiAssumeStandalone() {
    if (getZkController() != null) {
      throw new SolrException(ErrorCode.BAD_REQUEST, "Not supported in SolrCloud");
    }
  }

  /**
   * Get the CoreDescriptors for all cores managed by this container
   *
   * @return a List of CoreDescriptors
   */
  public List<CoreDescriptor> getCoreDescriptors() {
    return solrCores.getCoreDescriptors();
  }

  public CoreDescriptor getCoreDescriptor(String coreName) {
    return solrCores.getCoreDescriptor(coreName);
  }

  /** Where cores are created (absolute). */
  public Path getCoreRootDirectory() {
    return cfg.getCoreRootDirectory();
  }

  public SolrCore getCore(String name) {
    return getCore(name, null);
  }

  /**
   * Gets a core by name and increase its refcount.
   *
   * @param name the core name
   * @return the core if found, null if a SolrCore by this name does not exist
   * @throws SolrCoreInitializationException if a SolrCore with this name failed to be initialized
   * @see SolrCore#close()
   */
  public SolrCore getCore(String name, UUID id) {
    if (name == null) {
      return null;
    }

    // Do this in two phases since we don't want to lock access to the cores over a load.
    SolrCore core = solrCores.getCoreFromAnyList(name, true, id);

    // If a core is loaded, we're done just return it.
    if (core != null) {
      return core;
    }

    // If it's not yet loaded, we can check if it's had a core init failure and "do the right thing"
    CoreDescriptor desc = solrCores.getCoreDescriptor(name);

    // if there was an error initializing this core, throw a 500
    // error with the details for clients attempting to access it.
    CoreLoadFailure loadFailure = getCoreInitFailures().get(name);
    if (loadFailure != null) {
      throw new SolrCoreInitializationException(name, loadFailure.exception);
    }

    if (desc == null || zkSys.getZkController() != null) {
      return null;
    }

    // This will put an entry in pending core ops if the core isn't loaded. Here's where moving the
    // waitAddPendingCoreOps to createFromDescriptor would introduce a race condition.
    core = solrCores.waitAddPendingCoreOps(name);

    if (isShutDown) {
      // We're quitting, so stop. This needs to be after the wait above since we may come off the
      // wait as a consequence of shutting down.
      return null;
    }
    try {
      if (core == null) {
        if (zkSys.getZkController() != null) {
          zkSys.getZkController().throwErrorIfReplicaReplaced(desc);
        }
        core = createFromDescriptor(desc, true, false); // This should throw an error if it fails.
      }
      core.open();
    } finally {
      solrCores.removeFromPendingOps(name);
    }

    return core;
  }

  /**
   * If using asyncSolrCoreLoad=true, calling this after {@link #load()} will not return until all
   * cores have finished loading.
   *
   * @param timeoutMs timeout, upon which method simply returns
   */
  public void waitForLoadingCoresToFinish(long timeoutMs) {
    solrCores.waitForLoadingCoresToFinish(timeoutMs);
  }

  public void waitForLoadingCore(String name, long timeoutMs) {
    solrCores.waitForLoadingCoreToFinish(name, timeoutMs);
  }

  // ---------------- CoreContainer request handlers --------------

  protected <T> T createHandler(String path, String handlerClass, Class<T> clazz) {
    T handler =
        loader.newInstance(
            handlerClass, clazz, null, new Class<?>[] {CoreContainer.class}, new Object[] {this});
    if (handler instanceof SolrRequestHandler) {
      containerHandlers.put(path, (SolrRequestHandler) handler);
    }
    if (handler instanceof SolrMetricProducer) {
      ((SolrMetricProducer) handler)
          .initializeMetrics(
              solrMetricsContext, Attributes.builder().put(HANDLER_ATTR, path).build());
    }
    return handler;
  }

  public CoreAdminHandler getMultiCoreHandler() {
    return coreAdminHandler;
  }

  public CollectionsHandler getCollectionsHandler() {
    return collectionsHandler;
  }

  public HealthCheckHandler getHealthCheckHandler() {
    return healthCheckHandler;
  }

  public InfoHandler getInfoHandler() {
    return infoHandler;
  }

  public ConfigSetsHandler getConfigSetsHandler() {
    return configSetsHandler;
  }

  public ConfigSetService getConfigSetService() {
    return this.coreConfigService;
  }

  public void setCoreConfigService(ConfigSetService configSetService) {
    this.coreConfigService = configSetService;
  }

  public String getHostName() {
    return this.hostName;
  }

  /**
   * Gets the alternate path for multicore handling: This is used in case there is a registered
   * unnamed core (aka name is "") to declare an alternate way of accessing named cores. This can
   * also be used in a pseudo single-core environment so admins can prepare a new version before
   * swapping.
   */
  public String getManagementPath() {
    return cfg.getManagementPath();
  }

  public LogWatcher<?> getLogging() {
    return logging;
  }

  /** Determines whether the core is already loaded or not but does NOT load the core */
  public boolean isLoaded(String name) {
    return solrCores.isLoaded(name);
  }

  /** The primary path of a Solr server's config, cores, and misc things. Absolute. */
  public Path getSolrHome() {
    return solrHome;
  }

  /**
   * A path where Solr users can retrieve arbitrary files from. Absolute.
   *
   * <p>Files located in this directory can be manipulated using select Solr features (e.g.
   * streaming expressions).
   */
  public Path getUserFilesPath() {
    return solrHome.resolve("userfiles");
  }

  public boolean isZooKeeperAware() {
    return zkSys.getZkController() != null;
  }

  public ZkController getZkController() {
    return zkSys.getZkController();
  }

  public NodeConfig getConfig() {
    return cfg;
  }

  /** The default ShardHandlerFactory used to communicate with other solr instances */
  public ShardHandlerFactory getShardHandlerFactory() {
    return shardHandlerFactory;
  }

  public UpdateShardHandler getUpdateShardHandler() {
    return updateShardHandler;
  }

  public SolrResourceLoader getResourceLoader() {
    return loader;
  }

  public boolean isCoreLoading(String name) {
    return solrCores.isCoreLoading(name);
  }

  public AuthorizationPlugin getAuthorizationPlugin() {
    return authorizationPlugin == null ? null : authorizationPlugin.plugin;
  }

  public AuthenticationPlugin getAuthenticationPlugin() {
    return authenticationPlugin == null ? null : authenticationPlugin.plugin;
  }

  public AuditLoggerPlugin getAuditLoggerPlugin() {
    return auditloggerPlugin == null ? null : auditloggerPlugin.plugin;
  }

  public NodeConfig getNodeConfig() {
    return cfg;
  }

  public long getStatus() {
    return status;
  }

  public boolean isStatusLoadComplete() {
    return LOAD_COMPLETE == (getStatus() & LOAD_COMPLETE);
  }

  public boolean hideStackTrace() {
    return cfg.hideStackTraces();
  }

  /**
   * Retrieve the aliases from zookeeper. This is typically cached and does not hit zookeeper after
   * the first use.
   *
   * @return an immutable instance of {@code Aliases} accurate as of at the time this method is
   *     invoked, less any zookeeper update lag.
   * @throws RuntimeException if invoked on a {@code CoreContainer} where {@link
   *     #isZooKeeperAware()} returns false
   */
  public Aliases getAliases() {
    if (isZooKeeperAware()) {
      return getZkController().getZkStateReader().getAliases();
    } else {
      // fail fast because it's programmer error, but give slightly more info than NPE.
      throw new IllegalStateException(
          "Aliases don't exist in a non-cloud context, check isZookeeperAware() before calling this method.");
    }
  }

  /**
   * Checks whether a tragic exception was thrown during update (including update log).
   *
   * @param solrCore the core against which we check if there has been a tragic exception
   * @return whether this Solr core has tragic exception
   * @see org.apache.lucene.index.IndexWriter#getTragicException()
   */
  public boolean checkTragicException(SolrCore solrCore) {
    Throwable tragicException;
    try {
      tragicException = solrCore.getSolrCoreState().getTragicException();
    } catch (IOException e) {
      // failed to open an indexWriter
      tragicException = e;
    }
    return tragicException != null;
  }

  public ContainerPluginsRegistry getContainerPluginsRegistry() {
    return containerPluginsRegistry;
  }

  public ClusterSingletons getClusterSingletons() {
    return clusterSingletons;
  }

  public ClusterEventProducer getClusterEventProducer() {
    return clusterEventProducer;
  }

  public PlacementPluginFactory<? extends PlacementPluginConfig> getPlacementPluginFactory() {
    return placementPluginFactory;
  }

  /**
   * A general-purpose HTTP/2 Solr client.
   *
   * <p>The caller does not need to close the client.
   *
   * @return the existing {@link Http2SolrClient}
   * @see Http2SolrClient#requestWithBaseUrl(String, String, SolrRequest)
   */
  public Http2SolrClient getDefaultHttpSolrClient() {
    return solrClientProvider.getSolrClient();
  }

  /**
   * Run an arbitrary task in its own thread. This is an expert option and is a method you should
   * use with great care. It would be bad to run something that never stopped or run something that
   * took a very long time. Typically this is intended for actions that take a few seconds, and
   * therefore would be bad to wait for within a request, or actions that need to happen when a core
   * has zero references, but would not pose a significant hindrance to server shut down times. It
   * is not intended for long-running tasks and if you are using a Runnable with a loop in it, you
   * are almost certainly doing it wrong.
   *
   * <p><br>
   * WARNING: Solr wil not be able to shut down gracefully until this task completes!
   *
   * <p><br>
   * A significant upside of using this method vs creating your own ExecutorService is that your
   * code does not have to properly shutdown executors which typically is risky from a unit testing
   * perspective since the test framework will complain if you don't carefully ensure the executor
   * shuts down before the end of the test. Also the threads running this task are sure to have a
   * proper MDC for logging.
   *
   * <p><br>
   * Normally, one uses {@link SolrCore#runAsync(Runnable)} if possible, but in some cases you might
   * need to execute a task asynchronously when you could be running on a node with no cores, and
   * then use of this method is indicated.
   *
   * @param r the task to run
   */
  public void runAsync(Runnable r) {
    coreContainerAsyncTaskExecutor.execute(r);
  }

  public static void setWeakStringInterner() {
    boolean enable = "true".equals(System.getProperty("solr.use.str.intern", "true"));
    if (!enable) return;
    Interner<String> interner = Interner.newWeakInterner();
    ClusterState.setStrInternerParser(
        new Function<>() {
          @Override
          public ObjectBuilder apply(JSONParser p) {
            try {
              return new ObjectBuilder(p) {
                @Override
                public void addKeyVal(Object map, Object key, Object val) throws IOException {
                  if (key != null) {
                    key = interner.intern(key.toString());
                  }
                  if (val instanceof String) {
                    val = interner.intern((String) val);
                  }
                  super.addKeyVal(map, key, val);
                }
              };
            } catch (IOException e) {
              throw new RuntimeException(e);
            }
          }
        });
  }
}<|MERGE_RESOLUTION|>--- conflicted
+++ resolved
@@ -789,14 +789,9 @@
     updateShardHandler = new UpdateShardHandler(cfg.getUpdateShardHandlerConfig());
     solrClientProvider =
         new HttpSolrClientProvider(cfg.getUpdateShardHandlerConfig(), solrMetricsContext);
-<<<<<<< HEAD
-    updateShardHandler.initializeMetrics(solrMetricsContext, "updateShardHandler");
+    updateShardHandler.initializeMetrics(solrMetricsContext, Attributes.empty());
     // We don't pre-initialize SolrClientCache here anymore
     // It will be created on-demand in getSolrClientCache() when first needed
-=======
-    updateShardHandler.initializeMetrics(solrMetricsContext, Attributes.empty());
-    solrClientCache = new SolrClientCache(solrClientProvider.getSolrClient());
->>>>>>> eb3a6768
 
     Map<String, CacheConfig> cachesConfig = cfg.getCachesConfig();
     if (cachesConfig.isEmpty()) {
