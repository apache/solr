/*
 * Licensed to the Apache Software Foundation (ASF) under one or more
 * contributor license agreements.  See the NOTICE file distributed with
 * this work for additional information regarding copyright ownership.
 * The ASF licenses this file to You under the Apache License, Version 2.0
 * (the "License"); you may not use this file except in compliance with
 * the License.  You may obtain a copy of the License at
 *
 *     http://www.apache.org/licenses/LICENSE-2.0
 *
 * Unless required by applicable law or agreed to in writing, software
 * distributed under the License is distributed on an "AS IS" BASIS,
 * WITHOUT WARRANTIES OR CONDITIONS OF ANY KIND, either express or implied.
 * See the License for the specific language governing permissions and
 * limitations under the License.
 */
package org.apache.solr.core;

import static java.util.Objects.requireNonNull;
import static org.apache.solr.common.params.CommonParams.AUTHC_PATH;
import static org.apache.solr.common.params.CommonParams.AUTHZ_PATH;
import static org.apache.solr.common.params.CommonParams.COLLECTIONS_HANDLER_PATH;
import static org.apache.solr.common.params.CommonParams.CONFIGSETS_HANDLER_PATH;
import static org.apache.solr.common.params.CommonParams.CORES_HANDLER_PATH;
import static org.apache.solr.common.params.CommonParams.INFO_HANDLER_PATH;
import static org.apache.solr.common.params.CommonParams.METRICS_PATH;
import static org.apache.solr.common.params.CommonParams.ZK_PATH;
import static org.apache.solr.common.params.CommonParams.ZK_STATUS_PATH;
import static org.apache.solr.security.AuthenticationPlugin.AUTHENTICATION_PLUGIN_PROP;

import com.github.benmanes.caffeine.cache.Interner;
import com.google.common.annotations.VisibleForTesting;
import io.opentelemetry.api.trace.Tracer;
import java.io.IOException;
import java.lang.invoke.MethodHandles;
import java.nio.file.Path;
import java.nio.file.Paths;
import java.text.SimpleDateFormat;
import java.util.Arrays;
import java.util.Collections;
import java.util.Date;
import java.util.HashMap;
import java.util.List;
import java.util.Locale;
import java.util.Map;
import java.util.Optional;
import java.util.Properties;
import java.util.Set;
import java.util.UUID;
import java.util.concurrent.ConcurrentHashMap;
import java.util.concurrent.ExecutorService;
import java.util.concurrent.TimeoutException;
import java.util.function.Function;
import java.util.function.Supplier;
import java.util.stream.Collectors;
import javax.inject.Singleton;
import org.apache.http.auth.AuthSchemeProvider;
import org.apache.http.client.CredentialsProvider;
import org.apache.http.config.Lookup;
import org.apache.lucene.index.CorruptIndexException;
import org.apache.lucene.index.IndexWriter;
import org.apache.lucene.search.IndexSearcher;
import org.apache.lucene.store.Directory;
import org.apache.solr.api.ContainerPluginsRegistry;
import org.apache.solr.api.JerseyResource;
import org.apache.solr.client.solrj.impl.HttpClientUtil;
import org.apache.solr.client.solrj.impl.SolrHttpClientBuilder;
import org.apache.solr.client.solrj.impl.SolrHttpClientContextBuilder;
import org.apache.solr.client.solrj.impl.SolrHttpClientContextBuilder.AuthSchemeRegistryProvider;
import org.apache.solr.client.solrj.impl.SolrHttpClientContextBuilder.CredentialsProviderProvider;
import org.apache.solr.client.solrj.io.SolrClientCache;
import org.apache.solr.client.solrj.util.SolrIdentifierValidator;
import org.apache.solr.cloud.CloudDescriptor;
import org.apache.solr.cloud.ClusterSingleton;
import org.apache.solr.cloud.OverseerTaskQueue;
import org.apache.solr.cloud.ZkController;
import org.apache.solr.cloud.api.collections.DistributedCollectionConfigSetCommandRunner;
import org.apache.solr.cluster.events.ClusterEventProducer;
import org.apache.solr.cluster.events.impl.ClusterEventProducerFactory;
import org.apache.solr.cluster.placement.PlacementPluginConfig;
import org.apache.solr.cluster.placement.PlacementPluginFactory;
import org.apache.solr.cluster.placement.impl.DelegatingPlacementPluginFactory;
import org.apache.solr.cluster.placement.impl.PlacementPluginFactoryLoader;
import org.apache.solr.common.AlreadyClosedException;
import org.apache.solr.common.SolrException;
import org.apache.solr.common.SolrException.ErrorCode;
import org.apache.solr.common.cloud.Aliases;
import org.apache.solr.common.cloud.ClusterState;
import org.apache.solr.common.cloud.DocCollection;
import org.apache.solr.common.cloud.Replica;
import org.apache.solr.common.cloud.Replica.State;
import org.apache.solr.common.cloud.SolrZkClient;
import org.apache.solr.common.cloud.ZkStateReader;
import org.apache.solr.common.util.CollectionUtil;
import org.apache.solr.common.util.ExecutorUtil;
import org.apache.solr.common.util.IOUtils;
import org.apache.solr.common.util.ObjectCache;
import org.apache.solr.common.util.SolrNamedThreadFactory;
import org.apache.solr.common.util.StrUtils;
import org.apache.solr.common.util.SuppressForbidden;
import org.apache.solr.common.util.Utils;
import org.apache.solr.core.DirectoryFactory.DirContext;
import org.apache.solr.core.backup.repository.BackupRepository;
import org.apache.solr.core.backup.repository.BackupRepositoryFactory;
import org.apache.solr.filestore.FileStoreAPI;
import org.apache.solr.handler.ClusterAPI;
import org.apache.solr.handler.RequestHandlerBase;
import org.apache.solr.handler.SnapShooter;
import org.apache.solr.handler.admin.CollectionsHandler;
import org.apache.solr.handler.admin.ConfigSetsHandler;
import org.apache.solr.handler.admin.ContainerPluginsApi;
import org.apache.solr.handler.admin.CoreAdminHandler;
import org.apache.solr.handler.admin.CoreAdminHandler.CoreAdminOp;
import org.apache.solr.handler.admin.HealthCheckHandler;
import org.apache.solr.handler.admin.InfoHandler;
import org.apache.solr.handler.admin.MetricsHandler;
import org.apache.solr.handler.admin.SecurityConfHandler;
import org.apache.solr.handler.admin.SecurityConfHandlerLocal;
import org.apache.solr.handler.admin.SecurityConfHandlerZk;
import org.apache.solr.handler.admin.ZookeeperInfoHandler;
import org.apache.solr.handler.admin.ZookeeperReadAPI;
import org.apache.solr.handler.admin.ZookeeperStatusHandler;
import org.apache.solr.handler.api.V2ApiUtils;
import org.apache.solr.handler.component.ShardHandlerFactory;
import org.apache.solr.handler.designer.SchemaDesignerAPI;
import org.apache.solr.jersey.InjectionFactories;
import org.apache.solr.jersey.JerseyAppHandlerCache;
import org.apache.solr.logging.LogWatcher;
import org.apache.solr.logging.MDCLoggingContext;
import org.apache.solr.metrics.SolrCoreMetricManager;
import org.apache.solr.metrics.SolrMetricManager;
import org.apache.solr.metrics.SolrMetricProducer;
import org.apache.solr.metrics.SolrMetricsContext;
import org.apache.solr.pkg.SolrPackageLoader;
import org.apache.solr.request.SolrRequestHandler;
import org.apache.solr.request.SolrRequestInfo;
import org.apache.solr.search.CacheConfig;
import org.apache.solr.search.SolrCache;
import org.apache.solr.search.SolrFieldCacheBean;
import org.apache.solr.security.AllowListUrlChecker;
import org.apache.solr.security.AuditLoggerPlugin;
import org.apache.solr.security.AuthenticationPlugin;
import org.apache.solr.security.AuthorizationPlugin;
import org.apache.solr.security.HttpClientBuilderPlugin;
import org.apache.solr.security.PKIAuthenticationPlugin;
import org.apache.solr.security.PublicKeyHandler;
import org.apache.solr.security.SecurityPluginHolder;
import org.apache.solr.security.SolrNodeKeyPair;
import org.apache.solr.update.SolrCoreState;
import org.apache.solr.update.UpdateShardHandler;
import org.apache.solr.util.OrderedExecutor;
import org.apache.solr.util.RefCounted;
import org.apache.solr.util.StartupLoggingUtils;
import org.apache.solr.util.stats.MetricUtils;
import org.apache.zookeeper.KeeperException;
import org.glassfish.hk2.utilities.binding.AbstractBinder;
import org.glassfish.jersey.server.ApplicationHandler;
import org.noggit.JSONParser;
import org.noggit.ObjectBuilder;
import org.slf4j.Logger;
import org.slf4j.LoggerFactory;

/**
 * @since solr 1.3
 */
public class CoreContainer {

  private static final Logger log = LoggerFactory.getLogger(MethodHandles.lookup().lookupClass());

  {
    // Declared up top to ensure this is present before anything else.
    // note: will not be re-added if already there
    ExecutorUtil.addThreadLocalProvider(SolrRequestInfo.getInheritableThreadLocalProvider());
  }

  final SolrCores solrCores;

  public static class CoreLoadFailure {

    public final CoreDescriptor cd;
    public final Exception exception;

    public CoreLoadFailure(CoreDescriptor cd, Exception loadFailure) {
      this.cd = new CoreDescriptor(cd.getName(), cd);
      this.exception = loadFailure;
    }
  }

  private volatile PluginBag<SolrRequestHandler> containerHandlers =
      new PluginBag<>(SolrRequestHandler.class, null);

  private volatile ApplicationHandler jerseyAppHandler;
  private volatile JerseyAppHandlerCache appHandlersByConfigSetId;

  public ApplicationHandler getJerseyApplicationHandler() {
    return jerseyAppHandler;
  }

  public JerseyAppHandlerCache getJerseyAppHandlerCache() {
    return appHandlersByConfigSetId;
  }

  /** Minimize exposure to CoreContainer. Mostly only ZK interface is required */
  public final Supplier<SolrZkClient> zkClientSupplier = () -> getZkController().getZkClient();

  private final ContainerPluginsRegistry containerPluginsRegistry =
      new ContainerPluginsRegistry(this, containerHandlers.getApiBag());

  protected final Map<String, CoreLoadFailure> coreInitFailures = new ConcurrentHashMap<>();

  protected volatile CoreAdminHandler coreAdminHandler = null;
  protected volatile CollectionsHandler collectionsHandler = null;
  protected volatile HealthCheckHandler healthCheckHandler = null;

  private volatile InfoHandler infoHandler;
  protected volatile ConfigSetsHandler configSetsHandler = null;

  private volatile PKIAuthenticationPlugin pkiAuthenticationSecurityBuilder;

  protected volatile Properties containerProperties;

  private volatile ConfigSetService coreConfigService;

  protected final ZkContainer zkSys = new ZkContainer();
  protected volatile ShardHandlerFactory shardHandlerFactory;

  private volatile UpdateShardHandler updateShardHandler;

  private volatile ExecutorService coreContainerWorkExecutor =
      ExecutorUtil.newMDCAwareCachedThreadPool(
          new SolrNamedThreadFactory("coreContainerWorkExecutor"));

  private final OrderedExecutor replayUpdatesExecutor;

  protected volatile LogWatcher<?> logging = null;

  private volatile CloserThread backgroundCloser = null;
  protected final NodeConfig cfg;
  protected final SolrResourceLoader loader;

  protected final Path solrHome;

  protected final SolrNodeKeyPair nodeKeyPair;

  protected final CoresLocator coresLocator;
  private volatile CoreSorter coreSorter;

  private volatile String hostName;

  private final BlobRepository blobRepository = new BlobRepository(this);

  private volatile boolean asyncSolrCoreLoad;

  protected volatile SecurityConfHandler securityConfHandler;

  private volatile SecurityPluginHolder<AuthorizationPlugin> authorizationPlugin;

  private volatile SecurityPluginHolder<AuthenticationPlugin> authenticationPlugin;

  private volatile SecurityPluginHolder<AuditLoggerPlugin> auditloggerPlugin;

  private volatile BackupRepositoryFactory backupRepoFactory;

  protected volatile SolrMetricManager metricManager;

  protected volatile String metricTag = SolrMetricProducer.getUniqueMetricTag(this, null);

  protected volatile SolrMetricsContext solrMetricsContext;

  protected volatile Tracer tracer;

  protected MetricsHandler metricsHandler;

  private volatile SolrClientCache solrClientCache;

  private volatile Map<String, SolrCache<?, ?>> caches;

  private final ObjectCache objectCache = new ObjectCache();

  public final NodeRoles nodeRoles = new NodeRoles(System.getProperty(NodeRoles.NODE_ROLES_PROP));

  private final ClusterSingletons clusterSingletons =
      new ClusterSingletons(
          () ->
              getZkController() != null
                  && getZkController().getOverseer() != null
                  && !getZkController().getOverseer().isClosed(),
          (r) -> this.runAsync(r));

  private volatile ClusterEventProducer clusterEventProducer;
  private DelegatingPlacementPluginFactory placementPluginFactory;

  private FileStoreAPI fileStoreAPI;
  private SolrPackageLoader packageLoader;

  private final Set<Path> allowPaths;

  private final AllowListUrlChecker allowListUrlChecker;

  // Bits for the state variable.
  public static final long LOAD_COMPLETE = 0x1L;
  public static final long CORE_DISCOVERY_COMPLETE = 0x2L;
  public static final long INITIAL_CORE_LOAD_COMPLETE = 0x4L;
  private volatile long status = 0L;

  private ExecutorService coreContainerAsyncTaskExecutor =
      ExecutorUtil.newMDCAwareCachedThreadPool("Core Container Async Task");

  /**
   * Non-empty if the Collection API is executed in a distributed way and not on Overseer, once the
   * CoreContainer has been initialized properly, i.e. method {@link #load()} called. Until then it
   * is null, and it is not expected to be read.
   */
  private volatile Optional<DistributedCollectionConfigSetCommandRunner>
      distributedCollectionCommandRunner;

  private enum CoreInitFailedAction {
    fromleader,
    none
  }

  /**
   * This method instantiates a new instance of {@linkplain BackupRepository}.
   *
   * @param repositoryName The name of the backup repository (Optional). If not specified, a default
   *     implementation is used.
   * @return a new instance of {@linkplain BackupRepository}.
   */
  public BackupRepository newBackupRepository(String repositoryName) {
    BackupRepository repository;
    if (repositoryName != null) {
      repository = backupRepoFactory.newInstance(getResourceLoader(), repositoryName);
    } else {
      repository = backupRepoFactory.newInstance(getResourceLoader());
    }
    return repository;
  }

  public ExecutorService getCoreZkRegisterExecutorService() {
    return zkSys.getCoreZkRegisterExecutorService();
  }

  public SolrRequestHandler getRequestHandler(String path) {
    return RequestHandlerBase.getRequestHandler(path, containerHandlers);
  }

  public PluginBag<SolrRequestHandler> getRequestHandlers() {
    return this.containerHandlers;
  }

  {
    if (log.isDebugEnabled()) {
      log.debug("New CoreContainer {}", System.identityHashCode(this));
    }
  }

  /**
   * Create a new CoreContainer using the given solr home directory. The container's cores are not
   * loaded.
   *
   * @param solrHome a String containing the path to the solr home directory
   * @param properties substitutable properties (alternative to Sys props)
   * @see #load()
   */
  public CoreContainer(Path solrHome, Properties properties) {
    this(SolrXmlConfig.fromSolrHome(solrHome, properties));
  }

  /**
   * Create a new CoreContainer using the given configuration. The container's cores are not loaded.
   *
   * @param config a ConfigSolr representation of this container's configuration
   * @see #load()
   */
  public CoreContainer(NodeConfig config) {
    this(config, CoresLocator.instantiate(config));
  }

  public CoreContainer(NodeConfig config, boolean asyncSolrCoreLoad) {
    this(config, CoresLocator.instantiate(config), asyncSolrCoreLoad);
  }

  /**
   * Create a new CoreContainer using the given configuration and locator.
   *
   * <p>The container's cores are not loaded. This constructor should be used only in tests, as it
   * overrides {@link CoresLocator}'s instantiation process.
   *
   * @param config a ConfigSolr representation of this container's configuration
   * @param locator a CoresLocator
   * @see #load()
   */
  @VisibleForTesting
  public CoreContainer(NodeConfig config, CoresLocator locator) {
    this(config, locator, false);
  }

  public CoreContainer(NodeConfig config, CoresLocator locator, boolean asyncSolrCoreLoad) {
    this.cfg = requireNonNull(config);
    this.loader = config.getSolrResourceLoader();
    this.solrHome = config.getSolrHome();
    this.solrCores = SolrCores.newSolrCores(this);
    this.nodeKeyPair = new SolrNodeKeyPair(cfg.getCloudConfig());
    containerHandlers.put(PublicKeyHandler.PATH, new PublicKeyHandler(nodeKeyPair));
    if (null != this.cfg.getBooleanQueryMaxClauseCount()) {
      IndexSearcher.setMaxClauseCount(this.cfg.getBooleanQueryMaxClauseCount());
    }
    setWeakStringInterner();
    this.coresLocator = locator;
    this.containerProperties = new Properties(config.getSolrProperties());
    this.asyncSolrCoreLoad = asyncSolrCoreLoad;
    this.replayUpdatesExecutor =
        new OrderedExecutor(
            cfg.getReplayUpdatesThreads(),
            ExecutorUtil.newMDCAwareCachedThreadPool(
                cfg.getReplayUpdatesThreads(),
                new SolrNamedThreadFactory("replayUpdatesExecutor")));
    this.appHandlersByConfigSetId = new JerseyAppHandlerCache();

    SolrPaths.AllowPathBuilder allowPathBuilder = new SolrPaths.AllowPathBuilder();
    allowPathBuilder.addPath(cfg.getSolrHome());
    allowPathBuilder.addPath(cfg.getCoreRootDirectory());
    if (cfg.getSolrDataHome() != null) {
      allowPathBuilder.addPath(cfg.getSolrDataHome());
    }
    if (!cfg.getAllowPaths().isEmpty()) {
      cfg.getAllowPaths().forEach(allowPathBuilder::addPath);
      if (log.isInfoEnabled()) {
        log.info("Allowing use of paths: {}", cfg.getAllowPaths());
      }
    }
    this.allowPaths = allowPathBuilder.build();

    this.allowListUrlChecker = AllowListUrlChecker.create(config);
  }

  @SuppressWarnings({"unchecked"})
  private synchronized void initializeAuthorizationPlugin(Map<String, Object> authorizationConf) {
    authorizationConf = Utils.getDeepCopy(authorizationConf, 4);
    int newVersion = readVersion(authorizationConf);
    // Initialize the Authorization module
    SecurityPluginHolder<AuthorizationPlugin> old = authorizationPlugin;
    SecurityPluginHolder<AuthorizationPlugin> authorizationPlugin = null;
    if (authorizationConf != null) {
      String klas = (String) authorizationConf.get("class");
      if (klas == null) {
        throw new SolrException(
            ErrorCode.SERVER_ERROR, "class is required for authorization plugin");
      }
      if (old != null && old.getZnodeVersion() == newVersion && newVersion > 0) {
        log.debug("Authorization config not modified");
        return;
      }
      log.info("Initializing authorization plugin: {}", klas);
      authorizationPlugin =
          new SecurityPluginHolder<>(
              newVersion,
              getResourceLoader()
                  .newInstance(
                      klas,
                      AuthorizationPlugin.class,
                      null,
                      new Class<?>[] {CoreContainer.class},
                      new Object[] {this}));

      // Read and pass the authorization context to the plugin
      authorizationPlugin.plugin.init(authorizationConf);
    } else {
      log.debug("Security conf doesn't exist. Skipping setup for authorization module.");
    }
    this.authorizationPlugin = authorizationPlugin;
    if (old != null) {
      try {
        old.plugin.close();
      } catch (Exception e) {
        log.error("Exception while attempting to close old authorization plugin", e);
      }
    }
  }

  @SuppressWarnings({"unchecked"})
  private void initializeAuditloggerPlugin(Map<String, Object> auditConf) {
    auditConf = Utils.getDeepCopy(auditConf, 4);
    int newVersion = readVersion(auditConf);
    // Initialize the Auditlog module
    SecurityPluginHolder<AuditLoggerPlugin> old = auditloggerPlugin;
    SecurityPluginHolder<AuditLoggerPlugin> newAuditloggerPlugin = null;
    if (auditConf != null) {
      String klas = (String) auditConf.get("class");
      if (klas == null) {
        throw new SolrException(ErrorCode.SERVER_ERROR, "class is required for auditlogger plugin");
      }
      if (old != null && old.getZnodeVersion() == newVersion && newVersion > 0) {
        log.debug("Auditlogger config not modified");
        return;
      }
      log.info("Initializing auditlogger plugin: {}", klas);
      newAuditloggerPlugin =
          new SecurityPluginHolder<>(
              newVersion, getResourceLoader().newInstance(klas, AuditLoggerPlugin.class));

      newAuditloggerPlugin.plugin.init(auditConf);
      newAuditloggerPlugin.plugin.initializeMetrics(solrMetricsContext, "/auditlogging");
    } else {
      log.debug("Security conf doesn't exist. Skipping setup for audit logging module.");
    }
    this.auditloggerPlugin = newAuditloggerPlugin;
    if (old != null) {
      try {
        old.plugin.close();
      } catch (Exception e) {
        log.error("Exception while attempting to close old auditlogger plugin", e);
      }
    }
  }

  @SuppressWarnings({"unchecked"})
  private synchronized void initializeAuthenticationPlugin(
      Map<String, Object> authenticationConfig) {
    authenticationConfig = Utils.getDeepCopy(authenticationConfig, 4);
    int newVersion = readVersion(authenticationConfig);
    String pluginClassName = null;
    if (authenticationConfig != null) {
      if (authenticationConfig.containsKey("class")) {
        pluginClassName = String.valueOf(authenticationConfig.get("class"));
      } else {
        throw new SolrException(
            ErrorCode.SERVER_ERROR, "No 'class' specified for authentication in ZK.");
      }
    }

    if (pluginClassName != null) {
      log.debug("Authentication plugin class obtained from security.json: {}", pluginClassName);
    } else if (System.getProperty(AUTHENTICATION_PLUGIN_PROP) != null) {
      pluginClassName = System.getProperty(AUTHENTICATION_PLUGIN_PROP);
      log.debug(
          "Authentication plugin class obtained from system property '{}': {}",
          AUTHENTICATION_PLUGIN_PROP,
          pluginClassName);
    } else {
      log.debug("No authentication plugin used.");
    }
    SecurityPluginHolder<AuthenticationPlugin> old = authenticationPlugin;
    SecurityPluginHolder<AuthenticationPlugin> authenticationPlugin = null;

    if (old != null && old.getZnodeVersion() == newVersion && newVersion > 0) {
      log.debug("Authentication config not modified");
      return;
    }

    // Initialize the plugin
    if (pluginClassName != null) {
      log.info("Initializing authentication plugin: {}", pluginClassName);
      authenticationPlugin =
          new SecurityPluginHolder<>(
              newVersion,
              getResourceLoader()
                  .newInstance(
                      pluginClassName,
                      AuthenticationPlugin.class,
                      null,
                      new Class<?>[] {CoreContainer.class},
                      new Object[] {this}));
    }
    if (authenticationPlugin != null) {
      authenticationPlugin.plugin.init(authenticationConfig);
      setupHttpClientForAuthPlugin(authenticationPlugin.plugin);
      authenticationPlugin.plugin.initializeMetrics(solrMetricsContext, "/authentication");
    }
    this.authenticationPlugin = authenticationPlugin;
    try {
      if (old != null) old.plugin.close();
    } catch (Exception e) {
      log.error("Exception while attempting to close old authentication plugin", e);
    }
  }

  private void setupHttpClientForAuthPlugin(Object authcPlugin) {
    if (authcPlugin instanceof HttpClientBuilderPlugin) {
      // Setup HttpClient for internode communication
      HttpClientBuilderPlugin builderPlugin = ((HttpClientBuilderPlugin) authcPlugin);
      SolrHttpClientBuilder builder =
          builderPlugin.getHttpClientBuilder(HttpClientUtil.getHttpClientBuilder());

      // this caused plugins like KerberosPlugin to register its intercepts, but this intercept
      // logic is also handled by the pki authentication code when it decides to let the plugin
      // handle auth via its intercept - so you would end up with two intercepts
      // -->
      //  shardHandlerFactory.setSecurityBuilder(builderPlugin); // calls setup for the authcPlugin
      //  updateShardHandler.setSecurityBuilder(builderPlugin);
      // <--

      // This should not happen here at all - it's only currently required due to its effect on
      // http1 clients in a test or two incorrectly counting on it for their configuration.
      // -->

      SolrHttpClientContextBuilder httpClientBuilder = new SolrHttpClientContextBuilder();
      if (builder.getCredentialsProviderProvider() != null) {
        httpClientBuilder.setDefaultCredentialsProvider(
            new CredentialsProviderProvider() {

              @Override
              public CredentialsProvider getCredentialsProvider() {
                return builder.getCredentialsProviderProvider().getCredentialsProvider();
              }
            });
      }
      if (builder.getAuthSchemeRegistryProvider() != null) {
        httpClientBuilder.setAuthSchemeRegistryProvider(
            new AuthSchemeRegistryProvider() {

              @Override
              public Lookup<AuthSchemeProvider> getAuthSchemeRegistry() {
                return builder.getAuthSchemeRegistryProvider().getAuthSchemeRegistry();
              }
            });
      }

      HttpClientUtil.setHttpClientRequestContextBuilder(httpClientBuilder);

      // <--
    }

    // Always register PKI auth interceptor, which will then delegate the decision of who should
    // secure each request to the configured authentication plugin.
    if (pkiAuthenticationSecurityBuilder != null
        && !pkiAuthenticationSecurityBuilder.isInterceptorRegistered()) {
      pkiAuthenticationSecurityBuilder.getHttpClientBuilder(HttpClientUtil.getHttpClientBuilder());
      shardHandlerFactory.setSecurityBuilder(pkiAuthenticationSecurityBuilder);
      updateShardHandler.setSecurityBuilder(pkiAuthenticationSecurityBuilder);
    }
  }

  private static int readVersion(Map<String, Object> conf) {
    if (conf == null) return -1;
    Map<?, ?> meta = (Map<?, ?>) conf.get("");
    if (meta == null) return -1;
    Number v = (Number) meta.get("v");
    return v == null ? -1 : v.intValue();
  }

  /**
   * This method allows subclasses to construct a CoreContainer without any default init behavior.
   *
   * @param testConstructor pass (Object)null.
   * @lucene.experimental
   */
  protected CoreContainer(Object testConstructor) {
    solrHome = null;
    solrCores = null;
    nodeKeyPair = null;
    loader = null;
    coresLocator = null;
    cfg = null;
    containerProperties = null;
    replayUpdatesExecutor = null;
    distributedCollectionCommandRunner = Optional.empty();
    allowPaths = null;
    allowListUrlChecker = null;
  }

  public static CoreContainer createAndLoad(Path solrHome) {
    return createAndLoad(solrHome, solrHome.resolve(SolrXmlConfig.SOLR_XML_FILE));
  }

  /**
   * Create a new CoreContainer and load its cores
   *
   * @param solrHome the solr home directory
   * @param configFile the file containing this container's configuration
   * @return a loaded CoreContainer
   */
  public static CoreContainer createAndLoad(Path solrHome, Path configFile) {
    CoreContainer cc =
        new CoreContainer(SolrXmlConfig.fromFile(solrHome, configFile, new Properties()));
    try {
      cc.load();
    } catch (Exception e) {
      cc.shutdown();
      throw e;
    }
    return cc;
  }

  public Properties getContainerProperties() {
    return containerProperties;
  }

  public PKIAuthenticationPlugin getPkiAuthenticationSecurityBuilder() {
    return pkiAuthenticationSecurityBuilder;
  }

  public SolrMetricManager getMetricManager() {
    return metricManager;
  }

  public MetricsHandler getMetricsHandler() {
    return metricsHandler;
  }

  /** Never null */
  public Tracer getTracer() {
    return tracer;
  }

  public OrderedExecutor getReplayUpdatesExecutor() {
    return replayUpdatesExecutor;
  }

  public SolrPackageLoader getPackageLoader() {
    return packageLoader;
  }

  public FileStoreAPI getFileStoreAPI() {
    return fileStoreAPI;
  }

  public SolrCache<?, ?> getCache(String name) {
    return caches.get(name);
  }

  public SolrClientCache getSolrClientCache() {
    return solrClientCache;
  }

  public ObjectCache getObjectCache() {
    return objectCache;
  }

  private void registerV2ApiIfEnabled(Object apiObject) {
    if (containerHandlers.getApiBag() == null) {
      return;
    }

    containerHandlers.getApiBag().registerObject(apiObject);
  }

  private void registerV2ApiIfEnabled(Class<? extends JerseyResource> clazz) {
    if (containerHandlers.getJerseyEndpoints() == null) {
      return;
    }

    containerHandlers.getJerseyEndpoints().register(clazz);
  }

  // -------------------------------------------------------------------
  // Initialization / Cleanup
  // -------------------------------------------------------------------

  /** Load the cores defined for this CoreContainer */
  @SuppressForbidden(
      reason =
          "Set the thread contextClassLoader for all 3rd party dependencies that we cannot control")
  public void load() {
    final ClassLoader originalContextClassLoader = Thread.currentThread().getContextClassLoader();
    try {
      // Set the thread's contextClassLoader for any plugins that are loaded via Modules or Packages
      // and have dependencies that use the thread's contextClassLoader
      Thread.currentThread().setContextClassLoader(loader.getClassLoader());
      loadInternal();
    } finally {
      Thread.currentThread().setContextClassLoader(originalContextClassLoader);
    }
  }

  /** Load the cores defined for this CoreContainer */
  private void loadInternal() {
    if (log.isDebugEnabled()) {
      log.debug("Loading cores into CoreContainer [instanceDir={}]", getSolrHome());
    }
    logging = LogWatcher.newRegisteredLogWatcher(cfg.getLogWatcherConfig(), loader);

    ClusterEventProducerFactory clusterEventProducerFactory = new ClusterEventProducerFactory(this);
    clusterEventProducer = clusterEventProducerFactory;

    placementPluginFactory =
        new DelegatingPlacementPluginFactory(
            PlacementPluginFactoryLoader.getDefaultPlacementPluginFactory(cfg, loader));

    containerPluginsRegistry.registerListener(clusterSingletons.getPluginRegistryListener());
    containerPluginsRegistry.registerListener(
        clusterEventProducerFactory.getPluginRegistryListener());

    metricManager = new SolrMetricManager(loader, cfg.getMetricsConfig());
    String registryName = SolrMetricManager.getRegistryName(SolrInfoBean.Group.node);
    solrMetricsContext = new SolrMetricsContext(metricManager, registryName, metricTag);

    tracer = TracerConfigurator.loadTracer(loader, cfg.getTracerConfiguratorPluginInfo());

    coreContainerWorkExecutor =
        MetricUtils.instrumentedExecutorService(
            coreContainerWorkExecutor,
            null,
            metricManager.registry(SolrMetricManager.getRegistryName(SolrInfoBean.Group.node)),
            SolrMetricManager.mkName(
                "coreContainerWorkExecutor",
                SolrInfoBean.Category.CONTAINER.toString(),
                "threadPool"));

    shardHandlerFactory =
        ShardHandlerFactory.newInstance(cfg.getShardHandlerFactoryPluginInfo(), loader);
    if (shardHandlerFactory instanceof SolrMetricProducer) {
      SolrMetricProducer metricProducer = (SolrMetricProducer) shardHandlerFactory;
      metricProducer.initializeMetrics(solrMetricsContext, "httpShardHandler");
    }

    updateShardHandler = new UpdateShardHandler(cfg.getUpdateShardHandlerConfig());
    updateShardHandler.initializeMetrics(solrMetricsContext, "updateShardHandler");

    solrClientCache = new SolrClientCache(updateShardHandler.getDefaultHttpClient());

    Map<String, CacheConfig> cachesConfig = cfg.getCachesConfig();
    if (cachesConfig.isEmpty()) {
      this.caches = Collections.emptyMap();
    } else {
      Map<String, SolrCache<?, ?>> m = CollectionUtil.newHashMap(cachesConfig.size());
      for (Map.Entry<String, CacheConfig> e : cachesConfig.entrySet()) {
        SolrCache<?, ?> c = e.getValue().newInstance();
        String cacheName = e.getKey();
        c.initializeMetrics(solrMetricsContext, "nodeLevelCache/" + cacheName);
        m.put(cacheName, c);
      }
      this.caches = Collections.unmodifiableMap(m);
    }

    StartupLoggingUtils.checkRequestLogging();

    hostName = cfg.getNodeName();

    zkSys.initZooKeeper(this, cfg.getCloudConfig());
    if (isZooKeeperAware()) {
      // initialize ZkClient metrics
      zkSys.getZkMetricsProducer().initializeMetrics(solrMetricsContext, "zkClient");
      pkiAuthenticationSecurityBuilder =
          new PKIAuthenticationPlugin(
              this,
              zkSys.getZkController().getNodeName(),
              (PublicKeyHandler) containerHandlers.get(PublicKeyHandler.PATH));
      pkiAuthenticationSecurityBuilder.initializeMetrics(solrMetricsContext, "/authentication/pki");

      fileStoreAPI = new FileStoreAPI(this);
      registerV2ApiIfEnabled(fileStoreAPI.readAPI);
      registerV2ApiIfEnabled(fileStoreAPI.writeAPI);

      packageLoader = new SolrPackageLoader(this);
      registerV2ApiIfEnabled(packageLoader.getPackageAPI().editAPI);
      registerV2ApiIfEnabled(packageLoader.getPackageAPI().readAPI);
      registerV2ApiIfEnabled(ZookeeperReadAPI.class);
    }

    MDCLoggingContext.setNode(this);

    securityConfHandler =
        isZooKeeperAware() ? new SecurityConfHandlerZk(this) : new SecurityConfHandlerLocal(this);
    reloadSecurityProperties();
    warnUsersOfInsecureSettings();
    this.backupRepoFactory = new BackupRepositoryFactory(cfg.getBackupRepositoryPlugins());
    coreConfigService = ConfigSetService.createConfigSetService(this);
    createHandler(ZK_PATH, ZookeeperInfoHandler.class.getName(), ZookeeperInfoHandler.class);
    createHandler(
        ZK_STATUS_PATH, ZookeeperStatusHandler.class.getName(), ZookeeperStatusHandler.class);

    // CoreContainer is initialized enough at this stage so we can set
    // distributedCollectionCommandRunner (the construction of
    // DistributedCollectionConfigSetCommandRunner uses Zookeeper so can't be done from the
    // CoreContainer constructor because there Zookeeper is not yet ready). Given this is used in
    // the CollectionsHandler created next line, this is the latest point where
    // distributedCollectionCommandRunner can be initialized without refactoring this method...
    // TODO: manage to completely build CoreContainer in the constructor and not in the load()
    // method... Requires some test refactoring.
    this.distributedCollectionCommandRunner =
        isZooKeeperAware() && cfg.getCloudConfig().getDistributedCollectionConfigSetExecution()
            ? Optional.of(new DistributedCollectionConfigSetCommandRunner(this))
            : Optional.empty();

    collectionsHandler =
        createHandler(
            COLLECTIONS_HANDLER_PATH, cfg.getCollectionsHandlerClass(), CollectionsHandler.class);
    configSetsHandler =
        createHandler(
            CONFIGSETS_HANDLER_PATH, cfg.getConfigSetsHandlerClass(), ConfigSetsHandler.class);
    ClusterAPI clusterAPI = new ClusterAPI(collectionsHandler, configSetsHandler);
    registerV2ApiIfEnabled(clusterAPI);
    registerV2ApiIfEnabled(clusterAPI.commands);

    if (isZooKeeperAware()) {
      registerV2ApiIfEnabled(new SchemaDesignerAPI(this));
    } // else Schema Designer not available in standalone (non-cloud) mode

    /*
     * HealthCheckHandler needs to be initialized before InfoHandler, since the later one will call CoreContainer.getHealthCheckHandler().
     * We don't register the handler here because it'll be registered inside InfoHandler
     */
    healthCheckHandler =
        loader.newInstance(
            cfg.getHealthCheckHandlerClass(),
            HealthCheckHandler.class,
            null,
            new Class<?>[] {CoreContainer.class},
            new Object[] {this});
    infoHandler = createHandler(INFO_HANDLER_PATH, cfg.getInfoHandlerClass(), InfoHandler.class);
    coreAdminHandler =
        createHandler(CORES_HANDLER_PATH, cfg.getCoreAdminHandlerClass(), CoreAdminHandler.class);

    Map<String, CoreAdminOp> coreAdminHandlerActions =
        cfg.getCoreAdminHandlerActions().entrySet().stream()
            .collect(
                Collectors.toMap(
                    item -> item.getKey(),
                    item -> loader.newInstance(item.getValue(), CoreAdminOp.class)));

    // Register custom actions for CoreAdminHandler
    coreAdminHandler.registerCustomActions(coreAdminHandlerActions);

    metricsHandler = new MetricsHandler(this);
    containerHandlers.put(METRICS_PATH, metricsHandler);
    metricsHandler.initializeMetrics(solrMetricsContext, METRICS_PATH);

    containerHandlers.put(AUTHZ_PATH, securityConfHandler);
    securityConfHandler.initializeMetrics(solrMetricsContext, AUTHZ_PATH);
    containerHandlers.put(AUTHC_PATH, securityConfHandler);

    PluginInfo[] metricReporters = cfg.getMetricsConfig().getMetricReporters();
    metricManager.loadReporters(metricReporters, loader, this, null, null, SolrInfoBean.Group.node);
    metricManager.loadReporters(metricReporters, loader, this, null, null, SolrInfoBean.Group.jvm);
    metricManager.loadReporters(
        metricReporters, loader, this, null, null, SolrInfoBean.Group.jetty);

    containerProperties.putAll(cfg.getSolrProperties());

    // initialize gauges for reporting the number of cores and disk total/free

    solrMetricsContext.gauge(
        solrCores::getNumLoadedPermanentCores,
        true,
        "loaded",
        SolrInfoBean.Category.CONTAINER.toString(),
        "cores");
    solrMetricsContext.gauge(
        solrCores::getNumLoadedTransientCores,
        true,
        "lazy",
        SolrInfoBean.Category.CONTAINER.toString(),
        "cores");
    solrMetricsContext.gauge(
        solrCores::getNumUnloadedCores,
        true,
        "unloaded",
        SolrInfoBean.Category.CONTAINER.toString(),
        "cores");
    Path dataHome =
        cfg.getSolrDataHome() != null ? cfg.getSolrDataHome() : cfg.getCoreRootDirectory();
    solrMetricsContext.gauge(
        () -> dataHome.toFile().getTotalSpace(),
        true,
        "totalSpace",
        SolrInfoBean.Category.CONTAINER.toString(),
        "fs");
    solrMetricsContext.gauge(
        () -> dataHome.toFile().getUsableSpace(),
        true,
        "usableSpace",
        SolrInfoBean.Category.CONTAINER.toString(),
        "fs");
    solrMetricsContext.gauge(
        dataHome::toString, true, "path", SolrInfoBean.Category.CONTAINER.toString(), "fs");
    solrMetricsContext.gauge(
        () -> cfg.getCoreRootDirectory().toFile().getTotalSpace(),
        true,
        "totalSpace",
        SolrInfoBean.Category.CONTAINER.toString(),
        "fs",
        "coreRoot");
    solrMetricsContext.gauge(
        () -> cfg.getCoreRootDirectory().toFile().getUsableSpace(),
        true,
        "usableSpace",
        SolrInfoBean.Category.CONTAINER.toString(),
        "fs",
        "coreRoot");
    solrMetricsContext.gauge(
        () -> cfg.getCoreRootDirectory().toString(),
        true,
        "path",
        SolrInfoBean.Category.CONTAINER.toString(),
        "fs",
        "coreRoot");
    // add version information
    solrMetricsContext.gauge(
        () -> this.getClass().getPackage().getSpecificationVersion(),
        true,
        "specification",
        SolrInfoBean.Category.CONTAINER.toString(),
        "version");
    solrMetricsContext.gauge(
        () -> this.getClass().getPackage().getImplementationVersion(),
        true,
        "implementation",
        SolrInfoBean.Category.CONTAINER.toString(),
        "version");

    SolrFieldCacheBean fieldCacheBean = new SolrFieldCacheBean();
    fieldCacheBean.initializeMetrics(solrMetricsContext, null);

    if (isZooKeeperAware()) {
      metricManager.loadClusterReporters(metricReporters, this);
    }

    // setup executor to load cores in parallel
    ExecutorService coreLoadExecutor =
        MetricUtils.instrumentedExecutorService(
            ExecutorUtil.newMDCAwareFixedThreadPool(
                cfg.getCoreLoadThreadCount(isZooKeeperAware()),
                new SolrNamedThreadFactory("coreLoadExecutor")),
            null,
            metricManager.registry(SolrMetricManager.getRegistryName(SolrInfoBean.Group.node)),
            SolrMetricManager.mkName(
                "coreLoadExecutor", SolrInfoBean.Category.CONTAINER.toString(), "threadPool"));
<<<<<<< HEAD
=======

    coreSorter =
        loader.newInstance(
            cfg.getCoreSorterClass(),
            CoreSorter.class,
            null,
            new Class<?>[] {CoreContainer.class},
            new Object[] {this});
    final List<Future<SolrCore>> futures = new ArrayList<>();
>>>>>>> 3dbca2fc
    try {
      List<CoreDescriptor> cds = coresLocator.discover(this);
      cds = coreSorter.sort(cds);
      checkForDuplicateCoreNames(cds);
      status |= CORE_DISCOVERY_COMPLETE;

      for (final CoreDescriptor cd : cds) {
        if (cd.isTransient() || !cd.isLoadOnStartup()) {
          solrCores.addCoreDescriptor(cd);
        } else if (asyncSolrCoreLoad) {
          solrCores.markCoreAsLoading(cd);
        }
        if (cd.isLoadOnStartup()) {
<<<<<<< HEAD
          coreLoadExecutor.submit(
              () -> {
                SolrCore core;
                try {
                  if (zkSys.getZkController() != null) {
                    zkSys.getZkController().throwErrorIfReplicaReplaced(cd);
                  }
                  solrCores.waitAddPendingCoreOps(cd.getName());
                  core = createFromDescriptor(cd, false, false);
                } catch (Exception e) {
                  log.error("SolrCore failed to load on startup", e);
                  return null;
                } finally {
                  solrCores.removeFromPendingOps(cd.getName());
                  if (asyncSolrCoreLoad) {
                    solrCores.markCoreAsNotLoading(cd);
                  }
                }
                try {
                  zkSys.registerInZk(core, true, false);
                } catch (RuntimeException e) {
                  log.error("Error registering SolrCore", e);
                }
                return core;
              });
=======
          futures.add(
              coreLoadExecutor.submit(
                  () -> {
                    SolrCore core;
                    try {
                      if (zkSys.getZkController() != null) {
                        zkSys.getZkController().throwErrorIfReplicaReplaced(cd);
                      }
                      solrCores.waitAddPendingCoreOps(cd.getName());
                      core = createFromDescriptor(cd, false, false);
                    } finally {
                      solrCores.removeFromPendingOps(cd.getName());
                      if (asyncSolrCoreLoad) {
                        solrCores.markCoreAsNotLoading(cd);
                      }
                    }
                    try {
                      zkSys.registerInZk(core, true, false);
                    } catch (RuntimeException e) {
                      log.error("Error registering SolrCore", e);
                    }
                    return core;
                  }));
>>>>>>> 3dbca2fc
        }
      }

      // Start the background thread
      backgroundCloser = new CloserThread(this, solrCores, cfg);
      backgroundCloser.start();

    } finally {
      if (asyncSolrCoreLoad) {
        coreContainerWorkExecutor.submit(
            () -> ExecutorUtil.shutdownAndAwaitTermination(coreLoadExecutor));
      } else {
        ExecutorUtil.shutdownAndAwaitTermination(coreLoadExecutor);
      }
    }

    if (isZooKeeperAware()) {
      containerPluginsRegistry.refresh();
      getZkController().zkStateReader.registerClusterPropertiesListener(containerPluginsRegistry);
      ContainerPluginsApi containerPluginsApi = new ContainerPluginsApi(this);
      registerV2ApiIfEnabled(containerPluginsApi.readAPI);
      registerV2ApiIfEnabled(containerPluginsApi.editAPI);

      // initialize the placement plugin factory wrapper
      // with the plugin configuration from the registry
      PlacementPluginFactoryLoader.load(placementPluginFactory, containerPluginsRegistry);

      // create target ClusterEventProducer (possibly from plugins)
      clusterEventProducer = clusterEventProducerFactory.create(containerPluginsRegistry);

      // init ClusterSingleton-s

      // register the handlers that are also ClusterSingleton
      containerHandlers
          .keySet()
          .forEach(
              handlerName -> {
                SolrRequestHandler handler = containerHandlers.get(handlerName);
                if (handler instanceof ClusterSingleton) {
                  ClusterSingleton singleton = (ClusterSingleton) handler;
                  clusterSingletons.getSingletons().put(singleton.getName(), singleton);
                }
              });
    }

    if (V2ApiUtils.isEnabled()) {
      final CoreContainer thisCCRef = this;
      // Init the Jersey app once all CC endpoints have been registered
      containerHandlers
          .getJerseyEndpoints()
          .register(
              new AbstractBinder() {
                @Override
                protected void configure() {
                  bindFactory(new InjectionFactories.SingletonFactory<>(thisCCRef))
                      .to(CoreContainer.class)
                      .in(Singleton.class);
                }
              })
          .register(
              new AbstractBinder() {
                @Override
                protected void configure() {
                  bindFactory(new InjectionFactories.SingletonFactory<>(nodeKeyPair))
                      .to(SolrNodeKeyPair.class)
                      .in(Singleton.class);
                }
              })
          .register(
              new AbstractBinder() {
                @Override
                protected void configure() {
                  bindFactory(
                          new InjectionFactories.SingletonFactory<>(
                              coreAdminHandler.getCoreAdminAsyncTracker()))
                      .to(CoreAdminHandler.CoreAdminAsyncTracker.class)
                      .in(Singleton.class);
                }
              });
      jerseyAppHandler = new ApplicationHandler(containerHandlers.getJerseyEndpoints());
    }

    // Do Node setup logic after all handlers have been registered.
    if (isZooKeeperAware()) {
      clusterSingletons.setReady();
      if (NodeRoles.MODE_PREFERRED.equals(nodeRoles.getRoleMode(NodeRoles.Role.OVERSEER))) {
        try {
          log.info("This node has been started as a preferred overseer");
          zkSys.getZkController().setPreferredOverseer();
        } catch (KeeperException | InterruptedException e) {
          throw new SolrException(ErrorCode.SERVER_ERROR, e);
        }
      }
      if (!distributedCollectionCommandRunner.isPresent()) {
        zkSys.getZkController().checkOverseerDesignate();
      }
    }

    // This is a bit redundant but these are two distinct concepts for all they're accomplished at
    // the same time.
    status |= LOAD_COMPLETE | INITIAL_CORE_LOAD_COMPLETE;
  }

  public void securityNodeChanged() {
    log.info("Security node changed, reloading security.json");
    reloadSecurityProperties();
  }

  /** Make sure securityConfHandler is initialized */
  @SuppressWarnings({"unchecked"})
  private void reloadSecurityProperties() {
    SecurityConfHandler.SecurityConfig securityConfig =
        securityConfHandler.getSecurityConfig(false);
    initializeAuthorizationPlugin(
        (Map<String, Object>) securityConfig.getData().get("authorization"));
    initializeAuthenticationPlugin(
        (Map<String, Object>) securityConfig.getData().get("authentication"));
    initializeAuditloggerPlugin((Map<String, Object>) securityConfig.getData().get("auditlogging"));
  }

  private void warnUsersOfInsecureSettings() {
    if (authenticationPlugin == null || authorizationPlugin == null) {
      log.warn(
          "Not all security plugins configured!  authentication={} authorization={}.  Solr is only as secure as "
              + "you make it. Consider configuring authentication/authorization before exposing Solr to users internal or "
              + "external.  See https://s.apache.org/solrsecurity for more info",
          (authenticationPlugin != null) ? "enabled" : "disabled",
          (authorizationPlugin != null) ? "enabled" : "disabled");
    }

    if (authenticationPlugin != null
        && StrUtils.isNullOrEmpty(System.getProperty("solr.jetty.https.port"))) {
      log.warn(
          "Solr authentication is enabled, but SSL is off.  Consider enabling SSL to protect user credentials and data with encryption.");
    }
  }

  private static void checkForDuplicateCoreNames(List<CoreDescriptor> cds) {
    Map<String, Path> addedCores = new HashMap<>();
    for (CoreDescriptor cd : cds) {
      final String name = cd.getName();
      if (addedCores.containsKey(name))
        throw new SolrException(
            ErrorCode.SERVER_ERROR,
            String.format(
                Locale.ROOT,
                "Found multiple cores with the name [%s], with instancedirs [%s] and [%s]",
                name,
                addedCores.get(name),
                cd.getInstanceDir()));
      addedCores.put(name, cd.getInstanceDir());
    }
  }

  private volatile boolean isShutDown = false;

  public boolean isShutDown() {
    return isShutDown;
  }

  public void shutdown() {

    ZkController zkController = getZkController();
    if (zkController != null) {
      if (distributedCollectionCommandRunner.isPresent()) {
        // Local (i.e. distributed) Collection API processing
        distributedCollectionCommandRunner.get().stopAndWaitForPendingTasksToComplete();
      } else {
        // Overseer based processing
        OverseerTaskQueue overseerCollectionQueue = zkController.getOverseerCollectionQueue();
        overseerCollectionQueue.allowOverseerPendingTasksToComplete();
      }
    }
    if (log.isInfoEnabled()) {
      log.info("Shutting down CoreContainer instance={}", System.identityHashCode(this));
    }

    ExecutorUtil.shutdownAndAwaitTermination(coreContainerAsyncTaskExecutor);
    ExecutorService customThreadPool =
        ExecutorUtil.newMDCAwareCachedThreadPool(new SolrNamedThreadFactory("closeThreadPool"));

    isShutDown = true;
    try {
      if (isZooKeeperAware()) {
        cancelCoreRecoveries();
        zkSys.zkController.preClose();
      }
      pauseUpdatesAndAwaitInflightRequests();
      if (isZooKeeperAware()) {
        zkSys.zkController.tryCancelAllElections();
      }

      ExecutorUtil.shutdownAndAwaitTermination(coreContainerWorkExecutor);

      // First wake up the closer thread, it'll terminate almost immediately since it checks
      // isShutDown.
      synchronized (solrCores.getModifyLock()) {
        solrCores.getModifyLock().notifyAll(); // wake up anyone waiting
      }
      if (backgroundCloser
          != null) { // Doesn't seem right, but tests get in here without initializing the core.
        try {
          while (true) {
            backgroundCloser.join(15000);
            if (backgroundCloser.isAlive()) {
              synchronized (solrCores.getModifyLock()) {
                solrCores.getModifyLock().notifyAll(); // there is a race we have to protect against
              }
            } else {
              break;
            }
          }
        } catch (InterruptedException e) {
          Thread.currentThread().interrupt();
          if (log.isDebugEnabled()) {
            log.debug("backgroundCloser thread was interrupted before finishing");
          }
        }
      }
      // Now clear all the cores that are being operated upon.
      solrCores.close();

      final Map<String, SolrCache<?, ?>> closeCaches = caches;
      if (closeCaches != null) {
        for (Map.Entry<String, SolrCache<?, ?>> e : caches.entrySet()) {
          try {
            e.getValue().close();
          } catch (Exception ex) {
            log.warn("error closing node-level cache: {}", e.getKey(), ex);
          }
        }
      }

      objectCache.clear();

      // It's still possible that one of the pending dynamic load operation is waiting, so wake it
      // up if so. Since all the pending operations queues have been drained, there should be
      // nothing to do.
      synchronized (solrCores.getModifyLock()) {
        solrCores.getModifyLock().notifyAll(); // wake up the thread
      }

      customThreadPool.submit(
          () -> {
            replayUpdatesExecutor.shutdownAndAwaitTermination();
          });

      if (metricManager != null) {
        metricManager.closeReporters(SolrMetricManager.getRegistryName(SolrInfoBean.Group.node));
        metricManager.closeReporters(SolrMetricManager.getRegistryName(SolrInfoBean.Group.jvm));
        metricManager.closeReporters(SolrMetricManager.getRegistryName(SolrInfoBean.Group.jetty));

        metricManager.unregisterGauges(
            SolrMetricManager.getRegistryName(SolrInfoBean.Group.node), metricTag);
        metricManager.unregisterGauges(
            SolrMetricManager.getRegistryName(SolrInfoBean.Group.jvm), metricTag);
        metricManager.unregisterGauges(
            SolrMetricManager.getRegistryName(SolrInfoBean.Group.jetty), metricTag);
      }

      if (isZooKeeperAware()) {
        cancelCoreRecoveries();

        if (metricManager != null) {
          metricManager.closeReporters(
              SolrMetricManager.getRegistryName(SolrInfoBean.Group.cluster));
        }
      }

      try {
        if (coreAdminHandler != null) {
          customThreadPool.submit(
              () -> {
                coreAdminHandler.shutdown();
              });
        }
      } catch (Exception e) {
        log.warn("Error shutting down CoreAdminHandler. Continuing to close CoreContainer.", e);
      }
      if (solrClientCache != null) {
        solrClientCache.close();
      }
      if (containerPluginsRegistry != null) {
        IOUtils.closeQuietly(containerPluginsRegistry);
      }

    } finally {
      try {
        if (shardHandlerFactory != null) {
          customThreadPool.submit(
              () -> {
                shardHandlerFactory.close();
              });
        }
      } finally {
        try {
          if (updateShardHandler != null) {
            customThreadPool.submit(updateShardHandler::close);
          }
        } finally {
          try {
            // we want to close zk stuff last
            zkSys.close();
          } finally {
            ExecutorUtil.shutdownAndAwaitTermination(customThreadPool);
          }
        }
      }
    }

    // It should be safe to close the authorization plugin at this point.
    try {
      if (authorizationPlugin != null) {
        authorizationPlugin.plugin.close();
      }
    } catch (IOException e) {
      log.warn("Exception while closing authorization plugin.", e);
    }

    // It should be safe to close the authentication plugin at this point.
    try {
      if (authenticationPlugin != null) {
        authenticationPlugin.plugin.close();
        authenticationPlugin = null;
      }
    } catch (Exception e) {
      log.warn("Exception while closing authentication plugin.", e);
    }

    // It should be safe to close the auditlogger plugin at this point.
    try {
      if (auditloggerPlugin != null) {
        auditloggerPlugin.plugin.close();
        auditloggerPlugin = null;
      }
    } catch (Exception e) {
      log.warn("Exception while closing auditlogger plugin.", e);
    }

    if (packageLoader != null) {
      org.apache.lucene.util.IOUtils.closeWhileHandlingException(packageLoader);
    }
    org.apache.lucene.util.IOUtils.closeWhileHandlingException(loader); // best effort
  }

  public void cancelCoreRecoveries() {

    List<SolrCore> cores = solrCores.getCores();

    // we must cancel without holding the cores sync
    // make sure we wait for any recoveries to stop
    for (SolrCore core : cores) {
      try {
        core.getSolrCoreState().cancelRecovery();
      } catch (Exception e) {
        log.error("Error canceling recovery for core", e);
      }
    }
  }

  /**
   * Pause updates for all cores on this node and wait for all in-flight update requests to finish.
   * Here, we (slightly) delay leader election so that in-flight update requests succeed and we can
   * preserve consistency.
   *
   * <p>Jetty already allows a grace period for in-flight requests to complete and our solr cores,
   * searchers, etc., are reference counted to allow for graceful shutdown. So we don't worry about
   * any other kind of requests.
   *
   * <p>We do not need to unpause ever because the node is being shut down.
   */
  private void pauseUpdatesAndAwaitInflightRequests() {
    getCores().parallelStream()
        .forEach(
            solrCore -> {
              SolrCoreState solrCoreState = solrCore.getSolrCoreState();
              try {
                solrCoreState.pauseUpdatesAndAwaitInflightRequests();
              } catch (TimeoutException e) {
                log.warn(
                    "Timed out waiting for in-flight update requests to complete for core: {}",
                    solrCore.getName());
              } catch (InterruptedException e) {
                log.warn(
                    "Interrupted while waiting for in-flight update requests to complete for core: {}",
                    solrCore.getName());
                Thread.currentThread().interrupt();
              }
            });
  }

  public CoresLocator getCoresLocator() {
    return coresLocator;
  }

  public CoreSorter getCoreSorter() {
    return coreSorter;
  }

  protected SolrCore registerCore(
      CoreDescriptor cd, SolrCore core, boolean registerInZk, boolean skipRecovery) {
    if (core == null) {
      throw new RuntimeException("Can not register a null core.");
    }

    if (isShutDown) {
      core.close();
      throw new IllegalStateException("This CoreContainer has been closed");
    }

    assert core.getName().equals(cd.getName())
        : "core name " + core.getName() + " != cd " + cd.getName();

    SolrCore old = solrCores.putCore(cd, core);

    coreInitFailures.remove(cd.getName());

    if (old == null || old == core) {
      if (log.isDebugEnabled()) {
        log.debug("registering core: {}", cd.getName());
      }
      if (registerInZk) {
        zkSys.registerInZk(core, false, skipRecovery);
      }
      return null;
    } else {
      if (log.isDebugEnabled()) {
        log.debug("replacing core: {}", cd.getName());
      }
      old.close();
      if (registerInZk) {
        zkSys.registerInZk(core, false, skipRecovery);
      }
      return old;
    }
  }

  /**
   * Creates a new core, publishing the core state to the cluster
   *
   * @param coreName the core name
   * @param parameters the core parameters
   * @return the newly created core
   */
  public SolrCore create(String coreName, Map<String, String> parameters) {
    return create(coreName, cfg.getCoreRootDirectory().resolve(coreName), parameters, false);
  }

  final Set<String> inFlightCreations = ConcurrentHashMap.newKeySet(); // See SOLR-14969

  /**
   * Creates a new core in a specified instance directory, publishing the core state to the cluster
   *
   * @param coreName the core name
   * @param instancePath the instance directory
   * @param parameters the core parameters
   * @return the newly created core
   */
  public SolrCore create(
      String coreName, Path instancePath, Map<String, String> parameters, boolean newCollection) {
    boolean iAdded = false;
    try {
      iAdded = inFlightCreations.add(coreName);
      if (!iAdded) {
        String msg = "Already creating a core with name '" + coreName + "', call aborted '";
        log.warn(msg);
        throw new SolrException(ErrorCode.CONFLICT, msg);
      }
      CoreDescriptor cd =
          new CoreDescriptor(
              coreName, instancePath, parameters, getContainerProperties(), getZkController());

      // Since the core descriptor is removed when a core is unloaded, it should never be anywhere
      // when a core is created.
      if (getCoreDescriptor(coreName) != null) {
        log.warn("Creating a core with existing name is not allowed: '{}'", coreName);
        // TODO: Shouldn't this be a BAD_REQUEST?
        throw new SolrException(
            ErrorCode.SERVER_ERROR, "Core with name '" + coreName + "' already exists.");
      }

      // Validate paths are relative to known locations to avoid path traversal
      assertPathAllowed(cd.getInstanceDir());
      assertPathAllowed(Paths.get(cd.getDataDir()));

      boolean preExistingZkEntry = false;
      try {
        if (getZkController() != null) {
          if (cd.getCloudDescriptor().getCoreNodeName() == null) {
            throw new SolrException(
                ErrorCode.SERVER_ERROR, "coreNodeName missing " + parameters.toString());
          }
          preExistingZkEntry = getZkController().checkIfCoreNodeNameAlreadyExists(cd);
        }

        // Much of the logic in core handling pre-supposes that the core.properties file already
        // exists, so create it first and clean it up if there's an error.
        coresLocator.create(this, cd);

        SolrCore core;
        try {
          solrCores.waitAddPendingCoreOps(cd.getName());
          core = createFromDescriptor(cd, true, newCollection);
          // Write out the current core properties in case anything changed when the core was
          // created
          coresLocator.persist(this, cd);
        } finally {
          solrCores.removeFromPendingOps(cd.getName());
        }

        return core;
      } catch (Exception ex) {
        // First clean up any core descriptor, there should never be an existing core.properties
        // file for any core that failed to be created on-the-fly.
        coresLocator.delete(this, cd);
        if (isZooKeeperAware() && !preExistingZkEntry) {
          try {
            getZkController().unregister(coreName, cd);
          } catch (InterruptedException e) {
            Thread.currentThread().interrupt();
            log.error("interrupted", e);
          } catch (KeeperException e) {
            log.error("KeeperException unregistering core {}", coreName, e);
          } catch (Exception e) {
            log.error("Exception unregistering core {}", coreName, e);
          }
        }

        Throwable tc = ex;
        Throwable c = null;
        do {
          tc = tc.getCause();
          if (tc != null) {
            c = tc;
          }
        } while (tc != null);

        String rootMsg = "";
        if (c != null) {
          rootMsg = " Caused by: " + c.getMessage();
        }

        throw new SolrException(
            SolrException.ErrorCode.BAD_REQUEST,
            "Error CREATEing SolrCore '" + coreName + "': " + ex.getMessage() + rootMsg,
            ex);
      }
    } finally {
      if (iAdded) {
        inFlightCreations.remove(coreName);
      }
    }
  }

  /**
   * Checks that the given path is relative to SOLR_HOME, SOLR_DATA_HOME, coreRootDirectory or one
   * of the paths specified in solr.xml's allowPaths element. Delegates to {@link
   * SolrPaths#assertPathAllowed(Path, Set)}
   *
   * @param pathToAssert path to check
   * @throws SolrException if path is outside allowed paths
   */
  public void assertPathAllowed(Path pathToAssert) throws SolrException {
    SolrPaths.assertPathAllowed(pathToAssert, allowPaths);
  }

  /**
   * Return the file system paths that should be allowed for various API requests. This list is
   * compiled at startup from SOLR_HOME, SOLR_DATA_HOME and the <code>allowPaths</code>
   * configuration of solr.xml. These paths are used by the {@link #assertPathAllowed(Path)} method
   * call.
   *
   * <p><b>NOTE:</b> This method is currently only in use in tests in order to modify the mutable
   * Set directly. Please treat this as a private method.
   */
  @VisibleForTesting
  public Set<Path> getAllowPaths() {
    return allowPaths;
  }

  /** Gets the URLs checker based on the {@code allowUrls} configuration of solr.xml. */
  public AllowListUrlChecker getAllowListUrlChecker() {
    return allowListUrlChecker;
  }

  /**
   * Creates a new core based on a CoreDescriptor.
   *
   * @param dcore a core descriptor
   * @param publishState publish core state to the cluster if true
   *     <p>WARNING: Any call to this method should be surrounded by a try/finally block that calls
   *     solrCores.waitAddPendingCoreOps(...) and solrCores.removeFromPendingOps(...)
   *     <pre>
   *                                                               <code>
   *                                                               try {
   *                                                                  solrCores.waitAddPendingCoreOps(dcore.getName());
   *                                                                  createFromDescriptor(...);
   *                                                               } finally {
   *                                                                  solrCores.removeFromPendingOps(dcore.getName());
   *                                                               }
   *                                                               </code>
   *                                                             </pre>
   *     <p>Trying to put the waitAddPending... in this method results in Bad Things Happening due
   *     to race conditions. getCore() depends on getting the core returned _if_ it's in the pending
   *     list due to some other thread opening it. If the core is not in the pending list and not
   *     loaded, then getCore() calls this method. Anything that called to check if the core was
   *     loaded _or_ in pending ops and, based on the return called createFromDescriptor would
   *     introduce a race condition, see getCore() for the place it would be a problem
   * @return the newly created core
   */
  @SuppressWarnings("resource")
  private SolrCore createFromDescriptor(
      CoreDescriptor dcore, boolean publishState, boolean newCollection) {

    if (isShutDown) {
      throw new SolrException(ErrorCode.SERVICE_UNAVAILABLE, "Solr has been shutdown.");
    }

    SolrCore core = null;
    try {
      MDCLoggingContext.setCoreDescriptor(this, dcore);
      SolrIdentifierValidator.validateCoreName(dcore.getName());
      if (zkSys.getZkController() != null) {
        zkSys.getZkController().preRegister(dcore, publishState);
      }

      ConfigSet coreConfig = coreConfigService.loadConfigSet(dcore);
      dcore.setConfigSetTrusted(coreConfig.isTrusted());
      if (log.isInfoEnabled()) {
        log.info(
            "Creating SolrCore '{}' using configuration from {}, trusted={}",
            dcore.getName(),
            coreConfig.getName(),
            dcore.isConfigSetTrusted());
      }
      try {
        core = new SolrCore(this, dcore, coreConfig);
      } catch (SolrException e) {
        core = processCoreCreateException(e, dcore, coreConfig);
      }

      // always kick off recovery if we are in non-Cloud mode
      if (!isZooKeeperAware() && core.getUpdateHandler().getUpdateLog() != null) {
        core.getUpdateHandler().getUpdateLog().recoverFromLog();
      }

      registerCore(dcore, core, publishState, newCollection);

      return core;
    } catch (Exception e) {
      coreInitFailures.put(dcore.getName(), new CoreLoadFailure(dcore, e));
      if (e instanceof ZkController.NotInClusterStateException && !newCollection) {
        // this mostly happens when the core is deleted when this node is down
        // but it can also happen if connecting to the wrong zookeeper
        final boolean deleteUnknownCores =
            Boolean.parseBoolean(System.getProperty("solr.deleteUnknownCores", "false"));
        log.error(
            "SolrCore {} in {} is not in cluster state.{}",
            dcore.getName(),
            dcore.getInstanceDir(),
            (deleteUnknownCores
                ? " It will be deleted. See SOLR-13396 for more information."
                : ""));
        unload(dcore.getName(), deleteUnknownCores, deleteUnknownCores, deleteUnknownCores);
        throw e;
      }
      solrCores.removeCoreDescriptor(dcore);
      final SolrException solrException =
          new SolrException(
              ErrorCode.SERVER_ERROR, "Unable to create core [" + dcore.getName() + "]", e);
      if (core != null && !core.isClosed()) IOUtils.closeQuietly(core);
      throw solrException;
    } catch (Throwable t) {
      SolrException e =
          new SolrException(
              ErrorCode.SERVER_ERROR,
              "JVM Error creating core [" + dcore.getName() + "]: " + t.getMessage(),
              t);
      coreInitFailures.put(dcore.getName(), new CoreLoadFailure(dcore, e));
      solrCores.removeCoreDescriptor(dcore);
      if (core != null && !core.isClosed()) IOUtils.closeQuietly(core);
      throw t;
    } finally {
      MDCLoggingContext.clear();
    }
  }

  public boolean isSharedFs(CoreDescriptor cd) {
    try (SolrCore core = this.getCore(cd.getName())) {
      if (core != null) {
        return core.getDirectoryFactory().isSharedStorage();
      } else {
        ConfigSet configSet = coreConfigService.loadConfigSet(cd);
        return DirectoryFactory.loadDirectoryFactory(configSet.getSolrConfig(), this, null)
            .isSharedStorage();
      }
    }
  }

  /**
   * Take action when we failed to create a SolrCore. If error is due to corrupt index, try to
   * recover. Various recovery strategies can be specified via system properties
   * "-DCoreInitFailedAction={fromleader, none}"
   *
   * @param original the problem seen when loading the core the first time.
   * @param dcore core descriptor for the core to create
   * @param coreConfig core config for the core to create
   * @return if possible
   * @throws SolrException rethrows the original exception if we will not attempt to recover, throws
   *     a new SolrException with the original exception as a suppressed exception if there is a
   *     second problem creating the solr core.
   * @see CoreInitFailedAction
   */
  private SolrCore processCoreCreateException(
      SolrException original, CoreDescriptor dcore, ConfigSet coreConfig) {
    // Traverse full chain since CIE may not be root exception
    Throwable cause = original;
    while ((cause = cause.getCause()) != null) {
      if (cause instanceof CorruptIndexException) {
        break;
      }
    }

    // If no CorruptIndexException, nothing we can try here
    if (cause == null) throw original;

    CoreInitFailedAction action =
        CoreInitFailedAction.valueOf(
            System.getProperty(CoreInitFailedAction.class.getSimpleName(), "none"));
    log.debug("CorruptIndexException while creating core, will attempt to repair via {}", action);

    switch (action) {
      case fromleader: // Recovery from leader on a CorruptedIndexException
        if (isZooKeeperAware()) {
          CloudDescriptor desc = dcore.getCloudDescriptor();
          try {
            Replica leader =
                getZkController()
                    .getClusterState()
                    .getCollection(desc.getCollectionName())
                    .getSlice(desc.getShardId())
                    .getLeader();
            if (leader != null && leader.getState() == State.ACTIVE) {
              log.info("Found active leader, will attempt to create fresh core and recover.");
              resetIndexDirectory(dcore, coreConfig);
              // the index of this core is emptied, its term should be set to 0
              getZkController()
                  .getShardTerms(desc.getCollectionName(), desc.getShardId())
                  .setTermToZero(desc.getCoreNodeName());
              return new SolrCore(this, dcore, coreConfig);
            }
          } catch (SolrException se) {
            se.addSuppressed(original);
            throw se;
          }
        }
        throw original;
      case none:
        throw original;
      default:
        log.warn(
            "Failed to create core, and did not recognize specified 'CoreInitFailedAction': [{}]. Valid options are {}.",
            action,
            Arrays.asList(CoreInitFailedAction.values()));
        throw original;
    }
  }

  /** Write a new index directory for the SolrCore, but do so without loading it. */
  private void resetIndexDirectory(CoreDescriptor dcore, ConfigSet coreConfig) {
    SolrConfig config = coreConfig.getSolrConfig();

    String registryName =
        SolrMetricManager.getRegistryName(SolrInfoBean.Group.core, dcore.getName());
    DirectoryFactory df = DirectoryFactory.loadDirectoryFactory(config, this, registryName);
    String dataDir = SolrCore.findDataDir(df, null, config, dcore);

    String tmpIdxDirName =
        "index." + new SimpleDateFormat(SnapShooter.DATE_FMT, Locale.ROOT).format(new Date());
    SolrCore.modifyIndexProps(df, dataDir, config, tmpIdxDirName);

    // Free the directory object that we had to create for this
    Directory dir = null;
    try {
      dir = df.get(dataDir, DirContext.META_DATA, config.indexConfig.lockType);
    } catch (IOException e) {
      throw new SolrException(SolrException.ErrorCode.SERVER_ERROR, e);
    } finally {
      try {
        df.release(dir);
        df.doneWithDirectory(dir);
      } catch (IOException e) {
        log.error("Exception releasing {}", dir, e);
      }
    }
  }

  /**
   * Gets all loaded cores, consistent with {@link #getLoadedCoreNames()}. Caller doesn't need to
   * close.
   *
   * <p>NOTE: rather dangerous API because each core is not reserved (could in theory be closed).
   * Prefer {@link #getLoadedCoreNames()} and then call {@link #getCore(String)} then close it.
   *
   * @return An unsorted list. This list is a new copy, it can be modified by the caller (e.g. it
   *     can be sorted). Don't need to close them.
   */
  @Deprecated
  public List<SolrCore> getCores() {
    return solrCores.getCores();
  }

  /**
   * Gets the permanent and transient cores that are currently loaded, i.e. cores that have 1:
   * loadOnStartup=true and are either not-transient or, if transient, have been loaded and have not
   * been aged out 2: loadOnStartup=false and have been loaded but are either non-transient or have
   * not been aged out.
   *
   * <p>Put another way, this will not return any names of cores that are lazily loaded but have not
   * been called for yet or are transient and either not loaded or have been swapped out.
   *
   * <p>For efficiency, prefer to check {@link #isLoaded(String)} instead of {@link
   * #getLoadedCoreNames()}.contains(coreName).
   *
   * @return An unsorted list. This list is a new copy, it can be modified by the caller (e.g. it
   *     can be sorted).
   */
  public List<String> getLoadedCoreNames() {
    return solrCores.getLoadedCoreNames();
  }

  /**
   * Gets a collection of all the cores, permanent and transient, that are currently known, whether
   * they are loaded or not.
   *
   * <p>For efficiency, prefer to check {@link #getCoreDescriptor(String)} != null instead of {@link
   * #getAllCoreNames()}.contains(coreName).
   *
   * @return An unsorted list. This list is a new copy, it can be modified by the caller (e.g. it
   *     can be sorted).
   */
  public List<String> getAllCoreNames() {
    return solrCores.getAllCoreNames();
  }

  /**
   * Gets the total number of cores, including permanent and transient cores, loaded and unloaded
   * cores. Faster equivalent for {@link #getAllCoreNames()}.size().
   */
  public int getNumAllCores() {
    return solrCores.getNumAllCores();
  }

  /**
   * Returns an immutable Map of Exceptions that occurred when initializing SolrCores (either at
   * startup, or do to runtime requests to create cores) keyed off of the name (String) of the
   * SolrCore that had the Exception during initialization.
   *
   * <p>While the Map returned by this method is immutable and will not change once returned to the
   * client, the source data used to generate this Map can be changed as various SolrCore operations
   * are performed:
   *
   * <ul>
   *   <li>Failed attempts to create new SolrCores will add new Exceptions.
   *   <li>Failed attempts to re-create a SolrCore using a name already contained in this Map will
   *       replace the Exception.
   *   <li>Failed attempts to reload a SolrCore will cause an Exception to be added to this list --
   *       even though the existing SolrCore with that name will continue to be available.
   *   <li>Successful attempts to re-created a SolrCore using a name already contained in this Map
   *       will remove the Exception.
   *   <li>Registering an existing SolrCore with a name already contained in this Map (ie: ALIAS or
   *       SWAP) will remove the Exception.
   * </ul>
   */
  public Map<String, CoreLoadFailure> getCoreInitFailures() {
    return Map.copyOf(coreInitFailures);
  }

  // ---------------- Core name related methods ---------------

  private CoreDescriptor reloadCoreDescriptor(CoreDescriptor oldDesc) {
    if (oldDesc == null) {
      return null;
    }

    CoreDescriptor ret = getCoresLocator().reload(oldDesc, this);

    // Ok, this little jewel is all because we still create core descriptors on the fly from lists
    // of properties in tests particularly. Theoretically, there should be _no_ way to create a
    // CoreDescriptor in the new world of core discovery without writing the core.properties file
    // out first.
    //
    // TODO: remove core.properties from the conf directory in test files, it's in a bad place there
    // anyway.
    if (ret == null) {
      // there may be changes to extra properties that we need to pick up.
      oldDesc.loadExtraProperties();
      return oldDesc;
    }
    // The CloudDescriptor bit here is created in a very convoluted way, requiring access to private
    // methods in ZkController. When reloading, this behavior is identical to what used to happen
    // where a copy of the old CoreDescriptor was just re-used.

    if (ret.getCloudDescriptor() != null) {
      ret.getCloudDescriptor().reload(oldDesc.getCloudDescriptor());
    }

    return ret;
  }

  /** reloads a core refer {@link CoreContainer#reload(String, UUID)} for details */
  public void reload(String name) {
    reload(name, null);
  }

  /**
   * Recreates a SolrCore. While the new core is loading, requests will continue to be dispatched to
   * and processed by the old core
   *
   * @param name the name of the SolrCore to reload
   * @param coreId The unique Id of the core {@link SolrCore#uniqueId}. If this is null, it's
   *     reloaded anyway. If the current core has a different id, this is a no-op
   */
  public void reload(String name, UUID coreId) {
    if (isShutDown) {
      throw new AlreadyClosedException();
    }
    SolrCore newCore = null;
    SolrCore core = solrCores.getCoreFromAnyList(name, false, coreId);
    if (core != null) {
      // The underlying core properties files may have changed, we don't really know. So we have a
      // (perhaps) stale CoreDescriptor and we need to reload it from the disk files
      CoreDescriptor cd = reloadCoreDescriptor(core.getCoreDescriptor());
      solrCores.addCoreDescriptor(cd);
      boolean success = false;
      try {
        solrCores.waitAddPendingCoreOps(cd.getName());
        ConfigSet coreConfig = coreConfigService.loadConfigSet(cd);
        if (log.isInfoEnabled()) {
          log.info(
              "Reloading SolrCore '{}' using configuration from {}",
              cd.getName(),
              coreConfig.getName());
        }
        newCore = core.reload(coreConfig);

        DocCollection docCollection = null;
        if (getZkController() != null) {
          docCollection = getZkController().getClusterState().getCollection(cd.getCollectionName());
          // turn off indexing now, before the new core is registered
          if (docCollection.getBool(ZkStateReader.READ_ONLY, false)) {
            newCore.readOnly = true;
          }
        }

        registerCore(cd, newCore, false, false);

        // force commit on old core if the new one is readOnly and prevent any new updates
        if (newCore.readOnly) {
          RefCounted<IndexWriter> iwRef = core.getSolrCoreState().getIndexWriter(null);
          if (iwRef != null) {
            IndexWriter iw = iwRef.get();
            // switch old core to readOnly
            core.readOnly = true;
            try {
              if (iw != null) {
                iw.commit();
              }
            } finally {
              iwRef.decref();
            }
          }
        }

        if (docCollection != null) {
          Replica replica = docCollection.getReplica(cd.getCloudDescriptor().getCoreNodeName());
          assert replica != null : cd.getCloudDescriptor().getCoreNodeName() + " had no replica";
          if (replica.getType() == Replica.Type.TLOG) { // TODO: needed here?
            getZkController().stopReplicationFromLeader(core.getName());
            if (!cd.getCloudDescriptor().isLeader()) {
              getZkController().startReplicationFromLeader(newCore.getName(), true);
            }

          } else if (replica.getType() == Replica.Type.PULL) {
            getZkController().stopReplicationFromLeader(core.getName());
            getZkController().startReplicationFromLeader(newCore.getName(), false);
          }
        }
        success = true;
      } catch (SolrCoreState.CoreIsClosedException e) {
        throw e;
      } catch (Exception e) {
        coreInitFailures.put(cd.getName(), new CoreLoadFailure(cd, e));
        throw new SolrException(
            ErrorCode.SERVER_ERROR, "Unable to reload core [" + cd.getName() + "]", e);
      } finally {
        if (!success && newCore != null && newCore.getOpenCount() > 0) {
          IOUtils.closeQuietly(newCore);
        }
        solrCores.removeFromPendingOps(cd.getName());
      }
    } else {
      if (coreId != null) return; // yeah, this core is already reloaded/unloaded return right away
      CoreLoadFailure clf = coreInitFailures.get(name);
      if (clf != null) {
        try {
          solrCores.waitAddPendingCoreOps(clf.cd.getName());
          createFromDescriptor(clf.cd, true, false);
        } finally {
          solrCores.removeFromPendingOps(clf.cd.getName());
        }
      } else {
        throw new SolrException(SolrException.ErrorCode.BAD_REQUEST, "No such core: " + name);
      }
    }
  }

  /** Swaps two SolrCore descriptors. */
  public void swap(String n0, String n1) {
    apiAssumeStandalone();
    if (n0 == null || n1 == null) {
      throw new SolrException(SolrException.ErrorCode.BAD_REQUEST, "Can not swap unnamed cores.");
    }
    solrCores.swap(n0, n1);

    coresLocator.swap(this, solrCores.getCoreDescriptor(n0), solrCores.getCoreDescriptor(n1));

    log.info("swapped: {} with {}", n0, n1);
  }

  /**
   * Unload a core from this container, leaving all files on disk
   *
   * @param name the name of the core to unload
   */
  public void unload(String name) {
    unload(name, false, false, false);
  }

  /**
   * Unload a core from this container, optionally removing the core's data and configuration
   *
   * @param name the name of the core to unload
   * @param deleteIndexDir if true, delete the core's index on close
   * @param deleteDataDir if true, delete the core's data directory on close
   * @param deleteInstanceDir if true, delete the core's instance directory on close
   */
  public void unload(
      String name, boolean deleteIndexDir, boolean deleteDataDir, boolean deleteInstanceDir) {

    CoreDescriptor cd = solrCores.getCoreDescriptor(name);

    if (name != null) {
      // check for core-init errors first
      CoreLoadFailure loadFailure = coreInitFailures.remove(name);
      if (loadFailure != null) {
        // getting the index directory requires opening a DirectoryFactory with a SolrConfig, etc.,
        // which we may not be able to do because of the init error.  So we just go with what we
        // can glean from the CoreDescriptor - datadir and instancedir
        SolrCore.deleteUnloadedCore(loadFailure.cd, deleteDataDir, deleteInstanceDir);
        // If last time around we didn't successfully load, make sure that all traces of the
        // coreDescriptor are gone.
        if (cd != null) {
          solrCores.removeCoreDescriptor(cd);
          coresLocator.delete(this, cd);
        }
        return;
      }
    }

    if (cd == null) {
      log.warn("Cannot unload non-existent core '{}'", name);
      throw new SolrException(
          ErrorCode.BAD_REQUEST, "Cannot unload non-existent core [" + name + "]");
    }

    boolean close = solrCores.isLoadedNotPendingClose(name);
    SolrCore core = solrCores.remove(name);

    solrCores.removeCoreDescriptor(cd);
    coresLocator.delete(this, cd);
    if (core == null) {
      // transient core
      SolrCore.deleteUnloadedCore(cd, deleteDataDir, deleteInstanceDir);
      return;
    }

    // delete metrics specific to this core
    metricManager.removeRegistry(core.getCoreMetricManager().getRegistryName());

    if (zkSys.getZkController() != null) {
      // cancel recovery in cloud mode
      core.getSolrCoreState().cancelRecovery();
      if (cd.getCloudDescriptor().getReplicaType() == Replica.Type.PULL
          || cd.getCloudDescriptor().getReplicaType() == Replica.Type.TLOG) {
        // Stop replication if this is part of a pull/tlog replica before closing the core
        zkSys.getZkController().stopReplicationFromLeader(name);
      }
    }

    core.unloadOnClose(cd, deleteIndexDir, deleteDataDir, deleteInstanceDir);
    if (close) core.closeAndWait();

    if (zkSys.getZkController() != null) {
      try {
        zkSys.getZkController().unregister(name, cd);
      } catch (InterruptedException e) {
        Thread.currentThread().interrupt();
        throw new SolrException(
            ErrorCode.SERVER_ERROR,
            "Interrupted while unregistering core [" + name + "] from cloud state");
      } catch (KeeperException e) {
        throw new SolrException(
            ErrorCode.SERVER_ERROR, "Error unregistering core [" + name + "] from cloud state", e);
      } catch (Exception e) {
        throw new SolrException(
            ErrorCode.SERVER_ERROR, "Error unregistering core [" + name + "] from cloud state", e);
      }
    }
  }

  public void rename(String name, String toName) {
    apiAssumeStandalone();
    SolrIdentifierValidator.validateCoreName(toName);
    try (SolrCore core = getCore(name)) {
      if (core != null) {
        String oldRegistryName = core.getCoreMetricManager().getRegistryName();
        String newRegistryName = SolrCoreMetricManager.createRegistryName(core, toName);
        metricManager.swapRegistries(oldRegistryName, newRegistryName);
        // The old coreDescriptor is obsolete, so remove it. registerCore will put it back.
        CoreDescriptor cd = core.getCoreDescriptor();
        solrCores.removeCoreDescriptor(cd);
        cd.setProperty("name", toName);
        solrCores.addCoreDescriptor(cd);
        core.setName(toName);
        registerCore(cd, core, true, false);
        SolrCore old = solrCores.remove(name);

        coresLocator.rename(this, old.getCoreDescriptor(), core.getCoreDescriptor());
      }
    }
  }

  private void apiAssumeStandalone() {
    if (getZkController() != null) {
      throw new SolrException(ErrorCode.BAD_REQUEST, "Not supported in SolrCloud");
    }
  }

  /**
   * Get the CoreDescriptors for all cores managed by this container
   *
   * @return a List of CoreDescriptors
   */
  public List<CoreDescriptor> getCoreDescriptors() {
    return solrCores.getCoreDescriptors();
  }

  public CoreDescriptor getCoreDescriptor(String coreName) {
    return solrCores.getCoreDescriptor(coreName);
  }

  /** Where cores are created (absolute). */
  public Path getCoreRootDirectory() {
    return cfg.getCoreRootDirectory();
  }

  public SolrCore getCore(String name) {
    return getCore(name, null);
  }

  /**
   * Gets a core by name and increase its refcount.
   *
   * @param name the core name
   * @return the core if found, null if a SolrCore by this name does not exist
   * @throws SolrCoreInitializationException if a SolrCore with this name failed to be initialized
   * @see SolrCore#close()
   */
  public SolrCore getCore(String name, UUID id) {
    if (name == null) {
      return null;
    }

    // Do this in two phases since we don't want to lock access to the cores over a load.
    SolrCore core = solrCores.getCoreFromAnyList(name, true, id);

    // If a core is loaded, we're done just return it.
    if (core != null) {
      return core;
    }

    // If it's not yet loaded, we can check if it's had a core init failure and "do the right thing"
    CoreDescriptor desc = solrCores.getCoreDescriptor(name);

    // if there was an error initializing this core, throw a 500
    // error with the details for clients attempting to access it.
    CoreLoadFailure loadFailure = getCoreInitFailures().get(name);
    if (null != loadFailure) {
      throw new SolrCoreInitializationException(name, loadFailure.exception);
    }
    // This is a bit of awkwardness where SolrCloud and transient cores don't play nice together.
    // For transient cores, we have to allow them to be created at any time there hasn't been a core
    // load failure (use reload to cure that). But for
    // TestConfigSetsAPI.testUploadWithScriptUpdateProcessor, this needs to _not_ try to load the
    // core if the core is null and there was an error. If you change this, be sure to run both
    // TestConfigSetsAPI and TestLazyCores
    if (desc == null || zkSys.getZkController() != null) return null;

    // This will put an entry in pending core ops if the core isn't loaded. Here's where moving the
    // waitAddPendingCoreOps to createFromDescriptor would introduce a race condition.
    core = solrCores.waitAddPendingCoreOps(name);

    if (isShutDown) {
      // We're quitting, so stop. This needs to be after the wait above since we may come off the
      // wait as a consequence of shutting down.
      return null;
    }
    try {
      if (core == null) {
        if (zkSys.getZkController() != null) {
          zkSys.getZkController().throwErrorIfReplicaReplaced(desc);
        }
        core = createFromDescriptor(desc, true, false); // This should throw an error if it fails.
      }
      core.open();
    } finally {
      solrCores.removeFromPendingOps(name);
    }

    return core;
  }

  public BlobRepository getBlobRepository() {
    return blobRepository;
  }

  /**
   * If using asyncSolrCoreLoad=true, calling this after {@link #load()} will not return until all
   * cores have finished loading.
   *
   * @param timeoutMs timeout, upon which method simply returns
   */
  public void waitForLoadingCoresToFinish(long timeoutMs) {
    solrCores.waitForLoadingCoresToFinish(timeoutMs);
  }

  public void waitForLoadingCore(String name, long timeoutMs) {
    solrCores.waitForLoadingCoreToFinish(name, timeoutMs);
  }

  // ---------------- CoreContainer request handlers --------------

  protected <T> T createHandler(String path, String handlerClass, Class<T> clazz) {
    T handler =
        loader.newInstance(
            handlerClass, clazz, null, new Class<?>[] {CoreContainer.class}, new Object[] {this});
    if (handler instanceof SolrRequestHandler) {
      containerHandlers.put(path, (SolrRequestHandler) handler);
    }
    if (handler instanceof SolrMetricProducer) {
      ((SolrMetricProducer) handler).initializeMetrics(solrMetricsContext, path);
    }
    return handler;
  }

  public CoreAdminHandler getMultiCoreHandler() {
    return coreAdminHandler;
  }

  public CollectionsHandler getCollectionsHandler() {
    return collectionsHandler;
  }

  public HealthCheckHandler getHealthCheckHandler() {
    return healthCheckHandler;
  }

  public InfoHandler getInfoHandler() {
    return infoHandler;
  }

  public ConfigSetsHandler getConfigSetsHandler() {
    return configSetsHandler;
  }

  public ConfigSetService getConfigSetService() {
    return this.coreConfigService;
  }

  public void setCoreConfigService(ConfigSetService configSetService) {
    this.coreConfigService = configSetService;
  }

  public String getHostName() {
    return this.hostName;
  }

  /**
   * Gets the alternate path for multicore handling: This is used in case there is a registered
   * unnamed core (aka name is "") to declare an alternate way of accessing named cores. This can
   * also be used in a pseudo single-core environment so admins can prepare a new version before
   * swapping.
   */
  public String getManagementPath() {
    return cfg.getManagementPath();
  }

  public LogWatcher<?> getLogging() {
    return logging;
  }

  /** Determines whether the core is already loaded or not but does NOT load the core */
  public boolean isLoaded(String name) {
    return solrCores.isLoaded(name);
  }

  /** The primary path of a Solr server's config, cores, and misc things. Absolute. */
  // TODO return Path
  public String getSolrHome() {
    return solrHome.toString();
  }

  /**
   * A path where Solr users can retrieve arbitrary files from. Absolute.
   *
   * <p>Files located in this directory can be manipulated using select Solr features (e.g.
   * streaming expressions).
   */
  public Path getUserFilesPath() {
    return solrHome.resolve("userfiles");
  }

  public boolean isZooKeeperAware() {
    return zkSys.getZkController() != null;
  }

  public ZkController getZkController() {
    return zkSys.getZkController();
  }

  public NodeConfig getConfig() {
    return cfg;
  }

  /** The default ShardHandlerFactory used to communicate with other solr instances */
  public ShardHandlerFactory getShardHandlerFactory() {
    return shardHandlerFactory;
  }

  public UpdateShardHandler getUpdateShardHandler() {
    return updateShardHandler;
  }

  public SolrResourceLoader getResourceLoader() {
    return loader;
  }

  public boolean isCoreLoading(String name) {
    return solrCores.isCoreLoading(name);
  }

  public AuthorizationPlugin getAuthorizationPlugin() {
    return authorizationPlugin == null ? null : authorizationPlugin.plugin;
  }

  public AuthenticationPlugin getAuthenticationPlugin() {
    return authenticationPlugin == null ? null : authenticationPlugin.plugin;
  }

  public AuditLoggerPlugin getAuditLoggerPlugin() {
    return auditloggerPlugin == null ? null : auditloggerPlugin.plugin;
  }

  public NodeConfig getNodeConfig() {
    return cfg;
  }

  public long getStatus() {
    return status;
  }

  public boolean hideStackTrace() {
    return cfg.hideStackTraces();
  }

  /**
   * Retrieve the aliases from zookeeper. This is typically cached and does not hit zookeeper after
   * the first use.
   *
   * @return an immutable instance of {@code Aliases} accurate as of at the time this method is
   *     invoked, less any zookeeper update lag.
   * @throws RuntimeException if invoked on a {@code CoreContainer} where {@link
   *     #isZooKeeperAware()} returns false
   */
  public Aliases getAliases() {
    if (isZooKeeperAware()) {
      return getZkController().getZkStateReader().getAliases();
    } else {
      // fail fast because it's programmer error, but give slightly more info than NPE.
      throw new IllegalStateException(
          "Aliases don't exist in a non-cloud context, check isZookeeperAware() before calling this method.");
    }
  }

  /**
   * @param solrCore the core against which we check if there has been a tragic exception
   * @return whether this Solr core has tragic exception
   * @see org.apache.lucene.index.IndexWriter#getTragicException()
   */
  public boolean checkTragicException(SolrCore solrCore) {
    Throwable tragicException;
    try {
      tragicException = solrCore.getSolrCoreState().getTragicException();
    } catch (IOException e) {
      // failed to open an indexWriter
      tragicException = e;
    }

    if (tragicException != null && isZooKeeperAware()) {
      getZkController().giveupLeadership(solrCore.getCoreDescriptor());

      try {
        // If the error was something like a full file system disconnect, this probably won't help
        // But if it is a transient disk failure then it's worth a try
        solrCore.getSolrCoreState().newIndexWriter(solrCore, false); // should we rollback?
      } catch (IOException e) {
        log.warn("Could not roll index writer after tragedy");
      }
    }

    return tragicException != null;
  }

  public ContainerPluginsRegistry getContainerPluginsRegistry() {
    return containerPluginsRegistry;
  }

  public ClusterSingletons getClusterSingletons() {
    return clusterSingletons;
  }

  public ClusterEventProducer getClusterEventProducer() {
    return clusterEventProducer;
  }

  public PlacementPluginFactory<? extends PlacementPluginConfig> getPlacementPluginFactory() {
    return placementPluginFactory;
  }

  public Optional<DistributedCollectionConfigSetCommandRunner>
      getDistributedCollectionCommandRunner() {
    return this.distributedCollectionCommandRunner;
  }

  /**
   * Run an arbitrary task in its own thread. This is an expert option and is a method you should
   * use with great care. It would be bad to run something that never stopped or run something that
   * took a very long time. Typically this is intended for actions that take a few seconds, and
   * therefore would be bad to wait for within a request, or actions that need to happen when a core
   * has zero references, but would not pose a significant hindrance to server shut down times. It
   * is not intended for long-running tasks and if you are using a Runnable with a loop in it, you
   * are almost certainly doing it wrong.
   *
   * <p><br>
   * WARNING: Solr wil not be able to shut down gracefully until this task completes!
   *
   * <p><br>
   * A significant upside of using this method vs creating your own ExecutorService is that your
   * code does not have to properly shutdown executors which typically is risky from a unit testing
   * perspective since the test framework will complain if you don't carefully ensure the executor
   * shuts down before the end of the test. Also the threads running this task are sure to have a
   * proper MDC for logging.
   *
   * <p><br>
   * Normally, one uses {@link SolrCore#runAsync(Runnable)} if possible, but in some cases you might
   * need to execute a task asynchronously when you could be running on a node with no cores, and
   * then use of this method is indicated.
   *
   * @param r the task to run
   */
  public void runAsync(Runnable r) {
    coreContainerAsyncTaskExecutor.submit(r);
  }

  public static void setWeakStringInterner() {
    boolean enable = "true".equals(System.getProperty("solr.use.str.intern", "true"));
    if (!enable) return;
    Interner<String> interner = Interner.newWeakInterner();
    ClusterState.setStrInternerParser(
        new Function<>() {
          @Override
          public ObjectBuilder apply(JSONParser p) {
            try {
              return new ObjectBuilder(p) {
                @Override
                public void addKeyVal(Object map, Object key, Object val) throws IOException {
                  if (key != null) {
                    key = interner.intern(key.toString());
                  }
                  if (val instanceof String) {
                    val = interner.intern((String) val);
                  }
                  super.addKeyVal(map, key, val);
                }
              };
            } catch (IOException e) {
              throw new RuntimeException(e);
            }
          }
        });
  }
}

class CloserThread extends Thread {
  CoreContainer container;
  SolrCores solrCores;
  NodeConfig cfg;

  CloserThread(CoreContainer container, SolrCores solrCores, NodeConfig cfg) {
    super("CloserThread");
    this.container = container;
    this.solrCores = solrCores;
    this.cfg = cfg;
  }

  // It's important that this be the _only_ thread removing things from pendingDynamicCloses!
  // This is single-threaded, but I tried a multithreaded approach and didn't see any performance
  // gains, so there's no good justification for the complexity. I suspect that the locking on
  // things like DefaultSolrCoreState essentially create a single-threaded process anyway.
  @Override
  public void run() {
    while (!container.isShutDown()) {
      synchronized (solrCores.getModifyLock()) { // need this so we can wait and be awoken.
        try {
          solrCores.getModifyLock().wait();
        } catch (InterruptedException e) {
          // Well, if we've been told to stop, we will. Otherwise, continue on and check to see if
          // there are any cores to close.
        }
      }

      SolrCore core;
      while (!container.isShutDown() && (core = solrCores.getCoreToClose()) != null) {
        assert core.getOpenCount() == 1;
        try {
          MDCLoggingContext.setCore(core);
          core.close(); // will clear MDC
        } finally {
          solrCores.removeFromPendingOps(core.getName());
        }
      }
    }
  }
}<|MERGE_RESOLUTION|>--- conflicted
+++ resolved
@@ -36,6 +36,7 @@
 import java.nio.file.Path;
 import java.nio.file.Paths;
 import java.text.SimpleDateFormat;
+import java.util.ArrayList;
 import java.util.Arrays;
 import java.util.Collections;
 import java.util.Date;
@@ -49,6 +50,7 @@
 import java.util.UUID;
 import java.util.concurrent.ConcurrentHashMap;
 import java.util.concurrent.ExecutorService;
+import java.util.concurrent.Future;
 import java.util.concurrent.TimeoutException;
 import java.util.function.Function;
 import java.util.function.Supplier;
@@ -1016,8 +1018,6 @@
             metricManager.registry(SolrMetricManager.getRegistryName(SolrInfoBean.Group.node)),
             SolrMetricManager.mkName(
                 "coreLoadExecutor", SolrInfoBean.Category.CONTAINER.toString(), "threadPool"));
-<<<<<<< HEAD
-=======
 
     coreSorter =
         loader.newInstance(
@@ -1027,7 +1027,6 @@
             new Class<?>[] {CoreContainer.class},
             new Object[] {this});
     final List<Future<SolrCore>> futures = new ArrayList<>();
->>>>>>> 3dbca2fc
     try {
       List<CoreDescriptor> cds = coresLocator.discover(this);
       cds = coreSorter.sort(cds);
@@ -1041,7 +1040,6 @@
           solrCores.markCoreAsLoading(cd);
         }
         if (cd.isLoadOnStartup()) {
-<<<<<<< HEAD
           coreLoadExecutor.submit(
               () -> {
                 SolrCore core;
@@ -1067,31 +1065,6 @@
                 }
                 return core;
               });
-=======
-          futures.add(
-              coreLoadExecutor.submit(
-                  () -> {
-                    SolrCore core;
-                    try {
-                      if (zkSys.getZkController() != null) {
-                        zkSys.getZkController().throwErrorIfReplicaReplaced(cd);
-                      }
-                      solrCores.waitAddPendingCoreOps(cd.getName());
-                      core = createFromDescriptor(cd, false, false);
-                    } finally {
-                      solrCores.removeFromPendingOps(cd.getName());
-                      if (asyncSolrCoreLoad) {
-                        solrCores.markCoreAsNotLoading(cd);
-                      }
-                    }
-                    try {
-                      zkSys.registerInZk(core, true, false);
-                    } catch (RuntimeException e) {
-                      log.error("Error registering SolrCore", e);
-                    }
-                    return core;
-                  }));
->>>>>>> 3dbca2fc
         }
       }
 
