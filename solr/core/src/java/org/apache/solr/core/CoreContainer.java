--- conflicted
+++ resolved
@@ -129,6 +129,7 @@
 import org.apache.solr.jersey.JerseyAppHandlerCache;
 import org.apache.solr.logging.LogWatcher;
 import org.apache.solr.logging.MDCLoggingContext;
+import org.apache.solr.metrics.GpuMetricsProvider;
 import org.apache.solr.metrics.SolrMetricManager;
 import org.apache.solr.metrics.SolrMetricProducer;
 import org.apache.solr.metrics.SolrMetricsContext;
@@ -775,17 +776,10 @@
     containerPluginsRegistry.registerListener(
         clusterEventProducerFactory.getPluginRegistryListener());
 
-<<<<<<< HEAD
-    metricManager = new SolrMetricManager(loader, cfg.getMetricsConfig());
-    String registryName = SolrMetricManager.getRegistryName(SolrInfoBean.Group.node);
-    solrMetricsContext = new SolrMetricsContext(metricManager, registryName, metricTag);
-
+    solrMetricsContext = new SolrMetricsContext(metricManager, NODE_REGISTRY);
+
+    // Initialize GPU metrics service
     initGpuMetricsService();
-
-    tracer = TracerConfigurator.loadTracer(loader, cfg.getTracerConfiguratorPluginInfo());
-=======
-    solrMetricsContext = new SolrMetricsContext(metricManager, NODE_REGISTRY);
->>>>>>> 6eb910a0
 
     shardHandlerFactory =
         ShardHandlerFactory.newInstance(cfg.getShardHandlerFactoryPluginInfo(), loader);
@@ -1165,16 +1159,21 @@
 
   private void initGpuMetricsService() {
     try {
-      Class<?> gpuMetricsServiceClass = Class.forName("org.apache.solr.cuvs.GpuMetricsService");
-      Object service = gpuMetricsServiceClass.getMethod("getInstance").invoke(null);
-      gpuMetricsServiceClass.getMethod("initialize", CoreContainer.class).invoke(service, this);
-      if (log.isInfoEnabled()) {
+      Class<?> serviceClass = Class.forName("org.apache.solr.cuvs.GpuMetricsService");
+      Object serviceObj = serviceClass.getMethod("getInstance").invoke(null);
+
+      if (serviceObj instanceof GpuMetricsProvider provider) {
+        serviceClass.getMethod("initialize", CoreContainer.class).invoke(serviceObj, this);
+        provider.initializeMetrics(
+            solrMetricsContext,
+            Attributes.builder()
+                .put(SolrMetricProducer.TYPE_ATTR, "gpu")
+                .put(SolrMetricProducer.CATEGORY_ATTR, "system")
+                .build());
         log.info("GPU metrics service initialized");
       }
     } catch (ClassNotFoundException e) {
-      if (log.isDebugEnabled()) {
-        log.debug("cuVS module not available, GPU metrics will not be collected");
-      }
+      log.debug("cuVS module not available, GPU metrics will not be collected");
     } catch (Exception e) {
       log.warn("Failed to initialize GPU metrics service", e);
     }
@@ -1182,10 +1181,12 @@
 
   private void shutdownGpuMetricsService() {
     try {
-      Class<?> gpuMetricsServiceClass = Class.forName("org.apache.solr.cuvs.GpuMetricsService");
-      Object service = gpuMetricsServiceClass.getMethod("getInstance").invoke(null);
-      gpuMetricsServiceClass.getMethod("shutdown").invoke(service);
-      if (log.isInfoEnabled()) {
+      Class<?> serviceClass = Class.forName("org.apache.solr.cuvs.GpuMetricsService");
+      Object serviceObj = serviceClass.getMethod("getInstance").invoke(null);
+
+      if (serviceObj instanceof GpuMetricsProvider) {
+        GpuMetricsProvider provider = (GpuMetricsProvider) serviceObj;
+        provider.close();
         log.info("GPU metrics service shut down");
       }
     } catch (ClassNotFoundException e) {
@@ -1193,6 +1194,20 @@
     } catch (Exception e) {
       log.warn("Failed to shutdown GPU metrics service", e);
     }
+  }
+
+  public GpuMetricsProvider getGpuMetricsProvider() {
+    try {
+      Class<?> serviceClass = Class.forName("org.apache.solr.cuvs.GpuMetricsService");
+      Object serviceObj = serviceClass.getMethod("getInstance").invoke(null);
+
+      if (serviceObj instanceof GpuMetricsProvider) {
+        return (GpuMetricsProvider) serviceObj;
+      }
+    } catch (Exception e) {
+      // Module not available
+    }
+    return null;
   }
 
   private volatile boolean isShutDown = false;
