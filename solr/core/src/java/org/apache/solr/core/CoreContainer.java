/*
 * Licensed to the Apache Software Foundation (ASF) under one or more
 * contributor license agreements.  See the NOTICE file distributed with
 * this work for additional information regarding copyright ownership.
 * The ASF licenses this file to You under the Apache License, Version 2.0
 * (the "License"); you may not use this file except in compliance with
 * the License.  You may obtain a copy of the License at
 *
 *     http://www.apache.org/licenses/LICENSE-2.0
 *
 * Unless required by applicable law or agreed to in writing, software
 * distributed under the License is distributed on an "AS IS" BASIS,
 * WITHOUT WARRANTIES OR CONDITIONS OF ANY KIND, either express or implied.
 * See the License for the specific language governing permissions and
 * limitations under the License.
 */
package org.apache.solr.core;

import static java.util.Objects.requireNonNull;
import static org.apache.solr.common.params.CommonParams.AUTHC_PATH;
import static org.apache.solr.common.params.CommonParams.AUTHZ_PATH;
import static org.apache.solr.common.params.CommonParams.COLLECTIONS_HANDLER_PATH;
import static org.apache.solr.common.params.CommonParams.CONFIGSETS_HANDLER_PATH;
import static org.apache.solr.common.params.CommonParams.CORES_HANDLER_PATH;
import static org.apache.solr.common.params.CommonParams.INFO_HANDLER_PATH;
import static org.apache.solr.common.params.CommonParams.METRICS_PATH;
import static org.apache.solr.common.params.CommonParams.ZK_PATH;
import static org.apache.solr.common.params.CommonParams.ZK_STATUS_PATH;
import static org.apache.solr.search.SolrIndexSearcher.EXECUTOR_MAX_CPU_THREADS;
import static org.apache.solr.security.AuthenticationPlugin.AUTHENTICATION_PLUGIN_PROP;

import com.github.benmanes.caffeine.cache.Interner;
import com.google.common.annotations.VisibleForTesting;
<<<<<<< HEAD
import io.opentelemetry.api.common.Attributes;
import io.opentelemetry.api.metrics.MeterProvider;
=======
>>>>>>> eaf0e2e2
import io.opentelemetry.api.trace.Tracer;
import io.opentelemetry.exporter.prometheus.PrometheusMetricReader;
import jakarta.inject.Singleton;
import java.io.IOException;
import java.lang.invoke.MethodHandles;
import java.nio.file.Files;
import java.nio.file.Path;
import java.text.SimpleDateFormat;
import java.util.Arrays;
import java.util.Collections;
import java.util.Date;
import java.util.HashMap;
import java.util.List;
import java.util.Locale;
import java.util.Map;
import java.util.Optional;
import java.util.Properties;
import java.util.Set;
import java.util.UUID;
import java.util.concurrent.ConcurrentHashMap;
import java.util.concurrent.Executor;
import java.util.concurrent.ExecutorService;
import java.util.concurrent.TimeoutException;
import java.util.function.Function;
import java.util.function.Supplier;
import java.util.stream.Collectors;
import org.apache.http.auth.AuthSchemeProvider;
import org.apache.http.client.CredentialsProvider;
import org.apache.http.config.Lookup;
import org.apache.lucene.index.CorruptIndexException;
import org.apache.lucene.search.IndexSearcher;
import org.apache.lucene.store.Directory;
import org.apache.lucene.util.BytesRef;
import org.apache.solr.api.ClusterPluginsSource;
import org.apache.solr.api.ContainerPluginsRegistry;
import org.apache.solr.api.JerseyResource;
import org.apache.solr.client.solrj.SolrRequest;
import org.apache.solr.client.solrj.impl.Http2SolrClient;
import org.apache.solr.client.solrj.impl.HttpClientUtil;
import org.apache.solr.client.solrj.impl.SolrHttpClientBuilder;
import org.apache.solr.client.solrj.impl.SolrHttpClientContextBuilder;
import org.apache.solr.client.solrj.impl.SolrHttpClientContextBuilder.AuthSchemeRegistryProvider;
import org.apache.solr.client.solrj.impl.SolrHttpClientContextBuilder.CredentialsProviderProvider;
import org.apache.solr.client.solrj.io.SolrClientCache;
import org.apache.solr.client.solrj.util.SolrIdentifierValidator;
import org.apache.solr.cloud.CloudDescriptor;
import org.apache.solr.cloud.ClusterSingleton;
import org.apache.solr.cloud.OverseerTaskQueue;
import org.apache.solr.cloud.ZkController;
import org.apache.solr.cloud.api.collections.DistributedCollectionConfigSetCommandRunner;
import org.apache.solr.cluster.events.ClusterEventProducer;
import org.apache.solr.cluster.events.impl.ClusterEventProducerFactory;
import org.apache.solr.cluster.placement.PlacementPluginConfig;
import org.apache.solr.cluster.placement.PlacementPluginFactory;
import org.apache.solr.cluster.placement.impl.DelegatingPlacementPluginFactory;
import org.apache.solr.cluster.placement.impl.PlacementPluginFactoryLoader;
import org.apache.solr.common.AlreadyClosedException;
import org.apache.solr.common.SolrException;
import org.apache.solr.common.SolrException.ErrorCode;
import org.apache.solr.common.cloud.Aliases;
import org.apache.solr.common.cloud.ClusterState;
import org.apache.solr.common.cloud.DocCollection;
import org.apache.solr.common.cloud.Replica;
import org.apache.solr.common.cloud.Replica.State;
import org.apache.solr.common.cloud.SolrZkClient;
import org.apache.solr.common.cloud.ZkStateReader;
import org.apache.solr.common.params.ModifiableSolrParams;
import org.apache.solr.common.util.CollectionUtil;
import org.apache.solr.common.util.ExecutorUtil;
import org.apache.solr.common.util.IOUtils;
import org.apache.solr.common.util.ObjectCache;
import org.apache.solr.common.util.SolrNamedThreadFactory;
import org.apache.solr.common.util.StrUtils;
import org.apache.solr.common.util.SuppressForbidden;
import org.apache.solr.common.util.Utils;
import org.apache.solr.core.DirectoryFactory.DirContext;
import org.apache.solr.core.backup.repository.BackupRepository;
import org.apache.solr.core.backup.repository.BackupRepositoryFactory;
import org.apache.solr.filestore.ClusterFileStore;
import org.apache.solr.filestore.DistribFileStore;
import org.apache.solr.filestore.FileStore;
import org.apache.solr.handler.ClusterAPI;
import org.apache.solr.handler.RequestHandlerBase;
import org.apache.solr.handler.SnapShooter;
import org.apache.solr.handler.admin.CollectionsHandler;
import org.apache.solr.handler.admin.ConfigSetsHandler;
import org.apache.solr.handler.admin.CoreAdminHandler;
import org.apache.solr.handler.admin.CoreAdminHandler.CoreAdminOp;
import org.apache.solr.handler.admin.HealthCheckHandler;
import org.apache.solr.handler.admin.InfoHandler;
import org.apache.solr.handler.admin.MetricsHandler;
import org.apache.solr.handler.admin.SecurityConfHandler;
import org.apache.solr.handler.admin.SecurityConfHandlerLocal;
import org.apache.solr.handler.admin.SecurityConfHandlerZk;
import org.apache.solr.handler.admin.ZookeeperInfoHandler;
import org.apache.solr.handler.admin.ZookeeperRead;
import org.apache.solr.handler.admin.ZookeeperStatusHandler;
import org.apache.solr.handler.api.V2ApiUtils;
import org.apache.solr.handler.component.ShardHandlerFactory;
import org.apache.solr.handler.designer.SchemaDesignerAPI;
import org.apache.solr.jersey.InjectionFactories;
import org.apache.solr.jersey.JerseyAppHandlerCache;
import org.apache.solr.logging.LogWatcher;
import org.apache.solr.logging.MDCLoggingContext;
import org.apache.solr.metrics.SolrCoreMetricManager;
import org.apache.solr.metrics.SolrMetricManager;
import org.apache.solr.metrics.SolrMetricProducer;
import org.apache.solr.metrics.SolrMetricsContext;
import org.apache.solr.pkg.SolrPackageLoader;
import org.apache.solr.request.LocalSolrQueryRequest;
import org.apache.solr.request.SolrQueryRequest;
import org.apache.solr.request.SolrRequestHandler;
import org.apache.solr.request.SolrRequestInfo;
import org.apache.solr.search.CacheConfig;
import org.apache.solr.search.SolrCache;
import org.apache.solr.search.SolrFieldCacheBean;
import org.apache.solr.search.SolrIndexSearcher;
import org.apache.solr.security.AllowListUrlChecker;
import org.apache.solr.security.AuditLoggerPlugin;
import org.apache.solr.security.AuthenticationPlugin;
import org.apache.solr.security.AuthorizationPlugin;
import org.apache.solr.security.HttpClientBuilderPlugin;
import org.apache.solr.security.PKIAuthenticationPlugin;
import org.apache.solr.security.PublicKeyHandler;
import org.apache.solr.security.SecurityPluginHolder;
import org.apache.solr.security.SolrNodeKeyPair;
import org.apache.solr.update.CommitUpdateCommand;
import org.apache.solr.update.SolrCoreState;
import org.apache.solr.update.UpdateShardHandler;
import org.apache.solr.util.OrderedExecutor;
import org.apache.solr.util.StartupLoggingUtils;
import org.apache.solr.util.stats.MetricUtils;
import org.apache.solr.util.tracing.TraceUtils;
import org.apache.zookeeper.KeeperException;
import org.glassfish.hk2.utilities.binding.AbstractBinder;
import org.glassfish.jersey.server.ApplicationHandler;
import org.noggit.JSONParser;
import org.noggit.ObjectBuilder;
import org.slf4j.Logger;
import org.slf4j.LoggerFactory;

/**
 * @since solr 1.3
 */
public class CoreContainer {

  private static final Logger log = LoggerFactory.getLogger(MethodHandles.lookup().lookupClass());

  {
    // Declared up top to ensure this is present before anything else.
    // note: will not be re-added if already there
    ExecutorUtil.addThreadLocalProvider(SolrRequestInfo.getInheritableThreadLocalProvider());
  }

  final SolrCores solrCores;

  public Executor getIndexSearcherExecutor() {
    return indexSearcherExecutor;
  }

  public ExecutorService getIndexFingerprintExecutor() {
    return indexFingerprintExecutor;
  }

  public static class CoreLoadFailure {

    public final CoreDescriptor cd;
    public final Exception exception;

    public CoreLoadFailure(CoreDescriptor cd, Exception loadFailure) {
      this.cd = new CoreDescriptor(cd.getName(), cd);
      this.exception = loadFailure;
    }
  }

  private volatile PluginBag<SolrRequestHandler> containerHandlers =
      new PluginBag<>(SolrRequestHandler.class, null);

  private volatile ApplicationHandler jerseyAppHandler;
  private volatile JerseyAppHandlerCache appHandlersByConfigSetId;

  public ApplicationHandler getJerseyApplicationHandler() {
    return jerseyAppHandler;
  }

  public JerseyAppHandlerCache getJerseyAppHandlerCache() {
    return appHandlersByConfigSetId;
  }

  /** Minimize exposure to CoreContainer. Mostly only ZK interface is required */
  public final Supplier<SolrZkClient> zkClientSupplier = () -> getZkController().getZkClient();

  private ContainerPluginsRegistry containerPluginsRegistry;

  protected final Map<String, CoreLoadFailure> coreInitFailures = new ConcurrentHashMap<>();

  protected volatile CoreAdminHandler coreAdminHandler = null;
  protected volatile CollectionsHandler collectionsHandler = null;
  protected volatile HealthCheckHandler healthCheckHandler = null;

  private volatile InfoHandler infoHandler;
  protected volatile ConfigSetsHandler configSetsHandler = null;

  private volatile PKIAuthenticationPlugin pkiAuthenticationSecurityBuilder;

  protected volatile Properties containerProperties;

  private volatile ConfigSetService coreConfigService;

  protected final ZkContainer zkSys = new ZkContainer();
  protected volatile ShardHandlerFactory shardHandlerFactory;

  private volatile UpdateShardHandler updateShardHandler;

  private volatile HttpSolrClientProvider solrClientProvider;

  private volatile ExecutorService coreContainerWorkExecutor =
      ExecutorUtil.newMDCAwareCachedThreadPool(
          new SolrNamedThreadFactory("coreContainerWorkExecutor"));

  private final OrderedExecutor<BytesRef> replayUpdatesExecutor;

  protected volatile LogWatcher<?> logging = null;

  private volatile CloserThread backgroundCloser = null;
  protected final NodeConfig cfg;
  protected final SolrResourceLoader loader;

  protected final Path solrHome;

  protected final SolrNodeKeyPair nodeKeyPair;

  protected final CoresLocator coresLocator;
  private volatile CoreSorter coreSorter;

  private volatile String hostName;

  private volatile boolean asyncSolrCoreLoad;

  protected volatile SecurityConfHandler securityConfHandler;

  private volatile SecurityPluginHolder<AuthorizationPlugin> authorizationPlugin;

  private volatile SecurityPluginHolder<AuthenticationPlugin> authenticationPlugin;

  private volatile SecurityPluginHolder<AuditLoggerPlugin> auditloggerPlugin;

  private volatile BackupRepositoryFactory backupRepoFactory;

  protected volatile SolrMetricManager metricManager;

  protected volatile String metricTag = SolrMetricProducer.getUniqueMetricTag(this, null);

  protected volatile SolrMetricsContext solrMetricsContext;

  protected volatile Tracer tracer;

  protected MetricsHandler metricsHandler;

  private volatile SolrClientCache solrClientCache;

  private volatile Map<String, SolrCache<?, ?>> caches;

  private final ObjectCache objectCache = new ObjectCache();

  public final NodeRoles nodeRoles = new NodeRoles(System.getProperty(NodeRoles.NODE_ROLES_PROP));

  private final ExecutorService indexSearcherExecutor;

  private final ExecutorService indexFingerprintExecutor;

  private final ClusterSingletons clusterSingletons =
      new ClusterSingletons(
          () ->
              getZkController() != null
                  && getZkController().getOverseer() != null
                  && !getZkController().getOverseer().isClosed(),
          (r) -> this.runAsync(r));

  private volatile ClusterEventProducer clusterEventProducer;
  private DelegatingPlacementPluginFactory placementPluginFactory;

  private DistribFileStore fileStore;
  private ClusterFileStore clusterFileStoreAPI;
  private SolrPackageLoader packageLoader;

  private final Set<Path> allowPaths;

  private final AllowListUrlChecker allowListUrlChecker;

  // Bits for the state variable.
  public static final long LOAD_COMPLETE = 0x1L;
  public static final long CORE_DISCOVERY_COMPLETE = 0x2L;
  public static final long INITIAL_CORE_LOAD_COMPLETE = 0x4L;
  private volatile long status = 0L;

  private ExecutorService coreContainerAsyncTaskExecutor =
      ExecutorUtil.newMDCAwareCachedThreadPool("Core Container Async Task");

  /**
   * Non-empty if the Collection API is executed in a distributed way and not on Overseer, once the
   * CoreContainer has been initialized properly, i.e. method {@link #load()} called. Until then it
   * is null, and it is not expected to be read.
   */
  private volatile Optional<DistributedCollectionConfigSetCommandRunner>
      distributedCollectionCommandRunner;

  private enum CoreInitFailedAction {
    fromleader,
    none
  }

  /**
   * This method instantiates a new instance of {@linkplain BackupRepository}.
   *
   * @param repositoryName The name of the backup repository (Optional). If not specified, a default
   *     implementation is used.
   * @return a new instance of {@linkplain BackupRepository}.
   */
  public BackupRepository newBackupRepository(String repositoryName) {
    BackupRepository repository;
    if (repositoryName != null) {
      repository = backupRepoFactory.newInstance(getResourceLoader(), repositoryName);
    } else {
      repository = backupRepoFactory.newInstance(getResourceLoader());
    }
    return repository;
  }

  public ExecutorService getCoreZkRegisterExecutorService() {
    return zkSys.getCoreZkRegisterExecutorService();
  }

  public SolrRequestHandler getRequestHandler(String path) {
    return RequestHandlerBase.getRequestHandler(path, containerHandlers);
  }

  public PluginBag<SolrRequestHandler> getRequestHandlers() {
    return this.containerHandlers;
  }

  {
    if (log.isDebugEnabled()) {
      log.debug("New CoreContainer {}", System.identityHashCode(this));
    }
  }

  /**
   * Create a new CoreContainer using the given solr home directory. The container's cores are not
   * loaded.
   *
   * @param solrHome a String containing the path to the solr home directory
   * @param properties substitutable properties (alternative to Sys props)
   * @see #load()
   */
  public CoreContainer(Path solrHome, Properties properties) {
    this(SolrXmlConfig.fromSolrHome(solrHome, properties));
  }

  /**
   * Create a new CoreContainer using the given configuration. The container's cores are not loaded.
   *
   * @param config a ConfigSolr representation of this container's configuration
   * @see #load()
   */
  public CoreContainer(NodeConfig config) {
    this(config, CoresLocator.instantiate(config));
  }

  public CoreContainer(NodeConfig config, boolean asyncSolrCoreLoad) {
    this(config, CoresLocator.instantiate(config), asyncSolrCoreLoad);
  }

  /**
   * Create a new CoreContainer using the given configuration and locator.
   *
   * <p>The container's cores are not loaded. This constructor should be used only in tests, as it
   * overrides {@link CoresLocator}'s instantiation process.
   *
   * @param config a ConfigSolr representation of this container's configuration
   * @param locator a CoresLocator
   * @see #load()
   */
  @VisibleForTesting
  public CoreContainer(NodeConfig config, CoresLocator locator) {
    this(config, locator, false);
  }

  public CoreContainer(NodeConfig config, CoresLocator locator, boolean asyncSolrCoreLoad) {
    this.cfg = requireNonNull(config);
    this.loader = config.getSolrResourceLoader();
    this.solrHome = config.getSolrHome();
    this.solrCores = SolrCores.newSolrCores(this);
    this.nodeKeyPair = new SolrNodeKeyPair(cfg.getCloudConfig());
    PrometheusMetricReader metricReader = new PrometheusMetricReader(true, null);
    OpenTelemetryConfigurator.initializeOpenTelemetrySdk(cfg, loader, metricReader);
    this.metricManager = new SolrMetricManager(loader, cfg.getMetricsConfig(), metricReader);
    this.tracer = TraceUtils.getGlobalTracer();

    containerHandlers.put(PublicKeyHandler.PATH, new PublicKeyHandler(nodeKeyPair));
    if (null != this.cfg.getBooleanQueryMaxClauseCount()) {
      IndexSearcher.setMaxClauseCount(this.cfg.getBooleanQueryMaxClauseCount());
    }
    setWeakStringInterner();
    this.coresLocator = locator;
    this.containerProperties = new Properties(config.getSolrProperties());
    this.asyncSolrCoreLoad = asyncSolrCoreLoad;
    this.replayUpdatesExecutor =
        new OrderedExecutor<>(
            cfg.getReplayUpdatesThreads(),
            ExecutorUtil.newMDCAwareCachedThreadPool(
                cfg.getReplayUpdatesThreads(), // thread count
                cfg.getReplayUpdatesThreads(), // queue size
                new SolrNamedThreadFactory("replayUpdatesExecutor")));
    this.appHandlersByConfigSetId = new JerseyAppHandlerCache();

    SolrPaths.AllowPathBuilder allowPathBuilder = new SolrPaths.AllowPathBuilder();
    allowPathBuilder.addPath(cfg.getSolrHome());
    allowPathBuilder.addPath(cfg.getCoreRootDirectory());
    if (cfg.getSolrDataHome() != null) {
      allowPathBuilder.addPath(cfg.getSolrDataHome());
    }
    if (!cfg.getAllowPaths().isEmpty()) {
      cfg.getAllowPaths().forEach(allowPathBuilder::addPath);
      if (log.isInfoEnabled()) {
        log.info("Allowing use of paths: {}", cfg.getAllowPaths());
      }
    }
    this.allowPaths = allowPathBuilder.build();

    this.allowListUrlChecker = AllowListUrlChecker.create(config);

    this.indexSearcherExecutor = SolrIndexSearcher.initCollectorExecutor(cfg);

    this.indexFingerprintExecutor =
        ExecutorUtil.newMDCAwareCachedThreadPool(
            EXECUTOR_MAX_CPU_THREADS,
            Integer.MAX_VALUE,
            new SolrNamedThreadFactory("IndexFingerprintPool"));
  }

  @SuppressWarnings({"unchecked"})
  private synchronized void initializeAuthorizationPlugin(Map<String, Object> authorizationConf) {
    authorizationConf = Utils.getDeepCopy(authorizationConf, 4);
    int newVersion = readVersion(authorizationConf);
    // Initialize the Authorization module
    SecurityPluginHolder<AuthorizationPlugin> old = authorizationPlugin;
    SecurityPluginHolder<AuthorizationPlugin> authorizationPlugin = null;
    if (authorizationConf != null) {
      String klas = (String) authorizationConf.get("class");
      if (klas == null) {
        throw new SolrException(
            ErrorCode.SERVER_ERROR, "class is required for authorization plugin");
      }
      if (old != null && old.getZnodeVersion() == newVersion && newVersion > 0) {
        log.debug("Authorization config not modified");
        return;
      }
      log.info("Initializing authorization plugin: {}", klas);
      authorizationPlugin =
          new SecurityPluginHolder<>(
              newVersion,
              getResourceLoader()
                  .newInstance(
                      klas,
                      AuthorizationPlugin.class,
                      null,
                      new Class<?>[] {CoreContainer.class},
                      new Object[] {this}));

      // Read and pass the authorization context to the plugin
      authorizationPlugin.plugin.init(authorizationConf);
    } else {
      log.debug("Security conf doesn't exist. Skipping setup for authorization module.");
    }
    this.authorizationPlugin = authorizationPlugin;
    if (old != null) {
      try {
        old.plugin.close();
      } catch (Exception e) {
        log.error("Exception while attempting to close old authorization plugin", e);
      }
    }
  }

  @SuppressWarnings({"unchecked"})
  private void initializeAuditloggerPlugin(Map<String, Object> auditConf) {
    auditConf = Utils.getDeepCopy(auditConf, 4);
    int newVersion = readVersion(auditConf);
    // Initialize the Auditlog module
    SecurityPluginHolder<AuditLoggerPlugin> old = auditloggerPlugin;
    SecurityPluginHolder<AuditLoggerPlugin> newAuditloggerPlugin = null;
    if (auditConf != null) {
      String klas = (String) auditConf.get("class");
      if (klas == null) {
        throw new SolrException(ErrorCode.SERVER_ERROR, "class is required for auditlogger plugin");
      }
      if (old != null && old.getZnodeVersion() == newVersion && newVersion > 0) {
        log.debug("Auditlogger config not modified");
        return;
      }
      log.info("Initializing auditlogger plugin: {}", klas);
      newAuditloggerPlugin =
          new SecurityPluginHolder<>(
              newVersion, getResourceLoader().newInstance(klas, AuditLoggerPlugin.class));

      newAuditloggerPlugin.plugin.init(auditConf);
      // TODO SOLR-17458: Add Otel
      newAuditloggerPlugin.plugin.initializeMetrics(
          solrMetricsContext, Attributes.empty(), "/auditlogging");
    } else {
      log.debug("Security conf doesn't exist. Skipping setup for audit logging module.");
    }
    this.auditloggerPlugin = newAuditloggerPlugin;
    if (old != null) {
      try {
        old.plugin.close();
      } catch (Exception e) {
        log.error("Exception while attempting to close old auditlogger plugin", e);
      }
    }
  }

  @SuppressWarnings({"unchecked"})
  private synchronized void initializeAuthenticationPlugin(
      Map<String, Object> authenticationConfig) {
    authenticationConfig = Utils.getDeepCopy(authenticationConfig, 4);
    int newVersion = readVersion(authenticationConfig);
    String pluginClassName = null;
    if (authenticationConfig != null) {
      if (authenticationConfig.containsKey("class")) {
        pluginClassName = String.valueOf(authenticationConfig.get("class"));
      } else {
        throw new SolrException(
            ErrorCode.SERVER_ERROR, "No 'class' specified for authentication in ZK.");
      }
    }

    if (pluginClassName != null) {
      log.debug("Authentication plugin class obtained from security.json: {}", pluginClassName);
    } else if (System.getProperty(AUTHENTICATION_PLUGIN_PROP) != null) {
      pluginClassName = System.getProperty(AUTHENTICATION_PLUGIN_PROP);
      log.debug(
          "Authentication plugin class obtained from system property '{}': {}",
          AUTHENTICATION_PLUGIN_PROP,
          pluginClassName);
    } else {
      log.debug("No authentication plugin used.");
    }
    SecurityPluginHolder<AuthenticationPlugin> old = authenticationPlugin;
    SecurityPluginHolder<AuthenticationPlugin> authenticationPlugin = null;

    if (old != null && old.getZnodeVersion() == newVersion && newVersion > 0) {
      log.debug("Authentication config not modified");
      return;
    }

    // Initialize the plugin
    if (pluginClassName != null) {
      log.info("Initializing authentication plugin: {}", pluginClassName);
      authenticationPlugin =
          new SecurityPluginHolder<>(
              newVersion,
              getResourceLoader()
                  .newInstance(
                      pluginClassName,
                      AuthenticationPlugin.class,
                      null,
                      new Class<?>[] {CoreContainer.class},
                      new Object[] {this}));
    }
    if (authenticationPlugin != null) {
      authenticationPlugin.plugin.init(authenticationConfig);
      setupHttpClientForAuthPlugin(authenticationPlugin.plugin);
      // TODO SOLR-17458: Add Otel
      authenticationPlugin.plugin.initializeMetrics(
          solrMetricsContext, Attributes.empty(), "/authentication");
    }
    this.authenticationPlugin = authenticationPlugin;
    try {
      if (old != null) old.plugin.close();
    } catch (Exception e) {
      log.error("Exception while attempting to close old authentication plugin", e);
    }
  }

  private void setupHttpClientForAuthPlugin(Object authcPlugin) {
    if (authcPlugin instanceof HttpClientBuilderPlugin builderPlugin) {
      // Setup HttpClient for internode communication
      SolrHttpClientBuilder builder =
          builderPlugin.getHttpClientBuilder(HttpClientUtil.getHttpClientBuilder());

      // The Hadoop Auth Plugin was removed in SOLR-17540, however leaving the below reference
      // for future readers, as there may be an option to simplify this logic.
      //
      // this caused plugins like KerberosPlugin to register its intercepts, but this intercept
      // logic is also handled by the pki authentication code when it decides to let the plugin
      // handle auth via its intercept - so you would end up with two intercepts
      // -->
      //  shardHandlerFactory.setSecurityBuilder(builderPlugin); // calls setup for the authcPlugin
      //  updateShardHandler.setSecurityBuilder(builderPlugin);
      // <--

      // This should not happen here at all - it's only currently required due to its effect on
      // http1 clients in a test or two incorrectly counting on it for their configuration.
      // -->

      SolrHttpClientContextBuilder httpClientBuilder = new SolrHttpClientContextBuilder();
      if (builder.getCredentialsProviderProvider() != null) {
        httpClientBuilder.setDefaultCredentialsProvider(
            new CredentialsProviderProvider() {

              @Override
              public CredentialsProvider getCredentialsProvider() {
                return builder.getCredentialsProviderProvider().getCredentialsProvider();
              }
            });
      }
      if (builder.getAuthSchemeRegistryProvider() != null) {
        httpClientBuilder.setAuthSchemeRegistryProvider(
            new AuthSchemeRegistryProvider() {

              @Override
              public Lookup<AuthSchemeProvider> getAuthSchemeRegistry() {
                return builder.getAuthSchemeRegistryProvider().getAuthSchemeRegistry();
              }
            });
      }

      HttpClientUtil.setHttpClientRequestContextBuilder(httpClientBuilder);

      // <--
    }

    // Always register PKI auth interceptor, which will then delegate the decision of who should
    // secure each request to the configured authentication plugin.
    if (pkiAuthenticationSecurityBuilder != null
        && !pkiAuthenticationSecurityBuilder.isInterceptorRegistered()) {
      pkiAuthenticationSecurityBuilder.getHttpClientBuilder(HttpClientUtil.getHttpClientBuilder());
      shardHandlerFactory.setSecurityBuilder(pkiAuthenticationSecurityBuilder);
      updateShardHandler.setSecurityBuilder(pkiAuthenticationSecurityBuilder);
      solrClientProvider.setSecurityBuilder(pkiAuthenticationSecurityBuilder);
    }
  }

  private static int readVersion(Map<String, Object> conf) {
    if (conf == null) return -1;
    Map<?, ?> meta = (Map<?, ?>) conf.get("");
    if (meta == null) return -1;
    Number v = (Number) meta.get("v");
    return v == null ? -1 : v.intValue();
  }

  /**
   * This method allows subclasses to construct a CoreContainer without any default init behavior.
   *
   * @param testConstructor pass (Object)null.
   * @lucene.experimental
   */
  protected CoreContainer(Object testConstructor) {
    solrHome = null;
    solrCores = null;
    nodeKeyPair = null;
    loader = null;
    coresLocator = null;
    cfg = null;
    containerProperties = null;
    replayUpdatesExecutor = null;
    distributedCollectionCommandRunner = Optional.empty();
    allowPaths = null;
    allowListUrlChecker = null;
    indexSearcherExecutor = null;
    indexFingerprintExecutor = null;
  }

  public static CoreContainer createAndLoad(Path solrHome) {
    return createAndLoad(solrHome, solrHome.resolve(SolrXmlConfig.SOLR_XML_FILE));
  }

  /**
   * Create a new CoreContainer and load its cores
   *
   * @param solrHome the solr home directory
   * @param configFile the file containing this container's configuration
   * @return a loaded CoreContainer
   */
  public static CoreContainer createAndLoad(Path solrHome, Path configFile) {
    CoreContainer cc =
        new CoreContainer(SolrXmlConfig.fromFile(solrHome, configFile, new Properties()));
    try {
      cc.load();
    } catch (Exception e) {
      cc.shutdown();
      throw e;
    }
    return cc;
  }

  public Properties getContainerProperties() {
    return containerProperties;
  }

  public PKIAuthenticationPlugin getPkiAuthenticationSecurityBuilder() {
    return pkiAuthenticationSecurityBuilder;
  }

  public SolrMetricManager getMetricManager() {
    return metricManager;
  }

  public MetricsHandler getMetricsHandler() {
    return metricsHandler;
  }

  /** Never null */
  public Tracer getTracer() {
    return tracer;
  }

  public OrderedExecutor<BytesRef> getReplayUpdatesExecutor() {
    return replayUpdatesExecutor;
  }

  public SolrPackageLoader getPackageLoader() {
    return packageLoader;
  }

  public FileStore getFileStore() {
    return fileStore;
  }

  public SolrCache<?, ?> getCache(String name) {
    return caches.get(name);
  }

  /**
   * The {@link SolrClientCache} is mostly for streaming expressions. Prefer other clients for other
   * use-cases.
   *
   * @see #getDefaultHttpSolrClient()
   * @see ZkController#getSolrClient()
   * @see Http2SolrClient#requestWithBaseUrl(String, String, SolrRequest)
   * @deprecated likely to simply be moved to the ObjectCache so as to not be used
   */
  @Deprecated
  public SolrClientCache getSolrClientCache() {
    // TODO put in the objectCache instead
    return solrClientCache;
  }

  public ObjectCache getObjectCache() {
    return objectCache;
  }

  private void registerV2ApiIfEnabled(Object apiObject) {
    if (apiObject == null || containerHandlers.getApiBag() == null) {
      return;
    }

    containerHandlers.getApiBag().registerObject(apiObject);
  }

  private void registerV2ApiIfEnabled(Class<? extends JerseyResource> clazz) {
    if (containerHandlers.getJerseyEndpoints() == null) {
      return;
    }

    containerHandlers.getJerseyEndpoints().register(clazz);
  }

  // -------------------------------------------------------------------
  // Initialization / Cleanup
  // -------------------------------------------------------------------

  /** Load the cores defined for this CoreContainer */
  @SuppressForbidden(
      reason =
          "Set the thread contextClassLoader for all 3rd party dependencies that we cannot control")
  public void load() {
    final ClassLoader originalContextClassLoader = Thread.currentThread().getContextClassLoader();
    try {
      // Set the thread's contextClassLoader for any plugins that are loaded via Modules or Packages
      // and have dependencies that use the thread's contextClassLoader
      Thread.currentThread().setContextClassLoader(loader.getClassLoader());
      loadInternal();
    } finally {
      Thread.currentThread().setContextClassLoader(originalContextClassLoader);
    }
  }

  /** Load the cores defined for this CoreContainer */
  private void loadInternal() {
    if (log.isDebugEnabled()) {
      log.debug("Loading cores into CoreContainer [instanceDir={}]", getSolrHome());
    }
    logging = LogWatcher.newRegisteredLogWatcher(cfg.getLogWatcherConfig(), loader);

    ClusterPluginsSource pluginsSource =
        ClusterPluginsSource.loadClusterPluginsSource(this, loader);
    containerPluginsRegistry =
        new ContainerPluginsRegistry(this, containerHandlers.getApiBag(), pluginsSource);

    ClusterEventProducerFactory clusterEventProducerFactory = new ClusterEventProducerFactory(this);
    clusterEventProducer = clusterEventProducerFactory;

    placementPluginFactory =
        new DelegatingPlacementPluginFactory(
            PlacementPluginFactoryLoader.getDefaultPlacementPluginFactory());

    containerPluginsRegistry.registerListener(clusterSingletons.getPluginRegistryListener());
    containerPluginsRegistry.registerListener(
        clusterEventProducerFactory.getPluginRegistryListener());

<<<<<<< HEAD
    metricManager = new SolrMetricManager(loader, cfg.getMetricsConfig(), meterProvider);
    String registryName = SolrMetricManager.getRegistryName(SolrInfoBean.Group.node);
    solrMetricsContext = new SolrMetricsContext(metricManager, registryName, metricTag);
=======
    solrMetricsContext =
        new SolrMetricsContext(
            metricManager, SolrMetricManager.getRegistryName(SolrInfoBean.Group.node), metricTag);
>>>>>>> eaf0e2e2

    coreContainerWorkExecutor =
        MetricUtils.instrumentedExecutorService(
            coreContainerWorkExecutor,
            null,
            metricManager.registry(SolrMetricManager.getRegistryName(SolrInfoBean.Group.node)),
            SolrMetricManager.mkName(
                "coreContainerWorkExecutor",
                SolrInfoBean.Category.CONTAINER.toString(),
                "threadPool"));

    shardHandlerFactory =
        ShardHandlerFactory.newInstance(cfg.getShardHandlerFactoryPluginInfo(), loader);
    if (shardHandlerFactory instanceof SolrMetricProducer metricProducer) {
      // TODO SOLR-17458: Add Otel
      metricProducer.initializeMetrics(solrMetricsContext, Attributes.empty(), "httpShardHandler");
    }

    updateShardHandler = new UpdateShardHandler(cfg.getUpdateShardHandlerConfig());
    solrClientProvider =
        new HttpSolrClientProvider(cfg.getUpdateShardHandlerConfig(), solrMetricsContext);
    // TODO SOLR-17458: Add Otel
    updateShardHandler.initializeMetrics(
        solrMetricsContext, Attributes.empty(), "updateShardHandler");
    solrClientCache = new SolrClientCache(solrClientProvider.getSolrClient());

    Map<String, CacheConfig> cachesConfig = cfg.getCachesConfig();
    if (cachesConfig.isEmpty()) {
      this.caches = Collections.emptyMap();
    } else {
      Map<String, SolrCache<?, ?>> m = CollectionUtil.newHashMap(cachesConfig.size());
      for (Map.Entry<String, CacheConfig> e : cachesConfig.entrySet()) {
        SolrCache<?, ?> c = e.getValue().newInstance();
        String cacheName = e.getKey();
        // TODO SOLR-17458: Add Otel
        c.initializeMetrics(solrMetricsContext, Attributes.empty(), "nodeLevelCache/" + cacheName);
        m.put(cacheName, c);
      }
      this.caches = Collections.unmodifiableMap(m);
    }

    StartupLoggingUtils.checkRequestLogging();

    hostName = cfg.getNodeName();

    zkSys.initZooKeeper(this, cfg.getCloudConfig());
    if (isZooKeeperAware()) {
      solrClientCache.setDefaultZKHost(getZkController().getZkServerAddress());
      // initialize ZkClient metrics
      // TODO SOLR-17458: Add Otel
      zkSys
          .getZkMetricsProducer()
          .initializeMetrics(solrMetricsContext, Attributes.empty(), "zkClient");
      pkiAuthenticationSecurityBuilder =
          new PKIAuthenticationPlugin(
              this,
              zkSys.getZkController().getNodeName(),
              (PublicKeyHandler) containerHandlers.get(PublicKeyHandler.PATH));
      // TODO SOLR-17458: Add Otel
      pkiAuthenticationSecurityBuilder.initializeMetrics(
          solrMetricsContext, Attributes.empty(), "/authentication/pki");

      fileStore = new DistribFileStore(this);
      registerV2ApiIfEnabled(ClusterFileStore.class);

      packageLoader = new SolrPackageLoader(this);
      registerV2ApiIfEnabled(packageLoader.getPackageAPI().editAPI);
      registerV2ApiIfEnabled(packageLoader.getPackageAPI().readAPI);
      registerV2ApiIfEnabled(ZookeeperRead.class);
    }

    MDCLoggingContext.setNode(this);

    securityConfHandler =
        isZooKeeperAware() ? new SecurityConfHandlerZk(this) : new SecurityConfHandlerLocal(this);
    reloadSecurityProperties();
    warnUsersOfInsecureSettings();
    this.backupRepoFactory = new BackupRepositoryFactory(cfg.getBackupRepositoryPlugins());
    coreConfigService = ConfigSetService.createConfigSetService(this);
    createHandler(ZK_PATH, ZookeeperInfoHandler.class.getName(), ZookeeperInfoHandler.class);
    createHandler(
        ZK_STATUS_PATH, ZookeeperStatusHandler.class.getName(), ZookeeperStatusHandler.class);

    // CoreContainer is initialized enough at this stage so we can set
    // distributedCollectionCommandRunner (the construction of
    // DistributedCollectionConfigSetCommandRunner uses Zookeeper so can't be done from the
    // CoreContainer constructor because there Zookeeper is not yet ready). Given this is used in
    // the CollectionsHandler created next line, this is the latest point where
    // distributedCollectionCommandRunner can be initialized without refactoring this method...
    // TODO: manage to completely build CoreContainer in the constructor and not in the load()
    // method... Requires some test refactoring.
    this.distributedCollectionCommandRunner =
        isZooKeeperAware() && cfg.getCloudConfig().getDistributedCollectionConfigSetExecution()
            ? Optional.of(new DistributedCollectionConfigSetCommandRunner(this))
            : Optional.empty();

    collectionsHandler =
        createHandler(
            COLLECTIONS_HANDLER_PATH, cfg.getCollectionsHandlerClass(), CollectionsHandler.class);
    configSetsHandler =
        createHandler(
            CONFIGSETS_HANDLER_PATH, cfg.getConfigSetsHandlerClass(), ConfigSetsHandler.class);
    ClusterAPI clusterAPI = new ClusterAPI(collectionsHandler, configSetsHandler);
    registerV2ApiIfEnabled(clusterAPI);
    registerV2ApiIfEnabled(clusterAPI.commands);

    if (isZooKeeperAware()) {
      registerV2ApiIfEnabled(new SchemaDesignerAPI(this));
    } // else Schema Designer not available in standalone (non-cloud) mode

    /*
     * HealthCheckHandler needs to be initialized before InfoHandler, since the later one will call CoreContainer.getHealthCheckHandler().
     * We don't register the handler here because it'll be registered inside InfoHandler
     */
    healthCheckHandler =
        loader.newInstance(
            cfg.getHealthCheckHandlerClass(),
            HealthCheckHandler.class,
            null,
            new Class<?>[] {CoreContainer.class},
            new Object[] {this});
    infoHandler = createHandler(INFO_HANDLER_PATH, cfg.getInfoHandlerClass(), InfoHandler.class);
    coreAdminHandler =
        createHandler(CORES_HANDLER_PATH, cfg.getCoreAdminHandlerClass(), CoreAdminHandler.class);

    Map<String, CoreAdminOp> coreAdminHandlerActions =
        cfg.getCoreAdminHandlerActions().entrySet().stream()
            .collect(
                Collectors.toMap(
                    item -> item.getKey(),
                    item -> loader.newInstance(item.getValue(), CoreAdminOp.class)));

    // Register custom actions for CoreAdminHandler
    coreAdminHandler.registerCustomActions(coreAdminHandlerActions);

    metricsHandler = new MetricsHandler(this);
    containerHandlers.put(METRICS_PATH, metricsHandler);
    // TODO SOLR-17458: Add Otel
    metricsHandler.initializeMetrics(solrMetricsContext, Attributes.empty(), METRICS_PATH);

    containerHandlers.put(AUTHZ_PATH, securityConfHandler);
    // TODO SOLR-17458: Add Otel
    securityConfHandler.initializeMetrics(solrMetricsContext, Attributes.empty(), AUTHZ_PATH);
    containerHandlers.put(AUTHC_PATH, securityConfHandler);

    PluginInfo[] metricReporters = cfg.getMetricsConfig().getMetricReporters();
    metricManager.loadReporters(metricReporters, loader, this, null, null, SolrInfoBean.Group.node);
    metricManager.loadReporters(metricReporters, loader, this, null, null, SolrInfoBean.Group.jvm);
    metricManager.loadReporters(
        metricReporters, loader, this, null, null, SolrInfoBean.Group.jetty);

    containerProperties.putAll(cfg.getSolrProperties());

    // initialize gauges for reporting the number of cores and disk total/free

    solrMetricsContext.gauge(
        solrCores::getNumLoadedPermanentCores,
        true,
        "loaded",
        SolrInfoBean.Category.CONTAINER.toString(),
        "cores");
    solrMetricsContext.gauge(
        solrCores::getNumLoadedTransientCores,
        true,
        "lazy",
        SolrInfoBean.Category.CONTAINER.toString(),
        "cores");
    solrMetricsContext.gauge(
        solrCores::getNumUnloadedCores,
        true,
        "unloaded",
        SolrInfoBean.Category.CONTAINER.toString(),
        "cores");
    Path dataHome =
        cfg.getSolrDataHome() != null ? cfg.getSolrDataHome() : cfg.getCoreRootDirectory();
    solrMetricsContext.gauge(
        () -> {
          try {
            return Files.getFileStore(dataHome).getTotalSpace();
          } catch (IOException e) {
            throw new SolrException(
                ErrorCode.SERVER_ERROR,
                "Error retrieving total space for data home directory" + dataHome,
                e);
          }
        },
        true,
        "totalSpace",
        SolrInfoBean.Category.CONTAINER.toString(),
        "fs");

    solrMetricsContext.gauge(
        () -> {
          try {
            return Files.getFileStore(dataHome).getUsableSpace();
          } catch (IOException e) {
            throw new SolrException(
                ErrorCode.SERVER_ERROR,
                "Error retrieving usable space for data home directory" + dataHome,
                e);
          }
        },
        true,
        "usableSpace",
        SolrInfoBean.Category.CONTAINER.toString(),
        "fs");
    solrMetricsContext.gauge(
        dataHome::toString, true, "path", SolrInfoBean.Category.CONTAINER.toString(), "fs");
    solrMetricsContext.gauge(
        () -> {
          try {
            return Files.getFileStore(cfg.getCoreRootDirectory()).getTotalSpace();
          } catch (IOException e) {
            throw new SolrException(
                SolrException.ErrorCode.SERVER_ERROR,
                "Error retrieving total space for core root directory: "
                    + cfg.getCoreRootDirectory(),
                e);
          }
        },
        true,
        "totalSpace",
        SolrInfoBean.Category.CONTAINER.toString(),
        "fs",
        "coreRoot");
    solrMetricsContext.gauge(
        () -> {
          try {
            return Files.getFileStore(cfg.getCoreRootDirectory()).getUsableSpace();
          } catch (IOException e) {
            throw new SolrException(
                SolrException.ErrorCode.SERVER_ERROR,
                "Error retrieving usable space for core root directory: "
                    + cfg.getCoreRootDirectory(),
                e);
          }
        },
        true,
        "usableSpace",
        SolrInfoBean.Category.CONTAINER.toString(),
        "fs",
        "coreRoot");
    solrMetricsContext.gauge(
        () -> cfg.getCoreRootDirectory().toString(),
        true,
        "path",
        SolrInfoBean.Category.CONTAINER.toString(),
        "fs",
        "coreRoot");
    // add version information
    solrMetricsContext.gauge(
        () -> this.getClass().getPackage().getSpecificationVersion(),
        true,
        "specification",
        SolrInfoBean.Category.CONTAINER.toString(),
        "version");
    solrMetricsContext.gauge(
        () -> this.getClass().getPackage().getImplementationVersion(),
        true,
        "implementation",
        SolrInfoBean.Category.CONTAINER.toString(),
        "version");

    SolrFieldCacheBean fieldCacheBean = new SolrFieldCacheBean();
    // TODO SOLR-17458: Otel migration
    fieldCacheBean.initializeMetrics(solrMetricsContext, Attributes.empty(), "");

    if (isZooKeeperAware()) {
      metricManager.loadClusterReporters(metricReporters, this);
    }

    // setup executor to load cores in parallel
    ExecutorService coreLoadExecutor =
        MetricUtils.instrumentedExecutorService(
            ExecutorUtil.newMDCAwareFixedThreadPool(
                cfg.getCoreLoadThreadCount(isZooKeeperAware()),
                new SolrNamedThreadFactory("coreLoadExecutor")),
            null,
            metricManager.registry(SolrMetricManager.getRegistryName(SolrInfoBean.Group.node)),
            SolrMetricManager.mkName(
                "coreLoadExecutor", SolrInfoBean.Category.CONTAINER.toString(), "threadPool"));

    coreSorter =
        loader.newInstance(
            cfg.getCoreSorterClass(),
            CoreSorter.class,
            null,
            new Class<?>[] {CoreContainer.class},
            new Object[] {this});
    try {
      List<CoreDescriptor> cds = coresLocator.discover(this);
      cds = coreSorter.sort(cds);
      checkForDuplicateCoreNames(cds);
      status |= CORE_DISCOVERY_COMPLETE;

      for (final CoreDescriptor cd : cds) {
        if (cd.isTransient() || !cd.isLoadOnStartup()) {
          solrCores.addCoreDescriptor(cd);
        } else if (asyncSolrCoreLoad) {
          solrCores.markCoreAsLoading(cd);
        }
        if (cd.isLoadOnStartup()) {
          coreLoadExecutor.execute(
              () -> {
                SolrCore core;
                boolean pendingCoreOpAdded = false;
                try {
                  if (zkSys.getZkController() != null) {
                    zkSys.getZkController().throwErrorIfReplicaReplaced(cd);
                  }
                  MDCLoggingContext.setCoreDescriptor(this, cd);
                  solrCores.waitAddPendingCoreOps(cd.getName());
                  pendingCoreOpAdded = true;
                  core = createFromDescriptor(cd, false, false);
                } catch (Exception e) {
                  log.error("SolrCore failed to load on startup", e);
                  MDCLoggingContext.clear();
                  return;
                } finally {
                  if (pendingCoreOpAdded) {
                    solrCores.removeFromPendingOps(cd.getName());
                  }
                  if (asyncSolrCoreLoad) {
                    solrCores.markCoreAsNotLoading(cd);
                  }
                }
                try {
                  zkSys.registerInZk(core, true, false);
                } catch (RuntimeException e) {
                  log.error("Error registering SolrCore", e);
                } finally {
                  MDCLoggingContext.clear();
                }
              });
        }
      }

      // Start the background thread
      backgroundCloser = new CloserThread(this, solrCores, cfg);
      backgroundCloser.start();

    } finally {
      if (asyncSolrCoreLoad) {
        coreContainerWorkExecutor.execute(
            () -> ExecutorUtil.shutdownAndAwaitTerminationForever(coreLoadExecutor));
      } else {
        ExecutorUtil.shutdownAndAwaitTerminationForever(coreLoadExecutor);
      }
    }

    if (isZooKeeperAware()) {
      containerPluginsRegistry.refresh();
      getZkController().zkStateReader.registerClusterPropertiesListener(containerPluginsRegistry);
      registerV2ApiIfEnabled(pluginsSource.getReadApi());
      registerV2ApiIfEnabled(pluginsSource.getEditApi());

      // initialize the placement plugin factory wrapper
      // with the plugin configuration from the registry
      PlacementPluginFactoryLoader.load(placementPluginFactory, containerPluginsRegistry);

      // create target ClusterEventProducer (possibly from plugins)
      clusterEventProducer = clusterEventProducerFactory.create(containerPluginsRegistry);

      // init ClusterSingleton-s

      // register the handlers that are also ClusterSingleton
      containerHandlers
          .keySet()
          .forEach(
              handlerName -> {
                SolrRequestHandler handler = containerHandlers.get(handlerName);
                if (handler instanceof ClusterSingleton singleton) {
                  clusterSingletons.getSingletons().put(singleton.getName(), singleton);
                }
              });
    }

    if (V2ApiUtils.isEnabled()) {
      final CoreContainer thisCCRef = this;
      // Init the Jersey app once all CC endpoints have been registered
      containerHandlers
          .getJerseyEndpoints()
          .register(
              new AbstractBinder() {
                @Override
                protected void configure() {
                  bindFactory(new InjectionFactories.SingletonFactory<>(thisCCRef))
                      .to(CoreContainer.class)
                      .in(Singleton.class);
                }
              })
          .register(
              new AbstractBinder() {
                @Override
                protected void configure() {
                  bindFactory(new InjectionFactories.SingletonFactory<>(nodeKeyPair))
                      .to(SolrNodeKeyPair.class)
                      .in(Singleton.class);
                }
              })
          .register(
              new AbstractBinder() {
                @Override
                protected void configure() {
                  bindFactory(new InjectionFactories.SingletonFactory<>(fileStore))
                      .to(DistribFileStore.class)
                      .in(Singleton.class);
                }
              })
          .register(
              new AbstractBinder() {
                @Override
                protected void configure() {
                  bindFactory(
                          new InjectionFactories.SingletonFactory<>(
                              coreAdminHandler.getCoreAdminAsyncTracker()))
                      .to(CoreAdminHandler.CoreAdminAsyncTracker.class)
                      .in(Singleton.class);
                }
              });
      jerseyAppHandler = new ApplicationHandler(containerHandlers.getJerseyEndpoints());
    }

    // Do Node setup logic after all handlers have been registered.
    if (isZooKeeperAware()) {
      clusterSingletons.setReady();
      if (NodeRoles.MODE_PREFERRED.equals(nodeRoles.getRoleMode(NodeRoles.Role.OVERSEER))) {
        try {
          log.info("This node has been started as a preferred overseer");
          zkSys.getZkController().setPreferredOverseer();
        } catch (KeeperException | InterruptedException e) {
          throw new SolrException(ErrorCode.SERVER_ERROR, e);
        }
      }
      if (!distributedCollectionCommandRunner.isPresent()) {
        zkSys.getZkController().checkOverseerDesignate();
      }
    }

    // This is a bit redundant but these are two distinct concepts for all they're accomplished at
    // the same time.
    status |= LOAD_COMPLETE | INITIAL_CORE_LOAD_COMPLETE;
  }

  public void securityNodeChanged() {
    log.info("Security node changed, reloading security.json");
    reloadSecurityProperties();
  }

  /** Make sure securityConfHandler is initialized */
  @SuppressWarnings({"unchecked"})
  private void reloadSecurityProperties() {
    SecurityConfHandler.SecurityConfig securityConfig =
        securityConfHandler.getSecurityConfig(false);
    initializeAuthorizationPlugin(
        (Map<String, Object>) securityConfig.getData().get("authorization"));
    initializeAuthenticationPlugin(
        (Map<String, Object>) securityConfig.getData().get("authentication"));
    initializeAuditloggerPlugin((Map<String, Object>) securityConfig.getData().get("auditlogging"));
  }

  private void warnUsersOfInsecureSettings() {
    if (authenticationPlugin == null || authorizationPlugin == null) {
      log.warn(
          "Not all security plugins configured!  authentication={} authorization={}.  Solr is only as secure as "
              + "you make it. Consider configuring authentication/authorization before exposing Solr to users internal or "
              + "external.  See https://s.apache.org/solrsecurity for more info",
          (authenticationPlugin != null) ? "enabled" : "disabled",
          (authorizationPlugin != null) ? "enabled" : "disabled");
    }

    if (authenticationPlugin != null
        && StrUtils.isNullOrEmpty(System.getProperty("solr.jetty.https.port"))) {
      log.warn(
          "Solr authentication is enabled, but SSL is off.  Consider enabling SSL to protect user credentials and data with encryption.");
    }
  }

  private static void checkForDuplicateCoreNames(List<CoreDescriptor> cds) {
    Map<String, Path> addedCores = new HashMap<>();
    for (CoreDescriptor cd : cds) {
      final String name = cd.getName();
      if (addedCores.containsKey(name))
        throw new SolrException(
            ErrorCode.SERVER_ERROR,
            String.format(
                Locale.ROOT,
                "Found multiple cores with the name [%s], with instancedirs [%s] and [%s]",
                name,
                addedCores.get(name),
                cd.getInstanceDir()));
      addedCores.put(name, cd.getInstanceDir());
    }
  }

  private volatile boolean isShutDown = false;

  public boolean isShutDown() {
    return isShutDown;
  }

  /** Close / shut down. Only called by {@link org.apache.solr.servlet.CoreContainerProvider}. */
  public void shutdown() {

    ZkController zkController = getZkController();
    if (zkController != null) {
      if (distributedCollectionCommandRunner.isPresent()) {
        // Local (i.e. distributed) Collection API processing
        distributedCollectionCommandRunner.get().stopAndWaitForPendingTasksToComplete();
      } else {
        // Overseer based processing
        OverseerTaskQueue overseerCollectionQueue = zkController.getOverseerCollectionQueue();
        overseerCollectionQueue.allowOverseerPendingTasksToComplete();
      }
    }
    if (log.isInfoEnabled()) {
      log.info("Shutting down CoreContainer instance={}", System.identityHashCode(this));
    }

    ExecutorUtil.shutdownAndAwaitTermination(coreContainerAsyncTaskExecutor);
    ExecutorUtil.shutdownAndAwaitTermination(indexSearcherExecutor);
    ExecutorUtil.shutdownNowAndAwaitTermination(indexFingerprintExecutor);
    ExecutorService customThreadPool =
        ExecutorUtil.newMDCAwareCachedThreadPool(new SolrNamedThreadFactory("closeThreadPool"));

    isShutDown = true;
    try {
      if (isZooKeeperAware()) {
        cancelCoreRecoveries();
        zkSys.zkController.preClose();
      }
      pauseUpdatesAndAwaitInflightRequests();
      if (isZooKeeperAware()) {
        zkSys.zkController.tryCancelAllElections();
      }

      ExecutorUtil.shutdownAndAwaitTermination(coreContainerWorkExecutor);

      // First wake up the closer thread, it'll terminate almost immediately since it checks
      // isShutDown.
      synchronized (solrCores.getModifyLock()) {
        solrCores.getModifyLock().notifyAll(); // wake up anyone waiting
      }
      if (backgroundCloser
          != null) { // Doesn't seem right, but tests get in here without initializing the core.
        try {
          while (true) {
            backgroundCloser.join(15000);
            if (backgroundCloser.isAlive()) {
              synchronized (solrCores.getModifyLock()) {
                solrCores.getModifyLock().notifyAll(); // there is a race we have to protect against
              }
            } else {
              break;
            }
          }
        } catch (InterruptedException e) {
          Thread.currentThread().interrupt();
          if (log.isDebugEnabled()) {
            log.debug("backgroundCloser thread was interrupted before finishing");
          }
        }
      }
      // Now clear all the cores that are being operated upon.
      solrCores.close();

      final Map<String, SolrCache<?, ?>> closeCaches = caches;
      if (closeCaches != null) {
        for (Map.Entry<String, SolrCache<?, ?>> e : caches.entrySet()) {
          try {
            e.getValue().close();
          } catch (Exception ex) {
            log.warn("error closing node-level cache: {}", e.getKey(), ex);
          }
        }
      }

      try {
        objectCache.close();
      } catch (IOException e) {
        log.warn("Exception while closing ObjectCache.", e);
      }

      // It's still possible that one of the pending dynamic load operation is waiting, so wake it
      // up if so. Since all the pending operations queues have been drained, there should be
      // nothing to do.
      synchronized (solrCores.getModifyLock()) {
        solrCores.getModifyLock().notifyAll(); // wake up the thread
      }

      customThreadPool.execute(replayUpdatesExecutor::shutdownAndAwaitTermination);

      if (metricManager != null) {
        metricManager.closeReporters(SolrMetricManager.getRegistryName(SolrInfoBean.Group.node));
        metricManager.closeReporters(SolrMetricManager.getRegistryName(SolrInfoBean.Group.jvm));
        metricManager.closeReporters(SolrMetricManager.getRegistryName(SolrInfoBean.Group.jetty));

        metricManager.unregisterGauges(
            SolrMetricManager.getRegistryName(SolrInfoBean.Group.node), metricTag);
        metricManager.unregisterGauges(
            SolrMetricManager.getRegistryName(SolrInfoBean.Group.jvm), metricTag);
        metricManager.unregisterGauges(
            SolrMetricManager.getRegistryName(SolrInfoBean.Group.jetty), metricTag);
      }

      if (isZooKeeperAware()) {
        cancelCoreRecoveries();

        if (metricManager != null) {
          metricManager.closeReporters(
              SolrMetricManager.getRegistryName(SolrInfoBean.Group.cluster));
        }
      }

      try {
        if (coreAdminHandler != null) {
          customThreadPool.execute(() -> coreAdminHandler.shutdown());
        }
      } catch (Exception e) {
        log.warn("Error shutting down CoreAdminHandler. Continuing to close CoreContainer.", e);
      }
      if (solrClientCache != null) {
        solrClientCache.close();
      }
      if (containerPluginsRegistry != null) {
        IOUtils.closeQuietly(containerPluginsRegistry);
      }

    } finally {
      try {
        if (shardHandlerFactory != null) {
          customThreadPool.execute(() -> shardHandlerFactory.close());
        }
      } finally {
        try {
          if (updateShardHandler != null) {
            customThreadPool.execute(updateShardHandler::close);
          }
          if (solrClientProvider != null) {
            customThreadPool.submit(solrClientProvider::close);
          }
        } finally {
          try {
            // we want to close zk stuff last
            zkSys.close();
          } finally {
            ExecutorUtil.shutdownAndAwaitTermination(customThreadPool);
          }
        }
      }
    }

    // It should be safe to close the authorization plugin at this point.
    try {
      if (authorizationPlugin != null) {
        authorizationPlugin.plugin.close();
      }
    } catch (IOException e) {
      log.warn("Exception while closing authorization plugin.", e);
    }

    // It should be safe to close the authentication plugin at this point.
    try {
      if (authenticationPlugin != null) {
        authenticationPlugin.plugin.close();
        authenticationPlugin = null;
      }
    } catch (Exception e) {
      log.warn("Exception while closing authentication plugin.", e);
    }

    // It should be safe to close the auditlogger plugin at this point.
    try {
      if (auditloggerPlugin != null) {
        auditloggerPlugin.plugin.close();
        auditloggerPlugin = null;
      }
    } catch (Exception e) {
      log.warn("Exception while closing auditlogger plugin.", e);
    }

    if (packageLoader != null) {
      org.apache.lucene.util.IOUtils.closeWhileHandlingException(packageLoader);
    }
    org.apache.lucene.util.IOUtils.closeWhileHandlingException(loader); // best effort
  }

  public void cancelCoreRecoveries() {

    List<SolrCore> cores = solrCores.getCores();

    // we must cancel without holding the cores sync
    // make sure we wait for any recoveries to stop
    for (SolrCore core : cores) {
      try {
        core.getSolrCoreState().cancelRecovery();
      } catch (Exception e) {
        log.error("Error canceling recovery for core", e);
      }
    }
  }

  /**
   * Pause updates for all cores on this node and wait for all in-flight update requests to finish.
   * Here, we (slightly) delay leader election so that in-flight update requests succeed and we can
   * preserve consistency.
   *
   * <p>Jetty already allows a grace period for in-flight requests to complete and our solr cores,
   * searchers, etc., are reference counted to allow for graceful shutdown. So we don't worry about
   * any other kind of requests.
   *
   * <p>We do not need to unpause ever because the node is being shut down.
   */
  private void pauseUpdatesAndAwaitInflightRequests() {
    getCores().parallelStream()
        .forEach(
            solrCore -> {
              SolrCoreState solrCoreState = solrCore.getSolrCoreState();
              try {
                solrCoreState.pauseUpdatesAndAwaitInflightRequests();
              } catch (TimeoutException e) {
                log.warn(
                    "Timed out waiting for in-flight update requests to complete for core: {}",
                    solrCore.getName());
              } catch (InterruptedException e) {
                log.warn(
                    "Interrupted while waiting for in-flight update requests to complete for core: {}",
                    solrCore.getName());
                Thread.currentThread().interrupt();
              }
            });
  }

  public CoresLocator getCoresLocator() {
    return coresLocator;
  }

  public CoreSorter getCoreSorter() {
    return coreSorter;
  }

  protected SolrCore registerCore(
      CoreDescriptor cd, SolrCore core, boolean registerInZk, boolean skipRecovery) {
    if (core == null) {
      throw new RuntimeException("Can not register a null core.");
    }

    if (isShutDown) {
      core.close();
      throw new IllegalStateException("This CoreContainer has been closed");
    }

    assert core.getName().equals(cd.getName())
        : "core name " + core.getName() + " != cd " + cd.getName();

    SolrCore old = solrCores.putCore(cd, core);

    coreInitFailures.remove(cd.getName());

    if (old == null || old == core) {
      if (log.isDebugEnabled()) {
        log.debug("registering core: {}", cd.getName());
      }
      if (registerInZk) {
        zkSys.registerInZk(core, false, skipRecovery);
      }
      return null;
    } else {
      if (log.isDebugEnabled()) {
        log.debug("replacing core: {}", cd.getName());
      }
      old.close();
      if (registerInZk) {
        zkSys.registerInZk(core, false, skipRecovery);
      }
      return old;
    }
  }

  /**
   * Creates a new core, publishing the core state to the cluster
   *
   * @param coreName the core name
   * @param parameters the core parameters
   * @return the newly created core
   */
  public SolrCore create(String coreName, Map<String, String> parameters) {
    return create(coreName, cfg.getCoreRootDirectory().resolve(coreName), parameters, false);
  }

  final Set<String> inFlightCreations = ConcurrentHashMap.newKeySet(); // See SOLR-14969

  /**
   * Creates a new core in a specified instance directory, publishing the core state to the cluster
   *
   * @param coreName the core name
   * @param instancePath the instance directory
   * @param parameters the core parameters
   * @return the newly created core
   */
  public SolrCore create(
      String coreName, Path instancePath, Map<String, String> parameters, boolean newCollection) {
    boolean iAdded = false;
    try {
      iAdded = inFlightCreations.add(coreName);
      if (!iAdded) {
        String msg = "Already creating a core with name '" + coreName + "', call aborted '";
        log.warn(msg);
        throw new SolrException(ErrorCode.CONFLICT, msg);
      }
      CoreDescriptor cd =
          new CoreDescriptor(
              coreName, instancePath, parameters, getContainerProperties(), getZkController());

      // Since the core descriptor is removed when a core is unloaded, it should never be anywhere
      // when a core is created.
      if (getCoreDescriptor(coreName) != null) {
        log.warn("Creating a core with existing name is not allowed: '{}'", coreName);
        // TODO: Shouldn't this be a BAD_REQUEST?
        throw new SolrException(
            ErrorCode.SERVER_ERROR, "Core with name '" + coreName + "' already exists.");
      }

      // Validate paths are relative to known locations to avoid path traversal
      assertPathAllowed(cd.getInstanceDir());
      assertPathAllowed(Path.of(cd.getDataDir()));

      boolean preExistingZkEntry = false;
      try {
        if (getZkController() != null) {
          if (cd.getCloudDescriptor().getCoreNodeName() == null) {
            throw new SolrException(
                ErrorCode.SERVER_ERROR, "coreNodeName missing " + parameters.toString());
          }
          preExistingZkEntry = getZkController().checkIfCoreNodeNameAlreadyExists(cd);
        }

        // Much of the logic in core handling pre-supposes that the core.properties file already
        // exists, so create it first and clean it up if there's an error.
        coresLocator.create(this, cd);

        SolrCore core;
        solrCores.waitAddPendingCoreOps(cd.getName());
        try {
          core = createFromDescriptor(cd, true, newCollection);
          // Write out the current core properties in case anything changed when the core was
          // created
          coresLocator.persist(this, cd);
        } finally {
          solrCores.removeFromPendingOps(cd.getName());
        }

        return core;
      } catch (Exception ex) {
        // First clean up any core descriptor, there should never be an existing core.properties
        // file for any core that failed to be created on-the-fly.
        coresLocator.delete(this, cd);
        if (isZooKeeperAware() && !preExistingZkEntry) {
          try {
            getZkController().unregister(coreName, cd);
          } catch (InterruptedException e) {
            Thread.currentThread().interrupt();
            log.error("interrupted", e);
          } catch (KeeperException e) {
            log.error("KeeperException unregistering core {}", coreName, e);
          } catch (Exception e) {
            log.error("Exception unregistering core {}", coreName, e);
          }
        }

        Throwable tc = ex;
        Throwable c = null;
        do {
          tc = tc.getCause();
          if (tc != null) {
            c = tc;
          }
        } while (tc != null);

        String rootMsg = "";
        if (c != null) {
          rootMsg = " Caused by: " + c.getMessage();
        }

        throw new SolrException(
            SolrException.ErrorCode.BAD_REQUEST,
            "Error CREATEing SolrCore '" + coreName + "': " + ex.getMessage() + rootMsg,
            ex);
      }
    } finally {
      if (iAdded) {
        inFlightCreations.remove(coreName);
      }
    }
  }

  /**
   * Checks that the given path is relative to SOLR_HOME, SOLR_DATA_HOME, coreRootDirectory or one
   * of the paths specified in solr.xml's allowPaths element. Delegates to {@link
   * SolrPaths#assertPathAllowed(Path, Set)}
   *
   * @param pathToAssert path to check
   * @throws SolrException if path is outside allowed paths
   */
  public void assertPathAllowed(Path pathToAssert) throws SolrException {
    SolrPaths.assertPathAllowed(pathToAssert, allowPaths);
  }

  /**
   * Return the file system paths that should be allowed for various API requests. This list is
   * compiled at startup from SOLR_HOME, SOLR_DATA_HOME and the <code>allowPaths</code>
   * configuration of solr.xml. These paths are used by the {@link #assertPathAllowed(Path)} method
   * call.
   *
   * <p><b>NOTE:</b> This method is currently only in use in tests in order to modify the mutable
   * Set directly. Please treat this as a private method.
   */
  @VisibleForTesting
  public Set<Path> getAllowPaths() {
    return allowPaths;
  }

  /** Gets the URLs checker based on the {@code allowUrls} configuration of solr.xml. */
  public AllowListUrlChecker getAllowListUrlChecker() {
    return allowListUrlChecker;
  }

  /**
   * Creates a new core based on a CoreDescriptor.
   *
   * @param dcore a core descriptor
   * @param publishState publish core state to the cluster if true
   *     <p>WARNING: Any call to this method should be surrounded by a try/finally block that calls
   *     solrCores.waitAddPendingCoreOps(...) and solrCores.removeFromPendingOps(...)
   *     <pre>
   *                                                               <code>
   *                                                               try {
   *                                                                  solrCores.waitAddPendingCoreOps(dcore.getName());
   *                                                                  createFromDescriptor(...);
   *                                                               } finally {
   *                                                                  solrCores.removeFromPendingOps(dcore.getName());
   *                                                               }
   *                                                               </code>
   *                                                             </pre>
   *     <p>Trying to put the waitAddPending... in this method results in Bad Things Happening due
   *     to race conditions. getCore() depends on getting the core returned _if_ it's in the pending
   *     list due to some other thread opening it. If the core is not in the pending list and not
   *     loaded, then getCore() calls this method. Anything that called to check if the core was
   *     loaded _or_ in pending ops and, based on the return called createFromDescriptor would
   *     introduce a race condition, see getCore() for the place it would be a problem
   * @return the newly created core
   */
  @SuppressWarnings("resource")
  private SolrCore createFromDescriptor(
      CoreDescriptor dcore, boolean publishState, boolean newCollection) {

    if (isShutDown) {
      throw new SolrException(ErrorCode.SERVICE_UNAVAILABLE, "Solr has been shutdown.");
    }

    SolrCore core = null;
    try {
      MDCLoggingContext.setCoreDescriptor(this, dcore);
      SolrIdentifierValidator.validateCoreName(dcore.getName());
      if (zkSys.getZkController() != null) {
        zkSys.getZkController().preRegister(dcore, publishState);
      }

      ConfigSet coreConfig = coreConfigService.loadConfigSet(dcore);
      if (log.isInfoEnabled()) {
        log.info(
            "Creating SolrCore '{}' using configuration from {}",
            dcore.getName(),
            coreConfig.getName());
      }
      try {
        core = new SolrCore(this, dcore, coreConfig);
      } catch (SolrException e) {
        core = processCoreCreateException(e, dcore, coreConfig);
      }

      // always kick off recovery if we are in non-Cloud mode
      if (!isZooKeeperAware() && core.getUpdateHandler().getUpdateLog() != null) {
        core.getUpdateHandler().getUpdateLog().recoverFromLog();
      }

      registerCore(dcore, core, publishState, newCollection);

      return core;
    } catch (Exception e) {
      coreInitFailures.put(dcore.getName(), new CoreLoadFailure(dcore, e));
      if (e instanceof ZkController.NotInClusterStateException && !newCollection) {
        // this mostly happens when the core is deleted when this node is down
        // but it can also happen if connecting to the wrong zookeeper
        final boolean deleteUnknownCores =
            Boolean.parseBoolean(System.getProperty("solr.deleteUnknownCores", "false"));
        log.error(
            "SolrCore {} in {} is not in cluster state.{}",
            dcore.getName(),
            dcore.getInstanceDir(),
            (deleteUnknownCores
                ? " It will be deleted. See SOLR-13396 for more information."
                : ""));
        // We alreday have an ongoing CoreOp, so do not wait to start another one
        unloadWithoutCoreOp(
            dcore.getName(), deleteUnknownCores, deleteUnknownCores, deleteUnknownCores);
        throw e;
      }
      solrCores.removeCoreDescriptor(dcore);
      final SolrException solrException =
          new SolrException(
              ErrorCode.SERVER_ERROR, "Unable to create core [" + dcore.getName() + "]", e);
      if (core != null && !core.isClosed()) IOUtils.closeQuietly(core);
      throw solrException;
    } catch (Throwable t) {
      SolrException e =
          new SolrException(
              ErrorCode.SERVER_ERROR,
              "JVM Error creating core [" + dcore.getName() + "]: " + t.getMessage(),
              t);
      coreInitFailures.put(dcore.getName(), new CoreLoadFailure(dcore, e));
      solrCores.removeCoreDescriptor(dcore);
      if (core != null && !core.isClosed()) IOUtils.closeQuietly(core);
      throw t;
    } finally {
      MDCLoggingContext.clear();
    }
  }

  public boolean isSharedFs(CoreDescriptor cd) {
    try (SolrCore core = this.getCore(cd.getName())) {
      if (core != null) {
        return core.getDirectoryFactory().isSharedStorage();
      } else {
        ConfigSet configSet = coreConfigService.loadConfigSet(cd);
        return DirectoryFactory.loadDirectoryFactory(configSet.getSolrConfig(), this, null)
            .isSharedStorage();
      }
    }
  }

  /**
   * Take action when we failed to create a SolrCore. If error is due to corrupt index, try to
   * recover. Various recovery strategies can be specified via system properties
   * "-DCoreInitFailedAction={fromleader, none}"
   *
   * @param original the problem seen when loading the core the first time.
   * @param dcore core descriptor for the core to create
   * @param coreConfig core config for the core to create
   * @return if possible
   * @throws SolrException rethrows the original exception if we will not attempt to recover, throws
   *     a new SolrException with the original exception as a suppressed exception if there is a
   *     second problem creating the solr core.
   * @see CoreInitFailedAction
   */
  private SolrCore processCoreCreateException(
      SolrException original, CoreDescriptor dcore, ConfigSet coreConfig) {
    // Traverse full chain since CIE may not be root exception
    Throwable cause = original;
    while ((cause = cause.getCause()) != null) {
      if (cause instanceof CorruptIndexException) {
        break;
      }
    }

    // If no CorruptIndexException, nothing we can try here
    if (cause == null) throw original;

    CoreInitFailedAction action =
        CoreInitFailedAction.valueOf(
            System.getProperty(CoreInitFailedAction.class.getSimpleName(), "none"));
    log.debug("CorruptIndexException while creating core, will attempt to repair via {}", action);

    switch (action) {
      case fromleader: // Recovery from leader on a CorruptedIndexException
        if (isZooKeeperAware()) {
          CloudDescriptor desc = dcore.getCloudDescriptor();
          try {
            Replica leader =
                getZkController()
                    .getClusterState()
                    .getCollection(desc.getCollectionName())
                    .getSlice(desc.getShardId())
                    .getLeader();
            if (leader != null && leader.getState() == State.ACTIVE) {
              log.info("Found active leader, will attempt to create fresh core and recover.");
              resetIndexDirectory(dcore, coreConfig);
              // the index of this core is emptied, its term should be set to 0
              getZkController()
                  .getShardTerms(desc.getCollectionName(), desc.getShardId())
                  .setTermToZero(desc.getCoreNodeName());
              return new SolrCore(this, dcore, coreConfig);
            }
          } catch (SolrException se) {
            se.addSuppressed(original);
            throw se;
          }
        }
        throw original;
      case none:
        throw original;
      default:
        log.warn(
            "Failed to create core, and did not recognize specified 'CoreInitFailedAction': [{}]. Valid options are {}.",
            action,
            Arrays.asList(CoreInitFailedAction.values()));
        throw original;
    }
  }

  /** Write a new index directory for the SolrCore, but do so without loading it. */
  private void resetIndexDirectory(CoreDescriptor dcore, ConfigSet coreConfig) {
    SolrConfig config = coreConfig.getSolrConfig();

    String registryName =
        SolrMetricManager.getRegistryName(SolrInfoBean.Group.core, dcore.getName());
    DirectoryFactory df = DirectoryFactory.loadDirectoryFactory(config, this, registryName);
    String dataDir = SolrCore.findDataDir(df, null, config, dcore);

    String tmpIdxDirName =
        "index." + new SimpleDateFormat(SnapShooter.DATE_FMT, Locale.ROOT).format(new Date());
    SolrCore.modifyIndexProps(df, dataDir, config, tmpIdxDirName);

    // Free the directory object that we had to create for this
    Directory dir = null;
    try {
      dir = df.get(dataDir, DirContext.META_DATA, config.indexConfig.lockType);
    } catch (IOException e) {
      throw new SolrException(SolrException.ErrorCode.SERVER_ERROR, e);
    } finally {
      try {
        df.release(dir);
        df.doneWithDirectory(dir);
      } catch (IOException e) {
        log.error("Exception releasing {}", dir, e);
      }
    }
  }

  /**
   * Gets all loaded cores, consistent with {@link #getLoadedCoreNames()}. Caller doesn't need to
   * close.
   *
   * <p>NOTE: rather dangerous API because each core is not reserved (could in theory be closed).
   * Prefer {@link #getLoadedCoreNames()} and then call {@link #getCore(String)} then close it.
   *
   * @return An unsorted list. This list is a new copy, it can be modified by the caller (e.g. it
   *     can be sorted). Don't need to close them.
   */
  @Deprecated
  public List<SolrCore> getCores() {
    return solrCores.getCores();
  }

  /**
   * Gets the permanent and transient cores that are currently loaded, i.e. cores that have 1:
   * loadOnStartup=true and are either not-transient or, if transient, have been loaded and have not
   * been aged out 2: loadOnStartup=false and have been loaded but are either non-transient or have
   * not been aged out.
   *
   * <p>Put another way, this will not return any names of cores that are lazily loaded but have not
   * been called for yet or are transient and either not loaded or have been swapped out.
   *
   * <p>For efficiency, prefer to check {@link #isLoaded(String)} instead of {@link
   * #getLoadedCoreNames()}.contains(coreName).
   *
   * @return An unsorted list. This list is a new copy, it can be modified by the caller (e.g. it
   *     can be sorted).
   */
  public List<String> getLoadedCoreNames() {
    return solrCores.getLoadedCoreNames();
  }

  /**
   * Gets a collection of all the cores, permanent and transient, that are currently known, whether
   * they are loaded or not.
   *
   * <p>For efficiency, prefer to check {@link #getCoreDescriptor(String)} != null instead of {@link
   * #getAllCoreNames()}.contains(coreName).
   *
   * @return An unsorted list. This list is a new copy, it can be modified by the caller (e.g. it
   *     can be sorted).
   */
  public List<String> getAllCoreNames() {
    return solrCores.getAllCoreNames();
  }

  /**
   * Gets the total number of cores, including permanent and transient cores, loaded and unloaded
   * cores. Faster equivalent for {@link #getAllCoreNames()}.size().
   */
  public int getNumAllCores() {
    return solrCores.getNumAllCores();
  }

  /**
   * Returns an immutable Map of Exceptions that occurred when initializing SolrCores (either at
   * startup, or do to runtime requests to create cores) keyed off of the name (String) of the
   * SolrCore that had the Exception during initialization.
   *
   * <p>While the Map returned by this method is immutable and will not change once returned to the
   * client, the source data used to generate this Map can be changed as various SolrCore operations
   * are performed:
   *
   * <ul>
   *   <li>Failed attempts to create new SolrCores will add new Exceptions.
   *   <li>Failed attempts to re-create a SolrCore using a name already contained in this Map will
   *       replace the Exception.
   *   <li>Failed attempts to reload a SolrCore will cause an Exception to be added to this list --
   *       even though the existing SolrCore with that name will continue to be available.
   *   <li>Successful attempts to re-created a SolrCore using a name already contained in this Map
   *       will remove the Exception.
   *   <li>Registering an existing SolrCore with a name already contained in this Map (ie: ALIAS or
   *       SWAP) will remove the Exception.
   * </ul>
   */
  public Map<String, CoreLoadFailure> getCoreInitFailures() {
    return Map.copyOf(coreInitFailures);
  }

  // ---------------- Core name related methods ---------------

  private CoreDescriptor reloadCoreDescriptor(CoreDescriptor oldDesc) {
    if (oldDesc == null) {
      return null;
    }

    CoreDescriptor ret = getCoresLocator().reload(oldDesc, this);

    // Ok, this little jewel is all because we still create core descriptors on the fly from lists
    // of properties in tests particularly. Theoretically, there should be _no_ way to create a
    // CoreDescriptor in the new world of core discovery without writing the core.properties file
    // out first.
    //
    // TODO: remove core.properties from the conf directory in test files, it's in a bad place there
    // anyway.
    if (ret == null) {
      // there may be changes to extra properties that we need to pick up.
      oldDesc.loadExtraProperties();
      return oldDesc;
    }
    // The CloudDescriptor bit here is created in a very convoluted way, requiring access to private
    // methods in ZkController. When reloading, this behavior is identical to what used to happen
    // where a copy of the old CoreDescriptor was just re-used.

    if (ret.getCloudDescriptor() != null) {
      ret.getCloudDescriptor().reload(oldDesc.getCloudDescriptor());
    }

    return ret;
  }

  /** reloads a core refer {@link CoreContainer#reload(String, UUID)} for details */
  public void reload(String name) {
    reload(name, null);
  }

  /**
   * Recreates a SolrCore. While the new core is loading, requests will continue to be dispatched to
   * and processed by the old core
   *
   * @param name the name of the SolrCore to reload
   * @param coreId The unique Id of the core {@link SolrCore#uniqueId}. If this is null, it's
   *     reloaded anyway. If the current core has a different id, this is a no-op
   */
  public void reload(String name, UUID coreId) {
    if (isShutDown) {
      throw new AlreadyClosedException();
    }
    SolrCore newCore = null;
    SolrCore core = solrCores.getCoreFromAnyList(name, false, coreId);
    if (core != null) {
      // The underlying core properties files may have changed, we don't really know. So we have a
      // (perhaps) stale CoreDescriptor and we need to reload it from the disk files
      CoreDescriptor cd = reloadCoreDescriptor(core.getCoreDescriptor());
      solrCores.addCoreDescriptor(cd);
      boolean success = false;
      solrCores.waitAddPendingCoreOps(cd.getName());
      try {
        ConfigSet coreConfig = coreConfigService.loadConfigSet(cd);
        if (log.isInfoEnabled()) {
          log.info(
              "Reloading SolrCore '{}' using configuration from {}",
              cd.getName(),
              coreConfig.getName());
        }
        newCore = core.reload(coreConfig);

        DocCollection docCollection = null;
        if (getZkController() != null) {
          docCollection =
              getZkController().getClusterState().getCollectionOrNull(cd.getCollectionName());
          // turn off indexing now, before the new core is registered
          if (docCollection != null && docCollection.getBool(ZkStateReader.READ_ONLY, false)) {
            newCore.readOnly = true;
          }
        }

        registerCore(cd, newCore, false, false);

        // force commit on old core if the new one is readOnly and prevent any new updates
        if (newCore.readOnly) {
          SolrQueryRequest req = new LocalSolrQueryRequest(core, new ModifiableSolrParams());
          core.getUpdateHandler().commit(CommitUpdateCommand.closeOnCommit(req, false));
        }

        if (docCollection != null) {
          Replica replica = docCollection.getReplica(cd.getCloudDescriptor().getCoreNodeName());
          assert replica != null : cd.getCloudDescriptor().getCoreNodeName() + " had no replica";
          if (replica.getType().replicateFromLeader) {
            getZkController().stopReplicationFromLeader(core.getName());
            if (!cd.getCloudDescriptor().isLeader()) {
              getZkController()
                  .startReplicationFromLeader(
                      newCore.getName(), replica.getType().requireTransactionLog);
            }
          }
        }
        success = true;
      } catch (SolrCoreState.CoreIsClosedException e) {
        throw e;
      } catch (Exception e) {
        coreInitFailures.put(cd.getName(), new CoreLoadFailure(cd, e));
        throw new SolrException(
            ErrorCode.SERVER_ERROR, "Unable to reload core [" + cd.getName() + "]", e);
      } finally {
        if (!success && newCore != null && newCore.getOpenCount() > 0) {
          IOUtils.closeQuietly(newCore);
        }
        solrCores.removeFromPendingOps(cd.getName());
      }
    } else {
      if (coreId != null) return; // yeah, this core is already reloaded/unloaded return right away
      CoreLoadFailure clf = coreInitFailures.get(name);
      if (clf != null) {
        solrCores.waitAddPendingCoreOps(clf.cd.getName());
        try {
          createFromDescriptor(clf.cd, true, false);
        } finally {
          solrCores.removeFromPendingOps(clf.cd.getName());
        }
      } else {
        throw new SolrException(SolrException.ErrorCode.BAD_REQUEST, "No such core: " + name);
      }
    }
  }

  /** Swaps two SolrCore descriptors. */
  public void swap(String n0, String n1) {
    apiAssumeStandalone();
    if (n0 == null || n1 == null) {
      throw new SolrException(SolrException.ErrorCode.BAD_REQUEST, "Can not swap unnamed cores.");
    }
    solrCores.swap(n0, n1);

    coresLocator.swap(this, solrCores.getCoreDescriptor(n0), solrCores.getCoreDescriptor(n1));

    log.info("swapped: {} with {}", n0, n1);
  }

  /**
   * Unload a core from this container, leaving all files on disk
   *
   * @param name the name of the core to unload
   */
  public void unload(String name) {
    unload(name, false, false, false);
  }

  /**
   * Unload a core from this container, optionally removing the core's data and configuration
   *
   * @param name the name of the core to unload
   * @param deleteIndexDir if true, delete the core's index on close
   * @param deleteDataDir if true, delete the core's data directory on close
   * @param deleteInstanceDir if true, delete the core's instance directory on close
   */
  public void unload(
      String name, boolean deleteIndexDir, boolean deleteDataDir, boolean deleteInstanceDir) {
    solrCores.waitAddPendingCoreOps(name);
    try {
      unloadWithoutCoreOp(name, deleteIndexDir, deleteDataDir, deleteInstanceDir);
    } finally {
      solrCores.removeFromPendingOps(name);
    }
  }

  /**
   * This is the actual logic of unloading a core, but does not obtain a lock on the core for the
   * operation. This method should only be used internally when "unloading" is required within
   * another core operation. Otherwise, use the public {@link #unload(String, boolean, boolean,
   * boolean)} method, which will obtain a core operation lock.
   */
  private void unloadWithoutCoreOp(
      String name, boolean deleteIndexDir, boolean deleteDataDir, boolean deleteInstanceDir) {
    CoreDescriptor cd = solrCores.getCoreDescriptor(name);

    if (name != null) {
      // check for core-init errors first
      CoreLoadFailure loadFailure = coreInitFailures.remove(name);
      if (loadFailure != null) {
        // getting the index directory requires opening a DirectoryFactory with a SolrConfig, etc.,
        // which we may not be able to do because of the init error.  So we just go with what we
        // can glean from the CoreDescriptor - datadir and instancedir
        SolrCore.deleteUnloadedCore(loadFailure.cd, deleteDataDir, deleteInstanceDir);
        // If last time around we didn't successfully load, make sure that all traces of the
        // coreDescriptor are gone.
        if (cd != null) {
          solrCores.removeCoreDescriptor(cd);
          coresLocator.delete(this, cd);
        }
        return;
      }
    }

    if (cd == null) {
      log.warn("Cannot unload non-existent core '{}'", name);
      throw new SolrException(
          ErrorCode.BAD_REQUEST, "Cannot unload non-existent core [" + name + "]");
    }

    boolean close = solrCores.isLoadedNotPendingClose(name);
    SolrCore core = solrCores.remove(name);

    solrCores.removeCoreDescriptor(cd);
    coresLocator.delete(this, cd);
    if (core == null) {
      // transient core
      SolrCore.deleteUnloadedCore(cd, deleteDataDir, deleteInstanceDir);
      return;
    }

    // delete metrics specific to this core
    metricManager.removeRegistry(core.getCoreMetricManager().getRegistryName());

    if (zkSys.getZkController() != null) {
      // cancel recovery in cloud mode
      core.getSolrCoreState().cancelRecovery();
      if (cd.getCloudDescriptor().getReplicaType().replicateFromLeader) {
        // Stop replication before closing the core
        zkSys.getZkController().stopReplicationFromLeader(name);
      }
    }

    core.unloadOnClose(cd, deleteIndexDir, deleteDataDir, deleteInstanceDir);
    if (close) core.closeAndWait();

    if (zkSys.getZkController() != null) {
      try {
        zkSys.getZkController().unregister(name, cd);
      } catch (InterruptedException e) {
        Thread.currentThread().interrupt();
        throw new SolrException(
            ErrorCode.SERVER_ERROR,
            "Interrupted while unregistering core [" + name + "] from cloud state");
      } catch (KeeperException e) {
        throw new SolrException(
            ErrorCode.SERVER_ERROR, "Error unregistering core [" + name + "] from cloud state", e);
      } catch (Exception e) {
        throw new SolrException(
            ErrorCode.SERVER_ERROR, "Error unregistering core [" + name + "] from cloud state", e);
      }
    }
  }

  public void rename(String name, String toName) {
    apiAssumeStandalone();
    SolrIdentifierValidator.validateCoreName(toName);
    try (SolrCore core = getCore(name)) {
      if (core != null) {
        String oldRegistryName = core.getCoreMetricManager().getRegistryName();
        String newRegistryName = SolrCoreMetricManager.createRegistryName(core, toName);
        metricManager.swapRegistries(oldRegistryName, newRegistryName);
        // The old coreDescriptor is obsolete, so remove it. registerCore will put it back.
        CoreDescriptor cd = core.getCoreDescriptor();
        solrCores.removeCoreDescriptor(cd);
        cd.setProperty("name", toName);
        solrCores.addCoreDescriptor(cd);
        core.setName(toName);
        registerCore(cd, core, true, false);
        SolrCore old = solrCores.remove(name);

        coresLocator.rename(this, old.getCoreDescriptor(), core.getCoreDescriptor());
      }
    }
  }

  private void apiAssumeStandalone() {
    if (getZkController() != null) {
      throw new SolrException(ErrorCode.BAD_REQUEST, "Not supported in SolrCloud");
    }
  }

  /**
   * Get the CoreDescriptors for all cores managed by this container
   *
   * @return a List of CoreDescriptors
   */
  public List<CoreDescriptor> getCoreDescriptors() {
    return solrCores.getCoreDescriptors();
  }

  public CoreDescriptor getCoreDescriptor(String coreName) {
    return solrCores.getCoreDescriptor(coreName);
  }

  /** Where cores are created (absolute). */
  public Path getCoreRootDirectory() {
    return cfg.getCoreRootDirectory();
  }

  public SolrCore getCore(String name) {
    return getCore(name, null);
  }

  /**
   * Gets a core by name and increase its refcount.
   *
   * @param name the core name
   * @return the core if found, null if a SolrCore by this name does not exist
   * @throws SolrCoreInitializationException if a SolrCore with this name failed to be initialized
   * @see SolrCore#close()
   */
  public SolrCore getCore(String name, UUID id) {
    if (name == null) {
      return null;
    }

    // Do this in two phases since we don't want to lock access to the cores over a load.
    SolrCore core = solrCores.getCoreFromAnyList(name, true, id);

    // If a core is loaded, we're done just return it.
    if (core != null) {
      return core;
    }

    // If it's not yet loaded, we can check if it's had a core init failure and "do the right thing"
    CoreDescriptor desc = solrCores.getCoreDescriptor(name);

    // if there was an error initializing this core, throw a 500
    // error with the details for clients attempting to access it.
    CoreLoadFailure loadFailure = getCoreInitFailures().get(name);
    if (null != loadFailure) {
      throw new SolrCoreInitializationException(name, loadFailure.exception);
    }
    // This is a bit of awkwardness where SolrCloud and transient cores don't play nice together.
    // For transient cores, we have to allow them to be created at any time there hasn't been a core
    // load failure (use reload to cure that). But for
    // TestConfigSetsAPI.testUploadWithScriptUpdateProcessor, this needs to _not_ try to load the
    // core if the core is null and there was an error. If you change this, be sure to run both
    // TestConfigSetsAPI and TestLazyCores
    if (desc == null || zkSys.getZkController() != null) return null;

    // This will put an entry in pending core ops if the core isn't loaded. Here's where moving the
    // waitAddPendingCoreOps to createFromDescriptor would introduce a race condition.
    core = solrCores.waitAddPendingCoreOps(name);

    if (isShutDown) {
      // We're quitting, so stop. This needs to be after the wait above since we may come off the
      // wait as a consequence of shutting down.
      return null;
    }
    try {
      if (core == null) {
        if (zkSys.getZkController() != null) {
          zkSys.getZkController().throwErrorIfReplicaReplaced(desc);
        }
        core = createFromDescriptor(desc, true, false); // This should throw an error if it fails.
      }
      core.open();
    } finally {
      solrCores.removeFromPendingOps(name);
    }

    return core;
  }

  /**
   * If using asyncSolrCoreLoad=true, calling this after {@link #load()} will not return until all
   * cores have finished loading.
   *
   * @param timeoutMs timeout, upon which method simply returns
   */
  public void waitForLoadingCoresToFinish(long timeoutMs) {
    solrCores.waitForLoadingCoresToFinish(timeoutMs);
  }

  public void waitForLoadingCore(String name, long timeoutMs) {
    solrCores.waitForLoadingCoreToFinish(name, timeoutMs);
  }

  // ---------------- CoreContainer request handlers --------------

  protected <T> T createHandler(String path, String handlerClass, Class<T> clazz) {
    T handler =
        loader.newInstance(
            handlerClass, clazz, null, new Class<?>[] {CoreContainer.class}, new Object[] {this});
    if (handler instanceof SolrRequestHandler) {
      containerHandlers.put(path, (SolrRequestHandler) handler);
    }
    if (handler instanceof SolrMetricProducer) {
      ((SolrMetricProducer) handler)
          // TODO SOLR-17458: Add Otel
          .initializeMetrics(solrMetricsContext, Attributes.empty(), path);
    }
    return handler;
  }

  public CoreAdminHandler getMultiCoreHandler() {
    return coreAdminHandler;
  }

  public CollectionsHandler getCollectionsHandler() {
    return collectionsHandler;
  }

  public HealthCheckHandler getHealthCheckHandler() {
    return healthCheckHandler;
  }

  public InfoHandler getInfoHandler() {
    return infoHandler;
  }

  public ConfigSetsHandler getConfigSetsHandler() {
    return configSetsHandler;
  }

  public ConfigSetService getConfigSetService() {
    return this.coreConfigService;
  }

  public void setCoreConfigService(ConfigSetService configSetService) {
    this.coreConfigService = configSetService;
  }

  public String getHostName() {
    return this.hostName;
  }

  /**
   * Gets the alternate path for multicore handling: This is used in case there is a registered
   * unnamed core (aka name is "") to declare an alternate way of accessing named cores. This can
   * also be used in a pseudo single-core environment so admins can prepare a new version before
   * swapping.
   */
  public String getManagementPath() {
    return cfg.getManagementPath();
  }

  public LogWatcher<?> getLogging() {
    return logging;
  }

  /** Determines whether the core is already loaded or not but does NOT load the core */
  public boolean isLoaded(String name) {
    return solrCores.isLoaded(name);
  }

  /** The primary path of a Solr server's config, cores, and misc things. Absolute. */
  public Path getSolrHome() {
    return solrHome;
  }

  /**
   * A path where Solr users can retrieve arbitrary files from. Absolute.
   *
   * <p>Files located in this directory can be manipulated using select Solr features (e.g.
   * streaming expressions).
   */
  public Path getUserFilesPath() {
    return solrHome.resolve("userfiles");
  }

  public boolean isZooKeeperAware() {
    return zkSys.getZkController() != null;
  }

  public ZkController getZkController() {
    return zkSys.getZkController();
  }

  public NodeConfig getConfig() {
    return cfg;
  }

  /** The default ShardHandlerFactory used to communicate with other solr instances */
  public ShardHandlerFactory getShardHandlerFactory() {
    return shardHandlerFactory;
  }

  public UpdateShardHandler getUpdateShardHandler() {
    return updateShardHandler;
  }

  public SolrResourceLoader getResourceLoader() {
    return loader;
  }

  public boolean isCoreLoading(String name) {
    return solrCores.isCoreLoading(name);
  }

  public AuthorizationPlugin getAuthorizationPlugin() {
    return authorizationPlugin == null ? null : authorizationPlugin.plugin;
  }

  public AuthenticationPlugin getAuthenticationPlugin() {
    return authenticationPlugin == null ? null : authenticationPlugin.plugin;
  }

  public AuditLoggerPlugin getAuditLoggerPlugin() {
    return auditloggerPlugin == null ? null : auditloggerPlugin.plugin;
  }

  public NodeConfig getNodeConfig() {
    return cfg;
  }

  public long getStatus() {
    return status;
  }

  public boolean isStatusLoadComplete() {
    return LOAD_COMPLETE == (getStatus() & LOAD_COMPLETE);
  }

  public boolean hideStackTrace() {
    return cfg.hideStackTraces();
  }

  /**
   * Retrieve the aliases from zookeeper. This is typically cached and does not hit zookeeper after
   * the first use.
   *
   * @return an immutable instance of {@code Aliases} accurate as of at the time this method is
   *     invoked, less any zookeeper update lag.
   * @throws RuntimeException if invoked on a {@code CoreContainer} where {@link
   *     #isZooKeeperAware()} returns false
   */
  public Aliases getAliases() {
    if (isZooKeeperAware()) {
      return getZkController().getZkStateReader().getAliases();
    } else {
      // fail fast because it's programmer error, but give slightly more info than NPE.
      throw new IllegalStateException(
          "Aliases don't exist in a non-cloud context, check isZookeeperAware() before calling this method.");
    }
  }

  /**
   * @param solrCore the core against which we check if there has been a tragic exception
   * @return whether this Solr core has tragic exception
   * @see org.apache.lucene.index.IndexWriter#getTragicException()
   */
  public boolean checkTragicException(SolrCore solrCore) {
    Throwable tragicException;
    try {
      tragicException = solrCore.getSolrCoreState().getTragicException();
    } catch (IOException e) {
      // failed to open an indexWriter
      tragicException = e;
    }

    if (tragicException != null && isZooKeeperAware()) {
      getZkController().giveupLeadership(solrCore.getCoreDescriptor());

      try {
        // If the error was something like a full file system disconnect, this probably won't help
        // But if it is a transient disk failure then it's worth a try
        solrCore.getSolrCoreState().newIndexWriter(solrCore, false); // should we rollback?
      } catch (IOException e) {
        log.warn("Could not roll index writer after tragedy");
      }
    }

    return tragicException != null;
  }

  public ContainerPluginsRegistry getContainerPluginsRegistry() {
    return containerPluginsRegistry;
  }

  public ClusterSingletons getClusterSingletons() {
    return clusterSingletons;
  }

  public ClusterEventProducer getClusterEventProducer() {
    return clusterEventProducer;
  }

  public PlacementPluginFactory<? extends PlacementPluginConfig> getPlacementPluginFactory() {
    return placementPluginFactory;
  }

  public Optional<DistributedCollectionConfigSetCommandRunner>
      getDistributedCollectionCommandRunner() {
    return this.distributedCollectionCommandRunner;
  }

  /**
   * A general-purpose HTTP/2 Solr client.
   *
   * <p>The caller does not need to close the client.
   *
   * @return the existing {@link Http2SolrClient}
   * @see Http2SolrClient#requestWithBaseUrl(String, String, SolrRequest)
   */
  public Http2SolrClient getDefaultHttpSolrClient() {
    return solrClientProvider.getSolrClient();
  }

  /**
   * Run an arbitrary task in its own thread. This is an expert option and is a method you should
   * use with great care. It would be bad to run something that never stopped or run something that
   * took a very long time. Typically this is intended for actions that take a few seconds, and
   * therefore would be bad to wait for within a request, or actions that need to happen when a core
   * has zero references, but would not pose a significant hindrance to server shut down times. It
   * is not intended for long-running tasks and if you are using a Runnable with a loop in it, you
   * are almost certainly doing it wrong.
   *
   * <p><br>
   * WARNING: Solr wil not be able to shut down gracefully until this task completes!
   *
   * <p><br>
   * A significant upside of using this method vs creating your own ExecutorService is that your
   * code does not have to properly shutdown executors which typically is risky from a unit testing
   * perspective since the test framework will complain if you don't carefully ensure the executor
   * shuts down before the end of the test. Also the threads running this task are sure to have a
   * proper MDC for logging.
   *
   * <p><br>
   * Normally, one uses {@link SolrCore#runAsync(Runnable)} if possible, but in some cases you might
   * need to execute a task asynchronously when you could be running on a node with no cores, and
   * then use of this method is indicated.
   *
   * @param r the task to run
   */
  public void runAsync(Runnable r) {
    coreContainerAsyncTaskExecutor.execute(r);
  }

  public static void setWeakStringInterner() {
    boolean enable = "true".equals(System.getProperty("solr.use.str.intern", "true"));
    if (!enable) return;
    Interner<String> interner = Interner.newWeakInterner();
    ClusterState.setStrInternerParser(
        new Function<>() {
          @Override
          public ObjectBuilder apply(JSONParser p) {
            try {
              return new ObjectBuilder(p) {
                @Override
                public void addKeyVal(Object map, Object key, Object val) throws IOException {
                  if (key != null) {
                    key = interner.intern(key.toString());
                  }
                  if (val instanceof String) {
                    val = interner.intern((String) val);
                  }
                  super.addKeyVal(map, key, val);
                }
              };
            } catch (IOException e) {
              throw new RuntimeException(e);
            }
          }
        });
  }

  public PrometheusMetricReader getPrometheusMetricReader() {
    return prometheusMetricReader;
  }
}

class CloserThread extends Thread {
  CoreContainer container;
  SolrCores solrCores;
  NodeConfig cfg;

  CloserThread(CoreContainer container, SolrCores solrCores, NodeConfig cfg) {
    super("CloserThread");
    this.container = container;
    this.solrCores = solrCores;
    this.cfg = cfg;
  }

  // It's important that this be the _only_ thread removing things from pendingDynamicCloses!
  // This is single-threaded, but I tried a multithreaded approach and didn't see any performance
  // gains, so there's no good justification for the complexity. I suspect that the locking on
  // things like DefaultSolrCoreState essentially create a single-threaded process anyway.
  @Override
  public void run() {
    while (!container.isShutDown()) {
      synchronized (solrCores.getModifyLock()) { // need this so we can wait and be awoken.
        try {
          solrCores.getModifyLock().wait();
        } catch (InterruptedException e) {
          // Well, if we've been told to stop, we will. Otherwise, continue on and check to see if
          // there are any cores to close.
        }
      }

      SolrCore core;
      while (!container.isShutDown() && (core = solrCores.getCoreToClose()) != null) {
        assert core.getOpenCount() == 1;
        try {
          MDCLoggingContext.setCore(core);
          core.close(); // will clear MDC
        } finally {
          solrCores.removeFromPendingOps(core.getName());
        }
      }
    }
  }
}<|MERGE_RESOLUTION|>--- conflicted
+++ resolved
@@ -31,11 +31,8 @@
 
 import com.github.benmanes.caffeine.cache.Interner;
 import com.google.common.annotations.VisibleForTesting;
-<<<<<<< HEAD
 import io.opentelemetry.api.common.Attributes;
 import io.opentelemetry.api.metrics.MeterProvider;
-=======
->>>>>>> eaf0e2e2
 import io.opentelemetry.api.trace.Tracer;
 import io.opentelemetry.exporter.prometheus.PrometheusMetricReader;
 import jakarta.inject.Singleton;
@@ -849,15 +846,9 @@
     containerPluginsRegistry.registerListener(
         clusterEventProducerFactory.getPluginRegistryListener());
 
-<<<<<<< HEAD
-    metricManager = new SolrMetricManager(loader, cfg.getMetricsConfig(), meterProvider);
-    String registryName = SolrMetricManager.getRegistryName(SolrInfoBean.Group.node);
-    solrMetricsContext = new SolrMetricsContext(metricManager, registryName, metricTag);
-=======
     solrMetricsContext =
         new SolrMetricsContext(
             metricManager, SolrMetricManager.getRegistryName(SolrInfoBean.Group.node), metricTag);
->>>>>>> eaf0e2e2
 
     coreContainerWorkExecutor =
         MetricUtils.instrumentedExecutorService(
@@ -2727,10 +2718,6 @@
           }
         });
   }
-
-  public PrometheusMetricReader getPrometheusMetricReader() {
-    return prometheusMetricReader;
-  }
 }
 
 class CloserThread extends Thread {
