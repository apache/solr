--- conflicted
+++ resolved
@@ -50,18 +50,6 @@
   private static final Logger log = LoggerFactory.getLogger(MethodHandles.lookup().lookupClass());
 
   public static ConfigSetService createConfigSetService(CoreContainer coreContainer) {
-<<<<<<< HEAD
-=======
-    ConfigSetService configSetService = instantiate(coreContainer);
-    // bootstrap conf in SolrCloud mode
-    if (coreContainer.getZkController() != null) {
-      configSetService.bootstrapConfigSet(coreContainer);
-    }
-    return configSetService;
-  }
-
-  private static ConfigSetService instantiate(CoreContainer coreContainer) {
->>>>>>> f4d8e6eb
     final NodeConfig nodeConfig = coreContainer.getConfig();
     final SolrResourceLoader loader = coreContainer.getResourceLoader();
     final ZkController zkController = coreContainer.getZkController();
@@ -97,38 +85,9 @@
     }
   }
 
-<<<<<<< HEAD
   public static void bootstrapDefaultConfigSet(ConfigSetService configSetService) throws IOException {
     if (configSetService.checkConfigExists(ConfigSetsHandler.DEFAULT_CONFIGSET_NAME) == false) {
       String configDirPath = getDefaultConfigDirPath();
-=======
-  private void bootstrapConfigSet(CoreContainer coreContainer) {
-    // bootstrap _default conf, bootstrap_confdir and bootstrap_conf if provided via system property
-    try {
-      // _default conf
-      bootstrapDefaultConf();
-
-      // bootstrap_confdir
-      String confDir = System.getProperty("bootstrap_confdir");
-      if (confDir != null) {
-        bootstrapConfDir(confDir);
-      }
-
-      // bootstrap_conf
-      boolean boostrapConf = Boolean.getBoolean("bootstrap_conf");
-      if (boostrapConf == true) {
-        bootstrapConf(coreContainer);
-      }
-    } catch (IOException e) {
-      throw new SolrException(
-          SolrException.ErrorCode.SERVER_ERROR, "Config couldn't be uploaded ", e);
-    }
-  }
-
-  private void bootstrapDefaultConf() throws IOException {
-    if (this.checkConfigExists("_default") == false) {
-      Path configDirPath = getDefaultConfigDirPath();
->>>>>>> f4d8e6eb
       if (configDirPath == null) {
         log.warn(
             "The _default configset could not be uploaded. Please provide 'solr.default.confdir' parameter that points to a configset {} {}",
@@ -413,14 +372,8 @@
   public abstract void uploadConfig(String configName, Path dir) throws IOException;
 
   /**
-<<<<<<< HEAD
-   * Upload a file to config
-   * If file does not exist, it will be uploaded
-   * If overwriteOnExists is set to true then file will be overwritten
-=======
-   * Upload a file to config If file does not exist, it will be uploaded If createNew param is set
-   * to true then file be overwritten
->>>>>>> f4d8e6eb
+   * Upload a file to config If file does not exist, it will be uploaded If overwriteOnExists is set
+   * to true then file will be overwritten
    *
    * @param configName the name to give the config
    * @param fileName the name of the file
