/*
 * Licensed to the Apache Software Foundation (ASF) under one or more
 * contributor license agreements.  See the NOTICE file distributed with
 * this work for additional information regarding copyright ownership.
 * The ASF licenses this file to You under the Apache License, Version 2.0
 * (the "License"); you may not use this file except in compliance with
 * the License.  You may obtain a copy of the License at
 *
 *     http://www.apache.org/licenses/LICENSE-2.0
 *
 * Unless required by applicable law or agreed to in writing, software
 * distributed under the License is distributed on an "AS IS" BASIS,
 * WITHOUT WARRANTIES OR CONDITIONS OF ANY KIND, either express or implied.
 * See the License for the specific language governing permissions and
 * limitations under the License.
 */
package org.apache.solr.update.processor;

import java.util.Collection;
import java.util.Collections;
import java.util.HashSet;
import java.util.Locale;
import java.util.Set;

import org.apache.solr.common.SolrException;
import org.apache.solr.common.SolrException.ErrorCode;
import org.apache.solr.common.util.NamedList;
import org.apache.solr.core.SolrCore;
import org.apache.solr.request.SolrQueryRequest;
import org.apache.solr.response.SolrQueryResponse;
import org.apache.solr.schema.BoolField;
import org.apache.solr.schema.FieldType;
import org.apache.solr.schema.IndexSchema;
import org.apache.solr.update.processor.FieldMutatingUpdateProcessor.FieldNameSelector;

/**
 * <p>
 * Attempts to mutate selected fields that have only CharSequence-typed values
 * into Boolean values.
 * </p>
 * <p>
 * The default selection behavior is to mutate both those fields that don't match
 * a schema field, as well as those fields that do match a schema field and have
 * a field type that uses class solr.BooleanField.
 * </p>
 * <p>
 * If all values are parseable as boolean (or are already Boolean), then the field
 * will be mutated, replacing each value with its parsed Boolean equivalent; 
 * otherwise, no mutation will occur.
 * </p>
 * <p>
 * The default true and false values are "true" and "false", respectively, and match
 * case-insensitively.  The following configuration changes the acceptable values, and
 * requires a case-sensitive match - note that either individual &lt;str&gt; elements
 * or &lt;arr&gt;-s of &lt;str&gt; elements may be used to specify the trueValue-s
 * and falseValue-s:
 * </p>
 *
 * <pre class="prettyprint">
 * &lt;processor class="solr.ParseBooleanFieldUpdateProcessorFactory"&gt;
 *   &lt;str name="caseSensitive"&gt;true&lt;/str&gt;
 *   &lt;str name="trueValue"&gt;True&lt;/str&gt;
 *   &lt;str name="trueValue"&gt;Yes&lt;/str&gt;
 *   &lt;arr name="falseValue"&gt;
 *     &lt;str&gt;False&lt;/str&gt;
 *     &lt;str&gt;No&lt;/str&gt;
 *   &lt;/arr&gt;
 * &lt;/processor&gt;</pre>
 * @since 4.4.0
 */
public class ParseBooleanFieldUpdateProcessorFactory extends FieldMutatingUpdateProcessorFactory {
  private static final String TRUE_VALUES_PARAM = "trueValue";
  private static final String FALSE_VALUES_PARAM = "falseValue";
  private static final String CASE_SENSITIVE_PARAM = "caseSensitive";
  
<<<<<<< HEAD
  private Set<String> trueValues = new HashSet<>(Collections.singleton("true"));
  private Set<String> falseValues = new HashSet<>(Collections.singleton("false"));
=======
  private final Set<String> trueValues = new HashSet<>(Arrays.asList("true"));
  private final Set<String> falseValues = new HashSet<>(Arrays.asList("false"));
>>>>>>> e00ac7de
  private boolean caseSensitive = false;

  @Override
  public UpdateRequestProcessor getInstance(SolrQueryRequest req, 
                                            SolrQueryResponse rsp, 
                                            UpdateRequestProcessor next) {
    return new AllValuesOrNoneFieldMutatingUpdateProcessor(getSelector(), next) {
      @Override
      protected Object mutateValue(Object srcVal) {
        Object parsed = parsePossibleBoolean(srcVal, caseSensitive, trueValues, falseValues);
        return parsed != null ? parsed : SKIP_FIELD_VALUE_LIST_SINGLETON;
      }
    };
  }

  @Override
  public void init(NamedList<?> args) {
    Object caseSensitiveParam = args.remove(CASE_SENSITIVE_PARAM);
    if (null != caseSensitiveParam) {
      if (caseSensitiveParam instanceof Boolean) {
        caseSensitive = (Boolean)caseSensitiveParam;
      } else {
        caseSensitive = Boolean.parseBoolean(caseSensitiveParam.toString());
      }
    }

    Collection<String> trueValuesParam = args.removeConfigArgs(TRUE_VALUES_PARAM);
    if ( ! trueValuesParam.isEmpty()) {
      trueValues.clear();
      for (String trueVal : trueValuesParam) {
        trueValues.add(caseSensitive ? trueVal : trueVal.toLowerCase(Locale.ROOT));
      }
    }

    Collection<String> falseValuesParam = args.removeConfigArgs(FALSE_VALUES_PARAM);
    if ( ! falseValuesParam.isEmpty()) {
      falseValues.clear();
      for (String val : falseValuesParam) {
        final String falseVal = caseSensitive ? val : val.toLowerCase(Locale.ROOT);
        if (trueValues.contains(falseVal)) {
          throw new SolrException(ErrorCode.SERVER_ERROR,
              "Param '" + FALSE_VALUES_PARAM + "' contains a value also in param '" + TRUE_VALUES_PARAM
                  + "': '" + val + "'");
        }
        falseValues.add(falseVal);
      }
    }
    super.init(args);
  }


  /**
   * Returns true if the field doesn't match any schema field or dynamic field,
   *           or if the matched field's type is BoolField
   */
  @Override
  public FieldNameSelector getDefaultSelector(final SolrCore core) {
    return fieldName -> {
      final IndexSchema schema = core.getLatestSchema();
      FieldType type = schema.getFieldTypeNoEx(fieldName);
      return (null == type) || (type instanceof BoolField);
    };
  }

  public static Object parsePossibleBoolean(Object srcVal, boolean caseSensitive, Set<String> trueValues, Set<String> falseValues) {
    if (srcVal instanceof CharSequence) {
      String stringVal = caseSensitive ? srcVal.toString() : srcVal.toString().toLowerCase(Locale.ROOT);
      if (trueValues.contains(stringVal)) {
        return true;
      } else if (falseValues.contains(stringVal)) {
        return false;
      } else {
        return null;
      }
    }
    if (srcVal instanceof Boolean) {
      return srcVal;
    }
    return null;
  }
}<|MERGE_RESOLUTION|>--- conflicted
+++ resolved
@@ -73,13 +73,8 @@
   private static final String FALSE_VALUES_PARAM = "falseValue";
   private static final String CASE_SENSITIVE_PARAM = "caseSensitive";
   
-<<<<<<< HEAD
   private Set<String> trueValues = new HashSet<>(Collections.singleton("true"));
   private Set<String> falseValues = new HashSet<>(Collections.singleton("false"));
-=======
-  private final Set<String> trueValues = new HashSet<>(Arrays.asList("true"));
-  private final Set<String> falseValues = new HashSet<>(Arrays.asList("false"));
->>>>>>> e00ac7de
   private boolean caseSensitive = false;
 
   @Override
