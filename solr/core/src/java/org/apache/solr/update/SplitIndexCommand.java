--- conflicted
+++ resolved
@@ -17,17 +17,12 @@
 package org.apache.solr.update;
 
 import java.util.List;
+import java.util.Map;
 import org.apache.solr.common.cloud.DocRouter;
 import org.apache.solr.core.SolrCore;
 import org.apache.solr.request.SolrQueryRequest;
 import org.apache.solr.response.SolrQueryResponse;
 
-<<<<<<< HEAD
-=======
-import java.util.List;
-import java.util.Map;
-
->>>>>>> f08f7bb3
 /**
  * A split index command encapsulated in an object.
  *
@@ -43,8 +38,8 @@
   public final String splitKey;
   public final SolrIndexSplitter.SplitMethod splitMethod;
   /**
-   * User provided commit data. Can be let to null if there is none.
-   * This commit data is used when the split command commits.
+   * User provided commit data. Can be let to null if there is none. This commit data is used when
+   * the split command commits.
    */
   public Map<String, String> commitData;
 
