/*
 * Licensed to the Apache Software Foundation (ASF) under one or more
 * contributor license agreements.  See the NOTICE file distributed with
 * this work for additional information regarding copyright ownership.
 * The ASF licenses this file to You under the Apache License, Version 2.0
 * (the "License"); you may not use this file except in compliance with
 * the License.  You may obtain a copy of the License at
 *
 *     http://www.apache.org/licenses/LICENSE-2.0
 *
 * Unless required by applicable law or agreed to in writing, software
 * distributed under the License is distributed on an "AS IS" BASIS,
 * WITHOUT WARRANTIES OR CONDITIONS OF ANY KIND, either express or implied.
 * See the License for the specific language governing permissions and
 * limitations under the License.
 */
package org.apache.solr.update;

import org.apache.solr.request.SolrQueryRequest;

<<<<<<< HEAD
/** */
=======
import java.util.Map;

/**
 * A commit index command encapsulated in an object.
 */
>>>>>>> f08f7bb3
public class CommitUpdateCommand extends UpdateCommand {
  public boolean optimize;
  public boolean openSearcher = true; // open a new searcher as part of a hard commit
  public boolean waitSearcher = true;
  public boolean expungeDeletes = false;
  public boolean softCommit = false;
  public boolean prepareCommit = false;
  /** User provided commit data. Can be let to null if there is none. */
  public Map<String, String> commitData;

  /**
   * During optimize, optimize down to &lt;= this many segments. Must be &gt;= 1
   *
   * @see org.apache.lucene.index.IndexWriter#forceMerge(int)
   */
  public int maxOptimizeSegments = Integer.MAX_VALUE; // So we respect MaxMergeSegmentsMB by default

  public CommitUpdateCommand(SolrQueryRequest req, boolean optimize) {
    super(req);
    this.optimize = optimize;
  }

  @Override
  public String name() {
    return "commit";
  }

  @Override
  public String toString() {
<<<<<<< HEAD
    return super.toString()
        + ",optimize="
        + optimize
        + ",openSearcher="
        + openSearcher
        + ",waitSearcher="
        + waitSearcher
        + ",expungeDeletes="
        + expungeDeletes
        + ",softCommit="
        + softCommit
        + ",prepareCommit="
        + prepareCommit
        + '}';
=======
    StringBuilder sb = new StringBuilder(super.toString())
        .append(",optimize=").append(optimize)
        .append(",openSearcher=").append(openSearcher)
        .append(",expungeDeletes=").append(expungeDeletes)
        .append(",softCommit=").append(softCommit)
        .append(",prepareCommit=").append(prepareCommit);
    if (commitData != null) {
      sb.append(",commitData=").append(commitData);
    }
    sb.append('}');
    return sb.toString();
>>>>>>> f08f7bb3
  }
}<|MERGE_RESOLUTION|>--- conflicted
+++ resolved
@@ -16,17 +16,10 @@
  */
 package org.apache.solr.update;
 
+import java.util.Map;
 import org.apache.solr.request.SolrQueryRequest;
 
-<<<<<<< HEAD
-/** */
-=======
-import java.util.Map;
-
-/**
- * A commit index command encapsulated in an object.
- */
->>>>>>> f08f7bb3
+/** A commit index command encapsulated in an object. */
 public class CommitUpdateCommand extends UpdateCommand {
   public boolean optimize;
   public boolean openSearcher = true; // open a new searcher as part of a hard commit
@@ -56,33 +49,22 @@
 
   @Override
   public String toString() {
-<<<<<<< HEAD
-    return super.toString()
-        + ",optimize="
-        + optimize
-        + ",openSearcher="
-        + openSearcher
-        + ",waitSearcher="
-        + waitSearcher
-        + ",expungeDeletes="
-        + expungeDeletes
-        + ",softCommit="
-        + softCommit
-        + ",prepareCommit="
-        + prepareCommit
-        + '}';
-=======
-    StringBuilder sb = new StringBuilder(super.toString())
-        .append(",optimize=").append(optimize)
-        .append(",openSearcher=").append(openSearcher)
-        .append(",expungeDeletes=").append(expungeDeletes)
-        .append(",softCommit=").append(softCommit)
-        .append(",prepareCommit=").append(prepareCommit);
+    StringBuilder sb =
+        new StringBuilder(super.toString())
+            .append(",optimize=")
+            .append(optimize)
+            .append(",openSearcher=")
+            .append(openSearcher)
+            .append(",expungeDeletes=")
+            .append(expungeDeletes)
+            .append(",softCommit=")
+            .append(softCommit)
+            .append(",prepareCommit=")
+            .append(prepareCommit);
     if (commitData != null) {
       sb.append(",commitData=").append(commitData);
     }
     sb.append('}');
     return sb.toString();
->>>>>>> f08f7bb3
   }
 }