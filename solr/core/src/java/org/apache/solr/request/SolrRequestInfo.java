--- conflicted
+++ resolved
@@ -78,11 +78,8 @@
       assert false : "SolrRequestInfo Stack is full";
       log.error("SolrRequestInfo Stack is full");
     } else if (!stack.isEmpty() && info.req != null) {
-<<<<<<< HEAD
-=======
       // New SRI instances inherit limits from prior SRI regardless of parameters.
       // This ensures limits cannot be changed or removed for a given thread once set.
->>>>>>> 07f65499
       // if req is null limits will be an empty instance with no limits anyway.
       info.req.getContext().put(LIMITS_KEY, stack.peek().getLimits());
     }
@@ -229,11 +226,7 @@
    *
    * @see #getLimits()
    */
-<<<<<<< HEAD
-  public void initQueryLimits() {
-=======
   private void initQueryLimits() {
->>>>>>> 07f65499
     // This method only exists for code clarity reasons.
     getLimits();
   }
