--- conflicted
+++ resolved
@@ -49,13 +49,9 @@
             .desc("Path to list.")
             .build(),
         SolrCLI.OPTION_RECURSE,
-<<<<<<< HEAD
-        SolrCLI.OPTION_ZKHOST);
-=======
         SolrCLI.OPTION_ZKHOST,
         SolrCLI.OPTION_SOLRURL,
         SolrCLI.OPTION_VERBOSE);
->>>>>>> b530aa53
   }
 
   @Override
