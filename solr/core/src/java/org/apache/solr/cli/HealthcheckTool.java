/*
 * Licensed to the Apache Software Foundation (ASF) under one or more
 * contributor license agreements.  See the NOTICE file distributed with
 * this work for additional information regarding copyright ownership.
 * The ASF licenses this file to You under the Apache License, Version 2.0
 * (the "License"); you may not use this file except in compliance with
 * the License.  You may obtain a copy of the License at
 *
 *     http://www.apache.org/licenses/LICENSE-2.0
 *
 * Unless required by applicable law or agreed to in writing, software
 * distributed under the License is distributed on an "AS IS" BASIS,
 * WITHOUT WARRANTIES OR CONDITIONS OF ANY KIND, either express or implied.
 * See the License for the specific language governing permissions and
 * limitations under the License.
 */

package org.apache.solr.cli;

import static org.apache.solr.common.params.CommonParams.DISTRIB;
import static org.apache.solr.common.params.CommonParams.NAME;

import java.io.PrintStream;
import java.lang.invoke.MethodHandles;
import java.util.ArrayList;
import java.util.Collection;
import java.util.LinkedHashMap;
import java.util.List;
import java.util.Map;
import java.util.Set;
import org.apache.commons.cli.CommandLine;
import org.apache.commons.cli.Option;
import org.apache.commons.cli.Options;
import org.apache.solr.client.solrj.SolrQuery;
import org.apache.solr.client.solrj.SolrRequest;
import org.apache.solr.client.solrj.impl.CloudHttp2SolrClient;
import org.apache.solr.client.solrj.impl.CloudSolrClient;
import org.apache.solr.client.solrj.request.GenericSolrRequest;
import org.apache.solr.client.solrj.response.QueryResponse;
import org.apache.solr.common.cloud.ClusterState;
import org.apache.solr.common.cloud.DocCollection;
import org.apache.solr.common.cloud.Replica;
import org.apache.solr.common.cloud.Slice;
import org.apache.solr.common.cloud.ZkCoreNodeProps;
import org.apache.solr.common.cloud.ZkStateReader;
import org.apache.solr.common.params.CommonParams;
import org.apache.solr.common.util.NamedList;
import org.noggit.CharArr;
import org.noggit.JSONWriter;
import org.slf4j.Logger;
import org.slf4j.LoggerFactory;

/** Supports healthcheck command in the bin/solr script. */
public class HealthcheckTool extends ToolBase {
  private static final Logger log = LoggerFactory.getLogger(MethodHandles.lookup().lookupClass());

  private static final Option COLLECTION_NAME_OPTION =
      Option.builder("c")
          .longOpt("name")
          .hasArg()
          .argName("COLLECTION")
          .required()
          .desc("Name of the collection to check.")
          .build();

  @Override
  public Options getOptions() {
    return super.getOptions()
        .addOption(COLLECTION_NAME_OPTION)
        .addOption(CommonCLIOptions.CREDENTIALS_OPTION)
        .addOptionGroup(getConnectionOptions());
  }

  enum ShardState {
    healthy,
    degraded,
    down,
    no_leader
  }

  /** Requests health information about a specific collection in SolrCloud. */
  public HealthcheckTool() {
    this(CLIO.getOutStream());
  }

  public HealthcheckTool(PrintStream stdout) {
    super(stdout);
  }

  @Override
  public void runImpl(CommandLine cli) throws Exception {
<<<<<<< HEAD
    SolrCLI.raiseLogLevelUnlessVerbose(cli);
    String zkHost = CLIUtils.getZkHost(cli);
=======
    String zkHost = SolrCLI.getZkHost(cli);
>>>>>>> 125fc3fb
    if (zkHost == null) {
      CLIO.err("Healthcheck tool only works in Solr Cloud mode.");
      System.exit(1);
    }
    try (CloudHttp2SolrClient cloudSolrClient = CLIUtils.getCloudHttp2SolrClient(zkHost)) {
      echoIfVerbose("\nConnecting to ZooKeeper at " + zkHost + " ...");
      cloudSolrClient.connect();
      runCloudTool(cloudSolrClient, cli);
    }
  }

  @Override
  public String getName() {
    return "healthcheck";
  }

  protected void runCloudTool(CloudSolrClient cloudSolrClient, CommandLine cli) throws Exception {
    String collection = cli.getOptionValue(COLLECTION_NAME_OPTION);

    log.debug("Running healthcheck for {}", collection);

    ZkStateReader zkStateReader = ZkStateReader.from(cloudSolrClient);

    ClusterState clusterState = zkStateReader.getClusterState();
    Set<String> liveNodes = clusterState.getLiveNodes();
    final DocCollection docCollection = clusterState.getCollectionOrNull(collection);
    if (docCollection == null || docCollection.getSlices() == null) {
      throw new IllegalArgumentException("Collection " + collection + " not found!");
    }

    Collection<Slice> slices = docCollection.getSlices();

    SolrQuery q = new SolrQuery("*:*");
    q.setRows(0);
    QueryResponse qr = cloudSolrClient.query(collection, q);
    CLIUtils.checkCodeForAuthError(qr.getStatus());
    String collErr = null;
    long docCount = -1;
    try {
      docCount = qr.getResults().getNumFound();
    } catch (Exception exc) {
      collErr = String.valueOf(exc);
    }

    List<Object> shardList = new ArrayList<>();
    boolean collectionIsHealthy = (docCount != -1);

    for (Slice slice : slices) {
      String shardName = slice.getName();
      // since we're reporting health of this shard, there's no guarantee of a leader
      String leaderUrl = null;
      try {
        leaderUrl = zkStateReader.getLeaderUrl(collection, shardName, 1000);
      } catch (Exception exc) {
        log.warn("Failed to get leader for shard {} due to: {}", shardName, exc);
      }

      List<ReplicaHealth> replicaList = new ArrayList<>();
      for (Replica r : slice.getReplicas()) {

        String uptime = null;
        String memory = null;
        String replicaStatus;
        long numDocs = -1L;

        ZkCoreNodeProps replicaCoreProps = new ZkCoreNodeProps(r);
        String coreUrl = replicaCoreProps.getCoreUrl();
        boolean isLeader = coreUrl.equals(leaderUrl);

        // if replica's node is not live, its status is DOWN
        String nodeName = replicaCoreProps.getNodeName();
        if (nodeName == null || !liveNodes.contains(nodeName)) {
          replicaStatus = Replica.State.DOWN.toString();
        } else {
          // query this replica directly to get doc count and assess health
          q = new SolrQuery("*:*");
          q.setRows(0);
          q.set(DISTRIB, "false");
          try (var solrClientForCollection =
<<<<<<< HEAD
              CLIUtils.getSolrClient(
                  coreUrl, cli.getOptionValue(SolrCLI.OPTION_CREDENTIALS.getLongOpt()))) {
=======
              SolrCLI.getSolrClient(
                  coreUrl, cli.getOptionValue(CommonCLIOptions.CREDENTIALS_OPTION))) {
>>>>>>> 125fc3fb
            qr = solrClientForCollection.query(q);
            numDocs = qr.getResults().getNumFound();
            try (var solrClient =
                CLIUtils.getSolrClient(
                    replicaCoreProps.getBaseUrl(),
                    cli.getOptionValue(CommonCLIOptions.CREDENTIALS_OPTION))) {
              NamedList<Object> systemInfo =
                  solrClient.request(
                      new GenericSolrRequest(
                          SolrRequest.METHOD.GET, CommonParams.SYSTEM_INFO_PATH));
              uptime = SolrCLI.uptime((Long) systemInfo.findRecursive("jvm", "jmx", "upTimeMS"));
              String usedMemory = (String) systemInfo.findRecursive("jvm", "memory", "used");
              String totalMemory = (String) systemInfo.findRecursive("jvm", "memory", "total");
              memory = usedMemory + " of " + totalMemory;
            }

            // if we get here, we can trust the state
            replicaStatus = replicaCoreProps.getState();
          } catch (Exception exc) {
            log.error("ERROR: {} when trying to reach: {}", exc, coreUrl);

            if (CLIUtils.checkCommunicationError(exc)) {
              replicaStatus = Replica.State.DOWN.toString();
            } else {
              replicaStatus = "error: " + exc;
            }
          }
        }

        replicaList.add(
            new ReplicaHealth(
                shardName, r.getName(), coreUrl, replicaStatus, numDocs, isLeader, uptime, memory));
      }

      ShardHealth shardHealth = new ShardHealth(shardName, replicaList);
      if (ShardState.healthy != shardHealth.getShardState()) {
        collectionIsHealthy = false; // at least one shard is un-healthy
      }

      shardList.add(shardHealth.asMap());
    }

    Map<String, Object> report = new LinkedHashMap<>();
    report.put("collection", collection);
    report.put("status", collectionIsHealthy ? "healthy" : "degraded");
    if (collErr != null) {
      report.put("error", collErr);
    }
    report.put("numDocs", docCount);
    report.put("numShards", slices.size());
    report.put("shards", shardList);

    CharArr arr = new CharArr();
    new JSONWriter(arr, 2).write(report);
    echo(arr.toString());
  }
}

class ReplicaHealth implements Comparable<ReplicaHealth> {
  String shard;
  String name;
  String url;
  String status;
  long numDocs;
  boolean isLeader;
  String uptime;
  String memory;

  ReplicaHealth(
      String shard,
      String name,
      String url,
      String status,
      long numDocs,
      boolean isLeader,
      String uptime,
      String memory) {
    this.shard = shard;
    this.name = name;
    this.url = url;
    this.numDocs = numDocs;
    this.status = status;
    this.isLeader = isLeader;
    this.uptime = uptime;
    this.memory = memory;
  }

  public Map<String, Object> asMap() {
    Map<String, Object> map = new LinkedHashMap<>();
    map.put(NAME, name);
    map.put("url", url);
    map.put("numDocs", numDocs);
    map.put("status", status);
    if (uptime != null) map.put("uptime", uptime);
    if (memory != null) map.put("memory", memory);
    if (isLeader) map.put("leader", true);
    return map;
  }

  @Override
  public String toString() {
    CharArr arr = new CharArr();
    new JSONWriter(arr, 2).write(asMap());
    return arr.toString();
  }

  @Override
  public int hashCode() {
    return this.shard.hashCode() + (isLeader ? 1 : 0);
  }

  @Override
  public boolean equals(Object obj) {
    if (this == obj) return true;
    if (obj == null) return false;
    if (!(obj instanceof ReplicaHealth)) return true;
    ReplicaHealth that = (ReplicaHealth) obj;
    return this.shard.equals(that.shard) && this.isLeader == that.isLeader;
  }

  @Override
  public int compareTo(ReplicaHealth other) {
    if (this == other) return 0;
    if (other == null) return 1;

    int myShardIndex = Integer.parseInt(this.shard.substring("shard".length()));

    int otherShardIndex = Integer.parseInt(other.shard.substring("shard".length()));

    if (myShardIndex == otherShardIndex) {
      // same shard index, list leaders first
      return this.isLeader ? -1 : 1;
    }

    return myShardIndex - otherShardIndex;
  }
}

class ShardHealth {
  String shard;
  List<ReplicaHealth> replicas;

  ShardHealth(String shard, List<ReplicaHealth> replicas) {
    this.shard = shard;
    this.replicas = replicas;
  }

  public HealthcheckTool.ShardState getShardState() {
    boolean healthy = true;
    boolean hasLeader = false;
    boolean atLeastOneActive = false;
    for (ReplicaHealth replicaHealth : replicas) {
      if (replicaHealth.isLeader) hasLeader = true;

      if (!Replica.State.ACTIVE.toString().equals(replicaHealth.status)) {
        healthy = false;
      } else {
        atLeastOneActive = true;
      }
    }

    if (!hasLeader) return HealthcheckTool.ShardState.no_leader;

    return healthy
        ? HealthcheckTool.ShardState.healthy
        : (atLeastOneActive
            ? HealthcheckTool.ShardState.degraded
            : HealthcheckTool.ShardState.down);
  }

  public Map<String, Object> asMap() {
    Map<String, Object> map = new LinkedHashMap<>();
    map.put("shard", shard);
    map.put("status", getShardState().toString());
    List<Object> replicaList = new ArrayList<>();
    for (ReplicaHealth replica : replicas) replicaList.add(replica.asMap());
    map.put("replicas", replicaList);
    return map;
  }

  @Override
  public String toString() {
    CharArr arr = new CharArr();
    new JSONWriter(arr, 2).write(asMap());
    return arr.toString();
  }
}<|MERGE_RESOLUTION|>--- conflicted
+++ resolved
@@ -89,12 +89,7 @@
 
   @Override
   public void runImpl(CommandLine cli) throws Exception {
-<<<<<<< HEAD
-    SolrCLI.raiseLogLevelUnlessVerbose(cli);
     String zkHost = CLIUtils.getZkHost(cli);
-=======
-    String zkHost = SolrCLI.getZkHost(cli);
->>>>>>> 125fc3fb
     if (zkHost == null) {
       CLIO.err("Healthcheck tool only works in Solr Cloud mode.");
       System.exit(1);
@@ -174,13 +169,8 @@
           q.setRows(0);
           q.set(DISTRIB, "false");
           try (var solrClientForCollection =
-<<<<<<< HEAD
               CLIUtils.getSolrClient(
-                  coreUrl, cli.getOptionValue(SolrCLI.OPTION_CREDENTIALS.getLongOpt()))) {
-=======
-              SolrCLI.getSolrClient(
                   coreUrl, cli.getOptionValue(CommonCLIOptions.CREDENTIALS_OPTION))) {
->>>>>>> 125fc3fb
             qr = solrClientForCollection.query(q);
             numDocs = qr.getResults().getNumFound();
             try (var solrClient =
