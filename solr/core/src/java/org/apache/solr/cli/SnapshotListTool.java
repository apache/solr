--- conflicted
+++ resolved
@@ -61,15 +61,8 @@
 
   @Override
   public void runImpl(CommandLine cli) throws Exception {
-<<<<<<< HEAD
-    SolrCLI.raiseLogLevelUnlessVerbose(cli);
-
-    String collectionName = cli.getOptionValue("name");
+    String collectionName = cli.getOptionValue(COLLECTION_NAME_OPTION);
     try (var solrClient = CLIUtils.getSolrClient(cli)) {
-=======
-    String collectionName = cli.getOptionValue(COLLECTION_NAME_OPTION);
-    try (var solrClient = SolrCLI.getSolrClient(cli)) {
->>>>>>> 125fc3fb
       listSnapshots(solrClient, collectionName);
     }
   }
