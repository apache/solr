--- conflicted
+++ resolved
@@ -22,6 +22,7 @@
 import java.util.concurrent.TimeUnit;
 import org.apache.commons.cli.CommandLine;
 import org.apache.commons.cli.Option;
+import org.apache.commons.cli.Options;
 import org.apache.commons.cli.Options;
 import org.apache.solr.client.solrj.impl.SolrZkClientTimeout;
 import org.apache.solr.cloud.ZkController;
@@ -66,31 +67,11 @@
   }
 
   @Override
-<<<<<<< HEAD
   public Options getAllOptions() {
     return super.getAllOptions()
         .addOption(PROPERTY_OPTION)
         .addOption(VALUE_OPTION)
         .addOption(CommonCLIOptions.ZK_HOST_OPTION);
-=======
-  public List<Option> getOptions() {
-    return List.of(
-        Option.builder()
-            .longOpt("property")
-            .hasArg()
-            .argName("PROPERTY")
-            .required(true)
-            .desc("Name of the Cluster property to apply the action to, such as: 'urlScheme'.")
-            .build(),
-        Option.builder()
-            .longOpt("value")
-            .hasArg()
-            .argName("VALUE")
-            .required(false)
-            .desc("Set the property to this value.")
-            .build(),
-        SolrCLI.OPTION_ZKHOST);
->>>>>>> 206904ef
   }
 
   @Override
