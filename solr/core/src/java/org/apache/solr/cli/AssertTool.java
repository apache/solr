/*
 * Licensed to the Apache Software Foundation (ASF) under one or more
 * contributor license agreements.  See the NOTICE file distributed with
 * this work for additional information regarding copyright ownership.
 * The ASF licenses this file to You under the Apache License, Version 2.0
 * (the "License"); you may not use this file except in compliance with
 * the License.  You may obtain a copy of the License at
 *
 *     http://www.apache.org/licenses/LICENSE-2.0
 *
 * Unless required by applicable law or agreed to in writing, software
 * distributed under the License is distributed on an "AS IS" BASIS,
 * WITHOUT WARRANTIES OR CONDITIONS OF ANY KIND, either express or implied.
 * See the License for the specific language governing permissions and
 * limitations under the License.
 */
package org.apache.solr.cli;

import java.io.IOException;
import java.io.PrintStream;
import java.lang.invoke.MethodHandles;
import java.nio.file.Files;
import java.nio.file.Path;
import java.nio.file.Paths;
import java.nio.file.attribute.FileOwnerAttributeView;
import java.util.concurrent.TimeUnit;
import org.apache.commons.cli.CommandLine;
import org.apache.commons.cli.Option;
import org.apache.commons.cli.OptionGroup;
import org.apache.commons.cli.Options;
import org.apache.solr.client.solrj.SolrClient;
import org.apache.solr.client.solrj.SolrServerException;
import org.apache.solr.client.solrj.request.HealthCheckRequest;
import org.apache.solr.common.util.NamedList;
import org.slf4j.Logger;
import org.slf4j.LoggerFactory;

/**
 * Supports assert command in the bin/solr script. Asserts various conditions and exists with error
 * code if there are failures, else continues with no output.
 */
public class AssertTool extends ToolBase {
  private static final Logger log = LoggerFactory.getLogger(MethodHandles.lookup().lookupClass());
  private static String message = null;
  private static boolean useExitCode = false;
  private static Long timeoutMs = 1000L;

  private static final Option IS_NOT_ROOT_OPTION =
      Option.builder().desc("Asserts that we are NOT the root user.").longOpt("not-root").build();

  private static final Option IS_ROOT_OPTION =
      Option.builder().desc("Asserts that we are the root user.").longOpt("root").build();

  private static final OptionGroup ROOT_OPTION =
      new OptionGroup().addOption(IS_NOT_ROOT_OPTION).addOption(IS_ROOT_OPTION);

  private static final Option IS_NOT_RUNNING_ON_OPTION =
      Option.builder()
          .desc("Asserts that Solr is NOT running on a certain URL. Default timeout is 1000ms.")
          .longOpt("not-started")
          .hasArg()
          .argName("url")
          .build();

  private static final Option IS_RUNNING_ON_OPTION =
      Option.builder()
          .desc("Asserts that Solr is running on a certain URL. Default timeout is 1000ms.")
          .longOpt("started")
          .hasArg()
          .argName("url")
          .build();

  private static final OptionGroup RUNNING_OPTION =
      new OptionGroup().addOption(IS_NOT_RUNNING_ON_OPTION).addOption(IS_RUNNING_ON_OPTION);

  private static final Option SAME_USER_OPTION =
      Option.builder()
          .desc("Asserts that we run as same user that owns <directory>.")
          .longOpt("same-user")
          .hasArg()
          .argName("directory")
          .build();

  private static final Option DIRECTORY_EXISTS_OPTION =
      Option.builder()
          .desc("Asserts that directory <directory> exists.")
          .longOpt("exists")
          .hasArg()
          .argName("directory")
          .build();

  private static final Option DIRECTORY_NOT_EXISTS_OPTION =
      Option.builder()
          .desc("Asserts that directory <directory> does NOT exist.")
          .longOpt("not-exists")
          .hasArg()
          .argName("directory")
          .build();

  private static final OptionGroup DIRECTORY_OPTION =
      new OptionGroup().addOption(DIRECTORY_EXISTS_OPTION).addOption(DIRECTORY_NOT_EXISTS_OPTION);

  private static final Option IS_CLOUD_OPTION =
      Option.builder()
          .desc(
              "Asserts that Solr is running in cloud mode.  Also fails if Solr not running.  URL should be for root Solr path.")
          .longOpt("cloud")
          .hasArg()
          .argName("url")
          .build();

  private static final Option IS_NOT_CLOUD_OPTION =
      Option.builder()
          .desc(
              "Asserts that Solr is not running in cloud mode.  Also fails if Solr not running.  URL should be for root Solr path.")
          .longOpt("not-cloud")
          .hasArg()
          .argName("url")
          .build();

  private static final OptionGroup CLOUD_OPTION =
      new OptionGroup().addOption(IS_CLOUD_OPTION).addOption(IS_NOT_CLOUD_OPTION);

  private static final Option MESSAGE_OPTION =
      Option.builder()
          .desc("Exception message to be used in place of the default error message.")
          .longOpt("message")
          .hasArg()
          .argName("message")
          .build();

  private static final Option TIMEOUT_OPTION =
      Option.builder()
          .desc("Timeout in ms for commands supporting a timeout.")
          .longOpt("timeout")
          .hasArg()
          .type(Long.class)
          .argName("ms")
          .build();

  private static final Option EXIT_CODE_OPTION =
      Option.builder()
          .desc("Return an exit code instead of printing error message on assert fail.")
          .longOpt("exitcode")
          .build();

  public AssertTool() {
    this(CLIO.getOutStream());
  }

  public AssertTool(PrintStream stdout) {
    super(stdout);
  }

  @Override
  public String getName() {
    return "assert";
  }

  @Override
  public Options getOptions() {
    return super.getOptions()
        .addOptionGroup(ROOT_OPTION)
        .addOptionGroup(RUNNING_OPTION)
        .addOption(SAME_USER_OPTION)
        .addOptionGroup(DIRECTORY_OPTION)
        .addOptionGroup(CLOUD_OPTION)
        .addOption(MESSAGE_OPTION)
        .addOption(TIMEOUT_OPTION)
        .addOption(EXIT_CODE_OPTION)
        .addOption(CommonCLIOptions.CREDENTIALS_OPTION);
  }

  /**
   * Returns 100 error code for a true "error", otherwise returns the number of tests that failed.
   * Otherwise, very similar to the parent runTool method.
   *
   * @param cli the command line object
   * @return 0 on success, or a number corresponding to number of tests that failed, or 100 for an
   *     Error
   * @throws Exception if a tool failed, e.g. authentication failure
   */
  @Override
  public int runTool(CommandLine cli) throws Exception {
    int toolExitStatus;
    try {
      toolExitStatus = runAssert(cli);
    } catch (Exception exc) {
      // since this is a CLI, spare the user the stacktrace
      String excMsg = exc.getMessage();
      if (excMsg != null) {
        if (isVerbose()) {
          CLIO.err("\nERROR: " + exc + "\n");
        } else {
          CLIO.err("\nERROR: " + excMsg + "\n");
        }
        toolExitStatus = 100; // Exit >= 100 means error, else means number of tests that failed
      } else {
        throw exc;
      }
    }
    return toolExitStatus;
  }

  @Override
  public void runImpl(CommandLine cli) throws Exception {
    runAssert(cli);
  }

  /**
   * Custom run method which may return exit code
   *
   * @param cli the command line object
   * @return 0 on success, or a number corresponding to number of tests that failed
   * @throws Exception if a tool failed, e.g. authentication failure
   */
  protected int runAssert(CommandLine cli) throws Exception {
    message = cli.getOptionValue(MESSAGE_OPTION);
    timeoutMs = cli.getParsedOptionValue(TIMEOUT_OPTION, timeoutMs);
    useExitCode = cli.hasOption(EXIT_CODE_OPTION);

    int ret = 0;
    if (cli.hasOption(IS_ROOT_OPTION)) {
      ret += assertRootUser();
    }
    if (cli.hasOption(IS_NOT_ROOT_OPTION)) {
      ret += assertNotRootUser();
    }
    if (cli.hasOption(DIRECTORY_EXISTS_OPTION)) {
      ret += assertFileExists(cli.getOptionValue(DIRECTORY_EXISTS_OPTION));
    }
    if (cli.hasOption(DIRECTORY_NOT_EXISTS_OPTION)) {
      ret += assertFileNotExists(cli.getOptionValue(DIRECTORY_NOT_EXISTS_OPTION));
    }
    if (cli.hasOption(SAME_USER_OPTION)) {
      ret += sameUser(cli.getOptionValue(SAME_USER_OPTION));
    }
    if (cli.hasOption(IS_RUNNING_ON_OPTION)) {
      ret +=
          assertSolrRunning(
              cli.getOptionValue(IS_RUNNING_ON_OPTION),
              cli.getOptionValue(CommonCLIOptions.CREDENTIALS_OPTION));
    }
    if (cli.hasOption(IS_NOT_RUNNING_ON_OPTION)) {
      ret +=
          assertSolrNotRunning(
              cli.getOptionValue(IS_NOT_RUNNING_ON_OPTION),
              cli.getOptionValue(CommonCLIOptions.CREDENTIALS_OPTION));
    }
    if (cli.hasOption(IS_CLOUD_OPTION)) {
      ret +=
          assertSolrRunningInCloudMode(
<<<<<<< HEAD
              CLIUtils.normalizeSolrUrl(cli.getOptionValue("cloud")),
              cli.getOptionValue(SolrCLI.OPTION_CREDENTIALS.getLongOpt()));
=======
              SolrCLI.normalizeSolrUrl(cli.getOptionValue(IS_CLOUD_OPTION)),
              cli.getOptionValue(CommonCLIOptions.CREDENTIALS_OPTION));
>>>>>>> 125fc3fb
    }
    if (cli.hasOption(IS_NOT_CLOUD_OPTION)) {
      ret +=
          assertSolrNotRunningInCloudMode(
<<<<<<< HEAD
              CLIUtils.normalizeSolrUrl(cli.getOptionValue("not-cloud")),
              cli.getOptionValue(SolrCLI.OPTION_CREDENTIALS.getLongOpt()));
=======
              SolrCLI.normalizeSolrUrl(cli.getOptionValue(IS_NOT_CLOUD_OPTION)),
              cli.getOptionValue(CommonCLIOptions.CREDENTIALS_OPTION));
>>>>>>> 125fc3fb
    }
    return ret;
  }

  public static int assertSolrRunning(String url, String credentials) throws Exception {
    StatusTool status = new StatusTool();
    try {
      status.waitToSeeSolrUp(url, credentials, timeoutMs, TimeUnit.MILLISECONDS);
    } catch (Exception se) {
      if (CLIUtils.exceptionIsAuthRelated(se)) {
        throw se;
      }
      return exitOrException(
          "Solr is not running on url "
              + url
              + " after "
              + TimeUnit.SECONDS.convert(timeoutMs, TimeUnit.MILLISECONDS)
              + " seconds");
    }
    return 0;
  }

  public static int assertSolrNotRunning(String url, String credentials) throws Exception {
    StatusTool status = new StatusTool();
    long timeout =
        System.nanoTime() + TimeUnit.NANOSECONDS.convert(timeoutMs, TimeUnit.MILLISECONDS);
    try (SolrClient solrClient = CLIUtils.getSolrClient(url, credentials)) {
      NamedList<Object> response = solrClient.request(new HealthCheckRequest());
      Integer statusCode = (Integer) response.findRecursive("responseHeader", "status");
      CLIUtils.checkCodeForAuthError(statusCode);
    } catch (IOException | SolrServerException e) {
      log.debug("Opening connection to {} failed, Solr does not seem to be running", url, e);
      return 0;
    }
    while (System.nanoTime() < timeout) {
      try {
        status.waitToSeeSolrUp(url, credentials, 1, TimeUnit.SECONDS);
        try {
          log.debug("Solr still up. Waiting before trying again to see if it was stopped");
          Thread.sleep(1000L);
        } catch (InterruptedException interrupted) {
          timeout = 0; // stop looping
        }
      } catch (Exception se) {
        if (CLIUtils.exceptionIsAuthRelated(se)) {
          throw se;
        }
        return exitOrException(se.getMessage());
      }
    }
    return exitOrException(
        "Solr is still running at "
            + url
            + " after "
            + TimeUnit.SECONDS.convert(timeoutMs, TimeUnit.MILLISECONDS)
            + " seconds");
  }

  public static int assertSolrRunningInCloudMode(String url, String credentials) throws Exception {
    if (!isSolrRunningOn(url, credentials)) {
      return exitOrException(
          "Solr is not running on url "
              + url
              + " after "
              + TimeUnit.SECONDS.convert(timeoutMs, TimeUnit.MILLISECONDS)
              + " seconds");
    }

    if (!runningSolrIsCloud(url, credentials)) {
      return exitOrException("Solr is not running in cloud mode on " + url);
    }
    return 0;
  }

  public static int assertSolrNotRunningInCloudMode(String url, String credentials)
      throws Exception {
    if (!isSolrRunningOn(url, credentials)) {
      return exitOrException(
          "Solr is not running on url "
              + url
              + " after "
              + TimeUnit.SECONDS.convert(timeoutMs, TimeUnit.MILLISECONDS)
              + " seconds");
    }

    if (runningSolrIsCloud(url, credentials)) {
      return exitOrException("Solr is not running in standalone mode on " + url);
    }
    return 0;
  }

  public static int sameUser(String directory) throws Exception {
    if (Files.exists(Paths.get(directory))) {
      String userForDir = userForDir(Paths.get(directory));
      if (!currentUser().equals(userForDir)) {
        return exitOrException("Must run as user " + userForDir + ". We are " + currentUser());
      }
    } else {
      return exitOrException("Directory " + directory + " does not exist.");
    }
    return 0;
  }

  public static int assertFileExists(String directory) throws Exception {
    if (!Files.exists(Paths.get(directory))) {
      return exitOrException("Directory " + directory + " does not exist.");
    }
    return 0;
  }

  public static int assertFileNotExists(String directory) throws Exception {
    if (Files.exists(Paths.get(directory))) {
      return exitOrException("Directory " + directory + " should not exist.");
    }
    return 0;
  }

  public static int assertRootUser() throws Exception {
    if (!currentUser().equals("root")) {
      return exitOrException("Must run as root user");
    }
    return 0;
  }

  public static int assertNotRootUser() throws Exception {
    if (currentUser().equals("root")) {
      return exitOrException("Not allowed to run as root user");
    }
    return 0;
  }

  public static String currentUser() {
    return System.getProperty("user.name");
  }

  public static String userForDir(Path pathToDir) {
    try {
      FileOwnerAttributeView ownerAttributeView =
          Files.getFileAttributeView(pathToDir, FileOwnerAttributeView.class);
      return ownerAttributeView.getOwner().getName();
    } catch (IOException e) {
      return "N/A";
    }
  }

  private static int exitOrException(String msg) throws AssertionFailureException {
    if (useExitCode) {
      return 1;
    } else {
      throw new AssertionFailureException(message != null ? message : msg);
    }
  }

  private static boolean isSolrRunningOn(String url, String credentials) throws Exception {
    StatusTool status = new StatusTool();
    try {
      status.waitToSeeSolrUp(url, credentials, timeoutMs, TimeUnit.MILLISECONDS);
      return true;
    } catch (Exception se) {
      if (CLIUtils.exceptionIsAuthRelated(se)) {
        throw se;
      }
      return false;
    }
  }

  private static boolean runningSolrIsCloud(String url, String credentials) throws Exception {
    try (final SolrClient client = CLIUtils.getSolrClient(url, credentials)) {
      return CLIUtils.isCloudMode(client);
    }
  }

  public static class AssertionFailureException extends Exception {
    public AssertionFailureException(String message) {
      super(message);
    }
  }
}<|MERGE_RESOLUTION|>--- conflicted
+++ resolved
@@ -250,24 +250,14 @@
     if (cli.hasOption(IS_CLOUD_OPTION)) {
       ret +=
           assertSolrRunningInCloudMode(
-<<<<<<< HEAD
-              CLIUtils.normalizeSolrUrl(cli.getOptionValue("cloud")),
-              cli.getOptionValue(SolrCLI.OPTION_CREDENTIALS.getLongOpt()));
-=======
-              SolrCLI.normalizeSolrUrl(cli.getOptionValue(IS_CLOUD_OPTION)),
+              CLIUtils.normalizeSolrUrl(cli.getOptionValue(IS_CLOUD_OPTION)),
               cli.getOptionValue(CommonCLIOptions.CREDENTIALS_OPTION));
->>>>>>> 125fc3fb
     }
     if (cli.hasOption(IS_NOT_CLOUD_OPTION)) {
       ret +=
           assertSolrNotRunningInCloudMode(
-<<<<<<< HEAD
-              CLIUtils.normalizeSolrUrl(cli.getOptionValue("not-cloud")),
-              cli.getOptionValue(SolrCLI.OPTION_CREDENTIALS.getLongOpt()));
-=======
-              SolrCLI.normalizeSolrUrl(cli.getOptionValue(IS_NOT_CLOUD_OPTION)),
+              CLIUtils.normalizeSolrUrl(cli.getOptionValue(IS_NOT_CLOUD_OPTION)),
               cli.getOptionValue(CommonCLIOptions.CREDENTIALS_OPTION));
->>>>>>> 125fc3fb
     }
     return ret;
   }
