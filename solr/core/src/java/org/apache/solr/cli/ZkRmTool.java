/*
 * Licensed to the Apache Software Foundation (ASF) under one or more
 * contributor license agreements.  See the NOTICE file distributed with
 * this work for additional information regarding copyright ownership.
 * The ASF licenses this file to You under the Apache License, Version 2.0
 * (the "License"); you may not use this file except in compliance with
 * the License.  You may obtain a copy of the License at
 *
 *     http://www.apache.org/licenses/LICENSE-2.0
 *
 * Unless required by applicable law or agreed to in writing, software
 * distributed under the License is distributed on an "AS IS" BASIS,
 * WITHOUT WARRANTIES OR CONDITIONS OF ANY KIND, either express or implied.
 * See the License for the specific language governing permissions and
 * limitations under the License.
 */
package org.apache.solr.cli;

import java.io.PrintStream;
import java.lang.invoke.MethodHandles;
import java.util.Locale;
import org.apache.commons.cli.CommandLine;
import org.apache.commons.cli.Options;
import org.apache.solr.client.solrj.SolrServerException;
import org.apache.solr.common.cloud.SolrZkClient;
import org.slf4j.Logger;
import org.slf4j.LoggerFactory;

/** Supports zk rm command in the bin/solr script. */
public class ZkRmTool extends ToolBase {
  private static final Logger log = LoggerFactory.getLogger(MethodHandles.lookup().lookupClass());

  public ZkRmTool() {
    this(CLIO.getOutStream());
  }

  public ZkRmTool(PrintStream stdout) {
    super(stdout);
  }

  @Override
  public Options getOptions() {
    return super.getOptions()
        .addOption(CommonCLIOptions.RECURSIVE_OPTION)
        .addOption(CommonCLIOptions.CREDENTIALS_OPTION)
        .addOptionGroup(getConnectionOptions());
  }

  @Override
  public String getName() {
    return "rm";
  }

  @Override
  public String getUsage() {
    return "bin/solr zk rm [-r ] [-s <HOST>] [-u <credentials>] [-v] [-z <HOST>] path";
  }

  @Override
  public void runImpl(CommandLine cli) throws Exception {
<<<<<<< HEAD
    SolrCLI.raiseLogLevelUnlessVerbose(cli);
    String zkHost = CLIUtils.getZkHost(cli);
=======
    String zkHost = SolrCLI.getZkHost(cli);
>>>>>>> 125fc3fb

    String target = cli.getArgs()[0];
    boolean recursive = cli.hasOption(CommonCLIOptions.RECURSIVE_OPTION);

    String znode = target;
    if (target.toLowerCase(Locale.ROOT).startsWith("zk:")) {
      znode = target.substring(3);
    }
    if (znode.equals("/")) {
      throw new SolrServerException("You may not remove the root ZK node ('/')!");
    }
    echoIfVerbose("\nConnecting to ZooKeeper at " + zkHost + " ...");
    try (SolrZkClient zkClient = CLIUtils.getSolrZkClient(cli, zkHost)) {
      if (!recursive && zkClient.getChildren(znode, null, true).size() != 0) {
        throw new SolrServerException(
            "ZooKeeper node " + znode + " has children and recursive has NOT been specified.");
      }
      echo(
          "Removing ZooKeeper node "
              + znode
              + " from ZooKeeper at "
              + zkHost
              + " recursive: "
              + recursive);
      zkClient.clean(znode);
    } catch (Exception e) {
      log.error("Could not complete rm operation for reason: ", e);
      throw (e);
    }
  }
}<|MERGE_RESOLUTION|>--- conflicted
+++ resolved
@@ -58,12 +58,7 @@
 
   @Override
   public void runImpl(CommandLine cli) throws Exception {
-<<<<<<< HEAD
-    SolrCLI.raiseLogLevelUnlessVerbose(cli);
     String zkHost = CLIUtils.getZkHost(cli);
-=======
-    String zkHost = SolrCLI.getZkHost(cli);
->>>>>>> 125fc3fb
 
     String target = cli.getArgs()[0];
     boolean recursive = cli.hasOption(CommonCLIOptions.RECURSIVE_OPTION);
