/*
 * Licensed to the Apache Software Foundation (ASF) under one or more
 * contributor license agreements.  See the NOTICE file distributed with
 * this work for additional information regarding copyright ownership.
 * The ASF licenses this file to You under the Apache License, Version 2.0
 * (the "License"); you may not use this file except in compliance with
 * the License.  You may obtain a copy of the License at
 *
 *     http://www.apache.org/licenses/LICENSE-2.0
 *
 * Unless required by applicable law or agreed to in writing, software
 * distributed under the License is distributed on an "AS IS" BASIS,
 * WITHOUT WARRANTIES OR CONDITIONS OF ANY KIND, either express or implied.
 * See the License for the specific language governing permissions and
 * limitations under the License.
 */
package org.apache.solr.cli;

import java.io.PrintStream;
import java.lang.invoke.MethodHandles;
import java.util.List;
import java.util.Locale;
import org.apache.commons.cli.CommandLine;
import org.apache.commons.cli.Option;
import org.apache.solr.client.solrj.SolrServerException;
import org.apache.solr.common.cloud.SolrZkClient;
import org.slf4j.Logger;
import org.slf4j.LoggerFactory;

/** Supports zk rm command in the bin/solr script. */
public class ZkRmTool extends ToolBase {
  private static final Logger log = LoggerFactory.getLogger(MethodHandles.lookup().lookupClass());

  public ZkRmTool() {
    this(CLIO.getOutStream());
  }

  public ZkRmTool(PrintStream stdout) {
    super(stdout);
  }

  @Override
  public List<Option> getOptions() {
    return List.of(
        SolrCLI.OPTION_RECURSIVE,
        SolrCLI.OPTION_SOLRURL,
        SolrCLI.OPTION_ZKHOST,
        SolrCLI.OPTION_CREDENTIALS);
  }

  @Override
  public String getName() {
    return "rm";
  }

  @Override
  public String getUsage() {
    return "bin/solr zk rm [-r ] [-s <HOST>] [-u <credentials>] [-v] [-z <HOST>] path";
  }

  @Override
  public void runImpl(CommandLine cli) throws Exception {
    SolrCLI.raiseLogLevelUnlessVerbose(cli);
    String zkHost = CLIUtils.getZkHost(cli);

    String target = cli.getArgs()[0];
    boolean recursive = cli.hasOption("recursive");

    String znode = target;
    if (target.toLowerCase(Locale.ROOT).startsWith("zk:")) {
      znode = target.substring(3);
    }
    if (znode.equals("/")) {
      throw new SolrServerException("You may not remove the root ZK node ('/')!");
    }
    echoIfVerbose("\nConnecting to ZooKeeper at " + zkHost + " ...");
<<<<<<< HEAD
    try (SolrZkClient zkClient = CLIUtils.getSolrZkClient(cli, zkHost)) {
      if (!recurse && zkClient.getChildren(znode, null, true).size() != 0) {
=======
    try (SolrZkClient zkClient = SolrCLI.getSolrZkClient(cli, zkHost)) {
      if (!recursive && zkClient.getChildren(znode, null, true).size() != 0) {
>>>>>>> 6561135f
        throw new SolrServerException(
            "ZooKeeper node " + znode + " has children and recursive has NOT been specified.");
      }
      echo(
          "Removing ZooKeeper node "
              + znode
              + " from ZooKeeper at "
              + zkHost
              + " recursive: "
              + recursive);
      zkClient.clean(znode);
    } catch (Exception e) {
      log.error("Could not complete rm operation for reason: ", e);
      throw (e);
    }
  }
}<|MERGE_RESOLUTION|>--- conflicted
+++ resolved
@@ -74,13 +74,8 @@
       throw new SolrServerException("You may not remove the root ZK node ('/')!");
     }
     echoIfVerbose("\nConnecting to ZooKeeper at " + zkHost + " ...");
-<<<<<<< HEAD
     try (SolrZkClient zkClient = CLIUtils.getSolrZkClient(cli, zkHost)) {
-      if (!recurse && zkClient.getChildren(znode, null, true).size() != 0) {
-=======
-    try (SolrZkClient zkClient = SolrCLI.getSolrZkClient(cli, zkHost)) {
       if (!recursive && zkClient.getChildren(znode, null, true).size() != 0) {
->>>>>>> 6561135f
         throw new SolrServerException(
             "ZooKeeper node " + znode + " has children and recursive has NOT been specified.");
       }
