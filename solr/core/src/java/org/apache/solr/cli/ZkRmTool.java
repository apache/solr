--- conflicted
+++ resolved
@@ -64,15 +64,6 @@
     SolrCLI.raiseLogLevelUnlessVerbose(cli);
     String zkHost = SolrCLI.getZkHost(cli);
 
-<<<<<<< HEAD
-    if (zkHost == null) {
-      throw new IllegalStateException(
-          "Solr at "
-              + cli.getOptionValue("z")
-              + " is running in standalone server mode, 'zk rm' can only be used when running in SolrCloud mode.\n");
-    }
-=======
->>>>>>> 6d945eb7
     String target = cli.getOptionValue("path");
     boolean recurse = Boolean.parseBoolean(cli.getOptionValue("recurse"));
 
