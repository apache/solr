--- conflicted
+++ resolved
@@ -16,16 +16,14 @@
  */
 package org.apache.solr.cli;
 
+import org.apache.commons.cli.DeprecatedAttributes;
 import org.apache.commons.cli.OptionGroup;
 import org.apache.commons.cli.Options;
 
 import java.io.PrintStream;
 import java.lang.invoke.MethodHandles;
-<<<<<<< HEAD
-=======
 import java.util.List;
 import java.util.Locale;
->>>>>>> 206904ef
 import java.util.Optional;
 import java.util.Set;
 import java.util.concurrent.TimeUnit;
@@ -58,7 +56,7 @@
       .desc("Name of the core / collection to delete.")
       .build();
 
-  private static final Option DELETE_CONFIG_OPTION_NEW = Option.builder("d")
+  private static final Option DELETE_CONFIG_OPTION = Option.builder()
       .longOpt("delete-config")
       .hasArg()
       .argName("true|false")
@@ -66,45 +64,11 @@
       .desc("Flag to indicate if the underlying configuration directory for a collection should also be deleted; default is true.")
       .build();
 
-  private static final Option DELETE_CONFIG_OPTION_DEP = Option.builder()
-      .longOpt("deleteConfig")
-      .deprecated(
-          DeprecatedAttributes.builder()
-              .setForRemoval(true)
-              .setSince("9.7")
-              .setDescription("Use --delete-config instead")
-              .get())
-      .hasArg()
-      .argName("true|false")
-      .required(false)
-      .desc("Flag to indicate if the underlying configuration directory for a collection should also be deleted; default is true.")
-      .build();
-
-  private static final OptionGroup DELETE_CONFIG_OPTION = new OptionGroup()
-      .addOption(DELETE_CONFIG_OPTION_NEW)
-      .addOption(DELETE_CONFIG_OPTION_DEP);
-
-  private static final Option FORCE_DELETE_CONFIG_OPTION_NEW = Option.builder("f")
-      .longOpt("force-delete-config")
+  private static final Option FORCE_OPTION = Option.builder("f")
+      .longOpt("force")
       .required(false)
       .desc("Skip safety checks when deleting the configuration directory used by a collection.")
       .build();
-
-  private static final Option FORCE_DELETE_CONFIG_OPTION_DEP = Option.builder()
-      .longOpt("forceDeleteConfig")
-      .deprecated(
-          DeprecatedAttributes.builder()
-              .setForRemoval(true)
-              .setSince("9.7")
-              .setDescription("Use --force-delete-config instead")
-              .get())
-      .required(false)
-      .desc("Skip safety checks when deleting the configuration directory used by a collection.")
-      .build();
-
-  private static final OptionGroup FORCE_DELETE_CONFIG_OPTION = new OptionGroup()
-      .addOption(FORCE_DELETE_CONFIG_OPTION_NEW)
-      .addOption(FORCE_DELETE_CONFIG_OPTION_DEP);
 
   public DeleteTool() {
     this(CLIO.getOutStream());
@@ -130,43 +94,14 @@
   }
 
   @Override
-<<<<<<< HEAD
   public Options getAllOptions() {
     return super.getAllOptions()
         .addOption(COLLECTION_NAME_OPTION)
-        .addOptionGroup(DELETE_CONFIG_OPTION)
-        .addOptionGroup(FORCE_DELETE_CONFIG_OPTION)
+        .addOption(DELETE_CONFIG_OPTION)
+        .addOption(FORCE_OPTION)
         .addOption(CommonCLIOptions.SOLR_URL_OPTION)
         .addOption(CommonCLIOptions.ZK_HOST_OPTION)
         .addOption(CommonCLIOptions.CREDENTIALS_OPTION);
-=======
-  public List<Option> getOptions() {
-    return List.of(
-        Option.builder("c")
-            .longOpt("name")
-            .argName("NAME")
-            .hasArg()
-            .required(true)
-            .desc("Name of the core / collection to delete.")
-            .build(),
-        Option.builder()
-            .longOpt("delete-config")
-            .hasArg()
-            .argName("true|false")
-            .required(false)
-            .desc(
-                "Flag to indicate if the underlying configuration directory for a collection should also be deleted; default is true.")
-            .build(),
-        Option.builder("f")
-            .longOpt("force")
-            .required(false)
-            .desc(
-                "Skip safety checks when deleting the configuration directory used by a collection.")
-            .build(),
-        SolrCLI.OPTION_SOLRURL,
-        SolrCLI.OPTION_ZKHOST,
-        SolrCLI.OPTION_CREDENTIALS);
->>>>>>> 206904ef
   }
 
   @Override
@@ -215,21 +150,12 @@
     String configName =
         zkStateReader.getClusterState().getCollection(collectionName).getConfigName();
     boolean deleteConfig = true;
-<<<<<<< HEAD
     if (cli.hasOption(DELETE_CONFIG_OPTION)) {
       deleteConfig = "true".equals(cli.getOptionValue(DELETE_CONFIG_OPTION));
     }
 
     if (deleteConfig && configName != null) {
-      if (cli.hasOption(FORCE_DELETE_CONFIG_OPTION)) {
-=======
-    if (cli.hasOption("delete-config")) {
-      deleteConfig = "true".equals(cli.getOptionValue("delete-config"));
-    }
-
-    if (deleteConfig && configName != null) {
-      if (cli.hasOption("force")) {
->>>>>>> 206904ef
+      if (cli.hasOption(FORCE_OPTION)) {
         log.warn(
             "Skipping safety checks, configuration directory {} will be deleted with impunity.",
             configName);
