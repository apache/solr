/*
 * Licensed to the Apache Software Foundation (ASF) under one or more
 * contributor license agreements.  See the NOTICE file distributed with
 * this work for additional information regarding copyright ownership.
 * The ASF licenses this file to You under the Apache License, Version 2.0
 * (the "License"); you may not use this file except in compliance with
 * the License.  You may obtain a copy of the License at
 *
 *     http://www.apache.org/licenses/LICENSE-2.0
 *
 * Unless required by applicable law or agreed to in writing, software
 * distributed under the License is distributed on an "AS IS" BASIS,
 * WITHOUT WARRANTIES OR CONDITIONS OF ANY KIND, either express or implied.
 * See the License for the specific language governing permissions and
 * limitations under the License.
 */

package org.apache.solr.cli;

import com.fasterxml.jackson.databind.JsonNode;
import com.fasterxml.jackson.databind.ObjectMapper;
import com.fasterxml.jackson.databind.node.ArrayNode;
import com.fasterxml.jackson.databind.node.ObjectNode;
import java.io.Console;
import java.io.IOException;
import java.io.PrintStream;
import java.net.URL;
import java.nio.charset.StandardCharsets;
import java.nio.file.Files;
import java.nio.file.Path;
import java.util.Arrays;
import java.util.List;
import java.util.Locale;
import java.util.stream.Collectors;
import org.apache.commons.cli.CommandLine;
import org.apache.commons.cli.Option;
import org.apache.commons.cli.Options;
import org.apache.lucene.util.Constants;
import org.apache.solr.common.cloud.SolrZkClient;
import org.apache.solr.core.SolrCore;
import org.apache.solr.security.Sha256AuthenticationProvider;
import org.apache.zookeeper.KeeperException;

/** Supports auth command in the bin/solr script. */
public class AuthTool extends ToolBase {

  private static final Option TYPE_OPTION =
      Option.builder()
          .longOpt("type")
          .hasArg()
          .desc(
              "The authentication mechanism to enable (currently only basicAuth). Defaults to 'basicAuth'.")
          .build();

  private static final Option PROMPT_OPTION =
      Option.builder()
          .longOpt("prompt")
          .hasArg()
          .type(Boolean.class)
          .desc(
              "Prompts the user to provide the credentials. Use either --credentials or --prompt, not both.")
          .build();

  private static final Option BLOCK_UNKNOWN_OPTION =
      Option.builder()
          .longOpt("block-unknown")
          .desc("Blocks all access for unknown users (requires authentication for all endpoints).")
          .hasArg()
          .argName("true|false")
          .type(Boolean.class)
          .build();

  private static final Option SOLR_INCLUDE_FILE_OPTION =
      Option.builder()
          .longOpt("solr-include-file")
          .hasArg()
          .argName("FILE")
          .desc(
              "The Solr include file which contains overridable environment variables for configuring Solr configurations.")
          .build();

  private static final Option UPDATE_INCLUDE_FILE_OPTION =
      Option.builder()
          .longOpt("update-include-file-only")
          .desc(
              "Only update the solr.in.sh or solr.in.cmd file, and skip actual enabling/disabling"
                  + " authentication (i.e. don't update security.json).")
          .hasArg()
          .type(Boolean.class)
          .build();

  private static final Option AUTH_CONF_DIR_OPTION =
      Option.builder()
          .longOpt("auth-conf-dir")
          .hasArg()
          .argName("FILE")
          .required()
          .desc(
              "This is where any authentication related configuration files, if any, would be placed.")
          .build();

  public AuthTool() {
    this(CLIO.getOutStream());
  }

  public AuthTool(PrintStream stdout) {
    super(stdout);
  }

  @Override
  public String getName() {
    return "auth";
  }

  @Override
  public String getUsage() {
    // Jan, the return "" causes
    // Exception in thread "main" java.lang.IllegalArgumentException: cmdLineSyntax not provided
    // at org.apache.commons.cli.HelpFormatter.printHelp(HelpFormatter.java:584)
    // however return " " seems okay.
    // return " ";
    return "\n  bin/solr auth enable [--type basicAuth] --credentials user:pass [--block-unknown <true|false>] [--update-include-file-only <true|false>] [-v]\n"
        + "  bin/solr auth enable [--type basicAuth] --prompt <true|false> [--block-unknown <true|false>] [--update-include-file-only <true|false>] [-v]\n"
        + "  bin/solr auth enable --type kerberos --config \\\"<kerberos configs>\\\" [--update-include-file-only <true|false>] [-v]\n"
        + "  bin/solr auth disable [--update-include-file-only <true|false>] [-v]\n";
  }

  @Override
  public String getHeader() {
    return "Updates or enables/disables authentication.  Must be run on the Solr server itself.\n"
        + "\n"
        + "List of options:";
  }

  List<String> authenticationVariables =
      Arrays.asList(
          "SOLR_AUTHENTICATION_CLIENT_BUILDER", "SOLR_AUTH_TYPE", "SOLR_AUTHENTICATION_OPTS");

  @Override
  public Options getOptions() {
    return super.getOptions()
        .addOption(TYPE_OPTION)
        .addOption(PROMPT_OPTION)
        .addOption(BLOCK_UNKNOWN_OPTION)
        .addOption(SOLR_INCLUDE_FILE_OPTION)
        .addOption(UPDATE_INCLUDE_FILE_OPTION)
        .addOption(AUTH_CONF_DIR_OPTION)
        .addOption(CommonCLIOptions.CREDENTIALS_OPTION)
        .addOptionGroup(getConnectionOptions());
  }

  private void ensureArgumentIsValidBooleanIfPresent(CommandLine cli, Option option) {
    if (cli.hasOption(option)) {
      final String value = cli.getOptionValue(option);
      if (!"true".equalsIgnoreCase(value) && !"false".equalsIgnoreCase(value)) {
        echo(
            "Argument ["
                + option.getLongOpt()
                + "] must be either true or false, but was ["
                + value
                + "]");
        SolrCLI.exit(1);
      }
    }
  }

<<<<<<< HEAD
=======
  private void handleKerberos(CommandLine cli) throws Exception {
    String cmd = cli.getArgs()[0];
    boolean updateIncludeFileOnly =
        Boolean.parseBoolean(cli.getOptionValue(UPDATE_INCLUDE_FILE_OPTION, "false"));
    String securityJson =
        "{"
            + "\n  \"authentication\":{"
            + "\n   \"class\":\"solr.KerberosPlugin\""
            + "\n  }"
            + "\n}";

    switch (cmd) {
      case "enable":
        String zkHost = null;
        boolean zkInaccessible = false;

        if (!updateIncludeFileOnly) {
          try {
            zkHost = CLIUtils.getZkHost(cli);
          } catch (Exception ex) {
            CLIO.out(
                "Unable to access ZooKeeper. Please add the following security.json to ZooKeeper (in case of SolrCloud):\n"
                    + securityJson
                    + "Dsolr.httpclient.config=[basicAuthConfFile]\n");
            zkInaccessible = true;
          }
          if (zkHost == null) {
            if (!zkInaccessible) {
              CLIO.out(
                  "Unable to access ZooKeeper. Please add the following security.json to ZooKeeper (in case of SolrCloud):\n"
                      + securityJson
                      + "\n");
              zkInaccessible = true;
            }
          }

          // check if security is already enabled or not
          if (!zkInaccessible) {
            try (SolrZkClient zkClient = CLIUtils.getSolrZkClient(cli, zkHost)) {
              checkSecurityJsonExists(zkClient);
            } catch (Exception ex) {
              CLIO.out(
                  "Unable to access ZooKeeper. Please add the following security.json to ZooKeeper (in case of SolrCloud):\n"
                      + securityJson
                      + "\n");
              zkInaccessible = true;
            }
          }
        }

        if (!updateIncludeFileOnly) {
          if (!zkInaccessible) {
            echoIfVerbose("Uploading following security.json: " + securityJson);
            try (SolrZkClient zkClient = CLIUtils.getSolrZkClient(cli, zkHost)) {
              zkClient.setData(
                  "/security.json", securityJson.getBytes(StandardCharsets.UTF_8), true);
            } catch (Exception ex) {
              CLIO.out(
                  "Unable to access ZooKeeper. Please add the following security.json to ZooKeeper (in case of SolrCloud):\n"
                      + securityJson);
            }
          }
        }

        String config = StrUtils.join(Arrays.asList(cli.getOptionValues(CONFIG_OPTION)), ' ');
        // config is base64 encoded (to get around parsing problems), decode it
        config = config.replace(" ", "");
        config =
            new String(
                Base64.getDecoder().decode(config.getBytes(StandardCharsets.UTF_8)),
                StandardCharsets.UTF_8);
        config = config.replace("\n", "").replace("\r", "");

        String solrIncludeFilename = cli.getOptionValue(SOLR_INCLUDE_FILE_OPTION);
        Path includeFile = Path.of(solrIncludeFilename);
        if (Files.notExists(includeFile) || !Files.isWritable(includeFile)) {
          CLIO.out(
              "Solr include file " + solrIncludeFilename + " doesn't exist or is not writeable.");
          printAuthEnablingInstructions(config);
          System.exit(0);
        }

        // update the solr.in.sh file to contain the necessary authentication lines
        updateIncludeFileEnableAuth(includeFile, null, config);
        echo(
            "Successfully enabled Kerberos authentication; please restart any running Solr nodes.");
        return;
      case "disable":
        clearSecurityJson(cli, updateIncludeFileOnly);

        solrIncludeFilename = cli.getOptionValue(SOLR_INCLUDE_FILE_OPTION);
        includeFile = Path.of(solrIncludeFilename);
        if (Files.notExists(includeFile) || !Files.isWritable(includeFile)) {
          CLIO.out(
              "Solr include file " + solrIncludeFilename + " doesn't exist or is not writeable.");
          CLIO.out(
              "Security has been disabled. Please remove any SOLR_AUTH_TYPE or SOLR_AUTHENTICATION_OPTS configuration from solr.in.sh/solr.in.cmd.\n");
          System.exit(0);
        }

        // update the solr.in.sh file to comment out the necessary authentication lines
        updateIncludeFileDisableAuth(includeFile);
        return;
      default:
        CLIO.out("Valid auth commands are: enable, disable.");
        SolrCLI.exit(1);
    }

    CLIO.out("Options not understood.");
    SolrCLI.exit(1);
  }

>>>>>>> 6d167b1b
  private void handleBasicAuth(CommandLine cli) throws Exception {
    String cmd = cli.getArgs()[0];
    boolean prompt = Boolean.parseBoolean(cli.getOptionValue(PROMPT_OPTION, "false"));
    boolean updateIncludeFileOnly =
        Boolean.parseBoolean(cli.getOptionValue(UPDATE_INCLUDE_FILE_OPTION, "false"));
    switch (cmd) {
      case "enable":
        if (!prompt && !cli.hasOption(CommonCLIOptions.CREDENTIALS_OPTION)) {
          CLIO.out("Option --credentials or --prompt is required with enable.");
          SolrCLI.exit(1);
        } else if (!prompt
            && (cli.getOptionValue(CommonCLIOptions.CREDENTIALS_OPTION) == null
                || !cli.getOptionValue(CommonCLIOptions.CREDENTIALS_OPTION).contains(":"))) {
          CLIO.out("Option --credentials is not in correct format.");
          SolrCLI.exit(1);
        }

        String zkHost = null;

        if (!updateIncludeFileOnly) {
          try {
            zkHost = CLIUtils.getZkHost(cli);
          } catch (Exception ex) {
            if (cli.hasOption(CommonCLIOptions.ZK_HOST_OPTION)) {
              CLIO.out(
                  "Couldn't get ZooKeeper host. Please make sure that ZooKeeper is running and the correct zk-host has been passed in.");
            } else {
              CLIO.out(
                  "Couldn't get ZooKeeper host. Please make sure Solr is running in cloud mode, or a zk-host has been passed in.");
            }
            SolrCLI.exit(1);
          }
          if (zkHost == null) {
            if (cli.hasOption(CommonCLIOptions.ZK_HOST_OPTION)) {
              CLIO.out(
                  "Couldn't get ZooKeeper host. Please make sure that ZooKeeper is running and the correct zk-host has been passed in.");
            } else {
              CLIO.out(
                  "Couldn't get ZooKeeper host. Please make sure Solr is running in cloud mode, or a zk-host has been passed in.");
            }
            SolrCLI.exit(1);
          }

          // check if security is already enabled or not
          try (SolrZkClient zkClient = CLIUtils.getSolrZkClient(cli, zkHost)) {
            checkSecurityJsonExists(zkClient);
          }
        }

        String username, password;
        if (cli.hasOption(CommonCLIOptions.CREDENTIALS_OPTION)) {
          String credentials = cli.getOptionValue(CommonCLIOptions.CREDENTIALS_OPTION);
          username = credentials.split(":")[0];
          password = credentials.split(":")[1];
        } else {
          Console console = System.console();
          // keep prompting until they've entered a non-empty username & password
          do {
            username = console.readLine("Enter username: ");
          } while (username == null || username.trim().length() == 0);
          username = username.trim();

          do {
            password = new String(console.readPassword("Enter password: "));
          } while (password.length() == 0);
        }

        boolean blockUnknown =
            Boolean.parseBoolean(cli.getOptionValue(BLOCK_UNKNOWN_OPTION, "true"));

        String resourceName = "security.json";
        final URL resource = SolrCore.class.getClassLoader().getResource(resourceName);
        if (null == resource) {
          throw new IllegalArgumentException("invalid resource name: " + resourceName);
        }

        ObjectMapper mapper = new ObjectMapper();
        JsonNode securityJson1 = mapper.readTree(resource.openStream());
        ((ObjectNode) securityJson1).put("blockUnknown", blockUnknown);
        JsonNode credentialsNode = securityJson1.get("authentication").get("credentials");
        ((ObjectNode) credentialsNode)
            .put(username, Sha256AuthenticationProvider.getSaltedHashedValue(password));
        JsonNode userRoleNode = securityJson1.get("authorization").get("user-role");
        String[] predefinedRoles = {"superadmin", "admin", "search", "index"};
        ArrayNode rolesNode = mapper.createArrayNode();
        for (String role : predefinedRoles) {
          rolesNode.add(role);
        }
        ((ObjectNode) userRoleNode).set(username, rolesNode);
        String securityJson = securityJson1.toPrettyString();

        if (!updateIncludeFileOnly) {
          echoIfVerbose("Uploading following security.json: " + securityJson);
          try (SolrZkClient zkClient = CLIUtils.getSolrZkClient(cli, zkHost)) {
            zkClient.setData("/security.json", securityJson.getBytes(StandardCharsets.UTF_8), true);
          }
        }

        String solrIncludeFilename = cli.getOptionValue(SOLR_INCLUDE_FILE_OPTION);
        Path includeFile = Path.of(solrIncludeFilename);
        if (Files.notExists(includeFile) || !Files.isWritable(includeFile)) {
          CLIO.out(
              "Solr include file " + solrIncludeFilename + " doesn't exist or is not writeable.");
          printAuthEnablingInstructions(username, password);
          System.exit(0);
        }
        String authConfDir = cli.getOptionValue(AUTH_CONF_DIR_OPTION);
        Path basicAuthConfFile = Path.of(authConfDir, "basicAuth.conf");

        if (!Files.isWritable(basicAuthConfFile.getParent())) {
          CLIO.out("Cannot write to file: " + basicAuthConfFile.toAbsolutePath());
          printAuthEnablingInstructions(username, password);
          System.exit(0);
        }

        Files.writeString(
            basicAuthConfFile,
            "httpBasicAuthUser=" + username + "\nhttpBasicAuthPassword=" + password,
            StandardCharsets.UTF_8);

        // update the solr.in.sh file to contain the necessary authentication lines
<<<<<<< HEAD
        updateIncludeFileEnableAuth(includeFile.toPath(), basicAuthConfFile.getAbsolutePath());
=======
        updateIncludeFileEnableAuth(
            includeFile, basicAuthConfFile.toAbsolutePath().toString(), null);
>>>>>>> 6d167b1b
        final String successMessage =
            String.format(
                Locale.ROOT,
                "Successfully enabled basic auth with username [%s] and password [%s].",
                username,
                password);
        echo(successMessage);
        return;
      case "disable":
        clearSecurityJson(cli, updateIncludeFileOnly);

        solrIncludeFilename = cli.getOptionValue(SOLR_INCLUDE_FILE_OPTION);
        includeFile = Path.of(solrIncludeFilename);
        if (Files.notExists(includeFile) || !Files.isWritable(includeFile)) {
          CLIO.out(
              "Solr include file " + solrIncludeFilename + " doesn't exist or is not writeable.");
          CLIO.out(
              "Security has been disabled. Please remove any SOLR_AUTH_TYPE or SOLR_AUTHENTICATION_OPTS configuration from solr.in.sh/solr.in.cmd.\n");
          System.exit(0);
        }

        // update the solr.in.sh file to comment out the necessary authentication lines
        updateIncludeFileDisableAuth(includeFile);
        return;
      default:
        CLIO.out("Valid auth commands are: enable, disable.");
        SolrCLI.exit(1);
    }

    CLIO.out("Options not understood.");
    SolrCLI.exit(1);
  }

  private void checkSecurityJsonExists(SolrZkClient zkClient)
      throws KeeperException, InterruptedException {
    if (zkClient.exists("/security.json", true)) {
      byte[] oldSecurityBytes = zkClient.getData("/security.json", null, null, true);
      if (!"{}".equals(new String(oldSecurityBytes, StandardCharsets.UTF_8).trim())) {
        CLIO.out(
            "Security is already enabled. You can disable it with 'bin/solr auth disable'. Existing security.json: \n"
                + new String(oldSecurityBytes, StandardCharsets.UTF_8));
        SolrCLI.exit(1);
      }
    }
  }

  private void clearSecurityJson(CommandLine cli, boolean updateIncludeFileOnly) throws Exception {
    String zkHost;
    if (!updateIncludeFileOnly) {
      zkHost = CLIUtils.getZkHost(cli);
      if (zkHost == null) {
        stdout.print("ZK Host not found. Solr should be running in cloud mode.");
        SolrCLI.exit(1);
      }

      echoIfVerbose("Uploading following security.json: {}");

      try (SolrZkClient zkClient = CLIUtils.getSolrZkClient(cli, zkHost)) {
        zkClient.setData("/security.json", "{}".getBytes(StandardCharsets.UTF_8), true);
      }
    }
  }

  private void printAuthEnablingInstructions(String username, String password) {
    if (Constants.WINDOWS) {
      CLIO.out(
          "\nAdd the following lines to the solr.in.cmd file so that the solr.cmd script can use subsequently.\n");
      CLIO.out(
          "set SOLR_AUTH_TYPE=basic\n"
              + "set SOLR_AUTHENTICATION_OPTS=\"-Dbasicauth="
              + username
              + ":"
              + password
              + "\"\n");
    } else {
      CLIO.out(
          "\nAdd the following lines to the solr.in.sh file so that the ./solr script can use subsequently.\n");
      CLIO.out(
          "SOLR_AUTH_TYPE=\"basic\"\n"
              + "SOLR_AUTHENTICATION_OPTS=\"-Dbasicauth="
              + username
              + ":"
              + password
              + "\"\n");
    }
  }

  /**
   * This will update the include file (e.g. solr.in.sh / solr.in.cmd) with the authentication
   * parameters.
   *
   * @param includeFile The include file
   * @param basicAuthConfFile If basicAuth, the path of the file containing credentials. If not,
   *     null.
   */
  private void updateIncludeFileEnableAuth(Path includeFile, String basicAuthConfFile)
      throws IOException {
    List<String> includeFileLines = Files.readAllLines(includeFile, StandardCharsets.UTF_8);
    for (int i = 0; i < includeFileLines.size(); i++) {
      String line = includeFileLines.get(i);
      if (authenticationVariables.contains(line.trim().split("=")[0].trim())) { // Non-Windows
        includeFileLines.set(i, "# " + line);
      }
      if (line.trim().split("=")[0].trim().startsWith("set ")
          && authenticationVariables.contains(
              line.trim().split("=")[0].trim().substring(4))) { // Windows
        includeFileLines.set(i, "REM " + line);
      }
    }
    includeFileLines.add(""); // blank line

    if (basicAuthConfFile != null) { // for basicAuth
      if (Constants.WINDOWS) {
        includeFileLines.add("REM The following lines added by solr.cmd for enabling BasicAuth");
        includeFileLines.add("set SOLR_AUTH_TYPE=basic");
        includeFileLines.add(
            "set SOLR_AUTHENTICATION_OPTS=\"-Dsolr.httpclient.config=" + basicAuthConfFile + "\"");
      } else {
        includeFileLines.add("# The following lines added by ./solr for enabling BasicAuth");
        includeFileLines.add("SOLR_AUTH_TYPE=\"basic\"");
        includeFileLines.add(
            "SOLR_AUTHENTICATION_OPTS=\"-Dsolr.httpclient.config=" + basicAuthConfFile + "\"");
      }
    }

    String lines = includeFileLines.stream().collect(Collectors.joining(System.lineSeparator()));
    Files.writeString(includeFile, lines, StandardCharsets.UTF_8);

    if (basicAuthConfFile != null) {
      echoIfVerbose("Written out credentials file: " + basicAuthConfFile);
    }
    echoIfVerbose("Updated Solr include file: " + includeFile.toAbsolutePath());
  }

  private void updateIncludeFileDisableAuth(Path includeFile) throws IOException {
    List<String> includeFileLines = Files.readAllLines(includeFile, StandardCharsets.UTF_8);
    boolean hasChanged = false;
    for (int i = 0; i < includeFileLines.size(); i++) {
      String line = includeFileLines.get(i);
      if (authenticationVariables.contains(line.trim().split("=")[0].trim())) { // Non-Windows
        includeFileLines.set(i, "# " + line);
        hasChanged = true;
      }
      if (line.trim().split("=")[0].trim().startsWith("set ")
          && authenticationVariables.contains(
              line.trim().split("=")[0].trim().substring(4))) { // Windows
        includeFileLines.set(i, "REM " + line);
        hasChanged = true;
      }
    }
    if (hasChanged) {
      String lines = includeFileLines.stream().collect(Collectors.joining(System.lineSeparator()));
      Files.writeString(includeFile, lines, StandardCharsets.UTF_8);
      echoIfVerbose("Commented out necessary lines from " + includeFile.toAbsolutePath());
    }
  }

  @Override
  public void runImpl(CommandLine cli) throws Exception {
    ensureArgumentIsValidBooleanIfPresent(cli, BLOCK_UNKNOWN_OPTION);
    ensureArgumentIsValidBooleanIfPresent(cli, UPDATE_INCLUDE_FILE_OPTION);

    String type = cli.getOptionValue(TYPE_OPTION, "basicAuth");
    // switch structure is here to support future auth options like oAuth
    switch (type) {
      case "basicAuth":
        handleBasicAuth(cli);
        break;
      default:
        throw new IllegalStateException("Only type=basicAuth supported at the moment.");
    }
  }
}<|MERGE_RESOLUTION|>--- conflicted
+++ resolved
@@ -164,121 +164,6 @@
     }
   }
 
-<<<<<<< HEAD
-=======
-  private void handleKerberos(CommandLine cli) throws Exception {
-    String cmd = cli.getArgs()[0];
-    boolean updateIncludeFileOnly =
-        Boolean.parseBoolean(cli.getOptionValue(UPDATE_INCLUDE_FILE_OPTION, "false"));
-    String securityJson =
-        "{"
-            + "\n  \"authentication\":{"
-            + "\n   \"class\":\"solr.KerberosPlugin\""
-            + "\n  }"
-            + "\n}";
-
-    switch (cmd) {
-      case "enable":
-        String zkHost = null;
-        boolean zkInaccessible = false;
-
-        if (!updateIncludeFileOnly) {
-          try {
-            zkHost = CLIUtils.getZkHost(cli);
-          } catch (Exception ex) {
-            CLIO.out(
-                "Unable to access ZooKeeper. Please add the following security.json to ZooKeeper (in case of SolrCloud):\n"
-                    + securityJson
-                    + "Dsolr.httpclient.config=[basicAuthConfFile]\n");
-            zkInaccessible = true;
-          }
-          if (zkHost == null) {
-            if (!zkInaccessible) {
-              CLIO.out(
-                  "Unable to access ZooKeeper. Please add the following security.json to ZooKeeper (in case of SolrCloud):\n"
-                      + securityJson
-                      + "\n");
-              zkInaccessible = true;
-            }
-          }
-
-          // check if security is already enabled or not
-          if (!zkInaccessible) {
-            try (SolrZkClient zkClient = CLIUtils.getSolrZkClient(cli, zkHost)) {
-              checkSecurityJsonExists(zkClient);
-            } catch (Exception ex) {
-              CLIO.out(
-                  "Unable to access ZooKeeper. Please add the following security.json to ZooKeeper (in case of SolrCloud):\n"
-                      + securityJson
-                      + "\n");
-              zkInaccessible = true;
-            }
-          }
-        }
-
-        if (!updateIncludeFileOnly) {
-          if (!zkInaccessible) {
-            echoIfVerbose("Uploading following security.json: " + securityJson);
-            try (SolrZkClient zkClient = CLIUtils.getSolrZkClient(cli, zkHost)) {
-              zkClient.setData(
-                  "/security.json", securityJson.getBytes(StandardCharsets.UTF_8), true);
-            } catch (Exception ex) {
-              CLIO.out(
-                  "Unable to access ZooKeeper. Please add the following security.json to ZooKeeper (in case of SolrCloud):\n"
-                      + securityJson);
-            }
-          }
-        }
-
-        String config = StrUtils.join(Arrays.asList(cli.getOptionValues(CONFIG_OPTION)), ' ');
-        // config is base64 encoded (to get around parsing problems), decode it
-        config = config.replace(" ", "");
-        config =
-            new String(
-                Base64.getDecoder().decode(config.getBytes(StandardCharsets.UTF_8)),
-                StandardCharsets.UTF_8);
-        config = config.replace("\n", "").replace("\r", "");
-
-        String solrIncludeFilename = cli.getOptionValue(SOLR_INCLUDE_FILE_OPTION);
-        Path includeFile = Path.of(solrIncludeFilename);
-        if (Files.notExists(includeFile) || !Files.isWritable(includeFile)) {
-          CLIO.out(
-              "Solr include file " + solrIncludeFilename + " doesn't exist or is not writeable.");
-          printAuthEnablingInstructions(config);
-          System.exit(0);
-        }
-
-        // update the solr.in.sh file to contain the necessary authentication lines
-        updateIncludeFileEnableAuth(includeFile, null, config);
-        echo(
-            "Successfully enabled Kerberos authentication; please restart any running Solr nodes.");
-        return;
-      case "disable":
-        clearSecurityJson(cli, updateIncludeFileOnly);
-
-        solrIncludeFilename = cli.getOptionValue(SOLR_INCLUDE_FILE_OPTION);
-        includeFile = Path.of(solrIncludeFilename);
-        if (Files.notExists(includeFile) || !Files.isWritable(includeFile)) {
-          CLIO.out(
-              "Solr include file " + solrIncludeFilename + " doesn't exist or is not writeable.");
-          CLIO.out(
-              "Security has been disabled. Please remove any SOLR_AUTH_TYPE or SOLR_AUTHENTICATION_OPTS configuration from solr.in.sh/solr.in.cmd.\n");
-          System.exit(0);
-        }
-
-        // update the solr.in.sh file to comment out the necessary authentication lines
-        updateIncludeFileDisableAuth(includeFile);
-        return;
-      default:
-        CLIO.out("Valid auth commands are: enable, disable.");
-        SolrCLI.exit(1);
-    }
-
-    CLIO.out("Options not understood.");
-    SolrCLI.exit(1);
-  }
-
->>>>>>> 6d167b1b
   private void handleBasicAuth(CommandLine cli) throws Exception {
     String cmd = cli.getArgs()[0];
     boolean prompt = Boolean.parseBoolean(cli.getOptionValue(PROMPT_OPTION, "false"));
@@ -400,12 +285,7 @@
             StandardCharsets.UTF_8);
 
         // update the solr.in.sh file to contain the necessary authentication lines
-<<<<<<< HEAD
-        updateIncludeFileEnableAuth(includeFile.toPath(), basicAuthConfFile.getAbsolutePath());
-=======
-        updateIncludeFileEnableAuth(
-            includeFile, basicAuthConfFile.toAbsolutePath().toString(), null);
->>>>>>> 6d167b1b
+        updateIncludeFileEnableAuth(includeFile, basicAuthConfFile.toAbsolutePath().toString());
         final String successMessage =
             String.format(
                 Locale.ROOT,
