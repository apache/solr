--- conflicted
+++ resolved
@@ -35,6 +35,7 @@
 import java.util.Locale;
 import java.util.stream.Collectors;
 import org.apache.commons.cli.CommandLine;
+import org.apache.commons.cli.DeprecatedAttributes;
 import org.apache.commons.cli.HelpFormatter;
 import org.apache.commons.cli.Option;
 import org.apache.commons.cli.OptionGroup;
@@ -68,84 +69,27 @@
       .build();
 
   @Deprecated
-  private static final Option BLOCK_UNKNOWN_OPTION_NEW = Option.builder()
+  private static final Option BLOCK_UNKNOWN_OPTION = Option.builder()
       .longOpt("block-unknown")
       .desc("Blocks all access for unknown users (requires authentication for all endpoints).")
       .hasArg()
       .argName("true|false")
       .build();
 
-  @Deprecated(since = "9.8", forRemoval = true)
-  private static final Option BLOCK_UNKNOWN_OPTION_DEP = Option.builder("blockUnknown")
-      .longOpt("blockUnknown")
-      .deprecated(
-          DeprecatedAttributes.builder()
-              .setForRemoval(true)
-              .setSince("9.8")
-              .setDescription("Use --block-unknown instead")
-              .get())
-      .hasArg()
-      .argName("true|false")
-      .required(false)
-      .desc("Blocks all access for unknown users (requires authentication for all endpoints).")
-      .build();
-
-  private static final OptionGroup BLOCK_UNKNOWN_OPTION = new OptionGroup()
-      .addOption(BLOCK_UNKNOWN_OPTION_NEW)
-      .addOption(BLOCK_UNKNOWN_OPTION_DEP);
-
-  private static final Option SOLR_INCLUDE_FILE_OPTION_NEW = Option.builder()
+  private static final Option SOLR_INCLUDE_FILE_OPTION = Option.builder()
       .longOpt("solr-include-file")
       .hasArg()
       .argName("FILE")
       .desc("The Solr include file which contains overridable environment variables for configuring Solr configurations.")
       .build();
 
-  @Deprecated(since = "9.7", forRemoval = true)
-  private static final Option SOLR_INCLUDE_FILE_OPTION_DEP = Option.builder("solrIncludeFile")
-      .longOpt("solrIncludeFile")
-      .deprecated(
-          DeprecatedAttributes.builder()
-              .setForRemoval(true)
-              .setSince("9.7")
-              .setDescription("Use --solr-include-file instead")
-              .get())
-      .hasArg()
-      .argName("FILE")
-      .required(false)
-      .desc("The Solr include file which contains overridable environment variables for configuring Solr configurations.")
-      .build();
-
-  private static final OptionGroup SOLR_INCLUDE_FILE_OPTION = new OptionGroup()
-      .addOption(SOLR_INCLUDE_FILE_OPTION_DEP)
-      .addOption(SOLR_INCLUDE_FILE_OPTION_NEW);
-
-  private static final Option UPDATE_INCLUDE_FILE_OPTION_NEW = Option.builder()
+  private static final Option UPDATE_INCLUDE_FILE_OPTION = Option.builder()
       .longOpt("update-include-file-only")
       .desc(
           "Only update the solr.in.sh or solr.in.cmd file, and skip actual enabling/disabling"
               + " authentication (i.e. don't update security.json).")
       .hasArg()
       .build();
-  private static final Option UPDATE_INCLUDE_FILE_OPTION_DEP = Option.builder()
-      .longOpt("updateIncludeFileOnly")
-      .deprecated(
-          DeprecatedAttributes.builder()
-              .setForRemoval(true)
-              .setSince("9.8")
-              .setDescription("Use --update-include-file-only instead")
-              .get())
-      .hasArg()
-      .argName("true|false")
-      .required(false)
-      .desc(
-          "Only update the solr.in.sh or solr.in.cmd file, and skip actual enabling/disabling"
-              + " authentication (i.e. don't update security.json).")
-      .build();
-
-  private static final OptionGroup UPDATE_INCLUDE_FILE_OPTION = new OptionGroup()
-      .addOption(UPDATE_INCLUDE_FILE_OPTION_DEP)
-      .addOption(UPDATE_INCLUDE_FILE_OPTION_NEW);
 
   private static final Option AUTH_CONF_DIR_OPTION = Option.builder()
       .longOpt("auth-conf-dir")
@@ -193,73 +137,18 @@
           "SOLR_AUTHENTICATION_CLIENT_BUILDER", "SOLR_AUTH_TYPE", "SOLR_AUTHENTICATION_OPTS");
 
   @Override
-<<<<<<< HEAD
   public Options getAllOptions() {
     return super.getAllOptions()
         .addOption(TYPE_OPTION)
         .addOption(PROMPT_OPTION)
         .addOption(CONFIG_OPTION)
-        .addOptionGroup(BLOCK_UNKNOWN_OPTION)
-        .addOptionGroup(SOLR_INCLUDE_FILE_OPTION)
-        .addOptionGroup(UPDATE_INCLUDE_FILE_OPTION)
+        .addOption(BLOCK_UNKNOWN_OPTION)
+        .addOption(SOLR_INCLUDE_FILE_OPTION)
+        .addOption(UPDATE_INCLUDE_FILE_OPTION)
         .addOption(AUTH_CONF_DIR_OPTION)
         .addOption(CommonCLIOptions.SOLR_URL_OPTION)
         .addOption(CommonCLIOptions.ZK_HOST_OPTION)
         .addOption(CommonCLIOptions.CREDENTIALS_OPTION);
-=======
-  public List<Option> getOptions() {
-    return List.of(
-        Option.builder()
-            .longOpt("type")
-            .hasArg()
-            .desc(
-                "The authentication mechanism to enable (basicAuth or kerberos). Defaults to 'basicAuth'.")
-            .build(),
-        Option.builder()
-            .longOpt("prompt")
-            .hasArg()
-            .desc(
-                "Prompts the user to provide the credentials. Use either --credentials or --prompt, not both.")
-            .build(),
-        Option.builder()
-            .longOpt("config")
-            .hasArgs()
-            .desc(
-                "Configuration parameters (Solr startup parameters). Required for Kerberos authentication.")
-            .build(),
-        Option.builder()
-            .longOpt("block-unknown")
-            .desc(
-                "Blocks all access for unknown users (requires authentication for all endpoints).")
-            .hasArg()
-            .argName("true|false")
-            .build(),
-        Option.builder()
-            .longOpt("solr-include-file")
-            .hasArg()
-            .argName("FILE")
-            .desc(
-                "The Solr include file which contains overridable environment variables for configuring Solr configurations.")
-            .build(),
-        Option.builder()
-            .longOpt("update-include-file-only")
-            .desc(
-                "Only update the solr.in.sh or solr.in.cmd file, and skip actual enabling/disabling"
-                    + " authentication (i.e. don't update security.json).")
-            .hasArg()
-            .build(),
-        Option.builder()
-            .longOpt("auth-conf-dir")
-            .hasArg()
-            .argName("FILE")
-            .required()
-            .desc(
-                "This is where any authentication related configuration files, if any, would be placed.")
-            .build(),
-        SolrCLI.OPTION_SOLRURL,
-        SolrCLI.OPTION_ZKHOST,
-        SolrCLI.OPTION_CREDENTIALS);
->>>>>>> 206904ef
   }
 
   private void ensureArgumentIsValidBooleanIfPresent(CommandLine cli, String argName) {
@@ -272,16 +161,15 @@
     }
   }
 
-  private void ensureArgumentIsValidBooleanIfPresent(CommandLine cli, OptionGroup optionGroup) {
-    if (cli.hasOption(optionGroup)) {
-      final String value = cli.getOptionValue(optionGroup);
+  private void ensureArgumentIsValidBooleanIfPresent(CommandLine cli, Option option) {
+    if (cli.hasOption(option)) {
+      final String value = cli.getOptionValue(option);
       if (!"true".equalsIgnoreCase(value) && !"false".equalsIgnoreCase(value)) {
-        echo("Argument [" + optionGroup.getNames().stream().findFirst() + "] must be either true or false, but was [" + value + "]");
+        echo("Argument [" + option.getLongOpt() + "] must be either true or false, but was [" + value + "]");
         SolrCLI.exit(1);
       }
     }
   }
-
 
   // @Override
   // public int runTool(CommandLine cli) throws Exception {
