--- conflicted
+++ resolved
@@ -21,7 +21,7 @@
 import java.net.URI;
 import org.apache.commons.cli.CommandLine;
 import org.apache.commons.cli.Option;
-import org.apache.commons.cli.OptionGroup;
+import org.apache.commons.cli.Options;
 import org.apache.commons.cli.Options;
 import org.apache.solr.client.solrj.SolrRequest;
 import org.apache.solr.client.solrj.impl.JsonMapResponseParser;
@@ -38,51 +38,13 @@
  */
 public class ApiTool extends ToolBase {
 
-  /**
-   * Solr URL option that is used to provide a URL of the solr instance.
-   *
-   * @deprecated This option will be replaced by {@link ApiTool#SOLR_URL_OPTION}.
-   */
-  @Deprecated(since = "9.7", forRemoval = true)
-  private static final Option SOLR_URL_OPTION_DEP = Option.builder()
+  private static final Option SOLR_URL_OPTION = Option.builder()
       .longOpt("solr-url")
       .argName("URL")
       .hasArg()
+      .required(true)
       .desc("Send a GET request to a Solr API endpoint.")
       .build();
-
-  /**
-   * Solr URL option that is used to provide a URL of the solr instance.
-   *
-   * @deprecated This option will be replaced by {@link ApiTool#SOLR_URL_OPTION}.
-   */
-  @Deprecated(since = "9.7", forRemoval = true)
-  private static final Option SOLR_GET_OPTION = Option.builder("get")
-      .longOpt("get")
-      .deprecated(
-          DeprecatedAttributes.builder()
-              .setForRemoval(true)
-              .setSince("9.7")
-              .setDescription("Use --solr-url instead")
-              .get())
-      .argName("URL")
-      .hasArg()
-      .desc("Send a GET request to a Solr API endpoint.")
-      .build();
-
-  /**
-   * Solr URL option group that group deprecated and non options that are used to provide a URL of
-   * the solr instance.
-   * <pr/>
-   * In future this option will be replaced with {@link CommonCLIOptions#SOLR_URL_OPTION}
-   */
-  private static final OptionGroup SOLR_URL_OPTION = new OptionGroup()
-      .addOption(SOLR_URL_OPTION_DEP)
-      .addOption(SOLR_GET_OPTION);
-
-  static {
-    SOLR_URL_OPTION.setRequired(true);
-  }
 
   public ApiTool() {
     this(CLIO.getOutStream());
@@ -98,44 +60,19 @@
   }
 
   @Override
-<<<<<<< HEAD
   public Options getAllOptions() {
     return super.getAllOptions()
-        .addOptionGroup(SOLR_URL_OPTION)
+        .addOption(SOLR_URL_OPTION)
         .addOption(CommonCLIOptions.CREDENTIALS_OPTION);
-=======
-  public List<Option> getOptions() {
-    return List.of(
-        Option.builder()
-            .longOpt("solr-url")
-            .argName("URL")
-            .hasArg()
-            .required(true)
-            .desc("Send a GET request to a Solr API endpoint.")
-            .build(),
-        SolrCLI.OPTION_CREDENTIALS);
->>>>>>> 206904ef
   }
 
   @Override
   public void runImpl(CommandLine cli) throws Exception {
-<<<<<<< HEAD
-    String response = null;
     String getUrl = cli.getOptionValue(SOLR_URL_OPTION);
-    if (getUrl != null) {
-      response = callGet(getUrl, cli.getOptionValue(CommonCLIOptions.CREDENTIALS_OPTION));
-    }
-    if (response != null) {
-      // pretty-print the response to stdout
-      echo(response);
-    }
-=======
-    String getUrl = cli.getOptionValue("solr-url");
-    String response = callGet(getUrl, cli.getOptionValue(SolrCLI.OPTION_CREDENTIALS.getLongOpt()));
+    String response = callGet(getUrl, cli.getOptionValue(SolrCLI.OPTION_CREDENTIALS));
 
     // pretty-print the response to stdout
     echo(response);
->>>>>>> 206904ef
   }
 
   protected String callGet(String url, String credentials) throws Exception {
@@ -178,7 +115,7 @@
 
   public static ModifiableSolrParams getSolrParamsFromUri(URI uri) {
     ModifiableSolrParams paramsMap = new ModifiableSolrParams();
-    String[] params = uri.getQuery() == null ? new String[]{} : uri.getQuery().split("&");
+    String[] params = uri.getQuery() == null ? new String[] {} : uri.getQuery().split("&");
     for (String param : params) {
       String[] paramSplit = param.split("=");
       paramsMap.add(paramSplit[0], paramSplit[1]);
