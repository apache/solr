--- conflicted
+++ resolved
@@ -75,17 +75,7 @@
             .required(false)
             .desc("Property set by calling scripts, not meant for user configuration.")
             .build(),
-<<<<<<< HEAD
-        Option.builder("w")
-            .longOpt("maxWaitSecs")
-            .argName("SECS")
-            .hasArg()
-            .required(false)
-            .desc("Wait up to the specified number of seconds to see Solr running.")
-            .build());
-=======
         OPTION_MAXWAITSECS);
->>>>>>> b2a2a07f
   }
 
   @Override
