--- conflicted
+++ resolved
@@ -352,13 +352,9 @@
     List<String> liveNodes = (List<String>) json.findRecursive("cluster", "live_nodes");
     cloudStatus.put("liveNodes", String.valueOf(liveNodes.size()));
 
-<<<<<<< HEAD
+    // TODO get this as a metric from the metrics API instead, or something else.
     Map<String, Object> collections =
         (Map<String, Object>) json.findRecursive("cluster", "collections");
-=======
-    // TODO get this as a metric from the metrics API instead, or something else.
-    var collections = (NamedList<Object>) json.findRecursive("cluster", "collections");
->>>>>>> a4229e76
     cloudStatus.put("collections", String.valueOf(collections.size()));
 
     return cloudStatus;
