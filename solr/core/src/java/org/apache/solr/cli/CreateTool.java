--- conflicted
+++ resolved
@@ -345,11 +345,7 @@
     if (confDirectoryName.equals("_default")
         && (confName.equals("") || confName.equals("_default"))) {
       final String collectionName = cli.getOptionValue("name");
-<<<<<<< HEAD
-      final String solrUrl = cli.getOptionValue("solrUrl", CLIUtils.getDefaultSolrUrl());
-=======
-      final String solrUrl = cli.getOptionValue("solr-url", SolrCLI.getDefaultSolrUrl());
->>>>>>> 6561135f
+      final String solrUrl = cli.getOptionValue("solr-url", CLIUtils.getDefaultSolrUrl());
       final String curlCommand =
           String.format(
               Locale.ROOT,
