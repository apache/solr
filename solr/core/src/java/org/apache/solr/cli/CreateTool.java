/*
 * Licensed to the Apache Software Foundation (ASF) under one or more
 * contributor license agreements.  See the NOTICE file distributed with
 * this work for additional information regarding copyright ownership.
 * The ASF licenses this file to You under the Apache License, Version 2.0
 * (the "License"); you may not use this file except in compliance with
 * the License.  You may obtain a copy of the License at
 *
 *     http://www.apache.org/licenses/LICENSE-2.0
 *
 * Unless required by applicable law or agreed to in writing, software
 * distributed under the License is distributed on an "AS IS" BASIS,
 * WITHOUT WARRANTIES OR CONDITIONS OF ANY KIND, either express or implied.
 * See the License for the specific language governing permissions and
 * limitations under the License.
 */
package org.apache.solr.cli;

import java.io.IOException;
import java.io.PrintStream;
import java.nio.file.Files;
import java.nio.file.Path;
import java.nio.file.Paths;
import java.util.List;
import java.util.Locale;
import java.util.Map;
import java.util.Set;
import java.util.concurrent.TimeUnit;
import org.apache.commons.cli.CommandLine;
import org.apache.commons.cli.Option;
import org.apache.commons.io.FileUtils;
import org.apache.commons.io.file.PathUtils;
import org.apache.solr.client.solrj.SolrClient;
import org.apache.solr.client.solrj.SolrRequest;
import org.apache.solr.client.solrj.SolrServerException;
import org.apache.solr.client.solrj.impl.CloudSolrClient;
import org.apache.solr.client.solrj.impl.Http2SolrClient;
import org.apache.solr.client.solrj.impl.JsonMapResponseParser;
import org.apache.solr.client.solrj.request.CollectionAdminRequest;
import org.apache.solr.client.solrj.request.CoreAdminRequest;
import org.apache.solr.client.solrj.request.GenericSolrRequest;
import org.apache.solr.client.solrj.response.CoreAdminResponse;
import org.apache.solr.common.cloud.ZkMaintenanceUtils;
import org.apache.solr.common.cloud.ZkStateReader;
import org.apache.solr.common.params.CollectionAdminParams;
import org.apache.solr.common.params.CommonParams;
import org.apache.solr.common.util.NamedList;
import org.apache.solr.core.ConfigSetService;
import org.noggit.CharArr;
import org.noggit.JSONWriter;

/** Supports create command in the bin/solr script. */
public class CreateTool extends ToolBase {

  public CreateTool() {
    this(CLIO.getOutStream());
  }

  public CreateTool(PrintStream stdout) {
    super(stdout);
  }

  @Override
  public String getName() {
    return "create";
  }

  @Override
  public List<Option> getOptions() {
    return List.of(
        SolrCLI.OPTION_ZKHOST,
        SolrCLI.OPTION_SOLRURL,
        SolrCLI.OPTION_ZKHOST_DEPRECATED,
        SolrCLI.OPTION_SOLRURL,
        Option.builder("c")
            .longOpt("name")
            .argName("NAME")
            .hasArg()
            .required(true)
            .desc("Name of collection or core to create.")
            .build(),
        Option.builder("s")
            .longOpt("shards")
            .argName("#")
            .hasArg()
            .required(false)
            .desc("Number of shards; default is 1.")
            .build(),
        Option.builder("rf")
            .longOpt("replication-factor")
            .argName("#")
            .hasArg()
            .required(false)
            .desc(
                "Number of copies of each document across the collection (replicas per shard); default is 1.")
            .build(),
        Option.builder("d")
            .longOpt("confdir")
            .argName("DIR")
            .hasArg()
            .required(false)
            .desc(
                "Configuration directory to copy when creating the new collection; default is "
                    + SolrCLI.DEFAULT_CONFIG_SET
                    + '.')
            .build(),
        Option.builder("n")
            .longOpt("confname")
            .argName("NAME")
            .hasArg()
            .required(false)
            .desc("Configuration name; default is the collection name.")
            .build(),
        SolrCLI.OPTION_CREDENTIALS);
  }

  @Override
  public void runImpl(CommandLine cli) throws Exception {
    SolrCLI.raiseLogLevelUnlessVerbose(cli);

    try (var solrClient = SolrCLI.getSolrClient(cli)) {
      if (SolrCLI.isCloudMode(solrClient)) {
        createCollection(cli);
      } else {
        createCore(cli, solrClient);
      }
    }
  }

  protected void createCore(CommandLine cli, SolrClient solrClient) throws Exception {
    String coreName = cli.getOptionValue("name");
    String solrUrl = cli.getOptionValue("solr-url", SolrCLI.getDefaultSolrUrl());

    final String solrInstallDir = System.getProperty("solr.install.dir");
    final String confDirName = cli.getOptionValue("confdir", SolrCLI.DEFAULT_CONFIG_SET);

    // we allow them to pass a directory instead of a configset name
    Path configsetDir = Paths.get(confDirName);
    Path solrInstallDirPath = Paths.get(solrInstallDir);

    if (!Files.isDirectory(configsetDir)) {
      ensureConfDirExists(solrInstallDirPath, configsetDir);
    }
    printDefaultConfigsetWarningIfNecessary(cli);

    String coreRootDirectory; // usually same as solr home, but not always

    Map<String, Object> systemInfo =
        solrClient
            .request(new GenericSolrRequest(SolrRequest.METHOD.GET, CommonParams.SYSTEM_INFO_PATH))
            .asMap();

    // convert raw JSON into user-friendly output
    coreRootDirectory = (String) systemInfo.get("core_root");

    if (SolrCLI.safeCheckCoreExists(
        solrUrl, coreName, cli.getOptionValue(SolrCLI.OPTION_CREDENTIALS.getLongOpt()))) {
      throw new IllegalArgumentException(
          "\nCore '"
              + coreName
              + "' already exists!\nChecked core existence using Core API command");
    }

    Path coreInstanceDir = Paths.get(coreRootDirectory, coreName);
    Path confDir = getFullConfDir(solrInstallDirPath, configsetDir).resolve("conf");
    if (!Files.isDirectory(coreInstanceDir)) {
      Files.createDirectories(coreInstanceDir);
      if (!Files.isDirectory(coreInstanceDir)) {
        throw new IOException(
            "Failed to create new core instance directory: " + coreInstanceDir.toAbsolutePath());
      }

      FileUtils.copyDirectoryToDirectory(confDir.toFile(), coreInstanceDir.toFile());

      echoIfVerbose(
          "\nCopying configuration to new core instance directory:\n"
              + coreInstanceDir.toAbsolutePath(),
          cli);
    }

    echoIfVerbose("\nCreating new core '" + coreName + "' using CoreAdminRequest", cli);

    try {
      CoreAdminResponse res = CoreAdminRequest.createCore(coreName, coreName, solrClient);
      if (cli.hasOption(SolrCLI.OPTION_VERBOSE.getOpt())) {
        echo(res.jsonStr());
        echo("\n");
      } else {
        echo(String.format(Locale.ROOT, "\nCreated new core '%s'", coreName));
      }
    } catch (Exception e) {
      /* create-core failed, cleanup the copied configset before propagating the error. */
      PathUtils.deleteDirectory(coreInstanceDir);
      throw e;
    }
  }

  protected void createCollection(CommandLine cli) throws Exception {
    Http2SolrClient.Builder builder =
        new Http2SolrClient.Builder()
            .withIdleTimeout(30, TimeUnit.SECONDS)
            .withConnectionTimeout(15, TimeUnit.SECONDS)
            .withKeyStoreReloadInterval(-1, TimeUnit.SECONDS)
            .withOptionalBasicAuthCredentials(
                cli.getOptionValue(SolrCLI.OPTION_CREDENTIALS.getLongOpt()));
    String zkHost = SolrCLI.getZkHost(cli);
    try (CloudSolrClient cloudSolrClient = SolrCLI.getCloudHttp2SolrClient(zkHost, builder)) {
      echoIfVerbose("Connecting to ZooKeeper at " + zkHost, cli);
      cloudSolrClient.connect();
      createCollection(cloudSolrClient, cli);
    }
  }

  protected void createCollection(CloudSolrClient cloudSolrClient, CommandLine cli)
      throws Exception {

    String collectionName = cli.getOptionValue("name");
    final String solrInstallDir = System.getProperty("solr.install.dir");
    String confName = cli.getOptionValue("confname");
    String confDir = cli.getOptionValue("confdir", "_default");
    Path solrInstallDirPath = Paths.get(solrInstallDir);
    Path confDirPath = Paths.get(confDir);
    ensureConfDirExists(solrInstallDirPath, confDirPath);
    printDefaultConfigsetWarningIfNecessary(cli);

    Set<String> liveNodes = cloudSolrClient.getClusterState().getLiveNodes();
    if (liveNodes.isEmpty())
      throw new IllegalStateException(
          "No live nodes found! Cannot create a collection until "
              + "there is at least 1 live node in the cluster.");

    String solrUrl = cli.getOptionValue("solr-url");
    if (solrUrl == null) {
      String firstLiveNode = liveNodes.iterator().next();
      solrUrl = ZkStateReader.from(cloudSolrClient).getBaseUrlForNodeName(firstLiveNode);
    }

    // build a URL to create the collection
    int numShards = Integer.parseInt(cli.getOptionValue("shards", String.valueOf(1)));
    int replicationFactor =
        Integer.parseInt(cli.getOptionValue("replication-factor", String.valueOf(1)));

    boolean configExistsInZk =
        confName != null
            && !confName.trim().isEmpty()
            && ZkStateReader.from(cloudSolrClient)
                .getZkClient()
                .exists("/configs/" + confName, true);

    if (CollectionAdminParams.SYSTEM_COLL.equals(collectionName)) {
      // do nothing
    } else if (configExistsInZk) {
      echo("Re-using existing configuration directory " + confName);
    } else { // if (confdir != null && !confdir.trim().isEmpty()) {
      if (confName == null || confName.trim().isEmpty()) {
        confName = collectionName;
      }

      final Path configsetsDirPath = SolrCLI.getConfigSetsDir(solrInstallDirPath);
      Path confPath = ConfigSetService.getConfigsetPath(confDir, configsetsDirPath.toString());

      echoIfVerbose(
          "Uploading "
              + confPath.toAbsolutePath()
              + " for config "
              + confName
              + " to ZooKeeper at "
              + cloudSolrClient.getClusterStateProvider().getQuorumHosts(),
          cli);
      ZkMaintenanceUtils.uploadToZK(
          ZkStateReader.from(cloudSolrClient).getZkClient(),
          confPath,
          ZkMaintenanceUtils.CONFIGS_ZKNODE + "/" + confName,
          ZkMaintenanceUtils.UPLOAD_FILENAME_EXCLUDE_PATTERN);
    }

    // since creating a collection is a heavy-weight operation, check for existence first
    if (SolrCLI.safeCheckCollectionExists(
        solrUrl, collectionName, cli.getOptionValue(SolrCLI.OPTION_CREDENTIALS.getLongOpt()))) {
      throw new IllegalStateException(
          "\nCollection '"
              + collectionName
              + "' already exists!\nChecked collection existence using CollectionAdminRequest");
    }

    // doesn't seem to exist ... try to create
    echoIfVerbose(
        "\nCreating new collection '" + collectionName + "' using CollectionAdminRequest", cli);

    NamedList<Object> response;
    try {
      var req =
          CollectionAdminRequest.createCollection(
              collectionName, confName, numShards, replicationFactor);
      req.setResponseParser(new JsonMapResponseParser());
      response = cloudSolrClient.request(req);
    } catch (SolrServerException sse) {
      throw new Exception(
          "Failed to create collection '" + collectionName + "' due to: " + sse.getMessage());
    }

    if (cli.hasOption(SolrCLI.OPTION_VERBOSE.getOpt())) {
      // pretty-print the response to stdout
      CharArr arr = new CharArr();
      new JSONWriter(arr, 2).write(response.asMap());
      echo(arr.toString());
    } else {
      String endMessage =
          String.format(
              Locale.ROOT,
              "Created collection '%s' with %d shard(s), %d replica(s)",
              collectionName,
              numShards,
              replicationFactor);
      if (confName != null && !confName.trim().isEmpty()) {
        endMessage += String.format(Locale.ROOT, " with config-set '%s'", confName);
      }

      echo(endMessage);
    }
  }

  private Path getFullConfDir(Path solrInstallDir, Path confDirName) {
    return SolrCLI.getConfigSetsDir(solrInstallDir).resolve(confDirName);
  }

  private void ensureConfDirExists(Path solrInstallDir, Path confDirName) {
    if (!Files.isDirectory(confDirName)) {

      Path fullConfDir = getFullConfDir(solrInstallDir, confDirName);
      if (!Files.isDirectory(fullConfDir)) {
        echo("Specified configuration directory " + confDirName + " not found!");
        System.exit(1);
      }
    }
  }

  private void printDefaultConfigsetWarningIfNecessary(CommandLine cli) {
    final String confDirectoryName = cli.getOptionValue("confdir", "_default");
    final String confName = cli.getOptionValue("confname", "");

    if (confDirectoryName.equals("_default")
        && (confName.equals("") || confName.equals("_default"))) {
      final String collectionName = cli.getOptionValue("name");
      final String solrUrl = cli.getOptionValue("solrUrl", SolrCLI.getDefaultSolrUrl());
      final String curlCommand =
          String.format(
              Locale.ROOT,
              "curl %s/solr/%s/config -d "
                  + "'{\"set-user-property\": {\"update.autoCreateFields\":\"false\"}}'",
              solrUrl,
              collectionName);
      final String configCommand =
          String.format(
              Locale.ROOT,
<<<<<<< HEAD
              "bin/solr config -c %s -p 8983 --action set-user-property --property update.autoCreateFields --value false",
              collectionName);
=======
              "bin/solr config -c %s -solrUrl %s -action set-user-property -property update.autoCreateFields -value false",
              collectionName,
              solrUrl);
>>>>>>> baabca56
      echo(
          "WARNING: Using _default configset. Data driven schema functionality is enabled by default, which is");
      echo("         NOT RECOMMENDED for production use.");
      echo("");
      echo("         To turn it off:");
      echo("            " + curlCommand);
      echo("         Or:");
      echo("            " + configCommand);
    }
  }
}<|MERGE_RESOLUTION|>--- conflicted
+++ resolved
@@ -353,14 +353,9 @@
       final String configCommand =
           String.format(
               Locale.ROOT,
-<<<<<<< HEAD
-              "bin/solr config -c %s -p 8983 --action set-user-property --property update.autoCreateFields --value false",
-              collectionName);
-=======
               "bin/solr config -c %s -solrUrl %s -action set-user-property -property update.autoCreateFields -value false",
               collectionName,
               solrUrl);
->>>>>>> baabca56
       echo(
           "WARNING: Using _default configset. Data driven schema functionality is enabled by default, which is");
       echo("         NOT RECOMMENDED for production use.");
