/*
 * Licensed to the Apache Software Foundation (ASF) under one or more
 * contributor license agreements.  See the NOTICE file distributed with
 * this work for additional information regarding copyright ownership.
 * The ASF licenses this file to You under the Apache License, Version 2.0
 * (the "License"); you may not use this file except in compliance with
 * the License.  You may obtain a copy of the License at
 *
 *     http://www.apache.org/licenses/LICENSE-2.0
 *
 * Unless required by applicable law or agreed to in writing, software
 * distributed under the License is distributed on an "AS IS" BASIS,
 * WITHOUT WARRANTIES OR CONDITIONS OF ANY KIND, either express or implied.
 * See the License for the specific language governing permissions and
 * limitations under the License.
 */
package org.apache.solr.cli;

import static org.apache.solr.cli.SolrCLI.printGreen;
import static org.apache.solr.cli.SolrCLI.printRed;
import static org.apache.solr.packagemanager.PackageUtils.format;
import static org.apache.solr.packagemanager.PackageUtils.formatGreen;

import java.lang.invoke.MethodHandles;
import java.nio.file.Files;
import java.nio.file.Path;
import java.util.List;
import java.util.Map;
import org.apache.commons.cli.CommandLine;
import org.apache.commons.cli.Option;
import org.apache.logging.log4j.Level;
import org.apache.logging.log4j.core.config.Configurator;
import org.apache.lucene.util.SuppressForbidden;
import org.apache.solr.client.solrj.SolrClient;
import org.apache.solr.common.SolrException;
import org.apache.solr.common.SolrException.ErrorCode;
import org.apache.solr.common.util.Pair;
import org.apache.solr.packagemanager.PackageManager;
import org.apache.solr.packagemanager.PackageUtils;
import org.apache.solr.packagemanager.RepositoryManager;
import org.apache.solr.packagemanager.SolrPackage;
import org.apache.solr.packagemanager.SolrPackage.SolrPackageRelease;
import org.apache.solr.packagemanager.SolrPackageInstance;
import org.slf4j.Logger;
import org.slf4j.LoggerFactory;

/** Supports package command in the bin/solr script. */
public class PackageTool extends ToolBase {

  private static final Logger log = LoggerFactory.getLogger(MethodHandles.lookup().lookupClass());

  @SuppressForbidden(
      reason = "Need to turn off logging, and SLF4J doesn't seem to provide for a way.")
  public PackageTool() {
    // Need a logging free, clean output going through to the user.
    Configurator.setRootLevel(Level.OFF);
  }

  @Override
  public String getName() {
    return "package";
  }

  public PackageManager packageManager;
  public RepositoryManager repositoryManager;

  @Override
  @SuppressForbidden(
      reason =
          "We really need to print the stacktrace here, otherwise "
              + "there shall be little else information to debug problems. Other SolrCLI tools "
              + "don't print stack traces, hence special treatment is needed here.")
  public void runImpl(CommandLine cli) throws Exception {
    try {
      String solrUrl = SolrCLI.normalizeSolrUrl(cli);
      String zkHost = SolrCLI.getZkHost(cli);
      if (zkHost == null) {
        throw new SolrException(ErrorCode.INVALID_STATE, "Package manager runs only in SolrCloud");
      }

      log.info("ZK: {}", zkHost);

      String cmd = cli.getArgs()[0];

      try (SolrClient solrClient = SolrCLI.getSolrClient(cli, true)) {
        packageManager = new PackageManager(solrClient, solrUrl, zkHost);
        try {
          repositoryManager = new RepositoryManager(solrClient, packageManager);

          switch (cmd) {
            case "add-repo":
              String repoName = cli.getArgs()[1];
              String repoUrl = cli.getArgs()[2];
              repositoryManager.addRepository(repoName, repoUrl);
              printGreen("Added repository: " + repoName);
              break;
            case "add-key":
              String keyFilename = cli.getArgs()[1];
              Path path = Path.of(keyFilename);
              repositoryManager.addKey(Files.readAllBytes(path), path.getFileName().toString());
              break;
            case "list-installed":
              printGreen("Installed packages:\n-----");
              for (SolrPackageInstance pkg : packageManager.fetchInstalledPackageInstances()) {
                printGreen(pkg);
              }
              break;
            case "list-available":
              printGreen("Available packages:\n-----");
              for (SolrPackage pkg : repositoryManager.getPackages()) {
                printGreen(pkg.name + " \t\t" + pkg.description);
                for (SolrPackageRelease version : pkg.versions) {
                  printGreen("\tVersion: " + version.version);
                }
              }
              break;
            case "list-deployed":
              if (cli.hasOption("collection")) {
                String collection = cli.getOptionValue("collection");
                Map<String, SolrPackageInstance> packages =
                    packageManager.getPackagesDeployed(collection);
                printGreen("Packages deployed on " + collection + ":");
                for (String packageName : packages.keySet()) {
                  printGreen("\t" + packages.get(packageName));
                }
              } else {
                // nuance that we use a arg here instead of requiring a --package parameter with a
                // value
                // in this code path
                String packageName = cli.getArgs()[1];
                Map<String, String> deployedCollections =
                    packageManager.getDeployedCollections(packageName);
                if (!deployedCollections.isEmpty()) {
                  printGreen("Collections on which package " + packageName + " was deployed:");
                  for (String collection : deployedCollections.keySet()) {
                    printGreen(
                        "\t"
                            + collection
                            + "("
                            + packageName
                            + ":"
                            + deployedCollections.get(collection)
                            + ")");
                  }
                } else {
                  printGreen("Package " + packageName + " not deployed on any collection.");
                }
              }
              break;
            case "install":
              {
                Pair<String, String> parsedVersion = parsePackageVersion(cli.getArgList().get(1));
                String packageName = parsedVersion.first();
                String version = parsedVersion.second();
                boolean success = repositoryManager.install(packageName, version);
                if (success) {
                  printGreen(packageName + " installed.");
                } else {
                  printRed(packageName + " installation failed.");
                }
                break;
              }
            case "deploy":
              {
                if (cli.hasOption("cluster") || cli.hasOption("collections")) {
                  Pair<String, String> parsedVersion = parsePackageVersion(cli.getArgList().get(1));
                  String packageName = parsedVersion.first();
                  String version = parsedVersion.second();
                  boolean noprompt = cli.hasOption("no-prompt");
                  boolean isUpdate = cli.hasOption("update");
                  String[] collections =
                      cli.hasOption("collections")
                          ? PackageUtils.validateCollections(
                              cli.getOptionValue("collections").split(","))
                          : new String[] {};
                  packageManager.deploy(
                      packageName,
                      version,
                      collections,
                      cli.hasOption("cluster"),
                      cli.getOptionValues("param"),
                      isUpdate,
                      noprompt);
                } else {
                  printRed(
                      "Either specify --cluster to deploy cluster level plugins or --collections <list-of-collections> to deploy collection level plugins");
                }
                break;
              }
            case "undeploy":
              {
                if (cli.hasOption("cluster") || cli.hasOption("collections")) {
                  Pair<String, String> parsedVersion = parsePackageVersion(cli.getArgList().get(1));
                  if (parsedVersion.second() != null) {
                    throw new SolrException(
                        ErrorCode.BAD_REQUEST,
                        "Only package name expected, without a version. Actual: "
                            + cli.getArgList().get(1));
                  }
                  String packageName = parsedVersion.first();
                  String[] collections =
                      cli.hasOption("collections")
                          ? PackageUtils.validateCollections(
                              cli.getOptionValue("collections").split(","))
                          : new String[] {};
                  packageManager.undeploy(packageName, collections, cli.hasOption("cluster"));
                } else {
<<<<<<< HEAD
                  PackageUtils.printRed(
                      "Either specify --cluster to undeploy cluster level plugins or --collections <list-of-collections> to undeploy collection level plugins");
=======
                  printRed(
                      "Either specify -cluster to undeploy cluster level plugins or -collections <list-of-collections> to undeploy collection level plugins");
>>>>>>> 661b1dac
                }
                break;
              }
            case "uninstall":
              {
                Pair<String, String> parsedVersion = parsePackageVersion(cli.getArgList().get(1));
                if (parsedVersion.second() == null) {
                  throw new SolrException(
                      ErrorCode.BAD_REQUEST,
                      "Package name and version are both required. Actual: "
                          + cli.getArgList().get(1));
                }
                String packageName = parsedVersion.first();
                String version = parsedVersion.second();
                packageManager.uninstall(packageName, version);
                break;
              }
            default:
              throw new RuntimeException("Unrecognized command: " + cmd);
          }
        } finally {
          packageManager.close();
        }
      }
      log.info("Finished: {}", cmd);

    } catch (Exception ex) {
      // We need to print this since SolrCLI drops the stack trace in favour
      // of brevity. Package tool should surely print the full stacktrace!
      ex.printStackTrace();
      throw ex;
    }
  }

  @Override
  public String getHeader() {
    StringBuilder sb = new StringBuilder();
    format(sb, "\n");
    format(sb, "Package Manager\n---------------");
    formatGreen(sb, "bin/solr package add-repo <repository-name> <repository-url>");
    format(sb, "Add a repository to Solr.");
    format(sb, "");
    formatGreen(sb, "bin/solr package add-key <file-containing-trusted-key>");
    format(sb, "Add a trusted key to Solr.");
    format(sb, "");
    formatGreen(sb, "bin/solr package install <package-name>[:<version>] ");
    format(
        sb,
        "Install a package into Solr. This copies over the artifacts from the repository into Solr's internal package store and sets up classloader for this package to be used.");
    format(sb, "");
    formatGreen(
        sb,
        "bin/solr package deploy <package-name>[:<version>] [-y] [--update] -collections <comma-separated-collections> [-p <param1>=<val1> -p <param2>=<val2> ...] ");
    format(
        sb,
        "Bootstraps a previously installed package into the specified collections. It the package accepts parameters for its setup commands, they can be specified (as per package documentation).");
    format(sb, "");
    formatGreen(sb, "bin/solr package list-installed");
    format(sb, "Print a list of packages installed in Solr.");
    format(sb, "");
    formatGreen(sb, "bin/solr package list-available");
    format(sb, "Print a list of packages available in the repositories.");
    format(sb, "");
    formatGreen(sb, "bin/solr package list-deployed -c <collection>");
    format(sb, "Print a list of packages deployed on a given collection.");
    format(sb, "");
    formatGreen(sb, "bin/solr package list-deployed <package-name>");
    format(sb, "Print a list of collections on which a given package has been deployed.");
    format(sb, "");
    formatGreen(
        sb, "bin/solr package undeploy <package-name> -collections <comma-separated-collections>");
    format(sb, "Undeploy a package from specified collection(s)");
    format(sb, "");
    formatGreen(sb, "bin/solr package uninstall <package-name>:<version>");
    format(
        sb,
        "Uninstall an unused package with specified version from Solr. Both package name and version are required.");
    format(sb, "\n");
    format(
        sb,
        "Note: (a) Please add '--solr-url http://host:port' parameter if needed (usually on Windows).");
    format(
        sb,
        "      (b) Please make sure that all Solr nodes are started with '-Denable.packages=true' parameter.");
    format(sb, "\n");
    format(sb, "\n");
    format(sb, "List of options:");
    return sb.toString();
  }

  /**
   * Parses package name and version in the format "name:version" or "name"
   *
   * @return A pair of package name (first) and version (second)
   */
  private Pair<String, String> parsePackageVersion(String arg) {
    String[] splits = arg.split(":");
    if (splits.length > 2) {
      throw new SolrException(
          ErrorCode.BAD_REQUEST,
          "Invalid package name: "
              + arg
              + ". Didn't match the pattern: <packagename>:<version> or <packagename>");
    }

    String packageName = splits[0];
    String version = splits.length == 2 ? splits[1] : null;
    return new Pair<>(packageName, version);
  }

  @Override
  public List<Option> getOptions() {
    return List.of(
        Option.builder()
            .longOpt("collections")
            .hasArg()
            .argName("COLLECTIONS")
            .desc(
                "Specifies that this action should affect plugins for the given collections only, excluding cluster level plugins.")
            .build(),
        Option.builder()
            .longOpt("cluster")
            .desc("Specifies that this action should affect cluster-level plugins only.")
            .build(),
        Option.builder("p")
            .longOpt("param")
            .hasArgs()
            .argName("PARAMS")
            .desc("List of parameters to be used with deploy command.")
            .build(),
        Option.builder()
            .longOpt("update")
            .desc("If a deployment is an update over a previous deployment.")
            .build(),
        Option.builder("c")
            .longOpt("collection")
            .hasArg()
            .argName("COLLECTION")
            .desc("The collection to apply the package to, not required.")
            .build(),
        Option.builder("y")
            .longOpt("no-prompt")
            .desc("Don't prompt for input; accept all default choices, defaults to false.")
            .build(),
        SolrCLI.OPTION_SOLRURL,
        SolrCLI.OPTION_SOLRURL_DEPRECATED,
        SolrCLI.OPTION_ZKHOST,
        SolrCLI.OPTION_ZKHOST_DEPRECATED,
        SolrCLI.OPTION_CREDENTIALS);
  }
}<|MERGE_RESOLUTION|>--- conflicted
+++ resolved
@@ -205,13 +205,9 @@
                           : new String[] {};
                   packageManager.undeploy(packageName, collections, cli.hasOption("cluster"));
                 } else {
-<<<<<<< HEAD
-                  PackageUtils.printRed(
-                      "Either specify --cluster to undeploy cluster level plugins or --collections <list-of-collections> to undeploy collection level plugins");
-=======
+
                   printRed(
-                      "Either specify -cluster to undeploy cluster level plugins or -collections <list-of-collections> to undeploy collection level plugins");
->>>>>>> 661b1dac
+                      "Either specify --cluster to undeploy cluster level plugins or -collections <list-of-collections> to undeploy collection level plugins");
                 }
                 break;
               }
