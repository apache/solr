--- conflicted
+++ resolved
@@ -74,12 +74,7 @@
 
   @Override
   public void runImpl(CommandLine cli) throws Exception {
-<<<<<<< HEAD
-    SolrCLI.raiseLogLevelUnlessVerbose(cli);
     String zkHost = CLIUtils.getZkHost(cli);
-=======
-    String zkHost = SolrCLI.getZkHost(cli);
->>>>>>> 125fc3fb
 
     try (SolrZkClient zkClient = CLIUtils.getSolrZkClient(cli, zkHost)) {
       echoIfVerbose("\nConnecting to ZooKeeper at " + zkHost + " ...");
