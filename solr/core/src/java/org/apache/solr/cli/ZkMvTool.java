--- conflicted
+++ resolved
@@ -41,17 +41,11 @@
   }
 
   @Override
-<<<<<<< HEAD
   public Options getAllOptions() {
     return super.getAllOptions()
         .addOption(CommonCLIOptions.SOLR_URL_OPTION)
         .addOption(CommonCLIOptions.ZK_HOST_OPTION)
-        .addOption(CommonCLIOptions.CREDENTIALS_OPTION)
-        .addOption(CommonCLIOptions.VERBOSE_OPTION);
-=======
-  public List<Option> getOptions() {
-    return List.of(SolrCLI.OPTION_SOLRURL, SolrCLI.OPTION_ZKHOST, SolrCLI.OPTION_CREDENTIALS);
->>>>>>> 206904ef
+        .addOption(CommonCLIOptions.CREDENTIALS_OPTION);
   }
 
   @Override
