--- conflicted
+++ resolved
@@ -90,15 +90,14 @@
 /** Supports export command in the bin/solr script. */
 public class ExportTool extends ToolBase {
 
-  private static final Option SOLR_URL_OPTION = Option.builder("url")
-      .longOpt("solr-collection-url")
+  private static final Option COLLECTION_NAME_OPTION = Option.builder("c")
+      .longOpt("name")
       .hasArg()
-      .argName("URL")
-      .required()
-      .desc("Address of the collection, example http://localhost:8983/solr/gettingstarted.")
+      .argName("NAME")
+      .desc("Name of the collection.")
       .build();
 
-  private static final Option OUTPUT_OPTION = Option.builder("out")
+  private static final Option OUTPUT_OPTION = Option.builder()
       .hasArg()
       .argName("PATH")
       .desc(
@@ -111,23 +110,27 @@
       .desc("Output format for exported docs (json, jsonl or javabin), defaulting to json.")
       .build();
 
-  private static final Option COMPRESS_OPTION = Option.builder("compress")
-      .desc("Compress the output.")
+  private static final Option COMPRESS_OPTION = Option.builder()
+      .longOpt("compress")
+      .desc("Compress the output. Defaults to false.")
       .build();
 
-  private static final Option LIMIT_OPTION = Option.builder("limit")
+  private static final Option LIMIT_OPTION = Option.builder()
+      .longOpt("limit")
       .hasArg()
       .argName("#")
       .desc("Maximum number of docs to download. Default is 100, use -1 for all docs.")
       .build();
 
-  private static final Option QUERY_OPTION = Option.builder("query")
+  private static final Option QUERY_OPTION = Option.builder()
+      .longOpt("query")
       .hasArg()
       .argName("QUERY")
       .desc("A custom query, default is '*:*'.")
       .build();
 
-  private static final Option FIELDS_OPTION = Option.builder("fields")
+  private static final Option FIELDS_OPTION = Option.builder()
+      .longOpt("fields")
       .hasArg()
       .argName("FIELDA,FIELDB")
       .desc("Comma separated list of fields to export. By default all fields are fetched.")
@@ -139,64 +142,17 @@
   }
 
   @Override
-<<<<<<< HEAD
   public Options getAllOptions() {
     return super.getAllOptions()
-        .addOption(SOLR_URL_OPTION)
+        .addOption(COLLECTION_NAME_OPTION)
         .addOption(OUTPUT_OPTION)
         .addOption(FORMAT_OPTION)
         .addOption(COMPRESS_OPTION)
         .addOption(LIMIT_OPTION)
         .addOption(QUERY_OPTION)
         .addOption(FIELDS_OPTION)
+        .addOption(CommonCLIOptions.SOLR_URL_OPTION)
         .addOption(CommonCLIOptions.CREDENTIALS_OPTION);
-=======
-  public List<Option> getOptions() {
-    return List.of(
-        Option.builder("c")
-            .longOpt("name")
-            .hasArg()
-            .argName("NAME")
-            .desc("Name of the collection.")
-            .build(),
-        Option.builder()
-            .longOpt("output")
-            .hasArg()
-            .argName("PATH")
-            .desc(
-                "Path to output the exported data, and optionally the file name, defaults to 'collection-name'.")
-            .build(),
-        Option.builder()
-            .longOpt("format")
-            .hasArg()
-            .argName("FORMAT")
-            .desc("Output format for exported docs (json, jsonl or javabin), defaulting to json.")
-            .build(),
-        Option.builder()
-            .longOpt("compress")
-            .desc("Compress the output. Defaults to false.")
-            .build(),
-        Option.builder()
-            .longOpt("limit")
-            .hasArg()
-            .argName("#")
-            .desc("Maximum number of docs to download. Default is 100, use -1 for all docs.")
-            .build(),
-        Option.builder()
-            .longOpt("query")
-            .hasArg()
-            .argName("QUERY")
-            .desc("A custom query, default is '*:*'.")
-            .build(),
-        Option.builder()
-            .longOpt("fields")
-            .hasArg()
-            .argName("FIELDA,FIELDB")
-            .desc("Comma separated list of fields to export. By default all fields are fetched.")
-            .build(),
-        SolrCLI.OPTION_SOLRURL,
-        SolrCLI.OPTION_CREDENTIALS);
->>>>>>> 206904ef
   }
 
   public abstract static class Info {
@@ -316,39 +272,28 @@
 
   @Override
   public void runImpl(CommandLine cli) throws Exception {
-<<<<<<< HEAD
-    String url = cli.getOptionValue(SOLR_URL_OPTION);
-    String credentials = cli.getOptionValue(CommonCLIOptions.CREDENTIALS_OPTION);
+    String url = null;
+    if (cli.hasOption(CommonCLIOptions.SOLR_URL_OPTION)) {
+      if (!cli.hasOption(COLLECTION_NAME_OPTION)) {
+        throw new IllegalArgumentException(
+            "Must specify -c / --name parameter with --solr-url to post documents.");
+      }
+      url = SolrCLI.normalizeSolrUrl(cli) + "/solr/" + cli.getOptionValue(COLLECTION_NAME_OPTION);
+
+    } else {
+      // think about support --zk-host someday.
+      throw new IllegalArgumentException("Must specify --solr-url.");
+    }
+    String credentials = cli.getOptionValue(SolrCLI.OPTION_CREDENTIALS);
     Info info = new MultiThreadedRunner(url, credentials);
     info.query = cli.getOptionValue(QUERY_OPTION, "*:*");
+
     info.setOutFormat(
         cli.getOptionValue(OUTPUT_OPTION),
         cli.getOptionValue(FORMAT_OPTION),
         cli.hasOption(COMPRESS_OPTION));
     info.fields = cli.getOptionValue(FIELDS_OPTION);
     info.setLimit(cli.getOptionValue(LIMIT_OPTION, "100"));
-=======
-    String url = null;
-    if (cli.hasOption("solr-url")) {
-      if (!cli.hasOption("name")) {
-        throw new IllegalArgumentException(
-            "Must specify -c / --name parameter with --solr-url to post documents.");
-      }
-      url = SolrCLI.normalizeSolrUrl(cli) + "/solr/" + cli.getOptionValue("name");
-
-    } else {
-      // think about support --zk-host someday.
-      throw new IllegalArgumentException("Must specify --solr-url.");
-    }
-    String credentials = cli.getOptionValue(SolrCLI.OPTION_CREDENTIALS.getLongOpt());
-    Info info = new MultiThreadedRunner(url, credentials);
-    info.query = cli.getOptionValue("query", "*:*");
-
-    info.setOutFormat(
-        cli.getOptionValue("output"), cli.getOptionValue("format"), cli.hasOption("compress"));
-    info.fields = cli.getOptionValue("fields");
-    info.setLimit(cli.getOptionValue("limit", "100"));
->>>>>>> 206904ef
     info.output = super.stdout;
     info.exportDocs();
   }
