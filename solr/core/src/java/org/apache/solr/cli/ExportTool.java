--- conflicted
+++ resolved
@@ -278,54 +278,6 @@
     void end() throws IOException {}
   }
 
-<<<<<<< HEAD
-  private static final List<Option> OPTIONS =
-      List.of(
-          Option.builder("u")
-              .longOpt("url")
-              .hasArg()
-              .required()
-              .desc("Address of the collection, example http://localhost:8983/solr/gettingstarted.")
-              .build(),
-          Option.builder("o")
-              .longOpt("out")
-              .hasArg()
-              .required(false)
-              .desc(
-                  "Path to output the exported data, and optionally the file name, defaults to 'collection-name'.")
-              .build(),
-          Option.builder("f")
-              .longOpt("format")
-              .hasArg()
-              .required(false)
-              .desc("Output format for exported docs (json, jsonl or javabin), defaulting to json.")
-              .build(),
-          Option.builder("c")
-              .longOpt("compress")
-              .required(false)
-              .desc("Compress the output.")
-              .build(),
-          Option.builder("l")
-              .longOpt("limit")
-              .hasArg()
-              .required(false)
-              .desc("Maximum number of docs to download. Default is 100, use -1 for all docs.")
-              .build(),
-          Option.builder("q")
-              .longOpt("query")
-              .hasArg()
-              .required(false)
-              .desc("A custom query, default is '*:*'.")
-              .build(),
-          Option.builder("f")
-              .longOpt("fields")
-              .hasArg()
-              .required(false)
-              .desc("Comma separated list of fields to export. By default all fields are fetched.")
-              .build());
-
-=======
->>>>>>> b2a2a07f
   static class JsonWithLinesSink extends DocsSink {
     private final CharArr charArr = new CharArr(1024 * 2);
     JSONWriter jsonWriter = new JSONWriter(charArr, -1);
