/*
 * Licensed to the Apache Software Foundation (ASF) under one or more
 * contributor license agreements.  See the NOTICE file distributed with
 * this work for additional information regarding copyright ownership.
 * The ASF licenses this file to You under the Apache License, Version 2.0
 * (the "License"); you may not use this file except in compliance with
 * the License.  You may obtain a copy of the License at
 *
 *     http://www.apache.org/licenses/LICENSE-2.0
 *
 * Unless required by applicable law or agreed to in writing, software
 * distributed under the License is distributed on an "AS IS" BASIS,
 * WITHOUT WARRANTIES OR CONDITIONS OF ANY KIND, either express or implied.
 * See the License for the specific language governing permissions and
 * limitations under the License.
 */

package org.apache.solr.cli;

import static org.apache.solr.common.params.CommonParams.FL;
import static org.apache.solr.common.params.CommonParams.JAVABIN;
import static org.apache.solr.common.params.CommonParams.JSON;
import static org.apache.solr.common.params.CommonParams.Q;
import static org.apache.solr.common.params.CommonParams.SORT;
import static org.apache.solr.common.util.JavaBinCodec.SOLRINPUTDOC;

import java.io.BufferedOutputStream;
import java.io.File;
import java.io.FileOutputStream;
import java.io.IOException;
import java.io.OutputStream;
import java.io.OutputStreamWriter;
import java.io.PrintStream;
import java.io.Writer;
import java.nio.charset.StandardCharsets;
import java.nio.file.Files;
import java.nio.file.Path;
import java.time.Instant;
import java.time.format.DateTimeFormatter;
import java.util.ArrayList;
import java.util.Collections;
import java.util.Date;
import java.util.HashMap;
import java.util.List;
import java.util.Map;
import java.util.Objects;
import java.util.Set;
import java.util.concurrent.ArrayBlockingQueue;
import java.util.concurrent.CountDownLatch;
import java.util.concurrent.ExecutorService;
import java.util.concurrent.TimeUnit;
import java.util.concurrent.atomic.AtomicLong;
import java.util.function.BiConsumer;
import java.util.function.Consumer;
import java.util.zip.GZIPOutputStream;
import org.apache.commons.cli.CommandLine;
import org.apache.commons.cli.Option;
import org.apache.commons.cli.Options;
import org.apache.lucene.util.SuppressForbidden;
import org.apache.solr.client.solrj.SolrClient;
import org.apache.solr.client.solrj.SolrQuery;
import org.apache.solr.client.solrj.SolrRequest;
import org.apache.solr.client.solrj.SolrServerException;
import org.apache.solr.client.solrj.StreamingResponseCallback;
import org.apache.solr.client.solrj.impl.CloudHttp2SolrClient;
import org.apache.solr.client.solrj.impl.CloudSolrClient;
import org.apache.solr.client.solrj.impl.ClusterStateProvider;
import org.apache.solr.client.solrj.impl.Http2SolrClient;
import org.apache.solr.client.solrj.impl.StreamingBinaryResponseParser;
import org.apache.solr.client.solrj.request.GenericSolrRequest;
import org.apache.solr.client.solrj.request.QueryRequest;
import org.apache.solr.common.SolrDocument;
import org.apache.solr.common.SolrDocumentList;
import org.apache.solr.common.cloud.DocCollection;
import org.apache.solr.common.cloud.Replica;
import org.apache.solr.common.cloud.Slice;
import org.apache.solr.common.params.CommonParams;
import org.apache.solr.common.params.CursorMarkParams;
import org.apache.solr.common.params.MapSolrParams;
import org.apache.solr.common.params.ModifiableSolrParams;
import org.apache.solr.common.util.CollectionUtil;
import org.apache.solr.common.util.ExecutorUtil;
import org.apache.solr.common.util.JavaBinCodec;
import org.apache.solr.common.util.NamedList;
import org.apache.solr.common.util.SolrNamedThreadFactory;
import org.apache.solr.common.util.StrUtils;
import org.noggit.CharArr;
import org.noggit.JSONWriter;

/** Supports export command in the bin/solr script. */
public class ExportTool extends ToolBase {

  private static final Option COLLECTION_NAME_OPTION =
      Option.builder("c")
          .longOpt("name")
          .hasArg()
          .argName("NAME")
          .desc("Name of the collection.")
          .build();

  private static final Option OUTPUT_OPTION =
      Option.builder()
          .longOpt("output")
          .hasArg()
          .argName("PATH")
          .desc(
              "Path to output the exported data, and optionally the file name, defaults to 'collection-name'.")
          .build();

  private static final Option FORMAT_OPTION =
      Option.builder()
          .longOpt("format")
          .hasArg()
          .argName("FORMAT")
          .desc("Output format for exported docs (json, jsonl or javabin), defaulting to json.")
          .build();

  private static final Option COMPRESS_OPTION =
      Option.builder().longOpt("compress").desc("Compress the output. Defaults to false.").build();

  private static final Option LIMIT_OPTION =
      Option.builder()
          .longOpt("limit")
          .hasArg()
          .argName("#")
          .desc("Maximum number of docs to download. Default is 100, use -1 for all docs.")
          .build();

  private static final Option QUERY_OPTION =
      Option.builder()
          .longOpt("query")
          .hasArg()
          .argName("QUERY")
          .desc("A custom query, default is '*:*'.")
          .build();

  private static final Option FIELDS_OPTION =
      Option.builder()
          .longOpt("fields")
          .hasArg()
          .argName("FIELDA,FIELDB")
          .desc("Comma separated list of fields to export. By default all fields are fetched.")
          .build();

  @Override
  public String getName() {
    return "export";
  }

  @Override
  public Options getOptions() {
    return super.getOptions()
        .addOption(COLLECTION_NAME_OPTION)
        .addOption(OUTPUT_OPTION)
        .addOption(FORMAT_OPTION)
        .addOption(COMPRESS_OPTION)
        .addOption(LIMIT_OPTION)
        .addOption(QUERY_OPTION)
        .addOption(FIELDS_OPTION)
        .addOption(CommonCLIOptions.SOLR_URL_OPTION)
        .addOption(CommonCLIOptions.CREDENTIALS_OPTION);
  }

  public abstract static class Info {
    String baseurl;
    String credentials;
    String format;
    boolean compress;
    String query;
    String coll;
    String out;
    String fields;
    long limit = 100;
    AtomicLong docsWritten = new AtomicLong(0);
    int bufferSize = 1024 * 1024;
    PrintStream output;
    String uniqueKey;
    CloudSolrClient solrClient;
    DocsSink sink;

    public Info(String url, String credentials) {
      setUrl(url);
      setCredentials(credentials);
      setOutFormat(null, "jsonl", false);
    }

    public void setUrl(String url) {
      int idx = url.lastIndexOf('/');
      baseurl = url.substring(0, idx);
      coll = url.substring(idx + 1);
      query = "*:*";
    }

    public void setCredentials(String credentials) {
      this.credentials = credentials;
    }

    public void setLimit(String maxDocsStr) {
      limit = Long.parseLong(maxDocsStr);
      if (limit == -1) limit = Long.MAX_VALUE;
    }

    public void setOutFormat(String out, String format, boolean compress) {
      this.compress = compress;
      this.format = format;
      this.out = out;
      if (this.format == null) {
        this.format = JSON;
      }
      if (!formats.contains(this.format)) {
        throw new IllegalArgumentException("format must be one of: " + formats);
      }
      if (this.out == null) {
        this.out = coll;
      } else if (Files.isDirectory(Path.of(this.out))) {
        this.out = this.out + "/" + coll;
      }
      this.out = this.out + '.' + this.format;
      if (compress) {
        this.out = this.out + ".gz";
      }
    }

    DocsSink getSink() {
      DocsSink docSink = null;
      switch (format) {
        case JAVABIN:
          docSink = new JavabinSink(this);
          break;
        case JSON:
          docSink = new JsonSink(this);
          break;
        case "jsonl":
          docSink = new JsonWithLinesSink(this);
          break;
      }
      return docSink;
    }

    abstract void exportDocs() throws Exception;

    void fetchUniqueKey() throws SolrServerException, IOException {
      Http2SolrClient.Builder builder =
          new Http2SolrClient.Builder().withOptionalBasicAuthCredentials(credentials);

      solrClient =
          new CloudHttp2SolrClient.Builder(Collections.singletonList(baseurl))
              .withInternalClientBuilder(builder)
              .build();
      NamedList<Object> response =
          solrClient.request(
              new GenericSolrRequest(
                      SolrRequest.METHOD.GET,
                      "/schema/uniquekey",
                      new MapSolrParams(Collections.singletonMap("collection", coll)))
                  .setRequiresCollection(true));
      uniqueKey = (String) response.get("uniqueKey");
    }

    public static StreamingResponseCallback getStreamer(Consumer<SolrDocument> sink) {
      return new StreamingResponseCallback() {
        @Override
        public void streamSolrDocument(SolrDocument doc) {
          try {
            sink.accept(doc);
          } catch (Exception e) {
            throw new RuntimeException(e);
          }
        }

        @Override
        public void streamDocListInfo(long numFound, long start, Float maxScore) {}
      };
    }
  }

  static Set<String> formats = Set.of(JAVABIN, JSON, "jsonl");

  @Override
  public void runImpl(CommandLine cli) throws Exception {
    String url = null;
    if (cli.hasOption(CommonCLIOptions.SOLR_URL_OPTION)) {
      if (!cli.hasOption(COLLECTION_NAME_OPTION)) {
        throw new IllegalArgumentException(
            "Must specify -c / --name parameter with --solr-url to post documents.");
      }
<<<<<<< HEAD
      url = CLIUtils.normalizeSolrUrl(cli) + "/solr/" + cli.getOptionValue("name");
=======
      url = SolrCLI.normalizeSolrUrl(cli) + "/solr/" + cli.getOptionValue(COLLECTION_NAME_OPTION);
>>>>>>> 125fc3fb

    } else {
      // think about support --zk-host someday.
      throw new IllegalArgumentException("Must specify --solr-url.");
    }
    String credentials = cli.getOptionValue(CommonCLIOptions.CREDENTIALS_OPTION);
    Info info = new MultiThreadedRunner(url, credentials);
    info.query = cli.getOptionValue(QUERY_OPTION, "*:*");

    info.setOutFormat(
        cli.getOptionValue(OUTPUT_OPTION),
        cli.getOptionValue(FORMAT_OPTION),
        cli.hasOption(COMPRESS_OPTION));
    info.fields = cli.getOptionValue(FIELDS_OPTION);
    info.setLimit(cli.getOptionValue(LIMIT_OPTION, "100"));
    info.output = super.stdout;
    info.exportDocs();
  }

  abstract static class DocsSink {
    Info info;
    OutputStream fos;

    abstract void start() throws IOException;

    @SuppressForbidden(reason = "Command line tool prints out to console")
    void accept(SolrDocument document) throws IOException {
      long count = info.docsWritten.incrementAndGet();

      if (count % 100000 == 0) {
        System.out.println("\nDOCS: " + count);
      }
    }

    void end() throws IOException {}
  }

  static class JsonWithLinesSink extends DocsSink {
    private final CharArr charArr = new CharArr(1024 * 2);
    JSONWriter jsonWriter = new JSONWriter(charArr, -1);
    private Writer writer;

    public JsonWithLinesSink(Info info) {
      this.info = info;
    }

    @Override
    public void start() throws IOException {
      fos = new FileOutputStream(info.out);
      if (info.compress) {
        fos = new GZIPOutputStream(fos);
      }
      if (info.bufferSize > 0) {
        fos = new BufferedOutputStream(fos, info.bufferSize);
      }
      writer = new OutputStreamWriter(fos, StandardCharsets.UTF_8);
    }

    @Override
    public void end() throws IOException {
      writer.flush();
      fos.flush();
      fos.close();
    }

    @Override
    public synchronized void accept(SolrDocument doc) throws IOException {
      charArr.reset();
      Map<String, Object> m = CollectionUtil.newLinkedHashMap(doc.size());
      doc.forEach(
          (s, field) -> {
            if (s.equals("_version_") || s.equals("_roor_")) return;
            if (field instanceof List) {
              if (((List<?>) field).size() == 1) {
                field = ((List<?>) field).get(0);
              }
            }
            field = constructDateStr(field);
            if (field instanceof List) {
              List<?> list = (List<?>) field;
              if (hasdate(list)) {
                ArrayList<Object> listCopy = new ArrayList<>(list.size());
                for (Object o : list) listCopy.add(constructDateStr(o));
                field = listCopy;
              }
            }
            m.put(s, field);
          });
      jsonWriter.write(m);
      writer.write(charArr.getArray(), charArr.getStart(), charArr.getEnd());
      writer.append('\n');
      super.accept(doc);
    }

    private boolean hasdate(List<?> list) {
      boolean hasDate = false;
      for (Object o : list) {
        if (o instanceof Date) {
          hasDate = true;
          break;
        }
      }
      return hasDate;
    }

    private Object constructDateStr(Object field) {
      if (field instanceof Date) {
        field =
            DateTimeFormatter.ISO_INSTANT.format(Instant.ofEpochMilli(((Date) field).getTime()));
      }
      return field;
    }
  }

  static class JsonSink extends DocsSink {
    private final CharArr charArr = new CharArr(1024 * 2);
    JSONWriter jsonWriter = new JSONWriter(charArr, -1);
    private Writer writer;
    private boolean firstDoc = true;

    public JsonSink(Info info) {
      this.info = info;
    }

    @Override
    public void start() throws IOException {
      fos = new FileOutputStream(info.out);
      if (info.compress) {
        fos = new GZIPOutputStream(fos);
      }
      if (info.bufferSize > 0) {
        fos = new BufferedOutputStream(fos, info.bufferSize);
      }
      writer = new OutputStreamWriter(fos, StandardCharsets.UTF_8);
      writer.append('[');
    }

    @Override
    public void end() throws IOException {
      writer.append(']');
      writer.flush();
      fos.flush();
      fos.close();
    }

    @Override
    public synchronized void accept(SolrDocument doc) throws IOException {
      charArr.reset();
      Map<String, Object> m = CollectionUtil.newLinkedHashMap(doc.size());
      doc.forEach(
          (s, field) -> {
            if (s.equals("_version_") || s.equals("_roor_")) return;
            if (field instanceof List) {
              if (((List<?>) field).size() == 1) {
                field = ((List<?>) field).get(0);
              }
            }
            field = constructDateStr(field);
            if (field instanceof List) {
              List<?> list = (List<?>) field;
              if (hasdate(list)) {
                ArrayList<Object> listCopy = new ArrayList<>(list.size());
                for (Object o : list) listCopy.add(constructDateStr(o));
                field = listCopy;
              }
            }
            m.put(s, field);
          });
      if (firstDoc) {
        firstDoc = false;
      } else {
        writer.append(',');
      }
      jsonWriter.write(m);
      writer.write(charArr.getArray(), charArr.getStart(), charArr.getEnd());
      writer.append('\n');
      super.accept(doc);
    }

    private boolean hasdate(List<?> list) {
      boolean hasDate = false;
      for (Object o : list) {
        if (o instanceof Date) {
          hasDate = true;
          break;
        }
      }
      return hasDate;
    }

    private Object constructDateStr(Object field) {
      if (field instanceof Date) {
        field =
            DateTimeFormatter.ISO_INSTANT.format(Instant.ofEpochMilli(((Date) field).getTime()));
      }
      return field;
    }
  }

  static class JavabinSink extends DocsSink {
    JavaBinCodec codec;

    public JavabinSink(Info info) {
      this.info = info;
    }

    @Override
    public void start() throws IOException {
      fos = new FileOutputStream(info.out);
      if (info.compress) {
        fos = new GZIPOutputStream(fos);
      }
      if (info.bufferSize > 0) {
        fos = new BufferedOutputStream(fos, info.bufferSize);
      }
      codec = new JavaBinCodec(fos, null);
      codec.writeTag(JavaBinCodec.NAMED_LST, 2);
      codec.writeStr("params");
      codec.writeNamedList(new NamedList<>());
      codec.writeStr("docs");
      codec.writeTag(JavaBinCodec.ITERATOR);
    }

    @Override
    public void end() throws IOException {
      codec.writeTag(JavaBinCodec.END);
      codec.close();
      fos.flush();
      fos.close();
    }

    private final BiConsumer<String, Object> bic =
        new BiConsumer<>() {
          @Override
          public void accept(String s, Object o) {
            try {
              if (s.equals("_version_") || s.equals("_root_")) return;
              codec.writeExternString(s);
              codec.writeVal(o);
            } catch (IOException e) {
              throw new RuntimeException(e);
            }
          }
        };

    @Override
    public synchronized void accept(SolrDocument doc) throws IOException {
      int sz = doc.size();
      if (doc.containsKey("_version_")) sz--;
      if (doc.containsKey("_root_")) sz--;
      codec.writeTag(SOLRINPUTDOC, sz);
      codec.writeFloat(1f); // document boost
      doc.forEach(bic);
      super.accept(doc);
    }
  }

  static class MultiThreadedRunner extends Info {
    ExecutorService producerThreadpool, consumerThreadpool;
    ArrayBlockingQueue<SolrDocument> queue = new ArrayBlockingQueue<>(1000);
    SolrDocument EOFDOC = new SolrDocument();
    volatile boolean failed = false;
    Map<String, CoreHandler> corehandlers = new HashMap<>();
    private final long startTime;

    @SuppressForbidden(reason = "Need to print out time")
    public MultiThreadedRunner(String url, String credentials) {
      super(url, credentials);
      startTime = System.currentTimeMillis();
    }

    @Override
    @SuppressForbidden(reason = "Need to print out time")
    void exportDocs() throws Exception {
      sink = getSink();
      fetchUniqueKey();
      ClusterStateProvider stateProvider = solrClient.getClusterStateProvider();
      DocCollection coll = stateProvider.getCollection(this.coll);
      Map<String, Slice> m = coll.getSlicesMap();
      producerThreadpool =
          ExecutorUtil.newMDCAwareFixedThreadPool(
              m.size(), new SolrNamedThreadFactory("solrcli-exporter-producers"));
      consumerThreadpool =
          ExecutorUtil.newMDCAwareFixedThreadPool(
              1, new SolrNamedThreadFactory("solrcli-exporter-consumer"));
      sink.start();
      CountDownLatch consumerlatch = new CountDownLatch(1);
      try {
        addConsumer(consumerlatch);
        addProducers(m);
        if (output != null) {
          output.println("Number of shards : " + corehandlers.size());
        }
        CountDownLatch producerLatch = new CountDownLatch(corehandlers.size());
        corehandlers.forEach(
            (s, coreHandler) ->
                producerThreadpool.execute(
                    () -> {
                      try {
                        coreHandler.exportDocsFromCore();
                      } catch (Exception e) {
                        if (output != null) output.println("Error exporting docs from : " + s);
                      }
                      producerLatch.countDown();
                    }));

        producerLatch.await();
        queue.offer(EOFDOC, 10, TimeUnit.SECONDS);
        consumerlatch.await();
      } finally {
        sink.end();
        solrClient.close();
        producerThreadpool.shutdownNow();
        consumerThreadpool.shutdownNow();
        if (failed) {
          try {
            Files.delete(new File(out).toPath());
          } catch (IOException e) {
            // ignore
          }
        }
        System.out.println(
            "\nTotal Docs exported: "
                + docsWritten.get()
                + ". Time elapsed: "
                + ((System.currentTimeMillis() - startTime) / 1000)
                + "seconds");
      }
    }

    private void addProducers(Map<String, Slice> m) {
      for (Map.Entry<String, Slice> entry : m.entrySet()) {
        Slice slice = entry.getValue();
        Replica replica = slice.getLeader();
        if (replica == null)
          replica = slice.getReplicas().iterator().next(); // get a random replica
        CoreHandler coreHandler = new CoreHandler(replica);
        corehandlers.put(replica.getCoreName(), coreHandler);
      }
    }

    private void addConsumer(CountDownLatch consumerlatch) {
      consumerThreadpool.execute(
          () -> {
            while (true) {
              SolrDocument doc;
              try {
                doc = queue.poll(30, TimeUnit.SECONDS);
              } catch (InterruptedException e) {
                if (output != null) output.println("Consumer interrupted");
                failed = true;
                break;
              }
              if (doc == EOFDOC) break;
              try {
                if (docsWritten.get() >= limit) {
                  continue;
                }
                sink.accept(doc);
              } catch (Exception e) {
                if (output != null) output.println("Failed to write to file " + e.getMessage());
                failed = true;
              }
            }
            consumerlatch.countDown();
          });
    }

    class CoreHandler {
      final Replica replica;
      long expectedDocs;
      AtomicLong receivedDocs = new AtomicLong();

      CoreHandler(Replica replica) {
        this.replica = replica;
      }

      boolean exportDocsFromCore() throws IOException, SolrServerException {

        try (SolrClient client = CLIUtils.getSolrClient(baseurl, credentials)) {
          expectedDocs = getDocCount(replica.getCoreName(), client, query);
          QueryRequest request;
          ModifiableSolrParams params = new ModifiableSolrParams();
          params.add(Q, query);
          if (fields != null) params.add(FL, fields);
          params.add(SORT, uniqueKey + " asc");
          params.add(CommonParams.DISTRIB, "false");
          params.add(CommonParams.ROWS, "1000");
          String cursorMark = CursorMarkParams.CURSOR_MARK_START;
          Consumer<SolrDocument> wrapper =
              doc -> {
                try {
                  queue.offer(doc, 10, TimeUnit.SECONDS);
                  receivedDocs.incrementAndGet();
                } catch (InterruptedException e) {
                  failed = true;
                  if (output != null) output.println("Failed to write docs from" + e.getMessage());
                }
              };
          StreamingBinaryResponseParser responseParser =
              new StreamingBinaryResponseParser(getStreamer(wrapper));
          while (true) {
            if (failed) return false;
            if (docsWritten.get() > limit) return true;
            params.set(CursorMarkParams.CURSOR_MARK_PARAM, cursorMark);
            request = new QueryRequest(params);
            request.setResponseParser(responseParser);
            try {
              NamedList<Object> rsp = client.request(request, replica.getCoreName());
              String nextCursorMark = (String) rsp.get(CursorMarkParams.CURSOR_MARK_NEXT);
              if (nextCursorMark == null || Objects.equals(cursorMark, nextCursorMark)) {
                if (output != null) {
                  output.println(
                      StrUtils.formatString(
                          "\nExport complete from shard {0}, core {1}, docs received: {2}",
                          replica.getShard(), replica.getCoreName(), receivedDocs.get()));
                }
                if (expectedDocs != receivedDocs.get()) {
                  if (output != null) {
                    output.println(
                        StrUtils.formatString(
                            "Could not download all docs from core {0}, docs expected: {1}, received: {2}",
                            replica.getCoreName(), expectedDocs, receivedDocs.get()));
                    return false;
                  }
                }
                return true;
              }
              cursorMark = nextCursorMark;
              if (output != null) output.print(".");
            } catch (SolrServerException e) {
              if (output != null)
                output.println(
                    "Error reading from server "
                        + replica.getBaseUrl()
                        + "/"
                        + replica.getCoreName());
              failed = true;
              return false;
            }
          }
        }
      }
    }
  }

  static long getDocCount(String coreName, SolrClient client, String query)
      throws SolrServerException, IOException {
    SolrQuery q = new SolrQuery(query);
    q.setRows(0);
    q.add("distrib", "false");
    final var request = new QueryRequest(q);
    NamedList<Object> res = client.request(request, coreName);
    SolrDocumentList sdl = (SolrDocumentList) res.get("response");
    return sdl.getNumFound();
  }
}<|MERGE_RESOLUTION|>--- conflicted
+++ resolved
@@ -284,11 +284,7 @@
         throw new IllegalArgumentException(
             "Must specify -c / --name parameter with --solr-url to post documents.");
       }
-<<<<<<< HEAD
-      url = CLIUtils.normalizeSolrUrl(cli) + "/solr/" + cli.getOptionValue("name");
-=======
-      url = SolrCLI.normalizeSolrUrl(cli) + "/solr/" + cli.getOptionValue(COLLECTION_NAME_OPTION);
->>>>>>> 125fc3fb
+      url = CLIUtils.normalizeSolrUrl(cli) + "/solr/" + cli.getOptionValue(COLLECTION_NAME_OPTION);
 
     } else {
       // think about support --zk-host someday.
