/*
 * Licensed to the Apache Software Foundation (ASF) under one or more
 * contributor license agreements.  See the NOTICE file distributed with
 * this work for additional information regarding copyright ownership.
 * The ASF licenses this file to You under the Apache License, Version 2.0
 * (the "License"); you may not use this file except in compliance with
 * the License.  You may obtain a copy of the License at
 *
 *     http://www.apache.org/licenses/LICENSE-2.0
 *
 * Unless required by applicable law or agreed to in writing, software
 * distributed under the License is distributed on an "AS IS" BASIS,
 * WITHOUT WARRANTIES OR CONDITIONS OF ANY KIND, either express or implied.
 * See the License for the specific language governing permissions and
 * limitations under the License.
 */
package org.apache.solr.cli;

import java.io.PrintStream;
import java.lang.invoke.MethodHandles;
import java.nio.file.Path;
import java.nio.file.Paths;
import org.apache.commons.cli.CommandLine;
import org.apache.commons.cli.Option;
import org.apache.commons.cli.Options;
import org.apache.solr.common.cloud.SolrZkClient;
import org.apache.solr.common.cloud.ZkMaintenanceUtils;
import org.apache.solr.core.ConfigSetService;
import org.apache.solr.util.FileTypeMagicUtil;
import org.slf4j.Logger;
import org.slf4j.LoggerFactory;

/** Supports zk upconfig command in the bin/solr script. */
public class ConfigSetUploadTool extends ToolBase {
  private static final Logger log = LoggerFactory.getLogger(MethodHandles.lookup().lookupClass());

  private static final Option CONF_NAME_OPTION =
      Option.builder("n")
          .longOpt("conf-name")
          .hasArg()
          .argName("NAME")
          .required()
          .desc("Configset name in ZooKeeper.")
          .build();

  private static final Option CONF_DIR_OPTION =
      Option.builder("d")
          .longOpt("conf-dir")
          .hasArg()
          .argName("DIR")
          .required()
          .desc("Local directory with configs.")
          .build();

  public ConfigSetUploadTool() {
    this(CLIO.getOutStream());
  }

  public ConfigSetUploadTool(PrintStream stdout) {
    super(stdout);
  }

  @Override
  public Options getOptions() {
    return super.getOptions()
        .addOption(CONF_NAME_OPTION)
        .addOption(CONF_DIR_OPTION)
        .addOption(CommonCLIOptions.CREDENTIALS_OPTION)
        .addOptionGroup(getConnectionOptions());
  }

  @Override
  public String getName() {
    return "upconfig";
  }

  @Override
  public String getUsage() {
    return "bin/solr zk upconfig [-d <DIR>] [-n <NAME>] [-s <HOST>] [-u <credentials>] [-z <HOST>]";
  }

  @Override
  public void runImpl(CommandLine cli) throws Exception {
<<<<<<< HEAD
    SolrCLI.raiseLogLevelUnlessVerbose(cli);
    String zkHost = CLIUtils.getZkHost(cli);
=======
    String zkHost = SolrCLI.getZkHost(cli);
>>>>>>> 125fc3fb

    final String solrInstallDir = System.getProperty("solr.install.dir");
    Path solrInstallDirPath = Paths.get(solrInstallDir);

    String confName = cli.getOptionValue(CONF_NAME_OPTION);
    String confDir = cli.getOptionValue(CONF_DIR_OPTION);

    echoIfVerbose("\nConnecting to ZooKeeper at " + zkHost + " ...");
    try (SolrZkClient zkClient = CLIUtils.getSolrZkClient(cli, zkHost)) {
      final Path configsetsDirPath = CLIUtils.getConfigSetsDir(solrInstallDirPath);
      Path confPath = ConfigSetService.getConfigsetPath(confDir, configsetsDirPath.toString());

      echo(
          "Uploading "
              + confPath.toAbsolutePath()
              + " for config "
              + confName
              + " to ZooKeeper at "
              + zkHost);
      FileTypeMagicUtil.assertConfigSetFolderLegal(confPath);
      ZkMaintenanceUtils.uploadToZK(
          zkClient,
          confPath,
          ZkMaintenanceUtils.CONFIGS_ZKNODE + "/" + confName,
          ZkMaintenanceUtils.UPLOAD_FILENAME_EXCLUDE_PATTERN);

    } catch (Exception e) {
      log.error("Could not complete upconfig operation for reason: ", e);
      throw (e);
    }
  }
}<|MERGE_RESOLUTION|>--- conflicted
+++ resolved
@@ -81,12 +81,7 @@
 
   @Override
   public void runImpl(CommandLine cli) throws Exception {
-<<<<<<< HEAD
-    SolrCLI.raiseLogLevelUnlessVerbose(cli);
     String zkHost = CLIUtils.getZkHost(cli);
-=======
-    String zkHost = SolrCLI.getZkHost(cli);
->>>>>>> 125fc3fb
 
     final String solrInstallDir = System.getProperty("solr.install.dir");
     Path solrInstallDirPath = Paths.get(solrInstallDir);
