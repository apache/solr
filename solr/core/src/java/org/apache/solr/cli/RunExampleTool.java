--- conflicted
+++ resolved
@@ -266,10 +266,6 @@
   }
 
   protected void runExample(CommandLine cli, String exampleName) throws Exception {
-<<<<<<< HEAD
-    Path exDir = setupExampleDir(serverDir, exampleDir, exampleName);
-=======
->>>>>>> 6f94c505
     String collectionName = "schemaless".equals(exampleName) ? "gettingstarted" : exampleName;
     String configSet =
         "techproducts".equals(exampleName) ? "sample_techproducts_configs" : "_default";
@@ -280,11 +276,7 @@
         Integer.parseInt(
             cli.getOptionValue(PORT_OPTION, System.getenv().getOrDefault("SOLR_PORT", "8983")));
     Map<String, Object> nodeStatus =
-<<<<<<< HEAD
-        startSolr(exDir.resolve("solr"), isCloudMode, cli, port, zkHost, 30);
-=======
-        startSolr(new File(serverDir, "solr"), isCloudMode, cli, port, zkHost, 30);
->>>>>>> 6f94c505
+        startSolr(serverDir.resolve("solr"), isCloudMode, cli, port, zkHost, 30);
 
     String solrUrl = CLIUtils.normalizeSolrUrl((String) nodeStatus.get("baseUrl"));
 
@@ -340,19 +332,11 @@
 
     if ("techproducts".equals(exampleName) && !alreadyExists) {
 
-<<<<<<< HEAD
-      Path exampledocsDir = exampleDir.resolve("exampledocs");
+      Path exampledocsDir = this.exampleDir.resolve("exampledocs");
       if (!Files.isDirectory(exampledocsDir)) {
         Path readOnlyExampleDir = serverDir.resolveSibling("example");
         if (Files.isDirectory(readOnlyExampleDir)) {
           exampledocsDir = readOnlyExampleDir.resolve("exampledocs");
-=======
-      File exampledocsDir = new File(this.exampleDir, "exampledocs");
-      if (!exampledocsDir.isDirectory()) {
-        File readOnlyExampleDir = new File(serverDir.getParentFile(), "example");
-        if (readOnlyExampleDir.isDirectory()) {
-          exampledocsDir = new File(readOnlyExampleDir, "exampledocs");
->>>>>>> 6f94c505
         }
       }
 
@@ -441,13 +425,8 @@
                 + "            }\n"
                 + "        }\n");
 
-<<<<<<< HEAD
-        Path filmsJsonFile = exampleDir.resolve("films").resolve("films.json");
+        Path filmsJsonFile = this.exampleDir.resolve("films").resolve("films.json");
         echo("Indexing films example docs from " + filmsJsonFile.toAbsolutePath());
-=======
-        File filmsJsonFile = new File(this.exampleDir, "films/films.json");
-        echo("Indexing films example docs from " + filmsJsonFile.getAbsolutePath());
->>>>>>> 6f94c505
         String[] args =
             new String[] {
               "post",
