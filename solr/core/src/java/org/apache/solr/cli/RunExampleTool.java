/*
 * Licensed to the Apache Software Foundation (ASF) under one or more
 * contributor license agreements.  See the NOTICE file distributed with
 * this work for additional information regarding copyright ownership.
 * The ASF licenses this file to You under the Apache License, Version 2.0
 * (the "License"); you may not use this file except in compliance with
 * the License.  You may obtain a copy of the License at
 *
 *     http://www.apache.org/licenses/LICENSE-2.0
 *
 * Unless required by applicable law or agreed to in writing, software
 * distributed under the License is distributed on an "AS IS" BASIS,
 * WITHOUT WARRANTIES OR CONDITIONS OF ANY KIND, either express or implied.
 * See the License for the specific language governing permissions and
 * limitations under the License.
 */

package org.apache.solr.cli;

import java.io.File;
import java.io.IOException;
import java.io.InputStream;
import java.io.PrintStream;
import java.net.Socket;
import java.net.URI;
import java.nio.charset.StandardCharsets;
import java.nio.file.Files;
import java.util.Arrays;
import java.util.Collections;
import java.util.HashMap;
import java.util.Locale;
import java.util.Map;
import java.util.Optional;
import java.util.Scanner;
import java.util.Set;
import java.util.concurrent.TimeUnit;
import org.apache.commons.cli.CommandLine;
import org.apache.commons.cli.Option;
import org.apache.commons.cli.OptionGroup;
import org.apache.commons.cli.Options;
import org.apache.commons.exec.DefaultExecuteResultHandler;
import org.apache.commons.exec.DefaultExecutor;
import org.apache.commons.exec.ExecuteException;
import org.apache.commons.exec.Executor;
import org.apache.commons.exec.OS;
import org.apache.commons.exec.environment.EnvironmentUtils;
import org.apache.commons.io.FileUtils;
import org.apache.solr.client.solrj.SolrClient;
import org.apache.solr.client.solrj.impl.CloudSolrClient;
import org.apache.solr.client.solrj.impl.Http2SolrClient;
import org.apache.solr.common.SolrException;
import org.noggit.CharArr;
import org.noggit.JSONWriter;

/**
 * Supports start command in the bin/solr script.
 *
 * <p>Enhances start command by providing an interactive session with the user to launch (or
 * relaunch the -e cloud example)
 */
public class RunExampleTool extends ToolBase {

  private static final String PROMPT_FOR_NUMBER = "Please enter %s [%d]: ";
  private static final String PROMPT_FOR_NUMBER_IN_RANGE =
      "Please enter %s between %d and %d [%d]: ";
  private static final String PROMPT_NUMBER_TOO_SMALL =
      "%d is too small! " + PROMPT_FOR_NUMBER_IN_RANGE;
  private static final String PROMPT_NUMBER_TOO_LARGE =
      "%d is too large! " + PROMPT_FOR_NUMBER_IN_RANGE;

  private static final Option NO_PROMPT_OPTION_NEW = Option.builder("n")
      .longOpt("no-prompt")
      .required(false)
      .desc("Don't prompt for input; accept all defaults when running examples that accept user input.")
      .build();

  private static final Option NO_PROMPT_OPTION_DEP = Option.builder()
      .longOpt("noprompt")
      .deprecated(
          DeprecatedAttributes.builder()
              .setForRemoval(true)
              .setSince("9.7")
              .setDescription("Use --no-prompt instead")
              .get())
      .required(false)
      .desc("Don't prompt for input; accept all defaults when running examples that accept user input.")
      .build();

  private static final OptionGroup NO_PROMPT_OPTION = new OptionGroup()
      .addOption(NO_PROMPT_OPTION_NEW)
      .addOption(NO_PROMPT_OPTION_DEP);

  private static final Option EXAMPLE_OPTION = Option.builder("e")
      .longOpt("example")
      .hasArg()
      .argName("NAME")
      .required(true)
      .desc("Name of the example to launch, one of: cloud, techproducts, schemaless, films.")
      .build();

  private static final Option SCRIPT_OPTION = Option.builder("s")
      .longOpt("script")
      .hasArg()
      .argName("PATH")
      .required(false)
      .desc("Path to the bin/solr script.")
      .build();

  private static final Option SERVER_DIR_OPTION = Option.builder("d")
      .longOpt("server-dir")
      .hasArg()
      .argName("DIR")
      .required(true)
      .desc("Path to the Solr server directory.")
      .build();

  private static final Option FORCE_OPTION = Option.builder("f")
      .longOpt("force")
      .argName("FORCE")
      .desc("Force option in case Solr is run as root.")
      .build();

  private static final Option EXAMPLE_DIR_OPTION = Option.builder()
      .longOpt("example-dir")
      .hasArg()
      .argName("DIR")
      .required(false)
      .desc("Path to the Solr example directory; if not provided, ${serverDir}/../example is expected to exist.")
      .build();

  private static final Option URL_SCHEME_OPTION = Option.builder()
      .longOpt("url-scheme")
      .hasArg()
      .argName("SCHEME")
      .required(false)
      .desc("Solr URL scheme: http or https, defaults to http if not specified.")
      .build();

  private static final Option PORT_OPTION = Option.builder("p")
      .longOpt("port")
      .hasArg()
      .argName("PORT")
      .required(false)
      .desc("Specify the port to start the Solr HTTP listener on; default is 8983.")
      .build();

  private static final Option HOST_OPTION = Option.builder()
      .longOpt("host")
      .hasArg()
      .argName("HOSTNAME")
      .required(false)
      .desc("Specify the hostname for this Solr instance.")
      .build();

  private static final Option CLOUD_OPTION = Option.builder("c")
      .longOpt("cloud")
      .required(false)
      .desc("Start Solr in SolrCloud mode; if -z not supplied, an embedded ZooKeeper instance is started on Solr port+1000, such as 9983 if Solr is bound to 8983.")
      .build();

  private static final Option MEMORY_OPTION = Option.builder("m")
      .longOpt("memory")
      .hasArg()
      .argName("MEM")
      .required(false)
      .desc("Sets the min (-Xms) and max (-Xmx) heap size for the JVM, such as: -m 4g results in: -Xms4g -Xmx4g; by default, this script sets the heap size to 512m.")
      .build();

  private static final Option JVM_OPTS_OPTION_NEW = Option.builder()
      .longOpt("jvm-opts")
      .hasArg()
      .argName("OPTS")
      .required(false)
      .desc("Additional options to be passed to the JVM when starting example Solr server(s).")
      .build();

  @Deprecated(since = "9.7", forRemoval = true)
  private static final Option ADDITIONAL_OPTS_OPTION = Option.builder("a")
      .hasArg()
      .argName("OPTS")
      .required(false)
      .deprecated(
          DeprecatedAttributes.builder()
              .setForRemoval(true)
              .setSince("9.7")
              .setDescription("Use --jvm-opts instead")
              .get())
      .desc("Additional options to be passed to the JVM when starting example Solr server(s).")
      .build();

  private static final OptionGroup JVM_OPTS_OPTION = new OptionGroup()
      .addOption(JVM_OPTS_OPTION_NEW)
      .addOption(ADDITIONAL_OPTS_OPTION);

  protected InputStream userInput;
  protected Executor executor;
  protected String script;
  protected File serverDir;
  protected File exampleDir;
  protected String urlScheme;

  /** Default constructor used by the framework when running as a command-line application. */
  public RunExampleTool() {
    this(null, System.in, CLIO.getOutStream());
  }

  public RunExampleTool(Executor executor, InputStream userInput, PrintStream stdout) {
    super(stdout);
    this.executor = (executor != null) ? executor : new DefaultExecutor();
    this.userInput = userInput;
  }

  @Override
  public String getName() {
    return "run_example";
  }

  @Override
<<<<<<< HEAD
  public Options getAllOptions() {
    return super.getAllOptions()
        .addOptionGroup(NO_PROMPT_OPTION)
        .addOption(EXAMPLE_OPTION)
        .addOption(SCRIPT_OPTION)
        .addOption(SERVER_DIR_OPTION)
        .addOption(FORCE_OPTION)
        .addOption(EXAMPLE_DIR_OPTION)
        .addOption(URL_SCHEME_OPTION)
        .addOption(PORT_OPTION)
        .addOption(HOST_OPTION)
        .addOption(CLOUD_OPTION)
        .addOption(MEMORY_OPTION)
        .addOptionGroup(JVM_OPTS_OPTION)
        .addOption(CommonCLIOptions.ZK_HOST_OPTION);
=======
  public List<Option> getOptions() {
    return List.of(
        Option.builder("y")
            .longOpt("no-prompt")
            .required(false)
            .desc(
                "Don't prompt for input; accept all defaults when running examples that accept user input.")
            .build(),
        Option.builder("e")
            .longOpt("example")
            .hasArg()
            .argName("NAME")
            .required(true)
            .desc("Name of the example to launch, one of: cloud, techproducts, schemaless, films.")
            .build(),
        Option.builder()
            .longOpt("script")
            .hasArg()
            .argName("PATH")
            .required(false)
            .desc("Path to the bin/solr script.")
            .build(),
        Option.builder()
            .longOpt("server-dir")
            .hasArg()
            .argName("DIR")
            .required(true)
            .desc("Path to the Solr server directory.")
            .build(),
        Option.builder("f")
            .longOpt("force")
            .argName("FORCE")
            .desc("Force option in case Solr is run as root.")
            .build(),
        Option.builder()
            .longOpt("example-dir")
            .hasArg()
            .argName("DIR")
            .required(false)
            .desc(
                "Path to the Solr example directory; if not provided, ${serverDir}/../example is expected to exist.")
            .build(),
        Option.builder()
            .longOpt("url-scheme")
            .hasArg()
            .argName("SCHEME")
            .required(false)
            .desc("Solr URL scheme: http or https, defaults to http if not specified.")
            .build(),
        Option.builder("p")
            .longOpt("port")
            .hasArg()
            .argName("PORT")
            .required(false)
            .desc("Specify the port to start the Solr HTTP listener on; default is 8983.")
            .build(),
        Option.builder()
            .longOpt("host")
            .hasArg()
            .argName("HOSTNAME")
            .required(false)
            .desc("Specify the hostname for this Solr instance.")
            .build(),
        Option.builder()
            .longOpt("user-managed")
            .required(false)
            .desc("Start Solr in User Managed mode.")
            .build(),
        Option.builder("m")
            .longOpt("memory")
            .hasArg()
            .argName("MEM")
            .required(false)
            .desc(
                "Sets the min (-Xms) and max (-Xmx) heap size for the JVM, such as: -m 4g results in: -Xms4g -Xmx4g; by default, this script sets the heap size to 512m.")
            .build(),
        Option.builder()
            .longOpt("jvm-opts")
            .hasArg()
            .argName("OPTS")
            .required(false)
            .desc(
                "Additional options to be passed to the JVM when starting example Solr server(s).")
            .build(),
        SolrCLI.OPTION_ZKHOST);
>>>>>>> 206904ef
  }

  @Override
  public void runImpl(CommandLine cli) throws Exception {
    this.urlScheme = cli.getOptionValue(URL_SCHEME_OPTION, "http");

    serverDir = new File(cli.getOptionValue(SERVER_DIR_OPTION));
    if (!serverDir.isDirectory())
      throw new IllegalArgumentException(
          "Value of --server-dir option is invalid! "
              + serverDir.getAbsolutePath()
              + " is not a directory!");

    script = cli.getOptionValue(SCRIPT_OPTION);
    if (script != null) {
      if (!(new File(script)).isFile())
        throw new IllegalArgumentException(
            "Value of --script option is invalid! " + script + " not found");
    } else {
      File scriptFile = new File(serverDir.getParentFile(), "bin/solr");
      if (scriptFile.isFile()) {
        script = scriptFile.getAbsolutePath();
      } else {
        scriptFile = new File(serverDir.getParentFile(), "bin/solr.cmd");
        if (scriptFile.isFile()) {
          script = scriptFile.getAbsolutePath();
        } else {
          throw new IllegalArgumentException(
              "Cannot locate the bin/solr script! Please pass --script to this application.");
        }
      }
    }

    exampleDir =
        (cli.hasOption(EXAMPLE_DIR_OPTION))
            ? new File(cli.getOptionValue(EXAMPLE_DIR_OPTION))
            : new File(serverDir.getParent(), "example");
    if (!exampleDir.isDirectory())
      throw new IllegalArgumentException(
          "Value of --example-dir option is invalid! "
              + exampleDir.getAbsolutePath()
              + " is not a directory!");

    echoIfVerbose(
        "Running with\nserverDir="
            + serverDir.getAbsolutePath()
            + ",\nexampleDir="
            + exampleDir.getAbsolutePath()
            + "\nscript="
            + script);

    String exampleType = cli.getOptionValue(EXAMPLE_OPTION);
    if ("cloud".equals(exampleType)) {
      runCloudExample(cli);
    } else if ("techproducts".equals(exampleType)
        || "schemaless".equals(exampleType)
        || "films".equals(exampleType)) {
      runExample(cli, exampleType);
    } else {
      throw new IllegalArgumentException(
          "Unsupported example "
              + exampleType
              + "! Please choose one of: cloud, schemaless, techproducts, or films");
    }
  }

  protected void runExample(CommandLine cli, String exampleName) throws Exception {
    File exDir = setupExampleDir(serverDir, exampleDir, exampleName);
    String collectionName = "schemaless".equals(exampleName) ? "gettingstarted" : exampleName;
    String configSet =
        "techproducts".equals(exampleName) ? "sample_techproducts_configs" : "_default";

<<<<<<< HEAD
    boolean isCloudMode = cli.hasOption(CLOUD_OPTION);
    String zkHost = cli.getOptionValue(CommonCLIOptions.ZK_HOST_OPTION);
=======
    boolean isCloudMode = !cli.hasOption("user-managed");
    String zkHost = cli.getOptionValue('z');
>>>>>>> 206904ef
    int port =
        Integer.parseInt(
            cli.getOptionValue(PORT_OPTION, System.getenv().getOrDefault("SOLR_PORT", "8983")));
    Map<String, Object> nodeStatus =
        startSolr(new File(exDir, "solr"), isCloudMode, cli, port, zkHost, 30);

    String solrUrl = (String) nodeStatus.get("baseUrl");

    // If the example already exists then let the user know they should delete it, or
    // they may get unusual behaviors.
    boolean alreadyExists = false;
    boolean cloudMode = nodeStatus.get("cloud") != null;
    if (cloudMode) {
      if (SolrCLI.safeCheckCollectionExists(
          solrUrl, collectionName, cli.getOptionValue(CommonCLIOptions.CREDENTIALS_OPTION))) {
        alreadyExists = true;
        echo(
            "\nWARNING: Collection '"
                + collectionName
                + "' already exists, which may make starting this example not work well!");
      }
    } else {
      String coreName = collectionName;
      if (SolrCLI.safeCheckCoreExists(
          solrUrl, coreName, cli.getOptionValue(CommonCLIOptions.CREDENTIALS_OPTION))) {
        alreadyExists = true;
        echo(
            "\nWARNING: Core '"
                + coreName
                + "' already exists, which may make starting this example not work well!");
      }
    }

    if (alreadyExists) {
      echo(
          "You may want to run 'bin/solr delete -c "
              + collectionName
              + "' first before running the example to ensure a fresh state.");
    }

    if (!alreadyExists) {
      // invoke the CreateTool
      String[] createArgs =
          new String[] {
            "--name", collectionName,
            "--shards", "1",
            "--replication-factor", "1",
            "--conf-name", collectionName,
            "--conf-dir", configSet,
            "--solr-url", solrUrl
          };
      CreateTool createTool = new CreateTool(stdout);
      int createCode = createTool.runTool(SolrCLI.processCommandLineArgs(createTool, createArgs));
      if (createCode != 0)
        throw new Exception(
            "Failed to create " + collectionName + " using command: " + Arrays.asList(createArgs));
    }

    if ("techproducts".equals(exampleName) && !alreadyExists) {

      File exampledocsDir = new File(exampleDir, "exampledocs");
      if (!exampledocsDir.isDirectory()) {
        File readOnlyExampleDir = new File(serverDir.getParentFile(), "example");
        if (readOnlyExampleDir.isDirectory()) {
          exampledocsDir = new File(readOnlyExampleDir, "exampledocs");
        }
      }

      if (exampledocsDir.isDirectory()) {
        echo("Indexing tech product example docs from " + exampledocsDir.getAbsolutePath());

        String[] args =
            new String[] {
              "post",
              "--solr-url",
              solrUrl,
              "--name",
              collectionName,
              "--type",
              "application/xml",
              exampledocsDir.getAbsolutePath() + "/*.xml"
            };
        PostTool postTool = new PostTool();
        CommandLine postToolCli = SolrCLI.parseCmdLine(postTool, args);
        postTool.runTool(postToolCli);

      } else {
        echo(
            "exampledocs directory not found, skipping indexing step for the techproducts example");
      }
    } else if ("films".equals(exampleName) && !alreadyExists) {
      try (SolrClient solrClient = new Http2SolrClient.Builder(solrUrl).build()) {
        echo("Adding dense vector field type to films schema");
        SolrCLI.postJsonToSolr(
            solrClient,
            "/" + collectionName + "/schema",
            "{\n"
                + "        \"add-field-type\" : {\n"
                + "          \"name\":\"knn_vector_10\",\n"
                + "          \"class\":\"solr.DenseVectorField\",\n"
                + "          \"vectorDimension\":10,\n"
                + "          \"similarityFunction\":cosine\n"
                + "          \"knnAlgorithm\":hnsw\n"
                + "        }\n"
                + "      }");

        echo("Adding name, initial_release_date, and film_vector fields to films schema");
        SolrCLI.postJsonToSolr(
            solrClient,
            "/" + collectionName + "/schema",
            "{\n"
                + "        \"add-field\" : {\n"
                + "          \"name\":\"name\",\n"
                + "          \"type\":\"text_general\",\n"
                + "          \"multiValued\":false,\n"
                + "          \"stored\":true\n"
                + "        },\n"
                + "        \"add-field\" : {\n"
                + "          \"name\":\"initial_release_date\",\n"
                + "          \"type\":\"pdate\",\n"
                + "          \"stored\":true\n"
                + "        },\n"
                + "        \"add-field\" : {\n"
                + "          \"name\":\"film_vector\",\n"
                + "          \"type\":\"knn_vector_10\",\n"
                + "          \"indexed\":true\n"
                + "          \"stored\":true\n"
                + "        }\n"
                + "      }");

        echo(
            "Adding paramsets \"algo\" and \"algo_b\" to films configuration for relevancy tuning");
        SolrCLI.postJsonToSolr(
            solrClient,
            "/" + collectionName + "/config/params",
            "{\n"
                + "        \"set\": {\n"
                + "        \"algo_a\":{\n"
                + "               \"defType\":\"dismax\",\n"
                + "               \"qf\":\"name\"\n"
                + "             }\n"
                + "           },\n"
                + "           \"set\": {\n"
                + "             \"algo_b\":{\n"
                + "               \"defType\":\"dismax\",\n"
                + "               \"qf\":\"name\",\n"
                + "               \"mm\":\"100%\"\n"
                + "             }\n"
                + "            }\n"
                + "        }\n");

        File filmsJsonFile = new File(exampleDir, "films/films.json");
        echo("Indexing films example docs from " + filmsJsonFile.getAbsolutePath());
        String[] args =
            new String[] {
              "post",
              "--solr-url",
              solrUrl,
              "--name",
              collectionName,
              "--type",
              "application/json",
              filmsJsonFile.getAbsolutePath()
            };
        PostTool postTool = new PostTool();
        CommandLine postToolCli = SolrCLI.parseCmdLine(postTool, args);
        postTool.runTool(postToolCli);

      } catch (Exception ex) {
        throw new SolrException(SolrException.ErrorCode.SERVER_ERROR, ex);
      }

      echo(
          "\nSolr "
              + exampleName
              + " example launched successfully. Direct your Web browser to "
              + solrUrl
              + " to visit the Solr Admin UI");
    }
  }

  protected void runCloudExample(CommandLine cli) throws Exception {

<<<<<<< HEAD
    boolean prompt = !cli.hasOption(NO_PROMPT_OPTION);
=======
    boolean prompt = !cli.hasOption("no-prompt");
>>>>>>> 206904ef
    int numNodes = 2;
    int[] cloudPorts = new int[] {8983, 7574, 8984, 7575};
    int defaultPort =
        Integer.parseInt(
            cli.getOptionValue(PORT_OPTION, System.getenv().getOrDefault("SOLR_PORT", "8983")));
    if (defaultPort != 8983) {
      // Override the old default port numbers if user has started the example overriding SOLR_PORT
      cloudPorts = new int[] {defaultPort, defaultPort + 1, defaultPort + 2, defaultPort + 3};
    }
    File cloudDir = new File(exampleDir, "cloud");
    if (!cloudDir.isDirectory()) cloudDir.mkdir();

    echo("\nWelcome to the SolrCloud example!\n");

    Scanner readInput = prompt ? new Scanner(userInput, StandardCharsets.UTF_8.name()) : null;
    if (prompt) {
      echo(
          "This interactive session will help you launch a SolrCloud cluster on your local workstation.");

      // get the number of nodes to start
      numNodes =
          promptForInt(
              readInput,
              "To begin, how many Solr nodes would you like to run in your local cluster? (specify 1-4 nodes) [2]: ",
              "a number",
              numNodes,
              1,
              4);

      echo("Ok, let's start up " + numNodes + " Solr nodes for your example SolrCloud cluster.");

      // get the ports for each port
      for (int n = 0; n < numNodes; n++) {
        String promptMsg =
            String.format(
                Locale.ROOT, "Please enter the port for node%d [%d]: ", (n + 1), cloudPorts[n]);
        int port = promptForPort(readInput, n + 1, promptMsg, cloudPorts[n]);
        while (!isPortAvailable(port)) {
          port =
              promptForPort(
                  readInput,
                  n + 1,
                  "Oops! Looks like port "
                      + port
                      + " is already being used by another process. Please choose a different port.",
                  cloudPorts[n]);
        }

        cloudPorts[n] = port;
        echoIfVerbose("Using port " + port + " for node " + (n + 1));
      }
    } else {
      echo("Starting up " + numNodes + " Solr nodes for your example SolrCloud cluster.\n");
    }

    // setup a unique solr.solr.home directory for each node
    File node1Dir = setupExampleDir(serverDir, cloudDir, "node1");
    for (int n = 2; n <= numNodes; n++) {
      File nodeNDir = new File(cloudDir, "node" + n);
      if (!nodeNDir.isDirectory()) {
        echo("Cloning " + node1Dir.getAbsolutePath() + " into\n   " + nodeNDir.getAbsolutePath());
        FileUtils.copyDirectory(node1Dir, nodeNDir);
      } else {
        echo(nodeNDir.getAbsolutePath() + " already exists.");
      }
    }

    // deal with extra args passed to the script to run the example
    String zkHost = cli.getOptionValue(CommonCLIOptions.ZK_HOST_OPTION);

    // start the first node (most likely with embedded ZK)
    Map<String, Object> nodeStatus =
        startSolr(new File(node1Dir, "solr"), true, cli, cloudPorts[0], zkHost, 30);

    if (zkHost == null) {
      @SuppressWarnings("unchecked")
      Map<String, Object> cloudStatus = (Map<String, Object>) nodeStatus.get("cloud");
      if (cloudStatus != null) {
        String zookeeper = (String) cloudStatus.get("ZooKeeper");
        if (zookeeper != null) zkHost = zookeeper;
      }
      if (zkHost == null)
        throw new Exception("Could not get the ZooKeeper connection string for node1!");
    }

    if (numNodes > 1) {
      // start the other nodes
      for (int n = 1; n < numNodes; n++)
        startSolr(
            new File(cloudDir, "node" + (n + 1) + "/solr"), true, cli, cloudPorts[n], zkHost, 30);
    }

    String solrUrl = (String) nodeStatus.get("baseUrl");
    if (solrUrl.endsWith("/")) solrUrl = solrUrl.substring(0, solrUrl.length() - 1);

    // wait until live nodes == numNodes
    waitToSeeLiveNodes(zkHost, numNodes);

    // create the collection
    String collectionName =
        createCloudExampleCollection(
            numNodes,
            readInput,
            prompt,
            solrUrl,
            cli.getOptionValue(CommonCLIOptions.CREDENTIALS_OPTION));

    echo("\n\nSolrCloud example running, please visit: " + solrUrl + " \n");
  }

  /** wait until the number of live nodes == numNodes. */
  protected void waitToSeeLiveNodes(String zkHost, int numNodes) {
    try (CloudSolrClient cloudClient =
        new CloudSolrClient.Builder(Collections.singletonList(zkHost), Optional.empty()).build()) {
      cloudClient.connect();
      Set<String> liveNodes = cloudClient.getClusterState().getLiveNodes();
      int numLiveNodes = (liveNodes != null) ? liveNodes.size() : 0;
      long timeout = System.nanoTime() + TimeUnit.NANOSECONDS.convert(10, TimeUnit.SECONDS);
      while (System.nanoTime() < timeout && numLiveNodes < numNodes) {
        echo(
            "\nWaiting up to "
                + 10
                + " seconds to see "
                + (numNodes - numLiveNodes)
                + " more nodes join the SolrCloud cluster ...");
        try {
          Thread.sleep(2000);
        } catch (InterruptedException ie) {
          Thread.interrupted();
        }
        liveNodes = cloudClient.getClusterState().getLiveNodes();
        numLiveNodes = (liveNodes != null) ? liveNodes.size() : 0;
      }
      if (numLiveNodes < numNodes) {
        echo(
            "\nWARNING: Only "
                + numLiveNodes
                + " of "
                + numNodes
                + " are active in the cluster after "
                + 10
                + " seconds! Please check the solr.log for each node to look for errors.\n");
      }
    } catch (Exception exc) {
      CLIO.err("Failed to see if " + numNodes + " joined the SolrCloud cluster due to: " + exc);
    }
  }

  protected Map<String, Object> startSolr(
      File solrHomeDir,
      boolean cloudMode,
      CommandLine cli,
      int port,
      String zkHost,
      int maxWaitSecs)
      throws Exception {

    String extraArgs = readExtraArgs(cli.getArgs());

    String host = cli.getOptionValue(HOST_OPTION);
    String memory = cli.getOptionValue(MEMORY_OPTION);

    String hostArg = (host != null && !"localhost".equals(host)) ? " --host " + host : "";
    String zkHostArg = (zkHost != null) ? " -z " + zkHost : "";
    String memArg = (memory != null) ? " -m " + memory : "";
<<<<<<< HEAD
    String cloudModeArg = cloudMode ? "--cloud " : "";
    String forceArg = cli.hasOption(FORCE_OPTION) ? " --force" : "";
    String verboseArg = verbose ? "-V" : "";
=======
    String cloudModeArg = cloudMode ? "" : "--user-managed";
    String forceArg = cli.hasOption("force") ? " --force" : "";
    String verboseArg = verbose ? "--verbose" : "";
>>>>>>> 206904ef

    String jvmOpts = cli.getOptionValue(JVM_OPTS_OPTION);
    String jvmOptsArg = (jvmOpts != null) ? " --jvm-opts \"" + jvmOpts + "\"" : "";

    File cwd = new File(System.getProperty("user.dir"));
    File binDir = (new File(script)).getParentFile();

    boolean isWindows = (OS.isFamilyDOS() || OS.isFamilyWin9x() || OS.isFamilyWindows());
    String callScript = (!isWindows && cwd.equals(binDir.getParentFile())) ? "bin/solr" : script;

    String cwdPath = cwd.getAbsolutePath();
    String solrHome = solrHomeDir.getAbsolutePath();

    // don't display a huge path for solr home if it is relative to the cwd
    if (!isWindows && cwdPath.length() > 1 && solrHome.startsWith(cwdPath))
      solrHome = solrHome.substring(cwdPath.length() + 1);

    String startCmd =
        String.format(
            Locale.ROOT,
            "\"%s\" start %s -p %d --solr-home \"%s\" %s %s %s %s %s %s %s",
            callScript,
            cloudModeArg,
            port,
            solrHome,
            hostArg,
            zkHostArg,
            memArg,
            forceArg,
            verboseArg,
            extraArgs,
            jvmOptsArg);
    startCmd = startCmd.replaceAll("\\s+", " ").trim(); // for pretty printing

    echo("\nStarting up Solr on port " + port + " using command:");
    echo(startCmd + "\n");

    String solrUrl =
        String.format(
            Locale.ROOT, "%s://%s:%d/solr", urlScheme, (host != null ? host : "localhost"), port);

    String credentials = null; // for now we don't need it for example tool.  But we should.

    Map<String, Object> nodeStatus = checkPortConflict(solrUrl, credentials, solrHomeDir, port);
    if (nodeStatus != null)
      return nodeStatus; // the server they are trying to start is already running

    int code = 0;
    if (isWindows) {
      // On Windows, the execution doesn't return, so we have to execute async
      // and when calling the script, it seems to be inheriting the environment that launched this
      // app, so we have to prune out env vars that may cause issues
      Map<String, String> startEnv = new HashMap<>();
      Map<String, String> procEnv = EnvironmentUtils.getProcEnvironment();
      if (procEnv != null) {
        for (Map.Entry<String, String> entry : procEnv.entrySet()) {
          String envVar = entry.getKey();
          String envVarVal = entry.getValue();
          if (envVarVal != null && !"EXAMPLE".equals(envVar) && !envVar.startsWith("SOLR_")) {
            startEnv.put(envVar, envVarVal);
          }
        }
      }
      DefaultExecuteResultHandler handler = new DefaultExecuteResultHandler();
      executor.execute(org.apache.commons.exec.CommandLine.parse(startCmd), startEnv, handler);

      // wait for execution.
      try {
        handler.waitFor(3000);
      } catch (InterruptedException ie) {
        // safe to ignore ...
        Thread.interrupted();
      }
      if (handler.hasResult() && handler.getExitValue() != 0) {
        throw new Exception(
            "Failed to start Solr using command: "
                + startCmd
                + " Exception : "
                + handler.getException());
      }
    } else {
      try {
        code = executor.execute(org.apache.commons.exec.CommandLine.parse(startCmd));
      } catch (ExecuteException e) {
        throw new Exception(
            "Failed to start Solr using command: " + startCmd + " Exception : " + e);
      }
    }
    if (code != 0) throw new Exception("Failed to start Solr using command: " + startCmd);

    return getNodeStatus(solrUrl, cli.getOptionValue(CommonCLIOptions.CREDENTIALS_OPTION), maxWaitSecs);
  }

  protected Map<String, Object> checkPortConflict(
      String solrUrl, String credentials, File solrHomeDir, int port) {
    // quickly check if the port is in use
    if (isPortAvailable(port)) return null; // not in use ... try to start

    Map<String, Object> nodeStatus = null;
    try {
      nodeStatus = (new StatusTool()).getStatus(solrUrl, credentials);
    } catch (Exception ignore) {
      /* just trying to determine if this example is already running. */
    }

    if (nodeStatus != null) {
      String solr_home = (String) nodeStatus.get("solr_home");
      if (solr_home != null) {
        String solrHomePath = solrHomeDir.getAbsolutePath();
        if (!solrHomePath.endsWith("/")) solrHomePath += "/";
        if (!solr_home.endsWith("/")) solr_home += "/";

        if (solrHomePath.equals(solr_home)) {
          CharArr arr = new CharArr();
          new JSONWriter(arr, 2).write(nodeStatus);
          echo("Solr is already setup and running on port " + port + " with status:\n" + arr);
          echo(
              "\nIf this is not the example node you are trying to start, please choose a different port.");
          nodeStatus.put("baseUrl", solrUrl);
          return nodeStatus;
        }
      }
    }

    throw new IllegalStateException("Port " + port + " is already being used by another process.");
  }

  protected String readExtraArgs(String[] extraArgsArr) {
    String extraArgs = "";
    if (extraArgsArr != null && extraArgsArr.length > 0) {
      StringBuilder sb = new StringBuilder();
      int app = 0;
      for (int e = 0; e < extraArgsArr.length; e++) {
        String arg = extraArgsArr[e];
        if ("e".equals(arg) || "example".equals(arg)) {
          e++; // skip over the example arg
          continue;
        }

        if (app > 0) sb.append(" ");
        sb.append(arg);
        ++app;
      }
      extraArgs = sb.toString().trim();
    }
    return extraArgs;
  }

  protected String createCloudExampleCollection(
      int numNodes, Scanner readInput, boolean prompt, String solrUrl, String credentials)
      throws Exception {
    // yay! numNodes SolrCloud nodes running
    int numShards = 2;
    int replicationFactor = 2;
    String cloudConfig = "_default";
    String collectionName = "gettingstarted";

    File configsetsDir = new File(serverDir, "solr/configsets");

    if (prompt) {
      echo(
          "\nNow let's create a new collection for indexing documents in your "
              + numNodes
              + "-node cluster.");

      while (true) {
        collectionName =
            prompt(
                readInput,
                "Please provide a name for your new collection: [" + collectionName + "] ",
                collectionName);

        // Test for existence and then prompt to either create another collection or skip the
        // creation step
        if (SolrCLI.safeCheckCollectionExists(solrUrl, credentials, collectionName)) {
          echo("\nCollection '" + collectionName + "' already exists!");
          int oneOrTwo =
              promptForInt(
                  readInput,
                  "Do you want to re-use the existing collection or create a new one? Enter 1 to reuse, 2 to create new [1]: ",
                  "a 1 or 2",
                  1,
                  1,
                  2);
          if (oneOrTwo == 1) {
            return collectionName;
          } else {
            continue;
          }
        } else {
          break; // user selected a collection that doesn't exist ... proceed on
        }
      }

      numShards =
          promptForInt(
              readInput,
              "How many shards would you like to split " + collectionName + " into? [2]",
              "a shard count",
              2,
              1,
              4);

      replicationFactor =
          promptForInt(
              readInput,
              "How many replicas per shard would you like to create? [2] ",
              "a replication factor",
              2,
              1,
              4);

      echo(
          "Please choose a configuration for the "
              + collectionName
              + " collection, available options are:");
      String validConfigs = "_default or sample_techproducts_configs [" + cloudConfig + "] ";
      cloudConfig = prompt(readInput, validConfigs, cloudConfig);

      // validate the cloudConfig name
      while (!isValidConfig(configsetsDir, cloudConfig)) {
        echo(
            cloudConfig
                + " is not a valid configuration directory! Please choose a configuration for the "
                + collectionName
                + " collection, available options are:");
        cloudConfig = prompt(readInput, validConfigs, cloudConfig);
      }
    } else {
      // must verify if default collection exists
      if (SolrCLI.safeCheckCollectionExists(solrUrl, collectionName, credentials)) {
        echo(
            "\nCollection '"
                + collectionName
                + "' already exists! Skipping collection creation step.");
        return collectionName;
      }
    }

    // invoke the CreateTool
    String[] createArgs =
        new String[] {
          "--name", collectionName,
          "--shards", String.valueOf(numShards),
          "--replication-factor", String.valueOf(replicationFactor),
          "--conf-name", collectionName,
          "--conf-dir", cloudConfig,
          "--solr-url", solrUrl
        };

    CreateTool createTool = new CreateTool(stdout);
    int createCode = createTool.runTool(SolrCLI.processCommandLineArgs(createTool, createArgs));

    if (createCode != 0)
      throw new Exception(
          "Failed to create collection using command: " + Arrays.asList(createArgs));

    return collectionName;
  }

  protected boolean isValidConfig(File configsetsDir, String config) {
    File configDir = new File(configsetsDir, config);
    if (configDir.isDirectory()) return true;

    // not a built-in configset ... maybe it's a custom directory?
    configDir = new File(config);
    return configDir.isDirectory();
  }

  protected Map<String, Object> getNodeStatus(String solrUrl, String credentials, int maxWaitSecs)
      throws Exception {
    StatusTool statusTool = new StatusTool();
    echoIfVerbose("\nChecking status of Solr at " + solrUrl + " ...");

    URI solrURI = new URI(solrUrl);
    Map<String, Object> nodeStatus =
        statusTool.waitToSeeSolrUp(solrUrl, credentials, maxWaitSecs, TimeUnit.SECONDS);
    nodeStatus.put("baseUrl", solrUrl);
    CharArr arr = new CharArr();
    new JSONWriter(arr, 2).write(nodeStatus);
    String mode = (nodeStatus.get("cloud") != null) ? "cloud" : "standalone";

    echoIfVerbose(
        "\nSolr is running on " + solrURI.getPort() + " in " + mode + " mode with status:\n" + arr);

    return nodeStatus;
  }

  protected File setupExampleDir(File serverDir, File exampleParentDir, String dirName)
      throws IOException {
    File solrXml = new File(serverDir, "solr/solr.xml");
    if (!solrXml.isFile())
      throw new IllegalArgumentException(
          "Value of --server-dir option is invalid! " + solrXml.getAbsolutePath() + " not found!");

    File zooCfg = new File(serverDir, "solr/zoo.cfg");
    if (!zooCfg.isFile())
      throw new IllegalArgumentException(
          "Value of --server-dir option is invalid! " + zooCfg.getAbsolutePath() + " not found!");

    File solrHomeDir = new File(exampleParentDir, dirName + "/solr");
    if (!solrHomeDir.isDirectory()) {
      echo("Creating Solr home directory " + solrHomeDir);
      solrHomeDir.mkdirs();
    } else {
      echo("Solr home directory " + solrHomeDir.getAbsolutePath() + " already exists.");
    }

    copyIfNeeded(solrXml, new File(solrHomeDir, "solr.xml"));
    copyIfNeeded(zooCfg, new File(solrHomeDir, "zoo.cfg"));

    return solrHomeDir.getParentFile();
  }

  protected void copyIfNeeded(File src, File dest) throws IOException {
    if (!dest.isFile()) Files.copy(src.toPath(), dest.toPath());

    if (!dest.isFile())
      throw new IllegalStateException("Required file " + dest.getAbsolutePath() + " not found!");
  }

  protected boolean isPortAvailable(int port) {
    try (Socket s = new Socket("localhost", port)) {
      assert s != null; // To allow compilation..
      return false;
    } catch (IOException e) {
      return true;
    }
  }

  protected Integer promptForPort(Scanner s, int node, String prompt, Integer defVal) {
    return promptForInt(s, prompt, "a port for node " + node, defVal, null, null);
  }

  protected Integer promptForInt(
      Scanner s, String prompt, String label, Integer defVal, Integer min, Integer max) {
    Integer inputAsInt = null;

    String value = prompt(s, prompt, null /* default is null since we handle that here */);
    if (value != null) {
      int attempts = 3;
      while (value != null && --attempts > 0) {
        try {
          inputAsInt = Integer.valueOf(value);

          if (min != null) {
            if (inputAsInt < min) {
              value =
                  prompt(
                      s,
                      String.format(
                          Locale.ROOT,
                          PROMPT_NUMBER_TOO_SMALL,
                          inputAsInt,
                          label,
                          min,
                          max,
                          defVal));
              inputAsInt = null;
              continue;
            }
          }

          if (max != null) {
            if (inputAsInt > max) {
              value =
                  prompt(
                      s,
                      String.format(
                          Locale.ROOT,
                          PROMPT_NUMBER_TOO_LARGE,
                          inputAsInt,
                          label,
                          min,
                          max,
                          defVal));
              inputAsInt = null;
            }
          }

        } catch (NumberFormatException nfe) {
          if (verbose) echo(value + " is not a number!");

          if (min != null && max != null) {
            value =
                prompt(
                    s,
                    String.format(
                        Locale.ROOT, PROMPT_FOR_NUMBER_IN_RANGE, label, min, max, defVal));
          } else {
            value = prompt(s, String.format(Locale.ROOT, PROMPT_FOR_NUMBER, label, defVal));
          }
        }
      }
      if (attempts == 0 && inputAsInt == null)
        echo("Too many failed attempts! Going with default value " + defVal);
    }

    return (inputAsInt != null) ? inputAsInt : defVal;
  }

  protected String prompt(Scanner s, String prompt) {
    return prompt(s, prompt, null);
  }

  protected String prompt(Scanner s, String prompt, String defaultValue) {
    echo(prompt);
    String nextInput = s.nextLine();
    if (nextInput != null) {
      nextInput = nextInput.trim();
      if (nextInput.isEmpty()) nextInput = null;
    }
    return (nextInput != null) ? nextInput : defaultValue;
  }
}<|MERGE_RESOLUTION|>--- conflicted
+++ resolved
@@ -35,6 +35,7 @@
 import java.util.Set;
 import java.util.concurrent.TimeUnit;
 import org.apache.commons.cli.CommandLine;
+import org.apache.commons.cli.DeprecatedAttributes;
 import org.apache.commons.cli.Option;
 import org.apache.commons.cli.OptionGroup;
 import org.apache.commons.cli.Options;
@@ -68,27 +69,10 @@
   private static final String PROMPT_NUMBER_TOO_LARGE =
       "%d is too large! " + PROMPT_FOR_NUMBER_IN_RANGE;
 
-  private static final Option NO_PROMPT_OPTION_NEW = Option.builder("n")
+  private static final Option NO_PROMPT_OPTION = Option.builder("y")
       .longOpt("no-prompt")
-      .required(false)
       .desc("Don't prompt for input; accept all defaults when running examples that accept user input.")
       .build();
-
-  private static final Option NO_PROMPT_OPTION_DEP = Option.builder()
-      .longOpt("noprompt")
-      .deprecated(
-          DeprecatedAttributes.builder()
-              .setForRemoval(true)
-              .setSince("9.7")
-              .setDescription("Use --no-prompt instead")
-              .get())
-      .required(false)
-      .desc("Don't prompt for input; accept all defaults when running examples that accept user input.")
-      .build();
-
-  private static final OptionGroup NO_PROMPT_OPTION = new OptionGroup()
-      .addOption(NO_PROMPT_OPTION_NEW)
-      .addOption(NO_PROMPT_OPTION_DEP);
 
   private static final Option EXAMPLE_OPTION = Option.builder("e")
       .longOpt("example")
@@ -98,11 +82,10 @@
       .desc("Name of the example to launch, one of: cloud, techproducts, schemaless, films.")
       .build();
 
-  private static final Option SCRIPT_OPTION = Option.builder("s")
+  private static final Option SCRIPT_OPTION = Option.builder()
       .longOpt("script")
       .hasArg()
       .argName("PATH")
-      .required(false)
       .desc("Path to the bin/solr script.")
       .build();
 
@@ -132,7 +115,6 @@
       .longOpt("url-scheme")
       .hasArg()
       .argName("SCHEME")
-      .required(false)
       .desc("Solr URL scheme: http or https, defaults to http if not specified.")
       .build();
 
@@ -140,7 +122,6 @@
       .longOpt("port")
       .hasArg()
       .argName("PORT")
-      .required(false)
       .desc("Specify the port to start the Solr HTTP listener on; default is 8983.")
       .build();
 
@@ -152,45 +133,24 @@
       .desc("Specify the hostname for this Solr instance.")
       .build();
 
-  private static final Option CLOUD_OPTION = Option.builder("c")
-      .longOpt("cloud")
-      .required(false)
-      .desc("Start Solr in SolrCloud mode; if -z not supplied, an embedded ZooKeeper instance is started on Solr port+1000, such as 9983 if Solr is bound to 8983.")
+  private static final Option USER_MANAGED_OPTION = Option.builder()
+      .longOpt("user-managed")
+      .desc("Start Solr in User Managed mode.")
       .build();
 
   private static final Option MEMORY_OPTION = Option.builder("m")
       .longOpt("memory")
       .hasArg()
       .argName("MEM")
-      .required(false)
       .desc("Sets the min (-Xms) and max (-Xmx) heap size for the JVM, such as: -m 4g results in: -Xms4g -Xmx4g; by default, this script sets the heap size to 512m.")
       .build();
 
-  private static final Option JVM_OPTS_OPTION_NEW = Option.builder()
+  private static final Option JVM_OPTS_OPTION = Option.builder()
       .longOpt("jvm-opts")
       .hasArg()
       .argName("OPTS")
-      .required(false)
       .desc("Additional options to be passed to the JVM when starting example Solr server(s).")
       .build();
-
-  @Deprecated(since = "9.7", forRemoval = true)
-  private static final Option ADDITIONAL_OPTS_OPTION = Option.builder("a")
-      .hasArg()
-      .argName("OPTS")
-      .required(false)
-      .deprecated(
-          DeprecatedAttributes.builder()
-              .setForRemoval(true)
-              .setSince("9.7")
-              .setDescription("Use --jvm-opts instead")
-              .get())
-      .desc("Additional options to be passed to the JVM when starting example Solr server(s).")
-      .build();
-
-  private static final OptionGroup JVM_OPTS_OPTION = new OptionGroup()
-      .addOption(JVM_OPTS_OPTION_NEW)
-      .addOption(ADDITIONAL_OPTS_OPTION);
 
   protected InputStream userInput;
   protected Executor executor;
@@ -216,10 +176,9 @@
   }
 
   @Override
-<<<<<<< HEAD
   public Options getAllOptions() {
     return super.getAllOptions()
-        .addOptionGroup(NO_PROMPT_OPTION)
+        .addOption(NO_PROMPT_OPTION)
         .addOption(EXAMPLE_OPTION)
         .addOption(SCRIPT_OPTION)
         .addOption(SERVER_DIR_OPTION)
@@ -228,97 +187,10 @@
         .addOption(URL_SCHEME_OPTION)
         .addOption(PORT_OPTION)
         .addOption(HOST_OPTION)
-        .addOption(CLOUD_OPTION)
+        .addOption(USER_MANAGED_OPTION)
         .addOption(MEMORY_OPTION)
-        .addOptionGroup(JVM_OPTS_OPTION)
+        .addOption(JVM_OPTS_OPTION)
         .addOption(CommonCLIOptions.ZK_HOST_OPTION);
-=======
-  public List<Option> getOptions() {
-    return List.of(
-        Option.builder("y")
-            .longOpt("no-prompt")
-            .required(false)
-            .desc(
-                "Don't prompt for input; accept all defaults when running examples that accept user input.")
-            .build(),
-        Option.builder("e")
-            .longOpt("example")
-            .hasArg()
-            .argName("NAME")
-            .required(true)
-            .desc("Name of the example to launch, one of: cloud, techproducts, schemaless, films.")
-            .build(),
-        Option.builder()
-            .longOpt("script")
-            .hasArg()
-            .argName("PATH")
-            .required(false)
-            .desc("Path to the bin/solr script.")
-            .build(),
-        Option.builder()
-            .longOpt("server-dir")
-            .hasArg()
-            .argName("DIR")
-            .required(true)
-            .desc("Path to the Solr server directory.")
-            .build(),
-        Option.builder("f")
-            .longOpt("force")
-            .argName("FORCE")
-            .desc("Force option in case Solr is run as root.")
-            .build(),
-        Option.builder()
-            .longOpt("example-dir")
-            .hasArg()
-            .argName("DIR")
-            .required(false)
-            .desc(
-                "Path to the Solr example directory; if not provided, ${serverDir}/../example is expected to exist.")
-            .build(),
-        Option.builder()
-            .longOpt("url-scheme")
-            .hasArg()
-            .argName("SCHEME")
-            .required(false)
-            .desc("Solr URL scheme: http or https, defaults to http if not specified.")
-            .build(),
-        Option.builder("p")
-            .longOpt("port")
-            .hasArg()
-            .argName("PORT")
-            .required(false)
-            .desc("Specify the port to start the Solr HTTP listener on; default is 8983.")
-            .build(),
-        Option.builder()
-            .longOpt("host")
-            .hasArg()
-            .argName("HOSTNAME")
-            .required(false)
-            .desc("Specify the hostname for this Solr instance.")
-            .build(),
-        Option.builder()
-            .longOpt("user-managed")
-            .required(false)
-            .desc("Start Solr in User Managed mode.")
-            .build(),
-        Option.builder("m")
-            .longOpt("memory")
-            .hasArg()
-            .argName("MEM")
-            .required(false)
-            .desc(
-                "Sets the min (-Xms) and max (-Xmx) heap size for the JVM, such as: -m 4g results in: -Xms4g -Xmx4g; by default, this script sets the heap size to 512m.")
-            .build(),
-        Option.builder()
-            .longOpt("jvm-opts")
-            .hasArg()
-            .argName("OPTS")
-            .required(false)
-            .desc(
-                "Additional options to be passed to the JVM when starting example Solr server(s).")
-            .build(),
-        SolrCLI.OPTION_ZKHOST);
->>>>>>> 206904ef
   }
 
   @Override
@@ -391,13 +263,8 @@
     String configSet =
         "techproducts".equals(exampleName) ? "sample_techproducts_configs" : "_default";
 
-<<<<<<< HEAD
-    boolean isCloudMode = cli.hasOption(CLOUD_OPTION);
+    boolean isCloudMode = !cli.hasOption(USER_MANAGED_OPTION);
     String zkHost = cli.getOptionValue(CommonCLIOptions.ZK_HOST_OPTION);
-=======
-    boolean isCloudMode = !cli.hasOption("user-managed");
-    String zkHost = cli.getOptionValue('z');
->>>>>>> 206904ef
     int port =
         Integer.parseInt(
             cli.getOptionValue(PORT_OPTION, System.getenv().getOrDefault("SOLR_PORT", "8983")));
@@ -581,11 +448,7 @@
 
   protected void runCloudExample(CommandLine cli) throws Exception {
 
-<<<<<<< HEAD
     boolean prompt = !cli.hasOption(NO_PROMPT_OPTION);
-=======
-    boolean prompt = !cli.hasOption("no-prompt");
->>>>>>> 206904ef
     int numNodes = 2;
     int[] cloudPorts = new int[] {8983, 7574, 8984, 7575};
     int defaultPort =
@@ -751,15 +614,9 @@
     String hostArg = (host != null && !"localhost".equals(host)) ? " --host " + host : "";
     String zkHostArg = (zkHost != null) ? " -z " + zkHost : "";
     String memArg = (memory != null) ? " -m " + memory : "";
-<<<<<<< HEAD
-    String cloudModeArg = cloudMode ? "--cloud " : "";
+    String cloudModeArg = cloudMode ? "" : "--user-managed";
     String forceArg = cli.hasOption(FORCE_OPTION) ? " --force" : "";
-    String verboseArg = verbose ? "-V" : "";
-=======
-    String cloudModeArg = cloudMode ? "" : "--user-managed";
-    String forceArg = cli.hasOption("force") ? " --force" : "";
     String verboseArg = verbose ? "--verbose" : "";
->>>>>>> 206904ef
 
     String jvmOpts = cli.getOptionValue(JVM_OPTS_OPTION);
     String jvmOptsArg = (jvmOpts != null) ? " --jvm-opts \"" + jvmOpts + "\"" : "";
