--- conflicted
+++ resolved
@@ -48,7 +48,6 @@
       .longOpt("solr-home")
       .argName("DIR")
       .hasArg()
-      .required(false)
       .desc("Required to look up configuration for compressing state.json.")
       .build();
 
@@ -61,29 +60,13 @@
   }
 
   @Override
-<<<<<<< HEAD
   public Options getAllOptions() {
     return super.getAllOptions()
         .addOption(SOLR_HOME_OPTION)
-        .addOption(CommonCLIOptions.RECURSE_OPTION)
+        .addOption(CommonCLIOptions.RECURSIVE_OPTION)
         .addOption(CommonCLIOptions.SOLR_URL_OPTION)
         .addOption(CommonCLIOptions.ZK_HOST_OPTION)
         .addOption(CommonCLIOptions.CREDENTIALS_OPTION);
-=======
-  public List<Option> getOptions() {
-    return List.of(
-        Option.builder()
-            .longOpt("solr-home")
-            .argName("DIR")
-            .hasArg()
-            .required(false)
-            .desc("Required to look up configuration for compressing state.json.")
-            .build(),
-        SolrCLI.OPTION_RECURSIVE,
-        SolrCLI.OPTION_SOLRURL,
-        SolrCLI.OPTION_ZKHOST,
-        SolrCLI.OPTION_CREDENTIALS);
->>>>>>> 206904ef
   }
 
   @Override
@@ -147,11 +130,7 @@
     echoIfVerbose("\nConnecting to ZooKeeper at " + zkHost + " ...");
     String src = cli.getArgs()[0];
     String dst = cli.getArgs()[1];
-<<<<<<< HEAD
-    boolean recurse = cli.hasOption(CommonCLIOptions.RECURSE_OPTION);
-=======
-    boolean recursive = cli.hasOption("recursive");
->>>>>>> 206904ef
+    boolean recursive = cli.hasOption(CommonCLIOptions.RECURSIVE_OPTION);
     echo("Copying from '" + src + "' to '" + dst + "'. ZooKeeper at " + zkHost);
 
     boolean srcIsZk = src.toLowerCase(Locale.ROOT).startsWith("zk:");
