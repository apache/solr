/*
 * Licensed to the Apache Software Foundation (ASF) under one or more
 * contributor license agreements.  See the NOTICE file distributed with
 * this work for additional information regarding copyright ownership.
 * The ASF licenses this file to You under the Apache License, Version 2.0
 * (the "License"); you may not use this file except in compliance with
 * the License.  You may obtain a copy of the License at
 *
 *     http://www.apache.org/licenses/LICENSE-2.0
 *
 * Unless required by applicable law or agreed to in writing, software
 * distributed under the License is distributed on an "AS IS" BASIS,
 * WITHOUT WARRANTIES OR CONDITIONS OF ANY KIND, either express or implied.
 * See the License for the specific language governing permissions and
 * limitations under the License.
 */
package org.apache.solr.cli;

import java.io.PrintStream;
import java.lang.invoke.MethodHandles;
import java.lang.reflect.InvocationTargetException;
import java.nio.file.Path;
import java.nio.file.Paths;
import java.util.List;
import java.util.Locale;
<<<<<<< HEAD
import org.apache.commons.cli.CommandLine;
import org.apache.commons.cli.Option;
=======
import java.util.Properties;
import java.util.concurrent.TimeUnit;
import org.apache.commons.cli.CommandLine;
import org.apache.commons.cli.Option;
import org.apache.solr.client.solrj.impl.SolrZkClientTimeout;
import org.apache.solr.common.SolrException;
>>>>>>> f4681208
import org.apache.solr.common.cloud.SolrZkClient;
import org.apache.solr.common.util.Compressor;
import org.apache.solr.common.util.StrUtils;
import org.apache.solr.common.util.ZLibCompressor;
import org.apache.solr.core.NodeConfig;
import org.apache.solr.core.SolrXmlConfig;
import org.slf4j.Logger;
import org.slf4j.LoggerFactory;

/** Supports zk cp command in the bin/solr script. */
public class ZkCpTool extends ToolBase {
  private static final Logger log = LoggerFactory.getLogger(MethodHandles.lookup().lookupClass());

  public ZkCpTool() {
    this(CLIO.getOutStream());
  }

  public ZkCpTool(PrintStream stdout) {
    super(stdout);
  }

  @Override
  public List<Option> getOptions() {
    return List.of(
        Option.builder("src")
            .argName("src")
            .hasArg()
            .required(true)
            .desc("Source file or directory, may be local or a Znode.")
            .build(),
        Option.builder("dst")
            .argName("dst")
            .hasArg()
            .required(true)
            .desc("Destination of copy, may be local or a Znode.")
            .build(),
        Option.builder()
            .longOpt("solr-home")
            .argName("DIR")
            .hasArg()
            .required(false)
            .desc("Required to look up configuration for compressing state.json.")
            .build(),
        SolrCLI.OPTION_RECURSE,
        SolrCLI.OPTION_ZKHOST,
        SolrCLI.OPTION_SOLRURL,
        SolrCLI.OPTION_VERBOSE);
  }

  @Override
  public String getName() {
    return "cp";
  }

  @Override
  public void runImpl(CommandLine cli) throws Exception {
    SolrCLI.raiseLogLevelUnlessVerbose(cli);
    String zkHost = SolrCLI.getZkHost(cli);

<<<<<<< HEAD
    try (SolrZkClient zkClient = SolrCLI.getSolrZkClient(cli, zkHost)) {
      echoIfVerbose("\nConnecting to ZooKeeper at " + zkHost + " ...", cli);
      String src = cli.getOptionValue("src");
      String dst = cli.getOptionValue("dst");
      Boolean recurse = Boolean.parseBoolean(cli.getOptionValue("recurse"));
      echo("Copying from '" + src + "' to '" + dst + "'. ZooKeeper at " + zkHost);

      boolean srcIsZk = src.toLowerCase(Locale.ROOT).startsWith("zk:");
      boolean dstIsZk = dst.toLowerCase(Locale.ROOT).startsWith("zk:");

      String srcName = src;
      if (srcIsZk) {
        srcName = src.substring(3);
      } else if (srcName.toLowerCase(Locale.ROOT).startsWith("file:")) {
        srcName = srcName.substring(5);
      }
=======
    echoIfVerbose("\nConnecting to ZooKeeper at " + zkHost + " ...", cli);
    String src = cli.getOptionValue("src");
    String dst = cli.getOptionValue("dst");
    Boolean recurse = Boolean.parseBoolean(cli.getOptionValue("recurse"));
    echo("Copying from '" + src + "' to '" + dst + "'. ZooKeeper at " + zkHost);

    boolean srcIsZk = src.toLowerCase(Locale.ROOT).startsWith("zk:");
    boolean dstIsZk = dst.toLowerCase(Locale.ROOT).startsWith("zk:");

    String srcName = src;
    if (srcIsZk) {
      srcName = src.substring(3);
    } else if (srcName.toLowerCase(Locale.ROOT).startsWith("file:")) {
      srcName = srcName.substring(5);
    }

    String dstName = dst;
    if (dstIsZk) {
      dstName = dst.substring(3);
      if (!dstName.startsWith("/")) {
        dstName = "/" + dstName;
      }
    } else {
      if (dstName.toLowerCase(Locale.ROOT).startsWith("file:")) {
        dstName = dstName.substring(5);
      }
    }

    int minStateByteLenForCompression = -1;
    Compressor compressor = new ZLibCompressor();

    if (dstIsZk) {
      String solrHome = cli.getOptionValue("solr-home");
      if (StrUtils.isNullOrEmpty(solrHome)) {
        solrHome = System.getProperty("solr.home");
      }

      if (solrHome != null) {
        echoIfVerbose("Using SolrHome: " + solrHome, cli);
        try {
          // Be aware that if you start Solr and pass in some variables via -D like
          // solr start -DminStateByteLenForCompression=0 -c, this logic will not
          // know about the -DminStateByteLenForCompression and only return the
          // version set in the solr.xml.  So you must edit solr.xml directly.
          Path solrHomePath = Paths.get(solrHome);
          Properties props = new Properties();
          props.put(SolrXmlConfig.ZK_HOST, zkHost);
          NodeConfig nodeConfig = NodeConfig.loadNodeConfig(solrHomePath, props);
          minStateByteLenForCompression =
              nodeConfig.getCloudConfig().getMinStateByteLenForCompression();
          String stateCompressorClass = nodeConfig.getCloudConfig().getStateCompressorClass();
          if (StrUtils.isNotNullOrEmpty(stateCompressorClass)) {
            Class<? extends Compressor> compressionClass =
                Class.forName(stateCompressorClass).asSubclass(Compressor.class);
            compressor = compressionClass.getDeclaredConstructor().newInstance();
          }
        } catch (SolrException e) {
          // Failed to load solr.xml
          throw new IllegalStateException(
              "Failed to load solr.xml from ZK or SolrHome, put/get operations on compressed data will use data as is. If your intention is to read and de-compress data or compress and write data, then solr.xml must be accessible.");
        } catch (ClassNotFoundException
            | NoSuchMethodException
            | InstantiationException
            | IllegalAccessException
            | InvocationTargetException e) {
          throw new IllegalStateException(
              "Unable to find or instantiate compression class: " + e.getMessage());
        }
      }
    }
    if (minStateByteLenForCompression > -1) {
      echoIfVerbose("Compression of state.json has been enabled", cli);
    }

    try (SolrZkClient zkClient =
        new SolrZkClient.Builder()
            .withUrl(zkHost)
            .withTimeout(SolrZkClientTimeout.DEFAULT_ZK_CLIENT_TIMEOUT, TimeUnit.MILLISECONDS)
            .withStateFileCompression(minStateByteLenForCompression, compressor)
            .build()) {
>>>>>>> f4681208

      zkClient.zkTransfer(srcName, srcIsZk, dstName, dstIsZk, recurse);

    } catch (Exception e) {
      log.error("Could not complete the zk operation for reason: ", e);
      throw (e);
    }
  }
}<|MERGE_RESOLUTION|>--- conflicted
+++ resolved
@@ -23,17 +23,12 @@
 import java.nio.file.Paths;
 import java.util.List;
 import java.util.Locale;
-<<<<<<< HEAD
-import org.apache.commons.cli.CommandLine;
-import org.apache.commons.cli.Option;
-=======
 import java.util.Properties;
 import java.util.concurrent.TimeUnit;
 import org.apache.commons.cli.CommandLine;
 import org.apache.commons.cli.Option;
 import org.apache.solr.client.solrj.impl.SolrZkClientTimeout;
 import org.apache.solr.common.SolrException;
->>>>>>> f4681208
 import org.apache.solr.common.cloud.SolrZkClient;
 import org.apache.solr.common.util.Compressor;
 import org.apache.solr.common.util.StrUtils;
@@ -93,7 +88,12 @@
     SolrCLI.raiseLogLevelUnlessVerbose(cli);
     String zkHost = SolrCLI.getZkHost(cli);
 
-<<<<<<< HEAD
+    try (SolrZkClient zkClient =
+                 new SolrZkClient.Builder()
+                         .withUrl(zkHost)
+                         .withTimeout(SolrZkClientTimeout.DEFAULT_ZK_CLIENT_TIMEOUT, TimeUnit.MILLISECONDS)
+
+                         .build()) {
     try (SolrZkClient zkClient = SolrCLI.getSolrZkClient(cli, zkHost)) {
       echoIfVerbose("\nConnecting to ZooKeeper at " + zkHost + " ...", cli);
       String src = cli.getOptionValue("src");
@@ -110,88 +110,64 @@
       } else if (srcName.toLowerCase(Locale.ROOT).startsWith("file:")) {
         srcName = srcName.substring(5);
       }
-=======
-    echoIfVerbose("\nConnecting to ZooKeeper at " + zkHost + " ...", cli);
-    String src = cli.getOptionValue("src");
-    String dst = cli.getOptionValue("dst");
-    Boolean recurse = Boolean.parseBoolean(cli.getOptionValue("recurse"));
-    echo("Copying from '" + src + "' to '" + dst + "'. ZooKeeper at " + zkHost);
 
-    boolean srcIsZk = src.toLowerCase(Locale.ROOT).startsWith("zk:");
-    boolean dstIsZk = dst.toLowerCase(Locale.ROOT).startsWith("zk:");
-
-    String srcName = src;
-    if (srcIsZk) {
-      srcName = src.substring(3);
-    } else if (srcName.toLowerCase(Locale.ROOT).startsWith("file:")) {
-      srcName = srcName.substring(5);
-    }
-
-    String dstName = dst;
-    if (dstIsZk) {
-      dstName = dst.substring(3);
-      if (!dstName.startsWith("/")) {
-        dstName = "/" + dstName;
-      }
-    } else {
-      if (dstName.toLowerCase(Locale.ROOT).startsWith("file:")) {
-        dstName = dstName.substring(5);
-      }
-    }
-
-    int minStateByteLenForCompression = -1;
-    Compressor compressor = new ZLibCompressor();
-
-    if (dstIsZk) {
-      String solrHome = cli.getOptionValue("solr-home");
-      if (StrUtils.isNullOrEmpty(solrHome)) {
-        solrHome = System.getProperty("solr.home");
+      String dstName = dst;
+      if (dstIsZk) {
+        dstName = dst.substring(3);
+        if (!dstName.startsWith("/")) {
+          dstName = "/" + dstName;
+        }
+      } else {
+        if (dstName.toLowerCase(Locale.ROOT).startsWith("file:")) {
+          dstName = dstName.substring(5);
+        }
       }
 
-      if (solrHome != null) {
-        echoIfVerbose("Using SolrHome: " + solrHome, cli);
-        try {
-          // Be aware that if you start Solr and pass in some variables via -D like
-          // solr start -DminStateByteLenForCompression=0 -c, this logic will not
-          // know about the -DminStateByteLenForCompression and only return the
-          // version set in the solr.xml.  So you must edit solr.xml directly.
-          Path solrHomePath = Paths.get(solrHome);
-          Properties props = new Properties();
-          props.put(SolrXmlConfig.ZK_HOST, zkHost);
-          NodeConfig nodeConfig = NodeConfig.loadNodeConfig(solrHomePath, props);
-          minStateByteLenForCompression =
-              nodeConfig.getCloudConfig().getMinStateByteLenForCompression();
-          String stateCompressorClass = nodeConfig.getCloudConfig().getStateCompressorClass();
-          if (StrUtils.isNotNullOrEmpty(stateCompressorClass)) {
-            Class<? extends Compressor> compressionClass =
-                Class.forName(stateCompressorClass).asSubclass(Compressor.class);
-            compressor = compressionClass.getDeclaredConstructor().newInstance();
+      int minStateByteLenForCompression = -1;
+      Compressor compressor = new ZLibCompressor();
+
+      if (dstIsZk) {
+        String solrHome = cli.getOptionValue("solr-home");
+        if (StrUtils.isNullOrEmpty(solrHome)) {
+          solrHome = System.getProperty("solr.home");
+        }
+
+        if (solrHome != null) {
+          echoIfVerbose("Using SolrHome: " + solrHome, cli);
+          try {
+            // Be aware that if you start Solr and pass in some variables via -D like
+            // solr start -DminStateByteLenForCompression=0 -c, this logic will not
+            // know about the -DminStateByteLenForCompression and only return the
+            // version set in the solr.xml.  So you must edit solr.xml directly.
+            Path solrHomePath = Paths.get(solrHome);
+            Properties props = new Properties();
+            props.put(SolrXmlConfig.ZK_HOST, zkHost);
+            NodeConfig nodeConfig = NodeConfig.loadNodeConfig(solrHomePath, props);
+            minStateByteLenForCompression =
+                nodeConfig.getCloudConfig().getMinStateByteLenForCompression();
+            String stateCompressorClass = nodeConfig.getCloudConfig().getStateCompressorClass();
+            if (StrUtils.isNotNullOrEmpty(stateCompressorClass)) {
+              Class<? extends Compressor> compressionClass =
+                  Class.forName(stateCompressorClass).asSubclass(Compressor.class);
+              compressor = compressionClass.getDeclaredConstructor().newInstance();
+            }
+          } catch (SolrException e) {
+            // Failed to load solr.xml
+            throw new IllegalStateException(
+                "Failed to load solr.xml from ZK or SolrHome, put/get operations on compressed data will use data as is. If your intention is to read and de-compress data or compress and write data, then solr.xml must be accessible.");
+          } catch (ClassNotFoundException
+              | NoSuchMethodException
+              | InstantiationException
+              | IllegalAccessException
+              | InvocationTargetException e) {
+            throw new IllegalStateException(
+                "Unable to find or instantiate compression class: " + e.getMessage());
           }
-        } catch (SolrException e) {
-          // Failed to load solr.xml
-          throw new IllegalStateException(
-              "Failed to load solr.xml from ZK or SolrHome, put/get operations on compressed data will use data as is. If your intention is to read and de-compress data or compress and write data, then solr.xml must be accessible.");
-        } catch (ClassNotFoundException
-            | NoSuchMethodException
-            | InstantiationException
-            | IllegalAccessException
-            | InvocationTargetException e) {
-          throw new IllegalStateException(
-              "Unable to find or instantiate compression class: " + e.getMessage());
         }
       }
-    }
-    if (minStateByteLenForCompression > -1) {
-      echoIfVerbose("Compression of state.json has been enabled", cli);
-    }
-
-    try (SolrZkClient zkClient =
-        new SolrZkClient.Builder()
-            .withUrl(zkHost)
-            .withTimeout(SolrZkClientTimeout.DEFAULT_ZK_CLIENT_TIMEOUT, TimeUnit.MILLISECONDS)
-            .withStateFileCompression(minStateByteLenForCompression, compressor)
-            .build()) {
->>>>>>> f4681208
+      if (minStateByteLenForCompression > -1) {
+        echoIfVerbose("Compression of state.json has been enabled", cli);
+      }
 
       zkClient.zkTransfer(srcName, srcIsZk, dstName, dstIsZk, recurse);
 
