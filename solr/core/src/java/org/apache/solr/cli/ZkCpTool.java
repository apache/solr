/*
 * Licensed to the Apache Software Foundation (ASF) under one or more
 * contributor license agreements.  See the NOTICE file distributed with
 * this work for additional information regarding copyright ownership.
 * The ASF licenses this file to You under the Apache License, Version 2.0
 * (the "License"); you may not use this file except in compliance with
 * the License.  You may obtain a copy of the License at
 *
 *     http://www.apache.org/licenses/LICENSE-2.0
 *
 * Unless required by applicable law or agreed to in writing, software
 * distributed under the License is distributed on an "AS IS" BASIS,
 * WITHOUT WARRANTIES OR CONDITIONS OF ANY KIND, either express or implied.
 * See the License for the specific language governing permissions and
 * limitations under the License.
 */
package org.apache.solr.cli;

import static org.apache.solr.packagemanager.PackageUtils.format;

import java.io.PrintStream;
import java.lang.invoke.MethodHandles;
import java.lang.reflect.InvocationTargetException;
import java.nio.file.Path;
import java.nio.file.Paths;
import java.util.Locale;
import java.util.Properties;
import java.util.concurrent.TimeUnit;
import org.apache.commons.cli.CommandLine;
import org.apache.commons.cli.Option;
import org.apache.commons.cli.Options;
import org.apache.solr.client.solrj.impl.SolrZkClientTimeout;
import org.apache.solr.common.SolrException;
import org.apache.solr.common.cloud.SolrZkClient;
import org.apache.solr.common.util.Compressor;
import org.apache.solr.common.util.StrUtils;
import org.apache.solr.common.util.ZLibCompressor;
import org.apache.solr.core.NodeConfig;
import org.apache.solr.core.SolrXmlConfig;
import org.slf4j.Logger;
import org.slf4j.LoggerFactory;

/** Supports zk cp command in the bin/solr script. */
public class ZkCpTool extends ToolBase {
  private static final Logger log = LoggerFactory.getLogger(MethodHandles.lookup().lookupClass());

  private static final Option SOLR_HOME_OPTION =
      Option.builder()
          .longOpt("solr-home")
          .hasArg()
          .argName("DIR")
          .desc("Required to look up configuration for compressing state.json.")
          .build();

  public ZkCpTool() {
    this(CLIO.getOutStream());
  }

  public ZkCpTool(PrintStream stdout) {
    super(stdout);
  }

  @Override
  public Options getOptions() {
    return super.getOptions()
        .addOption(SOLR_HOME_OPTION)
        .addOption(CommonCLIOptions.RECURSIVE_OPTION)
        .addOption(CommonCLIOptions.CREDENTIALS_OPTION)
        .addOptionGroup(getConnectionOptions());
  }

  @Override
  public String getName() {
    return "cp";
  }

  @Override
  public String getUsage() {
    return "bin/solr zk cp [-r ] [-s <HOST>] [--solr-home <DIR>] [-u <credentials>] [-z <HOST>] source destination";
  }

  @Override
  public String getHeader() {
    StringBuilder sb = new StringBuilder();
    format(sb, "cp copies files or folders to/from Zookeeper or Zookeeper -> Zookeeper");
    format(sb, "");
    format(sb, "<src>, <dest> : [file:][/]path/to/local/file or zk:/path/to/zk/node");
    format(
        sb,
        "                NOTE: <src> and <dest> may both be Zookeeper resources prefixed by 'zk:'");
    format(sb, "When <src> is a zk resource, <dest> may be '.'");
    format(
        sb,
        "If <dest> ends with '/', then <dest> will be a local folder or parent znode and the last");
    format(sb, "element of the <src> path will be appended unless <src> also ends in a slash. ");
    format(
        sb, "<dest> may be zk:, which may be useful when using the cp -r form to backup/restore ");
    format(sb, "the entire zk state.");
    format(sb, "You must enclose local paths that end in a wildcard in quotes or just");
    format(sb, "end the local path in a slash. That is,");
    format(sb, "'bin/solr zk cp -r /some/dir/ zk:/ -z localhost:2181' is equivalent to");
    format(sb, "'bin/solr zk cp -r \"/some/dir/*\" zk:/ -z localhost:2181'");
    format(sb, "but 'bin/solr zk cp -r /some/dir/* zk:/ -z localhost:2181' will throw an error");
    format(sb, "");
    format(sb, "to copy to local: 'bin/solr zk cp -r zk:/ /some/dir -z localhost:2181'");
    format(sb, "to restore to ZK: 'bin/solr zk cp -r /some/dir/ zk:/ -z localhost:2181'");
    format(sb, "");
    format(
        sb,
        "The 'file:' prefix is stripped, thus 'file:/wherever' specifies an absolute local path and");
    format(
        sb,
        "'file:somewhere' specifies a relative local path. All paths on Zookeeper are absolute.");
    format(sb, "");
    format(sb, "Zookeeper nodes CAN have data, so moving a single file to a parent znode");
    format(sb, "will overlay the data on the parent Znode so specifying the trailing slash");
    format(sb, "can be important.");
    format(sb, "");
    format(
        sb, "Wildcards are supported when copying from local, trailing only and must be quoted.");
    format(sb, "\nList of options:");
    return sb.toString();
  }

  @Override
  public void runImpl(CommandLine cli) throws Exception {
<<<<<<< HEAD
    SolrCLI.raiseLogLevelUnlessVerbose(cli);
    String zkHost = CLIUtils.getZkHost(cli);
=======
    String zkHost = SolrCLI.getZkHost(cli);
>>>>>>> 125fc3fb

    echoIfVerbose("\nConnecting to ZooKeeper at " + zkHost + " ...");
    String src = cli.getArgs()[0];
    String dst = cli.getArgs()[1];
    boolean recursive = cli.hasOption(CommonCLIOptions.RECURSIVE_OPTION);
    echo("Copying from '" + src + "' to '" + dst + "'. ZooKeeper at " + zkHost);

    boolean srcIsZk = src.toLowerCase(Locale.ROOT).startsWith("zk:");
    boolean dstIsZk = dst.toLowerCase(Locale.ROOT).startsWith("zk:");

    String srcName = src;
    if (srcIsZk) {
      srcName = src.substring(3);
    } else if (srcName.toLowerCase(Locale.ROOT).startsWith("file:")) {
      srcName = srcName.substring(5);
    }

    String dstName = dst;
    if (dstIsZk) {
      dstName = dst.substring(3);
      if (!dstName.startsWith("/")) {
        dstName = "/" + dstName;
      }
    } else {
      if (dstName.toLowerCase(Locale.ROOT).startsWith("file:")) {
        dstName = dstName.substring(5);
      }
    }

    int minStateByteLenForCompression = -1;
    Compressor compressor = new ZLibCompressor();

    if (dstIsZk) {
      String solrHome = cli.getOptionValue(SOLR_HOME_OPTION);
      if (StrUtils.isNullOrEmpty(solrHome)) {
        solrHome = System.getProperty("solr.home");
      }

      if (solrHome != null) {
        echoIfVerbose("Using SolrHome: " + solrHome);
        try {
          // Be aware that if you start Solr and pass in some variables via -D like
          // solr start -DminStateByteLenForCompression=0 -c, this logic will not
          // know about the -DminStateByteLenForCompression and only return the
          // version set in the solr.xml.  So you must edit solr.xml directly.
          Path solrHomePath = Paths.get(solrHome);
          Properties props = new Properties();
          props.put(SolrXmlConfig.ZK_HOST, zkHost);
          NodeConfig nodeConfig = NodeConfig.loadNodeConfig(solrHomePath, props);
          minStateByteLenForCompression =
              nodeConfig.getCloudConfig().getMinStateByteLenForCompression();
          String stateCompressorClass = nodeConfig.getCloudConfig().getStateCompressorClass();
          if (StrUtils.isNotNullOrEmpty(stateCompressorClass)) {
            Class<? extends Compressor> compressionClass =
                Class.forName(stateCompressorClass).asSubclass(Compressor.class);
            compressor = compressionClass.getDeclaredConstructor().newInstance();
          }
        } catch (SolrException e) {
          // Failed to load solr.xml
          throw new IllegalStateException(
              "Failed to load solr.xml, put/get operations on compressed data will use data as is. If your intention is to read and de-compress data or compress and write data, then solr.xml must be accessible.");
        } catch (ClassNotFoundException
            | NoSuchMethodException
            | InstantiationException
            | IllegalAccessException
            | InvocationTargetException e) {
          throw new IllegalStateException(
              "Unable to find or instantiate compression class: " + e.getMessage());
        }
      }
    }
    if (minStateByteLenForCompression > -1) {
      echoIfVerbose("Compression of state.json has been enabled");
    }
    try (SolrZkClient zkClient =
        new SolrZkClient.Builder()
            .withUrl(zkHost)
            .withTimeout(SolrZkClientTimeout.DEFAULT_ZK_CLIENT_TIMEOUT, TimeUnit.MILLISECONDS)
            .withStateFileCompression(minStateByteLenForCompression, compressor)
            .build()) {

      zkClient.zkTransfer(srcName, srcIsZk, dstName, dstIsZk, recursive);

    } catch (Exception e) {
      log.error("Could not complete the zk operation for reason: ", e);
      throw (e);
    }
  }
}<|MERGE_RESOLUTION|>--- conflicted
+++ resolved
@@ -124,12 +124,7 @@
 
   @Override
   public void runImpl(CommandLine cli) throws Exception {
-<<<<<<< HEAD
-    SolrCLI.raiseLogLevelUnlessVerbose(cli);
     String zkHost = CLIUtils.getZkHost(cli);
-=======
-    String zkHost = SolrCLI.getZkHost(cli);
->>>>>>> 125fc3fb
 
     echoIfVerbose("\nConnecting to ZooKeeper at " + zkHost + " ...");
     String src = cli.getArgs()[0];
