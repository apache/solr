/*
 * Licensed to the Apache Software Foundation (ASF) under one or more
 * contributor license agreements.  See the NOTICE file distributed with
 * this work for additional information regarding copyright ownership.
 * The ASF licenses this file to You under the Apache License, Version 2.0
 * (the "License"); you may not use this file except in compliance with
 * the License.  You may obtain a copy of the License at
 *
 *     http://www.apache.org/licenses/LICENSE-2.0
 *
 * Unless required by applicable law or agreed to in writing, software
 * distributed under the License is distributed on an "AS IS" BASIS,
 * WITHOUT WARRANTIES OR CONDITIONS OF ANY KIND, either express or implied.
 * See the License for the specific language governing permissions and
 * limitations under the License.
 */
package org.apache.solr.cli;

import java.io.PrintStream;
import java.lang.invoke.MethodHandles;
import java.nio.file.Files;
import java.nio.file.Path;
import java.nio.file.Paths;
import org.apache.commons.cli.CommandLine;
import org.apache.commons.cli.Option;
import org.apache.commons.cli.Options;
import org.apache.solr.common.cloud.SolrZkClient;
import org.slf4j.Logger;
import org.slf4j.LoggerFactory;

/** Supports zk downconfig command in the bin/solr script. */
public class ConfigSetDownloadTool extends ToolBase {
  private static final Logger log = LoggerFactory.getLogger(MethodHandles.lookup().lookupClass());

  private static final Option CONF_NAME_OPTION =
      Option.builder("n")
          .longOpt("conf-name")
          .hasArg()
          .argName("NAME")
          .required()
          .desc("Configset name in ZooKeeper.")
          .build();

  private static final Option CONF_DIR_OPTION =
      Option.builder("d")
          .longOpt("conf-dir")
          .hasArg()
          .argName("DIR")
          .required()
          .desc("Local directory with configs.")
          .build();

  public ConfigSetDownloadTool() {
    this(CLIO.getOutStream());
  }

  public ConfigSetDownloadTool(PrintStream stdout) {
    super(stdout);
  }

  @Override
  public Options getOptions() {
    return super.getOptions()
        .addOption(CONF_NAME_OPTION)
        .addOption(CONF_DIR_OPTION)
        .addOption(CommonCLIOptions.CREDENTIALS_OPTION)
        .addOptionGroup(getConnectionOptions());
  }

  @Override
  public String getName() {
    return "downconfig";
  }

  @Override
  public String getUsage() {
    return "bin/solr zk downconfig [-d <DIR>] [-n <NAME>] [-s <HOST>] [-u <credentials>] [-z <HOST>]";
  }

  @Override
  public void runImpl(CommandLine cli) throws Exception {
<<<<<<< HEAD
    SolrCLI.raiseLogLevelUnlessVerbose(cli);
    String zkHost = CLIUtils.getZkHost(cli);
=======
    String zkHost = SolrCLI.getZkHost(cli);
>>>>>>> 125fc3fb

    String confName = cli.getOptionValue(CONF_NAME_OPTION);
    String confDir = cli.getOptionValue(CONF_DIR_OPTION);

    echoIfVerbose("\nConnecting to ZooKeeper at " + zkHost + " ...");
    try (SolrZkClient zkClient = CLIUtils.getSolrZkClient(cli, zkHost)) {
      Path configSetPath = Paths.get(confDir);
      // we try to be nice about having the "conf" in the directory, and we create it if it's not
      // there.
      if (!configSetPath.endsWith("/conf")) {
        configSetPath = Paths.get(configSetPath.toString(), "conf");
      }
      Files.createDirectories(configSetPath);
      echo(
          "Downloading configset "
              + confName
              + " from ZooKeeper at "
              + zkHost
              + " to directory "
              + configSetPath.toAbsolutePath());

      zkClient.downConfig(confName, configSetPath);
    } catch (Exception e) {
      log.error("Could not complete downconfig operation for reason: ", e);
      throw (e);
    }
  }
}<|MERGE_RESOLUTION|>--- conflicted
+++ resolved
@@ -79,12 +79,7 @@
 
   @Override
   public void runImpl(CommandLine cli) throws Exception {
-<<<<<<< HEAD
-    SolrCLI.raiseLogLevelUnlessVerbose(cli);
     String zkHost = CLIUtils.getZkHost(cli);
-=======
-    String zkHost = SolrCLI.getZkHost(cli);
->>>>>>> 125fc3fb
 
     String confName = cli.getOptionValue(CONF_NAME_OPTION);
     String confDir = cli.getOptionValue(CONF_DIR_OPTION);
