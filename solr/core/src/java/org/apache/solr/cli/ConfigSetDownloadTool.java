--- conflicted
+++ resolved
@@ -45,39 +45,23 @@
   @Override
   public List<Option> getOptions() {
     return List.of(
-<<<<<<< HEAD
         Option.builder("confname")
-            .argName("confname")
+            .argName("NAME")
             .longOpt("confname")
-=======
-        Option.builder("n")
-            .longOpt("confname")
-            .argName("NAME")
->>>>>>> b530aa53
             .hasArg()
             .required(true)
             .desc("Configset name in ZooKeeper.")
             .build(),
-<<<<<<< HEAD
         Option.builder("confdir")
-            .argName("confdir")
+            .argName("DIR")
             .longOpt("confdir")
-=======
-        Option.builder("d")
-            .longOpt("confdir")
-            .argName("DIR")
->>>>>>> b530aa53
             .hasArg()
             .required(true)
             .desc("Local directory with configs.")
             .build(),
-<<<<<<< HEAD
-        SolrCLI.OPTION_ZKHOST);
-=======
         SolrCLI.OPTION_ZKHOST,
         SolrCLI.OPTION_SOLRURL,
         SolrCLI.OPTION_VERBOSE);
->>>>>>> b530aa53
   }
 
   @Override
