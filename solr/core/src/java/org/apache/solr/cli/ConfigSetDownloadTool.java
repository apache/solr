--- conflicted
+++ resolved
@@ -71,15 +71,6 @@
   public void runImpl(CommandLine cli) throws Exception {
     SolrCLI.raiseLogLevelUnlessVerbose(cli);
     String zkHost = SolrCLI.getZkHost(cli);
-<<<<<<< HEAD
-    if (zkHost == null) {
-      throw new IllegalStateException(
-          "Solr at "
-              + cli.getOptionValue("solr-url")
-              + " is running in standalone server mode, downconfig can only be used when running in SolrCloud mode.\n");
-    }
-=======
->>>>>>> 6d945eb7
 
     try (SolrZkClient zkClient = SolrCLI.getSolrZkClient(cli, zkHost)) {
       echoIfVerbose("\nConnecting to ZooKeeper at " + zkHost + " ...", cli);
