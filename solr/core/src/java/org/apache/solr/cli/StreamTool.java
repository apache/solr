/*
 * Licensed to the Apache Software Foundation (ASF) under one or more
 * contributor license agreements.  See the NOTICE file distributed with
 * this work for additional information regarding copyright ownership.
 * The ASF licenses this file to You under the Apache License, Version 2.0
 * (the "License"); you may not use this file except in compliance with
 * the License.  You may obtain a copy of the License at
 *
 *     http://www.apache.org/licenses/LICENSE-2.0
 *
 * Unless required by applicable law or agreed to in writing, software
 * distributed under the License is distributed on an "AS IS" BASIS,
 * WITHOUT WARRANTIES OR CONDITIONS OF ANY KIND, either express or implied.
 * See the License for the specific language governing permissions and
 * limitations under the License.
 */
package org.apache.solr.cli;

import java.io.BufferedReader;
import java.io.FileInputStream;
import java.io.IOException;
import java.io.InputStream;
import java.io.InputStreamReader;
import java.io.LineNumberReader;
import java.io.PrintStream;
import java.io.Reader;
import java.io.StringReader;
import java.nio.charset.Charset;
import java.nio.charset.StandardCharsets;
import java.nio.file.Files;
import java.nio.file.Path;
import java.nio.file.Paths;
import java.util.ArrayList;
import java.util.Arrays;
import java.util.HashMap;
import java.util.List;
import java.util.Locale;
import java.util.Set;
import org.apache.commons.cli.CommandLine;
import org.apache.commons.cli.Option;
import org.apache.commons.cli.Options;
import org.apache.solr.client.solrj.io.Lang;
import org.apache.solr.client.solrj.io.SolrClientCache;
import org.apache.solr.client.solrj.io.Tuple;
import org.apache.solr.client.solrj.io.comp.StreamComparator;
import org.apache.solr.client.solrj.io.stream.PushBackStream;
import org.apache.solr.client.solrj.io.stream.SolrStream;
import org.apache.solr.client.solrj.io.stream.StreamContext;
import org.apache.solr.client.solrj.io.stream.TupleStream;
import org.apache.solr.client.solrj.io.stream.expr.Explanation;
import org.apache.solr.client.solrj.io.stream.expr.Expressible;
import org.apache.solr.client.solrj.io.stream.expr.StreamExpression;
import org.apache.solr.client.solrj.io.stream.expr.StreamExpressionParser;
import org.apache.solr.client.solrj.io.stream.expr.StreamFactory;
import org.apache.solr.common.SolrException;
import org.apache.solr.common.params.ModifiableSolrParams;
import org.apache.solr.handler.CatStream;

/** Supports stream command in the bin/solr script. */
public class StreamTool extends ToolBase {

  public StreamTool() {
    this(CLIO.getOutStream());
  }

  public StreamTool(PrintStream stdout) {
    super(stdout);
  }

  private final SolrClientCache solrClientCache = new SolrClientCache();

  @Override
  public String getName() {
    return "stream";
  }

  @Override
  public String getUsage() {
    // Specify that the last argument is the streaming expression
    return "bin/solr stream [--array-delimiter <CHARACTER>] [-c <NAME>] [--delimiter <CHARACTER>] [--execution <ENVIRONMENT>] [--fields\n"
        + "       <FIELDS>] [-h] [--header] [-s <HOST>] [-u <credentials>] [-v] [-z <HOST>]  <streaming expression OR stream_file.expr>\n";
  }

  private static final Option EXECUTION_OPTION =
      Option.builder()
          .longOpt("execution")
          .hasArg()
          .argName("ENVIRONMENT")
          .desc(
              "Execution environment is either 'local' (i.e CLI process) or via a 'remote' Solr server. Default environment is 'remote'.")
          .build();

  private static final Option COLLECTION_OPTION =
      Option.builder("c")
          .longOpt("name")
          .argName("NAME")
          .hasArg()
          .desc(
              "Name of the specific collection to execute expression on if the execution is set to 'remote'. Required for 'remote' execution environment.")
          .build();

  private static final Option FIELDS_OPTION =
      Option.builder()
          .longOpt("fields")
          .argName("FIELDS")
          .hasArg()
          .desc(
              "The fields in the tuples to output. Defaults to fields in the first tuple of result set.")
          .build();

  private static final Option HEADER_OPTION =
      Option.builder().longOpt("header").desc("Specify to include a header line.").build();

  private static final Option DELIMITER_OPTION =
      Option.builder()
          .longOpt("delimiter")
          .argName("CHARACTER")
          .hasArg()
          .desc("The output delimiter. Default to using three spaces.")
          .build();
  private static final Option ARRAY_DELIMITER_OPTION =
      Option.builder()
          .longOpt("array-delimiter")
          .argName("CHARACTER")
          .hasArg()
          .desc("The delimiter multi-valued fields. Default to using a pipe (|) delimiter.")
          .build();

  @Override
  public Options getOptions() {

    return super.getOptions()
        .addOption(EXECUTION_OPTION)
        .addOption(COLLECTION_OPTION)
        .addOption(FIELDS_OPTION)
        .addOption(HEADER_OPTION)
        .addOption(DELIMITER_OPTION)
        .addOption(ARRAY_DELIMITER_OPTION)
        .addOption(CommonCLIOptions.CREDENTIALS_OPTION)
        .addOptionGroup(getConnectionOptions());
  }

  @Override
  @SuppressWarnings({"rawtypes"})
  public void runImpl(CommandLine cli) throws Exception {

    String expressionArgument = cli.getArgs()[0];
    String execution = cli.getOptionValue(EXECUTION_OPTION, "remote");
    String arrayDelimiter = cli.getOptionValue(ARRAY_DELIMITER_OPTION, "|");
    String delimiter = cli.getOptionValue(DELIMITER_OPTION, "   ");
    boolean includeHeaders = cli.hasOption(HEADER_OPTION);
    String[] outputHeaders = getOutputFields(cli);

    LineNumberReader bufferedReader = null;
    String expr;
    try {
      Reader inputStream =
          expressionArgument.toLowerCase(Locale.ROOT).endsWith(".expr")
              ? new InputStreamReader(
                  new FileInputStream(expressionArgument), Charset.defaultCharset())
              : new StringReader(expressionArgument);

      bufferedReader = new LineNumberReader(inputStream);
      expr = StreamTool.readExpression(bufferedReader, cli.getArgs());
      echoIfVerbose("Running Expression: " + expr);
    } finally {
      if (bufferedReader != null) {
        bufferedReader.close();
      }
    }

    PushBackStream pushBackStream;
    if (execution.equalsIgnoreCase("local")) {
      pushBackStream = doLocalMode(cli, expr);
    } else {
      pushBackStream = doRemoteMode(cli, expr);
    }

    try {
      pushBackStream.open();

      if (outputHeaders == null) {

        Tuple tuple = pushBackStream.read();

        if (!tuple.EOF) {
          outputHeaders = getHeadersFromFirstTuple(tuple);
        }

        pushBackStream.pushBack(tuple);
      }

      if (includeHeaders) {
        StringBuilder headersOut = new StringBuilder();
        if (outputHeaders != null) {
          for (int i = 0; i < outputHeaders.length; i++) {
            if (i > 0) {
              headersOut.append(delimiter);
            }
            headersOut.append(outputHeaders[i]);
          }
        }
        CLIO.out(headersOut.toString());
      }

      while (true) {
        Tuple tuple = pushBackStream.read();
        if (tuple.EOF) {
          break;
        } else {
          StringBuilder outLine = new StringBuilder();
          if (outputHeaders != null) {
            for (int i = 0; i < outputHeaders.length; i++) {
              if (i > 0) {
                outLine.append(delimiter);
              }

              Object o = tuple.get(outputHeaders[i]);
              if (o != null) {
                if (o instanceof List outfields) {
                  outLine.append(listToString(outfields, arrayDelimiter));
                } else {
                  outLine.append(o);
                }
              }
            }
          }
          CLIO.out(outLine.toString());
        }
      }
    } finally {

      if (pushBackStream != null) {
        pushBackStream.close();
      }

      solrClientCache.close();
    }

    echoIfVerbose("StreamTool -- Done.");
  }

  /**
   * Runs a streaming expression in the local process of the CLI.
   *
   * <p>Running locally means that parallelization support or those expressions requiring access to
   * internal Solr capabilities will not function.
   *
   * @param cli The CLI invoking the call
   * @param expr The streaming expression to be parsed and in the context of the CLI process
   * @return A connection to the streaming expression that receives Tuples as they are emitted
   *     locally.
   */
  private PushBackStream doLocalMode(CommandLine cli, String expr) throws Exception {
    String zkHost = SolrCLI.getZkHost(cli);

    echoIfVerbose("Connecting to ZooKeeper at " + zkHost);
    solrClientCache.setBasicAuthCredentials(
        cli.getOptionValue(CommonCLIOptions.CREDENTIALS_OPTION));
    solrClientCache.getCloudSolrClient(zkHost);

    TupleStream stream;
    PushBackStream pushBackStream;

    StreamExpression streamExpression = StreamExpressionParser.parse(expr);
    StreamFactory streamFactory = new StreamFactory();

    // stdin is ONLY available in the local mode, not in the remote mode as it
    // requires access to System.in
    streamFactory.withFunctionName("stdin", StandardInStream.class);

    // LocalCatStream extends CatStream and disables the Solr cluster specific
    // logic about where to read data from.
    streamFactory.withFunctionName("cat", LocalCatStream.class);

    streamFactory.withDefaultZkHost(zkHost);

    Lang.register(streamFactory);

    stream = streamFactory.constructStream(streamExpression);

    pushBackStream = new PushBackStream(stream);

    // Now we can run the stream and return the results.
    StreamContext streamContext = new StreamContext();
    streamContext.setSolrClientCache(solrClientCache);

    // Output the headers
    pushBackStream.setStreamContext(streamContext);

    return pushBackStream;
  }

  /**
   * Runs a streaming expression on a Solr collection via the /stream end point and returns the
   * results to the CLI. Requires a collection to be specified to send the expression to.
   *
   * <p>Running remotely allows you to use all the standard Streaming Expression capabilities as the
   * expression is running in a Solr environment.
   *
   * @param cli The CLI invoking the call
   * @param expr The streaming expression to be parsed and run remotely
   * @return A connection to the streaming expression that receives Tuples as they are emitted from
   *     Solr /stream.
   */
  private PushBackStream doRemoteMode(CommandLine cli, String expr) throws Exception {

    String solrUrl = SolrCLI.normalizeSolrUrl(cli);
    if (!cli.hasOption(COLLECTION_OPTION)) {
      throw new IllegalStateException(
          "You must provide --name COLLECTION with --execution remote parameter.");
    }
    String collection = cli.getOptionValue(COLLECTION_OPTION);

    if (expr.toLowerCase(Locale.ROOT).contains("stdin(")) {
      throw new IllegalStateException(
          "The stdin() expression is only usable with --worker local set up.");
    }

    final SolrStream solrStream =
        new SolrStream(solrUrl + "/solr/" + collection, params("qt", "/stream", "expr", expr));

    String credentials = cli.getOptionValue(CommonCLIOptions.CREDENTIALS_OPTION);
    if (credentials != null) {
      String username = credentials.split(":")[0];
      String password = credentials.split(":")[1];
      solrStream.setCredentials(username, password);
    }
    return new PushBackStream(solrStream);
  }

  private static ModifiableSolrParams params(String... params) {
    if (params.length % 2 != 0) throw new RuntimeException("Params length should be even");
    ModifiableSolrParams msp = new ModifiableSolrParams();
    for (int i = 0; i < params.length; i += 2) {
      msp.add(params[i], params[i + 1]);
    }
    return msp;
  }

  public static class StandardInStream extends TupleStream implements Expressible {

    private BufferedReader reader;
    private InputStream inputStream = System.in;
    private boolean doClose = false;

    public StandardInStream() {}

    public StandardInStream(StreamExpression expression, StreamFactory factory)
        throws IOException {}

    @Override
    public List<TupleStream> children() {
      return null;
    }

    public void setInputStream(InputStream inputStream) {
      this.inputStream = inputStream;
      this.doClose = true;
    }

    @Override
    public void open() {
      reader = new BufferedReader(new InputStreamReader(inputStream, StandardCharsets.UTF_8));
    }

    @Override
    public void close() throws IOException {
      if (doClose) {
        inputStream.close();
      }
    }

    @SuppressWarnings({"unchecked", "rawtypes"})
    @Override
    public Tuple read() throws IOException {
      String line = reader.readLine();
      HashMap map = new HashMap();
      Tuple tuple = new Tuple(map);
      if (line != null) {
        tuple.put("line", line);
        tuple.put("file", "cat");
      } else {
        tuple.put("EOF", "true");
      }
      return tuple;
    }

    @Override
    public void setStreamContext(StreamContext context) {}

    @Override
    public StreamExpression toExpression(StreamFactory factory) {
      return null;
    }

    @Override
    public Explanation toExplanation(StreamFactory factory) {
      return null;
    }

    @Override
    public StreamComparator getStreamSort() {
      return null;
    }
  }

  static String[] getOutputFields(CommandLine cli) {
    if (cli.hasOption(FIELDS_OPTION)) {

      String fl = cli.getOptionValue(FIELDS_OPTION);
      String[] flArray = fl.split(",");
      String[] outputHeaders = new String[flArray.length];

      for (int i = 0; i < outputHeaders.length; i++) {
        outputHeaders[i] = flArray[i].trim();
      }

      return outputHeaders;

    } else {
      return null;
    }
  }

  public static class LocalCatStream extends CatStream {

    public LocalCatStream(StreamExpression expression, StreamFactory factory) throws IOException {
      super(expression, factory);
    }

    public LocalCatStream(String commaDelimitedFilepaths, int maxLines) {
      super(commaDelimitedFilepaths, maxLines);
    }

    @Override
    public void setStreamContext(StreamContext context) {
      // LocalCatStream inherently has no Solr core to pull from the context
    }

    @Override
<<<<<<< HEAD
    protected List<CrawlFile> validateAndSetFilepathsInSandbox(String commaDelimitedFilepaths) {
      // The nature of LocalCatStream is that we don't stick to the sandboxed "userfiles" directory
      // the way the CatStream does.
=======
    protected List<CrawlFile> validateAndSetFilepathsInSandbox() {
>>>>>>> de66089c
      final List<CrawlFile> crawlSeeds = new ArrayList<>();
      for (String crawlRootStr : commaDelimitedFilepaths.split(",")) {
        Path crawlRootPath = Paths.get(crawlRootStr).normalize();

        if (!Files.exists(crawlRootPath)) {
          throw new SolrException(
              SolrException.ErrorCode.BAD_REQUEST,
              "file/directory to stream doesn't exist: " + crawlRootStr);
        }

        crawlSeeds.add(new CrawlFile(crawlRootStr, crawlRootPath));
      }

      return crawlSeeds;
    }
  }

  @SuppressWarnings({"rawtypes"})
  static String[] getHeadersFromFirstTuple(Tuple tuple) {
    Set fields = tuple.getFields().keySet();
    String[] outputHeaders = new String[fields.size()];
    int i = -1;
    for (Object o : fields) {
      outputHeaders[++i] = o.toString();
    }
    Arrays.sort(outputHeaders);
    return outputHeaders;
  }

  @SuppressWarnings({"rawtypes"})
  static String listToString(List values, String internalDelim) {
    StringBuilder buf = new StringBuilder();
    for (Object value : values) {
      if (buf.length() > 0) {
        buf.append(internalDelim);
      }

      buf.append(value.toString());
    }

    return buf.toString();
  }

  static String readExpression(LineNumberReader bufferedReader, String[] args) throws IOException {

    StringBuilder exprBuff = new StringBuilder();

    boolean comment = false;
    while (true) {
      String line = bufferedReader.readLine();
      if (line == null) {
        break;
      }

      if (line.trim().indexOf("/*") == 0) {
        comment = true;
        continue;
      }

      if (line.trim().indexOf("*/") > -1) {
        comment = false;
        continue;
      }

      if (comment || line.trim().startsWith("#") || line.trim().startsWith("//")) {
        continue;
      }

      // Substitute parameters

      if (line.length() > 0) {
        for (int i = 1; i < args.length; i++) {
          String arg = args[i];
          line = line.replace("$" + i, arg);
        }
      }

      exprBuff.append(line);
    }

    return exprBuff.toString();
  }
}<|MERGE_RESOLUTION|>--- conflicted
+++ resolved
@@ -439,13 +439,10 @@
     }
 
     @Override
-<<<<<<< HEAD
-    protected List<CrawlFile> validateAndSetFilepathsInSandbox(String commaDelimitedFilepaths) {
-      // The nature of LocalCatStream is that we don't stick to the sandboxed "userfiles" directory
+    protected List<CrawlFile> validateAndSetFilepathsInSandbox() {
+      // The nature of LocalCatStream is that we are not limited to the sandboxed "userfiles" directory
       // the way the CatStream does.
-=======
-    protected List<CrawlFile> validateAndSetFilepathsInSandbox() {
->>>>>>> de66089c
+
       final List<CrawlFile> crawlSeeds = new ArrayList<>();
       for (String crawlRootStr : commaDelimitedFilepaths.split(",")) {
         Path crawlRootPath = Paths.get(crawlRootStr).normalize();
