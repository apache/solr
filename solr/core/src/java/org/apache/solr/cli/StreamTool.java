/*
 * Licensed to the Apache Software Foundation (ASF) under one or more
 * contributor license agreements.  See the NOTICE file distributed with
 * this work for additional information regarding copyright ownership.
 * The ASF licenses this file to You under the Apache License, Version 2.0
 * (the "License"); you may not use this file except in compliance with
 * the License.  You may obtain a copy of the License at
 *
 *     http://www.apache.org/licenses/LICENSE-2.0
 *
 * Unless required by applicable law or agreed to in writing, software
 * distributed under the License is distributed on an "AS IS" BASIS,
 * WITHOUT WARRANTIES OR CONDITIONS OF ANY KIND, either express or implied.
 * See the License for the specific language governing permissions and
 * limitations under the License.
 */
package org.apache.solr.cli;

import java.io.BufferedReader;
import java.io.FileInputStream;
import java.io.IOException;
import java.io.InputStream;
import java.io.InputStreamReader;
import java.io.LineNumberReader;
import java.io.PrintStream;
import java.io.Reader;
import java.io.StringReader;
import java.nio.charset.Charset;
import java.nio.charset.StandardCharsets;
import java.nio.file.Files;
import java.nio.file.Path;
import java.nio.file.Paths;
import java.util.ArrayList;
import java.util.Arrays;
import java.util.HashMap;
import java.util.List;
import java.util.Locale;
import java.util.Set;
import org.apache.commons.cli.CommandLine;
import org.apache.commons.cli.Option;
import org.apache.commons.cli.Options;
import org.apache.solr.client.solrj.io.Lang;
import org.apache.solr.client.solrj.io.SolrClientCache;
import org.apache.solr.client.solrj.io.Tuple;
import org.apache.solr.client.solrj.io.comp.StreamComparator;
import org.apache.solr.client.solrj.io.stream.PushBackStream;
import org.apache.solr.client.solrj.io.stream.SolrStream;
import org.apache.solr.client.solrj.io.stream.StreamContext;
import org.apache.solr.client.solrj.io.stream.TupleStream;
import org.apache.solr.client.solrj.io.stream.expr.Explanation;
import org.apache.solr.client.solrj.io.stream.expr.Expressible;
import org.apache.solr.client.solrj.io.stream.expr.StreamExpression;
import org.apache.solr.client.solrj.io.stream.expr.StreamExpressionParser;
import org.apache.solr.client.solrj.io.stream.expr.StreamFactory;
import org.apache.solr.common.SolrException;
import org.apache.solr.common.params.ModifiableSolrParams;
import org.apache.solr.handler.CatStream;

/** Supports stream command in the bin/solr script. */
public class StreamTool extends ToolBase {

  public StreamTool() {
    this(CLIO.getOutStream());
  }

  public StreamTool(PrintStream stdout) {
    super(stdout);
  }

  private final SolrClientCache solrClientCache = new SolrClientCache();

  @Override
  public String getName() {
    return "stream";
  }

  @Override
  public String getUsage() {
    // Specify that the last argument is the streaming expression
    return "bin/solr stream [--array-delimiter <CHARACTER>] [-c <NAME>] [--delimiter <CHARACTER>] [--execution <ENVIRONMENT>] [--fields\n"
        + "       <FIELDS>] [-h] [--header] [-s <HOST>] [-u <credentials>] [-v] [-z <HOST>]  <streaming expression OR stream_file.expr>\n";
  }

  private static final Option EXECUTION_OPTION =
      Option.builder()
          .longOpt("execution")
          .hasArg()
          .argName("ENVIRONMENT")
          .desc(
              "Execution environment is either 'local' (i.e CLI process) or via a 'remote' Solr server. Default environment is 'remote'.")
          .build();

  private static final Option COLLECTION_OPTION =
      Option.builder("c")
          .longOpt("name")
          .argName("NAME")
          .hasArg()
          .desc(
              "Name of the specific collection to execute expression on if the execution is set to 'remote'. Required for 'remote' execution environment.")
          .build();

  private static final Option FIELDS_OPTION =
      Option.builder()
          .longOpt("fields")
          .argName("FIELDS")
          .hasArg()
          .desc(
              "The fields in the tuples to output. Defaults to fields in the first tuple of result set.")
          .build();

  private static final Option HEADER_OPTION =
      Option.builder().longOpt("header").desc("Specify to include a header line.").build();

  private static final Option DELIMITER_OPTION =
      Option.builder()
          .longOpt("delimiter")
          .argName("CHARACTER")
          .hasArg()
          .desc("The output delimiter. Default to using three spaces.")
          .build();
  private static final Option ARRAY_DELIMITER_OPTION =
      Option.builder()
          .longOpt("array-delimiter")
          .argName("CHARACTER")
          .hasArg()
          .desc("The delimiter multi-valued fields. Default to using a pipe (|) delimiter.")
          .build();

  @Override
  public Options getOptions() {

    return super.getOptions()
        .addOption(EXECUTION_OPTION)
        .addOption(COLLECTION_OPTION)
        .addOption(FIELDS_OPTION)
        .addOption(HEADER_OPTION)
        .addOption(DELIMITER_OPTION)
        .addOption(ARRAY_DELIMITER_OPTION)
        .addOption(CommonCLIOptions.CREDENTIALS_OPTION)
        .addOptionGroup(getConnectionOptions());
  }

  @Override
  @SuppressWarnings({"rawtypes"})
  public void runImpl(CommandLine cli) throws Exception {

    String expressionArgument = cli.getArgs()[0];
    String execution = cli.getOptionValue(EXECUTION_OPTION, "remote");
    String arrayDelimiter = cli.getOptionValue(ARRAY_DELIMITER_OPTION, "|");
    String delimiter = cli.getOptionValue(DELIMITER_OPTION, "   ");
    boolean includeHeaders = cli.hasOption(HEADER_OPTION);
    String[] outputHeaders = getOutputFields(cli);

    LineNumberReader bufferedReader = null;
    String expr;
    try {
      Reader inputStream =
          expressionArgument.toLowerCase(Locale.ROOT).endsWith(".expr")
              ? new InputStreamReader(
                  new FileInputStream(expressionArgument), Charset.defaultCharset())
              : new StringReader(expressionArgument);

      bufferedReader = new LineNumberReader(inputStream);
      expr = StreamTool.readExpression(bufferedReader, cli.getArgs());
      echoIfVerbose("Running Expression: " + expr);
    } finally {
      if (bufferedReader != null) {
        bufferedReader.close();
      }
    }

    PushBackStream pushBackStream;
    if (execution.equalsIgnoreCase("local")) {
      pushBackStream = doLocalMode(cli, expr);
    } else {
      pushBackStream = doRemoteMode(cli, expr);
    }

    try {
      pushBackStream.open();

      if (outputHeaders == null) {

        Tuple tuple = pushBackStream.read();

        if (!tuple.EOF) {
          outputHeaders = getHeadersFromFirstTuple(tuple);
        }

        pushBackStream.pushBack(tuple);
      }

      if (includeHeaders) {
        StringBuilder headersOut = new StringBuilder();
        if (outputHeaders != null) {
          for (int i = 0; i < outputHeaders.length; i++) {
            if (i > 0) {
              headersOut.append(delimiter);
            }
            headersOut.append(outputHeaders[i]);
          }
        }
        CLIO.out(headersOut.toString());
      }

      while (true) {
        Tuple tuple = pushBackStream.read();
        if (tuple.EOF) {
          break;
        } else {
          StringBuilder outLine = new StringBuilder();
          if (outputHeaders != null) {
            for (int i = 0; i < outputHeaders.length; i++) {
              if (i > 0) {
                outLine.append(delimiter);
              }

              Object o = tuple.get(outputHeaders[i]);
              if (o != null) {
                if (o instanceof List outfields) {
                  outLine.append(listToString(outfields, arrayDelimiter));
                } else {
                  outLine.append(o);
                }
              }
            }
          }
          CLIO.out(outLine.toString());
        }
      }
    } finally {

      if (pushBackStream != null) {
        pushBackStream.close();
      }

      solrClientCache.close();
    }

    echoIfVerbose("StreamTool -- Done.");
  }

  /**
   * Runs a streaming expression in the local process of the CLI.
   *
   * <p>Running locally means that parallelization support or those expressions requiring access to
   * internal Solr capabilities will not function.
   *
   * @param cli The CLI invoking the call
   * @param expr The streaming expression to be parsed and in the context of the CLI process
   * @return A connection to the streaming expression that receives Tuples as they are emitted
   *     locally.
   */
  private PushBackStream doLocalMode(CommandLine cli, String expr) throws Exception {
    String zkHost = CLIUtils.getZkHost(cli);

    echoIfVerbose("Connecting to ZooKeeper at " + zkHost);
    solrClientCache.setBasicAuthCredentials(
        cli.getOptionValue(CommonCLIOptions.CREDENTIALS_OPTION));
    solrClientCache.getCloudSolrClient(zkHost);

    TupleStream stream;
    PushBackStream pushBackStream;

    StreamExpression streamExpression = StreamExpressionParser.parse(expr);
    StreamFactory streamFactory = new StreamFactory();

    // stdin is ONLY available in the local mode, not in the remote mode as it
    // requires access to System.in
    streamFactory.withFunctionName("stdin", StandardInStream.class);

    // LocalCatStream extends CatStream and disables the Solr cluster specific
    // logic about where to read data from.
    streamFactory.withFunctionName("cat", LocalCatStream.class);

    streamFactory.withDefaultZkHost(zkHost);

    Lang.register(streamFactory);

    stream = streamFactory.constructStream(streamExpression);

    pushBackStream = new PushBackStream(stream);

    // Now we can run the stream and return the results.
    StreamContext streamContext = new StreamContext();
    streamContext.setSolrClientCache(solrClientCache);

    // Output the headers
    pushBackStream.setStreamContext(streamContext);

    return pushBackStream;
  }

  /**
   * Runs a streaming expression on a Solr collection via the /stream end point and returns the
   * results to the CLI. Requires a collection to be specified to send the expression to.
   *
   * <p>Running remotely allows you to use all the standard Streaming Expression capabilities as the
   * expression is running in a Solr environment.
   *
   * @param cli The CLI invoking the call
   * @param expr The streaming expression to be parsed and run remotely
   * @return A connection to the streaming expression that receives Tuples as they are emitted from
   *     Solr /stream.
   */
  private PushBackStream doRemoteMode(CommandLine cli, String expr) throws Exception {

<<<<<<< HEAD
    String solrUrl = SolrCLI.normalizeSolrUrl(cli);
    if (!cli.hasOption(COLLECTION_OPTION)) {
=======
    String solrUrl = CLIUtils.normalizeSolrUrl(cli);
    if (!cli.hasOption("name")) {
>>>>>>> 66a16805
      throw new IllegalStateException(
          "You must provide --name COLLECTION with --execution remote parameter.");
    }
    String collection = cli.getOptionValue(COLLECTION_OPTION);

    if (expr.toLowerCase(Locale.ROOT).contains("stdin(")) {
      throw new IllegalStateException(
          "The stdin() expression is only usable with --worker local set up.");
    }

    final SolrStream solrStream =
        new SolrStream(solrUrl + "/solr/" + collection, params("qt", "/stream", "expr", expr));

    String credentials = cli.getOptionValue(CommonCLIOptions.CREDENTIALS_OPTION);
    if (credentials != null) {
      String username = credentials.split(":")[0];
      String password = credentials.split(":")[1];
      solrStream.setCredentials(username, password);
    }
    return new PushBackStream(solrStream);
  }

  private static ModifiableSolrParams params(String... params) {
    if (params.length % 2 != 0) throw new RuntimeException("Params length should be even");
    ModifiableSolrParams msp = new ModifiableSolrParams();
    for (int i = 0; i < params.length; i += 2) {
      msp.add(params[i], params[i + 1]);
    }
    return msp;
  }

  public static class StandardInStream extends TupleStream implements Expressible {

    private BufferedReader reader;
    private InputStream inputStream = System.in;
    private boolean doClose = false;

    public StandardInStream() {}

    public StandardInStream(StreamExpression expression, StreamFactory factory)
        throws IOException {}

    @Override
    public List<TupleStream> children() {
      return null;
    }

    public void setInputStream(InputStream inputStream) {
      this.inputStream = inputStream;
      this.doClose = true;
    }

    @Override
    public void open() {
      reader = new BufferedReader(new InputStreamReader(inputStream, StandardCharsets.UTF_8));
    }

    @Override
    public void close() throws IOException {
      if (doClose) {
        inputStream.close();
      }
    }

    @SuppressWarnings({"unchecked", "rawtypes"})
    @Override
    public Tuple read() throws IOException {
      String line = reader.readLine();
      HashMap map = new HashMap();
      Tuple tuple = new Tuple(map);
      if (line != null) {
        tuple.put("line", line);
        tuple.put("file", "cat");
      } else {
        tuple.put("EOF", "true");
      }
      return tuple;
    }

    @Override
    public void setStreamContext(StreamContext context) {}

    @Override
    public StreamExpression toExpression(StreamFactory factory) {
      return null;
    }

    @Override
    public Explanation toExplanation(StreamFactory factory) {
      return null;
    }

    @Override
    public StreamComparator getStreamSort() {
      return null;
    }
  }

  static String[] getOutputFields(CommandLine cli) {
    if (cli.hasOption(FIELDS_OPTION)) {

      String fl = cli.getOptionValue(FIELDS_OPTION);
      String[] flArray = fl.split(",");
      String[] outputHeaders = new String[flArray.length];

      for (int i = 0; i < outputHeaders.length; i++) {
        outputHeaders[i] = flArray[i].trim();
      }

      return outputHeaders;

    } else {
      return null;
    }
  }

  public static class LocalCatStream extends CatStream {

    public LocalCatStream(StreamExpression expression, StreamFactory factory) throws IOException {
      super(expression, factory);
    }

    public LocalCatStream(String commaDelimitedFilepaths, int maxLines) {
      super(commaDelimitedFilepaths, maxLines);
    }

    @Override
    public void setStreamContext(StreamContext context) {
      // LocalCatStream inherently has no Solr core to pull from the context
    }

    @Override
    protected List<CrawlFile> validateAndSetFilepathsInSandbox() {
      // The nature of LocalCatStream is that we are not limited to the sandboxed "userfiles" directory
      // the way the CatStream does.

      final List<CrawlFile> crawlSeeds = new ArrayList<>();
      for (String crawlRootStr : commaDelimitedFilepaths.split(",")) {
        Path crawlRootPath = Paths.get(crawlRootStr).normalize();

        if (!Files.exists(crawlRootPath)) {
          throw new SolrException(
              SolrException.ErrorCode.BAD_REQUEST,
              "file/directory to stream doesn't exist: " + crawlRootStr);
        }

        crawlSeeds.add(new CrawlFile(crawlRootStr, crawlRootPath));
      }

      return crawlSeeds;
    }
  }

  @SuppressWarnings({"rawtypes"})
  static String[] getHeadersFromFirstTuple(Tuple tuple) {
    Set fields = tuple.getFields().keySet();
    String[] outputHeaders = new String[fields.size()];
    int i = -1;
    for (Object o : fields) {
      outputHeaders[++i] = o.toString();
    }
    Arrays.sort(outputHeaders);
    return outputHeaders;
  }

  @SuppressWarnings({"rawtypes"})
  static String listToString(List values, String internalDelim) {
    StringBuilder buf = new StringBuilder();
    for (Object value : values) {
      if (buf.length() > 0) {
        buf.append(internalDelim);
      }

      buf.append(value.toString());
    }

    return buf.toString();
  }

  static String readExpression(LineNumberReader bufferedReader, String[] args) throws IOException {

    StringBuilder exprBuff = new StringBuilder();

    boolean comment = false;
    while (true) {
      String line = bufferedReader.readLine();
      if (line == null) {
        break;
      }

      if (line.trim().indexOf("/*") == 0) {
        comment = true;
        continue;
      }

      if (line.trim().indexOf("*/") > -1) {
        comment = false;
        continue;
      }

      if (comment || line.trim().startsWith("#") || line.trim().startsWith("//")) {
        continue;
      }

      // Substitute parameters

      if (line.length() > 0) {
        for (int i = 1; i < args.length; i++) {
          String arg = args[i];
          line = line.replace("$" + i, arg);
        }
      }

      exprBuff.append(line);
    }

    return exprBuff.toString();
  }
}<|MERGE_RESOLUTION|>--- conflicted
+++ resolved
@@ -305,13 +305,8 @@
    */
   private PushBackStream doRemoteMode(CommandLine cli, String expr) throws Exception {
 
-<<<<<<< HEAD
     String solrUrl = SolrCLI.normalizeSolrUrl(cli);
     if (!cli.hasOption(COLLECTION_OPTION)) {
-=======
-    String solrUrl = CLIUtils.normalizeSolrUrl(cli);
-    if (!cli.hasOption("name")) {
->>>>>>> 66a16805
       throw new IllegalStateException(
           "You must provide --name COLLECTION with --execution remote parameter.");
     }
