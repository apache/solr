/*
 * Licensed to the Apache Software Foundation (ASF) under one or more
 * contributor license agreements.  See the NOTICE file distributed with
 * this work for additional information regarding copyright ownership.
 * The ASF licenses this file to You under the Apache License, Version 2.0
 * (the "License"); you may not use this file except in compliance with
 * the License.  You may obtain a copy of the License at
 *
 *     http://www.apache.org/licenses/LICENSE-2.0
 *
 * Unless required by applicable law or agreed to in writing, software
 * distributed under the License is distributed on an "AS IS" BASIS,
 * WITHOUT WARRANTIES OR CONDITIONS OF ANY KIND, either express or implied.
 * See the License for the specific language governing permissions and
 * limitations under the License.
 */
package org.apache.solr.cli;

import java.io.IOException;
import java.io.PrintStream;
import java.text.DateFormat;
import java.text.SimpleDateFormat;
import java.util.ArrayList;
import java.util.Collection;
import java.util.Locale;
import org.apache.commons.cli.CommandLine;
import org.apache.commons.cli.Option;
import org.apache.commons.cli.Options;
import org.apache.solr.client.solrj.SolrClient;
import org.apache.solr.client.solrj.SolrServerException;
import org.apache.solr.client.solrj.request.CollectionAdminRequest;
import org.apache.solr.client.solrj.response.CollectionAdminResponse;
import org.apache.solr.common.util.NamedList;
import org.apache.solr.core.snapshots.CollectionSnapshotMetaData;
import org.apache.solr.core.snapshots.SolrSnapshotManager;

/** Supports snapshot-describe command in the bin/solr script. */
public class SnapshotDescribeTool extends ToolBase {

  private static final Option COLLECTION_NAME_OPTION = Option.builder("c")
      .longOpt("name")
      .argName("NAME")
      .hasArg()
      .required(true)
      .desc("Name of collection to be snapshot.")
      .build();

  private static final Option SNAPSHOT_NAME_OPTION = Option.builder()
      .longOpt("snapshot-name")
      .argName("NAME")
      .hasArg()
      .required(true)
      .desc("Name of the snapshot to describe")
      .build();

  public SnapshotDescribeTool() {
    this(CLIO.getOutStream());
  }

  public SnapshotDescribeTool(PrintStream stdout) {
    super(stdout);
  }

  private static final DateFormat dateFormat =
      new SimpleDateFormat("EEE, d MMM yyyy HH:mm:ss z", Locale.getDefault());

  @Override
  public String getName() {
    return "snapshot-describe";
  }

  @Override
<<<<<<< HEAD
  public Options getAllOptions() {
    return super.getAllOptions()
        .addOption(CommonCLIOptions.SOLR_URL_OPTION)
        .addOption(CommonCLIOptions.ZK_HOST_OPTION)
        .addOption(COLLECTION_NAME_OPTION)
        .addOption(SNAPSHOT_NAME_OPTION)
        .addOption(CommonCLIOptions.CREDENTIALS_OPTION)
        .addOption(CommonCLIOptions.VERBOSE_OPTION);
=======
  public List<Option> getOptions() {
    return List.of(
        SolrCLI.OPTION_ZKHOST,
        SolrCLI.OPTION_SOLRURL,
        Option.builder("c")
            .longOpt("name")
            .argName("NAME")
            .hasArg()
            .required(true)
            .desc("Name of collection to be snapshot.")
            .build(),
        Option.builder()
            .longOpt("snapshot-name")
            .argName("NAME")
            .hasArg()
            .required(true)
            .desc("Name of the snapshot to describe")
            .build(),
        SolrCLI.OPTION_CREDENTIALS);
>>>>>>> 206904ef
  }

  @Override
  public void runImpl(CommandLine cli) throws Exception {
    SolrCLI.raiseLogLevelUnlessVerbose(cli);

    String snapshotName = cli.getOptionValue(SNAPSHOT_NAME_OPTION);
    String collectionName = cli.getOptionValue(COLLECTION_NAME_OPTION);
    try (var solrClient = SolrCLI.getSolrClient(cli)) {
      describeSnapshot(solrClient, collectionName, snapshotName);
    }
  }

  public void describeSnapshot(SolrClient solrClient, String collectionName, String snapshotName) {
    try {
      Collection<CollectionSnapshotMetaData> snaps =
          listCollectionSnapshots(solrClient, collectionName);
      for (CollectionSnapshotMetaData m : snaps) {
        if (snapshotName.equals(m.getName())) {
          echo("Name: " + m.getName());
          echo("Status: " + m.getStatus());
          echo("Time of creation: " + dateFormat.format(m.getCreationDate()));
          echo("Total number of cores with snapshot: " + m.getReplicaSnapshots().size());
          echo("-----------------------------------");
          for (CollectionSnapshotMetaData.CoreSnapshotMetaData n : m.getReplicaSnapshots()) {
            String builder =
                "Core [name="
                    + n.getCoreName()
                    + ", leader="
                    + n.isLeader()
                    + ", generation="
                    + n.getGenerationNumber()
                    + ", indexDirPath="
                    + n.getIndexDirPath()
                    + "]\n";
            echo(builder);
          }
        }
      }
    } catch (Exception e) {
      echo("Failed to fetch snapshot details due to following error : " + e.getLocalizedMessage());
    }
  }

  private Collection<CollectionSnapshotMetaData> listCollectionSnapshots(
      SolrClient solrClient, String collectionName) throws SolrServerException, IOException {
    CollectionAdminRequest.ListSnapshots listSnapshots =
        new CollectionAdminRequest.ListSnapshots(collectionName);
    CollectionAdminResponse resp = listSnapshots.process(solrClient);

    if (resp.getStatus() != 0) {
      throw new IllegalStateException(
          "The LISTSNAPSHOTS request failed. The status code is " + resp.getStatus());
    }

    NamedList<?> apiResult =
        (NamedList<?>) resp.getResponse().get(SolrSnapshotManager.SNAPSHOTS_INFO);

    Collection<CollectionSnapshotMetaData> result = new ArrayList<>();
    for (int i = 0; i < apiResult.size(); i++) {
      result.add(new CollectionSnapshotMetaData((NamedList<?>) apiResult.getVal(i)));
    }

    return result;
  }
}<|MERGE_RESOLUTION|>--- conflicted
+++ resolved
@@ -70,36 +70,13 @@
   }
 
   @Override
-<<<<<<< HEAD
   public Options getAllOptions() {
     return super.getAllOptions()
+        .addOption(COLLECTION_NAME_OPTION)
+        .addOption(SNAPSHOT_NAME_OPTION)
         .addOption(CommonCLIOptions.SOLR_URL_OPTION)
         .addOption(CommonCLIOptions.ZK_HOST_OPTION)
-        .addOption(COLLECTION_NAME_OPTION)
-        .addOption(SNAPSHOT_NAME_OPTION)
-        .addOption(CommonCLIOptions.CREDENTIALS_OPTION)
-        .addOption(CommonCLIOptions.VERBOSE_OPTION);
-=======
-  public List<Option> getOptions() {
-    return List.of(
-        SolrCLI.OPTION_ZKHOST,
-        SolrCLI.OPTION_SOLRURL,
-        Option.builder("c")
-            .longOpt("name")
-            .argName("NAME")
-            .hasArg()
-            .required(true)
-            .desc("Name of collection to be snapshot.")
-            .build(),
-        Option.builder()
-            .longOpt("snapshot-name")
-            .argName("NAME")
-            .hasArg()
-            .required(true)
-            .desc("Name of the snapshot to describe")
-            .build(),
-        SolrCLI.OPTION_CREDENTIALS);
->>>>>>> 206904ef
+        .addOption(CommonCLIOptions.CREDENTIALS_OPTION);
   }
 
   @Override
