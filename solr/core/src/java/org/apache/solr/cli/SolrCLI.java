--- conflicted
+++ resolved
@@ -340,15 +340,12 @@
     else if ("post".equals(toolType)) return new PostTool();
     else if ("postlogs".equals(toolType)) return new PostLogsTool();
     else if ("version".equals(toolType)) return new VersionTool();
-<<<<<<< HEAD
     else if ("stream".equals(toolType)) return new StreamTool();
-=======
     else if ("snapshot-create".equals(toolType)) return new SnapshotCreateTool();
     else if ("snapshot-delete".equals(toolType)) return new SnapshotDeleteTool();
     else if ("snapshot-list".equals(toolType)) return new SnapshotListTool();
     else if ("snapshot-describe".equals(toolType)) return new SnapshotDescribeTool();
     else if ("snapshot-export".equals(toolType)) return new SnapshotExportTool();
->>>>>>> 549b46da
 
     // If you add a built-in tool to this class, add it here to avoid
     // classpath scanning
@@ -627,15 +624,11 @@
 
     print("Usage: solr COMMAND OPTIONS");
     print(
-<<<<<<< HEAD
-        "       where COMMAND is one of: start, stop, restart, status, healthcheck, create, delete, version, zk, auth, assert, config, export, api, package, post, stream");
-=======
-        "       where COMMAND is one of: start, stop, restart, status, healthcheck, create, delete, version, auth, assert, config, export, api, package, post, ");
+        "       where COMMAND is one of: start, stop, restart, status, healthcheck, create, delete, version, auth, assert, config, export, api, package, post, stream");
     print(
         "                                zk ls, zk cp, zk rm , zk mv, zk mkroot, zk upconfig, zk downconfig,");
     print(
         "                                snapshot-create, snapshot-list, snapshot-delete, snapshot-export, snapshot-prepare-export");
->>>>>>> 549b46da
     print("");
     print("  Standalone server example (start Solr running in the background on port 8984):");
     print("");
@@ -709,18 +702,10 @@
           cli.hasOption("zk-host") ? cli.getOptionValue("zk-host") : cli.getOptionValue("zkHost");
       if (zkHost == null) {
         solrUrl = SolrCLI.getDefaultSolrUrl();
-<<<<<<< HEAD
-        CLIO.getErrStream()
-            .println(
-                "Neither --zk-host or --solr-url parameters provided so assuming solr url is "
-                    + solrUrl
-                    + ".");
-=======
         CLIO.err(
             "Neither --zk-host or --solr-url parameters provided so assuming solr url is "
                 + solrUrl
                 + ".");
->>>>>>> 549b46da
       } else {
         try (CloudSolrClient cloudSolrClient = getCloudHttp2SolrClient(zkHost)) {
           cloudSolrClient.connect();
