--- conflicted
+++ resolved
@@ -543,13 +543,8 @@
         solrUrl = SolrCLI.getDefaultSolrUrl();
         CLIO.getOutStream()
             .println(
-<<<<<<< HEAD
-                "Neither --zkHost or --solrUrl parameters provided so assuming solrUrl is "
-                    + DEFAULT_SOLR_URL
-=======
                 "Neither -zkHost or -solrUrl parameters provided so assuming solrUrl is "
                     + solrUrl
->>>>>>> b2a2a07f
                     + ".");
       } else {
 
@@ -582,22 +577,7 @@
       return zkHost;
     }
 
-<<<<<<< HEAD
-    // find it using the localPort
-    String solrUrl = cli.getOptionValue("solrUrl");
-    if (solrUrl == null) {
-      solrUrl = DEFAULT_SOLR_URL;
-      CLIO.getOutStream()
-          .println(
-              "Neither --zkHost or --solrUrl parameters provided so assuming solrUrl is "
-                  + DEFAULT_SOLR_URL
-                  + ".");
-    }
-
-    try (var solrClient = getSolrClient(solrUrl)) {
-=======
     try (SolrClient solrClient = getSolrClient(cli)) {
->>>>>>> b2a2a07f
       // hit Solr to get system info
       NamedList<Object> systemInfo =
           solrClient.request(
