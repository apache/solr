--- conflicted
+++ resolved
@@ -435,195 +435,6 @@
     print("For more help on how to use Solr, head to https://solr.apache.org/");
   }
 
-<<<<<<< HEAD
-  /**
-   * Strips off the end of solrUrl any /solr when a legacy solrUrl like http://localhost:8983/solr
-   * is used, and warns those users. In the future we'll have urls ending with /api as well.
-   *
-   * @param solrUrl The user supplied url to Solr.
-   * @return the solrUrl in the format that Solr expects to see internally.
-   */
-  public static String normalizeSolrUrl(String solrUrl) {
-    return normalizeSolrUrl(solrUrl, true);
-  }
-
-  /**
-   * Strips off the end of solrUrl any /solr when a legacy solrUrl like http://localhost:8983/solr
-   * is used, and optionally logs a warning. In the future we'll have urls ending with /api as well.
-   *
-   * @param solrUrl The user supplied url to Solr.
-   * @param logUrlFormatWarning If a warning message should be logged about the url format
-   * @return the solrUrl in the format that Solr expects to see internally.
-   */
-  public static String normalizeSolrUrl(String solrUrl, boolean logUrlFormatWarning) {
-    if (solrUrl != null) {
-      URI uri = URI.create(solrUrl);
-      String urlPath = uri.getRawPath();
-      if (urlPath != null && urlPath.contains("/solr")) {
-        String newSolrUrl =
-            uri.resolve(urlPath.substring(0, urlPath.lastIndexOf("/solr") + 1)).toString();
-        if (logUrlFormatWarning) {
-          CLIO.err(
-              "WARNING: URLs provided to this tool needn't include Solr's context-root (e.g. \"/solr\"). Such URLs are deprecated and support for them will be removed in a future release. Correcting from ["
-                  + solrUrl
-                  + "] to ["
-                  + newSolrUrl
-                  + "].");
-        }
-        solrUrl = newSolrUrl;
-      }
-      if (solrUrl.endsWith("/")) {
-        solrUrl = solrUrl.substring(0, solrUrl.length() - 1);
-      }
-    }
-    return solrUrl;
-  }
-
-  /**
-   * Get the base URL of a live Solr instance from either the --solr-url command-line option or from
-   * ZooKeeper.
-   */
-  public static String normalizeSolrUrl(CommandLine cli) throws Exception {
-    String solrUrl = cli.getOptionValue(CommonCLIOptions.SOLR_URL_OPTION);
-    if (solrUrl == null) {
-      String zkHost = cli.getOptionValue(CommonCLIOptions.ZK_HOST_OPTION);
-      if (zkHost == null) {
-        solrUrl = SolrCLI.getDefaultSolrUrl();
-        CLIO.err(
-            "Neither --zk-host or --solr-url parameters provided so assuming solr url is "
-                + solrUrl
-                + ".");
-      } else {
-        try (CloudSolrClient cloudSolrClient = getCloudHttp2SolrClient(zkHost)) {
-          cloudSolrClient.connect();
-          Set<String> liveNodes = cloudSolrClient.getClusterState().getLiveNodes();
-          if (liveNodes.isEmpty())
-            throw new IllegalStateException(
-                "No live nodes found! Cannot determine 'solrUrl' from ZooKeeper: " + zkHost);
-
-          String firstLiveNode = liveNodes.iterator().next();
-          solrUrl = ZkStateReader.from(cloudSolrClient).getBaseUrlForNodeName(firstLiveNode);
-          solrUrl = normalizeSolrUrl(solrUrl, false);
-        }
-      }
-    }
-    solrUrl = normalizeSolrUrl(solrUrl);
-    return solrUrl;
-  }
-
-  /**
-   * Get the ZooKeeper connection string from either the zk-host command-line option or by looking
-   * it up from a running Solr instance based on the solr-url option.
-   */
-  public static String getZkHost(CommandLine cli) throws Exception {
-
-    String zkHost = cli.getOptionValue(CommonCLIOptions.ZK_HOST_OPTION);
-    if (zkHost != null && !zkHost.isBlank()) {
-      return zkHost;
-    }
-
-    try (SolrClient solrClient = getSolrClient(cli)) {
-      // hit Solr to get system info
-      NamedList<Object> systemInfo =
-          solrClient.request(
-              new GenericSolrRequest(SolrRequest.METHOD.GET, CommonParams.SYSTEM_INFO_PATH));
-
-      // convert raw JSON into user-friendly output
-      StatusTool statusTool = new StatusTool();
-      Map<String, Object> status = statusTool.reportStatus(systemInfo, solrClient);
-      @SuppressWarnings("unchecked")
-      Map<String, Object> cloud = (Map<String, Object>) status.get("cloud");
-      if (cloud != null) {
-        String zookeeper = (String) cloud.get("ZooKeeper");
-        if (zookeeper.endsWith("(embedded)")) {
-          zookeeper = zookeeper.substring(0, zookeeper.length() - "(embedded)".length());
-        }
-        zkHost = zookeeper;
-      }
-    }
-
-    return zkHost;
-  }
-
-  public static SolrZkClient getSolrZkClient(CommandLine cli, String zkHost) throws Exception {
-    if (zkHost == null) {
-      throw new IllegalStateException(
-          "Solr at "
-              + cli.getOptionValue(CommonCLIOptions.SOLR_URL_OPTION)
-              + " is running in standalone server mode, this command can only be used when running in SolrCloud mode.\n");
-    }
-    return new SolrZkClient.Builder()
-        .withUrl(zkHost)
-        .withTimeout(SolrZkClientTimeout.DEFAULT_ZK_CLIENT_TIMEOUT, TimeUnit.MILLISECONDS)
-        .build();
-  }
-
-  public static CloudHttp2SolrClient getCloudHttp2SolrClient(String zkHost) {
-    return getCloudHttp2SolrClient(zkHost, null);
-  }
-
-  public static CloudHttp2SolrClient getCloudHttp2SolrClient(
-      String zkHost, Http2SolrClient.Builder builder) {
-    return new CloudHttp2SolrClient.Builder(Collections.singletonList(zkHost), Optional.empty())
-        .withInternalClientBuilder(builder)
-        .build();
-  }
-
-  public static boolean safeCheckCollectionExists(
-      String solrUrl, String collection, String credentials) {
-    boolean exists = false;
-    try (var solrClient = getSolrClient(solrUrl, credentials)) {
-      NamedList<Object> existsCheckResult = solrClient.request(new CollectionAdminRequest.List());
-      @SuppressWarnings("unchecked")
-      List<String> collections = (List<String>) existsCheckResult.get("collections");
-      exists = collections != null && collections.contains(collection);
-    } catch (Exception exc) {
-      // just ignore it since we're only interested in a positive result here
-    }
-    return exists;
-  }
-
-  @SuppressWarnings("unchecked")
-  public static boolean safeCheckCoreExists(String solrUrl, String coreName, String credentials) {
-    boolean exists = false;
-    try (var solrClient = getSolrClient(solrUrl, credentials)) {
-      boolean wait = false;
-      final long startWaitAt = System.nanoTime();
-      do {
-        if (wait) {
-          final int clamPeriodForStatusPollMs = 1000;
-          Thread.sleep(clamPeriodForStatusPollMs);
-        }
-        NamedList<Object> existsCheckResult =
-            CoreAdminRequest.getStatus(coreName, solrClient).getResponse();
-        NamedList<Object> status = (NamedList<Object>) existsCheckResult.get("status");
-        NamedList<Object> coreStatus = (NamedList<Object>) status.get(coreName);
-        Map<String, Object> failureStatus =
-            (Map<String, Object>) existsCheckResult.get("initFailures");
-        String errorMsg = (String) failureStatus.get(coreName);
-        final boolean hasName = coreStatus != null && coreStatus.get(NAME) != null;
-        exists = hasName || errorMsg != null;
-        wait = hasName && errorMsg == null && "true".equals(coreStatus.get("isLoading"));
-      } while (wait && System.nanoTime() - startWaitAt < MAX_WAIT_FOR_CORE_LOAD_NANOS);
-    } catch (Exception exc) {
-      // just ignore it since we're only interested in a positive result here
-    }
-    return exists;
-  }
-
-  public static boolean isCloudMode(SolrClient solrClient) throws SolrServerException, IOException {
-    NamedList<Object> systemInfo =
-        solrClient.request(new GenericSolrRequest(SolrRequest.METHOD.GET, SYSTEM_INFO_PATH));
-    return "solrcloud".equals(systemInfo.get("mode"));
-  }
-
-  public static Path getConfigSetsDir(Path solrInstallDir) {
-    Path configSetsPath = Paths.get("server/solr/configsets/");
-    return solrInstallDir.resolve(configSetsPath);
-  }
-
-=======
->>>>>>> 7547395e
   public static void print(Object message) {
     print(null, message);
   }
