--- conflicted
+++ resolved
@@ -230,11 +230,8 @@
     else if ("export".equals(toolType)) return new ExportTool();
     else if ("package".equals(toolType)) return new PackageTool();
     else if ("post".equals(toolType)) return new PostTool();
-<<<<<<< HEAD
     else if ("postlogs".equals(toolType)) return new PostLogsTool();
-=======
     else if ("version".equals(toolType)) return new VersionTool();
->>>>>>> dac2160a
 
     // If you add a built-in tool to this class, add it here to avoid
     // classpath scanning
