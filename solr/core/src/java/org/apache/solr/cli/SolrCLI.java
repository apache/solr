/*
 * Licensed to the Apache Software Foundation (ASF) under one or more
 * contributor license agreements.  See the NOTICE file distributed with
 * this work for additional information regarding copyright ownership.
 * The ASF licenses this file to You under the Apache License, Version 2.0
 * (the "License"); you may not use this file except in compliance with
 * the License.  You may obtain a copy of the License at
 *
 *     http://www.apache.org/licenses/LICENSE-2.0
 *
 * Unless required by applicable law or agreed to in writing, software
 * distributed under the License is distributed on an "AS IS" BASIS,
 * WITHOUT WARRANTIES OR CONDITIONS OF ANY KIND, either express or implied.
 * See the License for the specific language governing permissions and
 * limitations under the License.
 */
package org.apache.solr.cli;

import static org.apache.solr.common.SolrException.ErrorCode.FORBIDDEN;
import static org.apache.solr.common.SolrException.ErrorCode.UNAUTHORIZED;
import static org.apache.solr.common.params.CommonParams.NAME;

import com.google.common.annotations.VisibleForTesting;
import java.io.File;
import java.lang.invoke.MethodHandles;
import java.net.ConnectException;
import java.net.SocketException;
import java.net.URL;
import java.util.ArrayList;
import java.util.Arrays;
import java.util.Collections;
import java.util.Enumeration;
import java.util.List;
import java.util.Locale;
import java.util.Map;
import java.util.Optional;
import java.util.Set;
import java.util.TreeSet;
import java.util.concurrent.TimeUnit;
import java.util.stream.Collectors;
import java.util.stream.Stream;
import java.util.zip.ZipEntry;
import java.util.zip.ZipInputStream;
import org.apache.commons.cli.CommandLine;
import org.apache.commons.cli.GnuParser;
import org.apache.commons.cli.HelpFormatter;
import org.apache.commons.cli.Option;
import org.apache.commons.cli.Options;
import org.apache.commons.cli.ParseException;
import org.apache.solr.client.solrj.SolrClient;
import org.apache.solr.client.solrj.SolrRequest;
import org.apache.solr.client.solrj.SolrServerException;
import org.apache.solr.client.solrj.impl.CloudHttp2SolrClient;
import org.apache.solr.client.solrj.impl.CloudSolrClient;
import org.apache.solr.client.solrj.impl.Http2SolrClient;
import org.apache.solr.client.solrj.request.CollectionAdminRequest;
import org.apache.solr.client.solrj.request.ContentStreamUpdateRequest;
import org.apache.solr.client.solrj.request.CoreAdminRequest;
import org.apache.solr.client.solrj.request.GenericSolrRequest;
import org.apache.solr.common.SolrException;
import org.apache.solr.common.cloud.ZkStateReader;
import org.apache.solr.common.params.CommonParams;
import org.apache.solr.common.util.ContentStreamBase;
import org.apache.solr.common.util.NamedList;
import org.apache.solr.util.SolrVersion;
import org.apache.solr.util.StartupLoggingUtils;
import org.apache.solr.util.configuration.SSLConfigurationsFactory;
import org.slf4j.Logger;
import org.slf4j.LoggerFactory;

/** Command-line utility for working with Solr. */
public class SolrCLI implements CLIO {
  private static final long MAX_WAIT_FOR_CORE_LOAD_NANOS =
      TimeUnit.NANOSECONDS.convert(1, TimeUnit.MINUTES);

  private static final Logger log = LoggerFactory.getLogger(MethodHandles.lookup().lookupClass());
  public static final String DEFAULT_SOLR_URL = "http://localhost:8983/solr";
  public static final String ZK_HOST = "localhost:9983";

  public static final Option OPTION_ZKHOST =
      Option.builder("z")
          .argName("HOST")
          .hasArg()
          .required(false)
          .desc(
              "Zookeeper connection string; unnecessary if ZK_HOST is defined in solr.in.sh; otherwise, defaults to "
                  + ZK_HOST)
          .longOpt("zkHost")
          .build();
  public static final Option OPTION_SOLRURL =
      Option.builder("solrUrl")
          .argName("HOST")
          .hasArg()
          .required(false)
          .desc(
              "Base Solr URL, which can be used to determine the zkHost if that's not known; defaults to: "
                  + DEFAULT_SOLR_URL)
          .build();
  public static final Option OPTION_VERBOSE =
      Option.builder("verbose").required(false).desc("Enable more verbose command output.").build();

  public static final Option OPTION_RECURSE =
      Option.builder("recurse")
          .argName("recurse")
          .hasArg()
          .required(false)
          .desc("Recurse (true|false), default is false.")
          // .type(Boolean.class)
          .build();

<<<<<<< HEAD
=======
  public static final List<Option> cloudOptions =
      List.of(
          OPTION_ZKHOST,
          Option.builder("c")
              .argName("COLLECTION")
              .hasArg()
              .required(false)
              .desc("Name of collection")
              .longOpt("collection")
              .build(),
          OPTION_VERBOSE);

>>>>>>> 2b95cfed
  public static void exit(int exitStatus) {
    try {
      System.exit(exitStatus);
    } catch (java.lang.SecurityException secExc) {
      if (exitStatus != 0)
        throw new RuntimeException("SolrCLI failed to exit with status " + exitStatus);
    }
  }

  /** Runs a tool. */
  public static void main(String[] args) throws Exception {
    if (args == null || args.length == 0 || args[0] == null || args[0].trim().length() == 0) {
      CLIO.err(
          "Invalid command-line args! Must pass the name of a tool to run.\n"
              + "Supported tools:\n");
      displayToolOptions();
      exit(1);
    }

    if (Arrays.asList("-v", "-version", "version").contains(args[0])) {
      // Simple version tool, no need for its own class
      if (args.length != 1) {
        CLIO.err("Version tool does not accept any parameters!");
      }
      CLIO.out("Solr version is: " + SolrVersion.LATEST);
      exit(0);
    }

    SSLConfigurationsFactory.current().init();

    Tool tool = null;
    try {
      tool = findTool(args);
    } catch (IllegalArgumentException iae) {
      CLIO.err(iae.getMessage());
      System.exit(1);
    }
    CommandLine cli = parseCmdLine(tool.getName(), args, tool.getOptions());
    System.exit(tool.runTool(cli));
  }

  public static Tool findTool(String[] args) throws Exception {
    String toolType = args[0].trim().toLowerCase(Locale.ROOT);
    return newTool(toolType);
  }

  public static CommandLine parseCmdLine(String toolName, String[] args, List<Option> toolOptions) {
    // the parser doesn't like -D props
    List<String> toolArgList = new ArrayList<>();
    List<String> dashDList = new ArrayList<>();
    for (int a = 1; a < args.length; a++) {
      String arg = args[a];
      if (arg.startsWith("-D")) {
        dashDList.add(arg);
      } else {
        toolArgList.add(arg);
      }
    }
    String[] toolArgs = toolArgList.toArray(new String[0]);

    // process command-line args to configure this application
    CommandLine cli = processCommandLineArgs(toolName, toolOptions, toolArgs);

    List<String> argList = cli.getArgList();
    argList.addAll(dashDList);

    // for SSL support, try to accommodate relative paths set for SSL store props
    String solrInstallDir = System.getProperty("solr.install.dir");
    if (solrInstallDir != null) {
      checkSslStoreSysProp(solrInstallDir, "keyStore");
      checkSslStoreSysProp(solrInstallDir, "trustStore");
    }

    return cli;
  }

  protected static void checkSslStoreSysProp(String solrInstallDir, String key) {
    String sysProp = "javax.net.ssl." + key;
    String keyStore = System.getProperty(sysProp);
    if (keyStore == null) return;

    File keyStoreFile = new File(keyStore);
    if (keyStoreFile.isFile()) return; // configured setting is OK

    keyStoreFile = new File(solrInstallDir, "server/" + keyStore);
    if (keyStoreFile.isFile()) {
      System.setProperty(sysProp, keyStoreFile.getAbsolutePath());
    } else {
      CLIO.err(
          "WARNING: "
              + sysProp
              + " file "
              + keyStore
              + " not found! https requests to Solr will likely fail; please update your "
              + sysProp
              + " setting to use an absolute path.");
    }
  }

  public static void raiseLogLevelUnlessVerbose(CommandLine cli) {
    if (!cli.hasOption(OPTION_VERBOSE.getOpt())) {
      StartupLoggingUtils.changeLogLevel("WARN");
    }
  }

  // Creates an instance of the requested tool, using classpath scanning if necessary
  private static Tool newTool(String toolType) throws Exception {
    if ("healthcheck".equals(toolType)) return new HealthcheckTool();
    else if ("status".equals(toolType)) return new StatusTool();
    else if ("api".equals(toolType)) return new ApiTool();
    else if ("create_collection".equals(toolType)) return new CreateCollectionTool();
    else if ("create_core".equals(toolType)) return new CreateCoreTool();
    else if ("create".equals(toolType)) return new CreateTool();
    else if ("delete".equals(toolType)) return new DeleteTool();
    else if ("config".equals(toolType)) return new ConfigTool();
    else if ("run_example".equals(toolType)) return new RunExampleTool();
    else if ("upconfig".equals(toolType)) return new ConfigSetUploadTool();
    else if ("downconfig".equals(toolType)) return new ConfigSetDownloadTool();
    else if ("rm".equals(toolType)) return new ZkRmTool();
    else if ("mv".equals(toolType)) return new ZkMvTool();
    else if ("cp".equals(toolType)) return new ZkCpTool();
    else if ("ls".equals(toolType)) return new ZkLsTool();
    else if ("mkroot".equals(toolType)) return new ZkMkrootTool();
    else if ("assert".equals(toolType)) return new AssertTool();
    else if ("auth".equals(toolType)) return new AuthTool();
    else if ("export".equals(toolType)) return new ExportTool();
    else if ("package".equals(toolType)) return new PackageTool();

    // If you add a built-in tool to this class, add it here to avoid
    // classpath scanning

    for (Class<? extends Tool> next : findToolClassesInPackage("org.apache.solr.util")) {
      Tool tool = next.getConstructor().newInstance();
      if (toolType.equals(tool.getName())) return tool;
    }

    throw new IllegalArgumentException(toolType + " is not a valid command!");
  }

  private static void displayToolOptions() throws Exception {
    HelpFormatter formatter = new HelpFormatter();
    formatter.printHelp("healthcheck", getToolOptions(new HealthcheckTool()));
    formatter.printHelp("status", getToolOptions(new StatusTool()));
    formatter.printHelp("api", getToolOptions(new ApiTool()));
    formatter.printHelp("create_collection", getToolOptions(new CreateCollectionTool()));
    formatter.printHelp("create_core", getToolOptions(new CreateCoreTool()));
    formatter.printHelp("create", getToolOptions(new CreateTool()));
    formatter.printHelp("delete", getToolOptions(new DeleteTool()));
    formatter.printHelp("config", getToolOptions(new ConfigTool()));
    formatter.printHelp("run_example", getToolOptions(new RunExampleTool()));
    formatter.printHelp("upconfig", getToolOptions(new ConfigSetUploadTool()));
    formatter.printHelp("downconfig", getToolOptions(new ConfigSetDownloadTool()));
    formatter.printHelp("rm", getToolOptions(new ZkRmTool()));
    formatter.printHelp("cp", getToolOptions(new ZkCpTool()));
    formatter.printHelp("mv", getToolOptions(new ZkMvTool()));
    formatter.printHelp("ls", getToolOptions(new ZkLsTool()));
    formatter.printHelp("export", getToolOptions(new ExportTool()));
    formatter.printHelp("package", getToolOptions(new PackageTool()));

    List<Class<? extends Tool>> toolClasses = findToolClassesInPackage("org.apache.solr.util");
    for (Class<? extends Tool> next : toolClasses) {
      Tool tool = next.getConstructor().newInstance();
      formatter.printHelp(tool.getName(), getToolOptions(tool));
    }
  }

  public static Options getToolOptions(Tool tool) {
    Options options = new Options();
    options.addOption("help", false, "Print this message");
    options.addOption(OPTION_VERBOSE);
    List<Option> toolOpts = tool.getOptions();
    for (Option toolOpt : toolOpts) {
      options.addOption(toolOpt);
    }
    return options;
  }

  public static List<Option> joinOptions(List<Option> lhs, List<Option> rhs) {
    if (lhs == null) {
      return rhs == null ? List.of() : rhs;
    }

    if (rhs == null) {
      return lhs;
    }

    return Stream.concat(lhs.stream(), rhs.stream()).collect(Collectors.toUnmodifiableList());
  }

  /** Parses the command-line arguments passed by the user. */
  public static CommandLine processCommandLineArgs(
      String toolName, List<Option> customOptions, String[] args) {
    Options options = new Options();

    options.addOption("help", false, "Print this message");
    options.addOption(OPTION_VERBOSE);

    if (customOptions != null) {
      for (Option customOption : customOptions) {
        options.addOption(customOption);
      }
    }

    CommandLine cli = null;
    try {
      cli = (new GnuParser()).parse(options, args);
    } catch (ParseException exp) {
      boolean hasHelpArg = false;
      if (args != null) {
        for (String arg : args) {
          if ("-h".equals(arg) || "-help".equals(arg)) {
            hasHelpArg = true;
            break;
          }
        }
      }
      if (!hasHelpArg) {
        CLIO.err("Failed to parse command-line arguments due to: " + exp.getMessage());
      }
      HelpFormatter formatter = new HelpFormatter();
      formatter.printHelp(toolName, options);
      exit(1);
    }

    if (cli.hasOption("help")) {
      HelpFormatter formatter = new HelpFormatter();
      formatter.printHelp(toolName, options);
      exit(0);
    }

    return cli;
  }

  /** Scans Jar files on the classpath for Tool implementations to activate. */
  private static List<Class<? extends Tool>> findToolClassesInPackage(String packageName) {
    List<Class<? extends Tool>> toolClasses = new ArrayList<>();
    try {
      ClassLoader classLoader = SolrCLI.class.getClassLoader();
      String path = packageName.replace('.', '/');
      Enumeration<URL> resources = classLoader.getResources(path);
      Set<String> classes = new TreeSet<>();
      while (resources.hasMoreElements()) {
        URL resource = resources.nextElement();
        classes.addAll(findClasses(resource.getFile(), packageName));
      }

      for (String classInPackage : classes) {
        Class<?> theClass = Class.forName(classInPackage);
        if (Tool.class.isAssignableFrom(theClass)) toolClasses.add(theClass.asSubclass(Tool.class));
      }
    } catch (Exception e) {
      // safe to squelch this as it's just looking for tools to run
      log.debug("Failed to find Tool impl classes in {}, due to: ", packageName, e);
    }
    return toolClasses;
  }

  private static Set<String> findClasses(String path, String packageName) throws Exception {
    Set<String> classes = new TreeSet<>();
    if (path.startsWith("file:") && path.contains("!")) {
      String[] split = path.split("!");
      URL jar = new URL(split[0]);
      try (ZipInputStream zip = new ZipInputStream(jar.openStream())) {
        ZipEntry entry;
        while ((entry = zip.getNextEntry()) != null) {
          if (entry.getName().endsWith(".class")) {
            String className =
                entry
                    .getName()
                    .replaceAll("[$].*", "")
                    .replaceAll("[.]class", "")
                    .replace('/', '.');
            if (className.startsWith(packageName)) classes.add(className);
          }
        }
      }
    }
    return classes;
  }

  /**
   * Determine if a request to Solr failed due to a communication error, which is generally
   * retry-able.
   */
  public static boolean checkCommunicationError(Exception exc) {
    Throwable rootCause = SolrException.getRootCause(exc);
    boolean wasCommError =
        (rootCause instanceof ConnectException
            || rootCause instanceof SolrServerException
            || rootCause instanceof SocketException);
    return wasCommError;
  }

  public static void checkCodeForAuthError(int code) {
    if (code == UNAUTHORIZED.code || code == FORBIDDEN.code) {
      throw new SolrException(
          SolrException.ErrorCode.getErrorCode(code),
          "Solr requires authentication for request. Please supply valid credentials. HTTP code="
              + code);
    }
  }

  public static boolean exceptionIsAuthRelated(Exception exc) {
    return (exc instanceof SolrException
        && Arrays.asList(UNAUTHORIZED.code, FORBIDDEN.code).contains(((SolrException) exc).code()));
  }

  public static SolrClient getSolrClient(String solrUrl) {
    return new Http2SolrClient.Builder(solrUrl).withMaxConnectionsPerHost(32).build();
  }

  private static final String JSON_CONTENT_TYPE = "application/json";

  public static NamedList<Object> postJsonToSolr(
      SolrClient solrClient, String updatePath, String jsonBody) throws Exception {
    ContentStreamBase.StringStream contentStream = new ContentStreamBase.StringStream(jsonBody);
    contentStream.setContentType(JSON_CONTENT_TYPE);
    ContentStreamUpdateRequest req = new ContentStreamUpdateRequest(updatePath);
    req.addContentStream(contentStream);
    return solrClient.request(req);
  }

  public static final String DEFAULT_CONFIG_SET = "_default";

  private static final long MS_IN_MIN = 60 * 1000L;
  private static final long MS_IN_HOUR = MS_IN_MIN * 60L;
  private static final long MS_IN_DAY = MS_IN_HOUR * 24L;

  @VisibleForTesting
  public static String uptime(long uptimeMs) {
    if (uptimeMs <= 0L) return "?";

    long numDays = (uptimeMs >= MS_IN_DAY) ? (uptimeMs / MS_IN_DAY) : 0L;
    long rem = uptimeMs - (numDays * MS_IN_DAY);
    long numHours = (rem >= MS_IN_HOUR) ? (rem / MS_IN_HOUR) : 0L;
    rem = rem - (numHours * MS_IN_HOUR);
    long numMinutes = (rem >= MS_IN_MIN) ? (rem / MS_IN_MIN) : 0L;
    rem = rem - (numMinutes * MS_IN_MIN);
    long numSeconds = Math.round(rem / 1000.0);
    return String.format(
        Locale.ROOT,
        "%d days, %d hours, %d minutes, %d seconds",
        numDays,
        numHours,
        numMinutes,
        numSeconds);
  }

  /**
   * Get the base URL of a live Solr instance from either the solrUrl command-line option from
   * ZooKeeper.
   */
  public static String resolveSolrUrl(CommandLine cli) throws Exception {
    String solrUrl = cli.getOptionValue("solrUrl");
    if (solrUrl == null) {
      String zkHost = cli.getOptionValue("zkHost");
      if (zkHost == null) {
        solrUrl = DEFAULT_SOLR_URL;
        CLIO.getOutStream()
            .println(
                "Neither -zkHost or -solrUrl parameters provided so assuming solrUrl is "
                    + DEFAULT_SOLR_URL
                    + ".");
      } else {

        try (CloudSolrClient cloudSolrClient =
            new CloudHttp2SolrClient.Builder(Collections.singletonList(zkHost), Optional.empty())
                .build()) {
          cloudSolrClient.connect();
          Set<String> liveNodes = cloudSolrClient.getClusterState().getLiveNodes();
          if (liveNodes.isEmpty())
            throw new IllegalStateException(
                "No live nodes found! Cannot determine 'solrUrl' from ZooKeeper: " + zkHost);

          String firstLiveNode = liveNodes.iterator().next();
          solrUrl = ZkStateReader.from(cloudSolrClient).getBaseUrlForNodeName(firstLiveNode);
        }
      }
    }
    return solrUrl;
  }

  /**
   * Get the ZooKeeper connection string from either the zkHost command-line option or by looking it
   * up from a running Solr instance based on the solrUrl option.
   */
  public static String getZkHost(CommandLine cli) throws Exception {
    String zkHost = cli.getOptionValue("zkHost");
    if (zkHost != null) {
      return zkHost;
    }

    // find it using the localPort
    String solrUrl = cli.getOptionValue("solrUrl");
    if (solrUrl == null) {
      solrUrl = DEFAULT_SOLR_URL;
      CLIO.getOutStream()
          .println(
              "Neither -zkHost or -solrUrl parameters provided so assuming solrUrl is "
                  + DEFAULT_SOLR_URL
                  + ".");
    }

    try (var solrClient = getSolrClient(solrUrl)) {
      // hit Solr to get system info
      NamedList<Object> systemInfo =
          solrClient.request(
              new GenericSolrRequest(SolrRequest.METHOD.GET, CommonParams.SYSTEM_INFO_PATH));

      // convert raw JSON into user-friendly output
      StatusTool statusTool = new StatusTool();
      Map<String, Object> status = statusTool.reportStatus(systemInfo, solrClient);
      @SuppressWarnings("unchecked")
      Map<String, Object> cloud = (Map<String, Object>) status.get("cloud");
      if (cloud != null) {
        String zookeeper = (String) cloud.get("ZooKeeper");
        if (zookeeper.endsWith("(embedded)")) {
          zookeeper = zookeeper.substring(0, zookeeper.length() - "(embedded)".length());
        }
        zkHost = zookeeper;
      }
    }

    return zkHost;
  }

  public static boolean safeCheckCollectionExists(String solrUrl, String collection) {
    boolean exists = false;
    try (var solrClient = getSolrClient(solrUrl)) {
      NamedList<Object> existsCheckResult = solrClient.request(new CollectionAdminRequest.List());
      @SuppressWarnings("unchecked")
      List<String> collections = (List<String>) existsCheckResult.get("collections");
      exists = collections != null && collections.contains(collection);
    } catch (Exception exc) {
      // just ignore it since we're only interested in a positive result here
    }
    return exists;
  }

  @SuppressWarnings("unchecked")
  public static boolean safeCheckCoreExists(String solrUrl, String coreName) {
    boolean exists = false;
    try (var solrClient = getSolrClient(solrUrl)) {
      boolean wait = false;
      final long startWaitAt = System.nanoTime();
      do {
        if (wait) {
          final int clamPeriodForStatusPollMs = 1000;
          Thread.sleep(clamPeriodForStatusPollMs);
        }
        NamedList<Object> existsCheckResult =
            CoreAdminRequest.getStatus(coreName, solrClient).getResponse();
        NamedList<Object> status = (NamedList) existsCheckResult.get("status");
        NamedList<Object> coreStatus = (NamedList) status.get(coreName);
        Map<String, Object> failureStatus =
            (Map<String, Object>) existsCheckResult.get("initFailures");
        String errorMsg = (String) failureStatus.get(coreName);
        final boolean hasName = coreStatus != null && coreStatus.asMap().containsKey(NAME);
        exists = hasName || errorMsg != null;
        wait = hasName && errorMsg == null && "true".equals(coreStatus.get("isLoading"));
      } while (wait && System.nanoTime() - startWaitAt < MAX_WAIT_FOR_CORE_LOAD_NANOS);
    } catch (Exception exc) {
      // just ignore it since we're only interested in a positive result here
    }
    return exists;
  }

  public static class AssertionFailureException extends Exception {
    public AssertionFailureException(String message) {
      super(message);
    }
  }
}<|MERGE_RESOLUTION|>--- conflicted
+++ resolved
@@ -107,22 +107,7 @@
           .desc("Recurse (true|false), default is false.")
           // .type(Boolean.class)
           .build();
-
-<<<<<<< HEAD
-=======
-  public static final List<Option> cloudOptions =
-      List.of(
-          OPTION_ZKHOST,
-          Option.builder("c")
-              .argName("COLLECTION")
-              .hasArg()
-              .required(false)
-              .desc("Name of collection")
-              .longOpt("collection")
-              .build(),
-          OPTION_VERBOSE);
-
->>>>>>> 2b95cfed
+  
   public static void exit(int exitStatus) {
     try {
       System.exit(exitStatus);
