/*
 * Licensed to the Apache Software Foundation (ASF) under one or more
 * contributor license agreements.  See the NOTICE file distributed with
 * this work for additional information regarding copyright ownership.
 * The ASF licenses this file to You under the Apache License, Version 2.0
 * (the "License"); you may not use this file except in compliance with
 * the License.  You may obtain a copy of the License at
 *
 *     http://www.apache.org/licenses/LICENSE-2.0
 *
 * Unless required by applicable law or agreed to in writing, software
 * distributed under the License is distributed on an "AS IS" BASIS,
 * WITHOUT WARRANTIES OR CONDITIONS OF ANY KIND, either express or implied.
 * See the License for the specific language governing permissions and
 * limitations under the License.
 */
package org.apache.solr.cli;

import com.google.common.annotations.VisibleForTesting;
import java.io.File;
import java.lang.invoke.MethodHandles;
import java.net.URI;
import java.net.URL;
import java.util.ArrayList;
import java.util.Arrays;
import java.util.Enumeration;
import java.util.List;
import java.util.Locale;
import java.util.Objects;
import java.util.Set;
import java.util.TreeSet;
import java.util.zip.ZipEntry;
import java.util.zip.ZipInputStream;
import org.apache.commons.cli.CommandLine;
import org.apache.commons.cli.DefaultParser;
import org.apache.commons.cli.HelpFormatter;
import org.apache.commons.cli.Option;
import org.apache.commons.cli.Options;
import org.apache.commons.cli.ParseException;
import org.apache.solr.client.solrj.SolrClient;
import org.apache.solr.client.solrj.request.ContentStreamUpdateRequest;
import org.apache.solr.common.util.ContentStreamBase;
import org.apache.solr.common.util.NamedList;
import org.apache.solr.util.StartupLoggingUtils;
import org.apache.solr.util.configuration.SSLConfigurationsFactory;
import org.slf4j.Logger;
import org.slf4j.LoggerFactory;

/** Command-line utility for working with Solr. */
public class SolrCLI implements CLIO {

  private static final Logger log = LoggerFactory.getLogger(MethodHandles.lookup().lookupClass());

  public static final String ZK_HOST = "localhost:9983";

  public static final Option OPTION_ZKHOST =
      Option.builder("z")
          .longOpt("zk-host")
          .argName("HOST")
          .hasArg()
          .required(false)
          .desc(
              "Zookeeper connection string; unnecessary if ZK_HOST is defined in solr.in.sh; otherwise, defaults to "
                  + ZK_HOST
                  + '.')
          .build();
<<<<<<< HEAD
  public static final Option OPTION_SOLRURL_DEPRECATED =
      Option.builder("solrUrl")
          .longOpt("solrUrl")
          .deprecated(
              DeprecatedAttributes.builder()
                  .setForRemoval(true)
                  .setSince("9.7")
                  .setDescription("Use --solr-url instead")
                  .get())
          .argName("HOST")
          .hasArg()
          .required(false)
          .desc(
              "Base Solr URL, which can be used to determine the zk-host if that's not known; defaults to: "
                  + CLIUtils.getDefaultSolrUrl()
                  + '.')
          .build();
=======
>>>>>>> 6561135f
  public static final Option OPTION_SOLRURL =
      Option.builder("s")
          .longOpt("solr-url")
          .argName("HOST")
          .hasArg()
          .required(false)
          .desc(
              "Base Solr URL, which can be used to determine the zk-host if that's not known; defaults to: "
                  + CLIUtils.getDefaultSolrUrl()
                  + '.')
          .build();

  public static final Option OPTION_VERBOSE =
      Option.builder()
          .longOpt("verbose")
          .required(false)
          .desc("Enable verbose command output.")
          .build();

  public static final Option OPTION_HELP =
      Option.builder("h").longOpt("help").required(false).desc("Print this message.").build();

  public static final Option OPTION_RECURSIVE =
      Option.builder("r")
          .longOpt("recursive")
          .required(false)
          .desc("Apply the command recursively.")
          .build();

  public static final Option OPTION_CREDENTIALS =
      Option.builder("u")
          .longOpt("credentials")
          .argName("credentials")
          .hasArg()
          .required(false)
          .desc(
              "Credentials in the format username:password. Example: --credentials solr:SolrRocks")
          .build();

  public static void exit(int exitStatus) {
    try {
      System.exit(exitStatus);
    } catch (java.lang.SecurityException secExc) {
      if (exitStatus != 0)
        throw new RuntimeException("SolrCLI failed to exit with status " + exitStatus);
    }
  }

  /** Runs a tool. */
  public static void main(String[] args) throws Exception {
    final boolean hasNoCommand =
        args == null || args.length == 0 || args[0] == null || args[0].trim().length() == 0;
    final boolean isHelpCommand = !hasNoCommand && Arrays.asList("-h", "--help").contains(args[0]);

    if (hasNoCommand || isHelpCommand) {
      printHelp();
      exit(1);
    }

    if (Arrays.asList("-v", "--version").contains(args[0])) {
      // select the version tool to be run
      args = new String[] {"version"};
    }
    if (Arrays.asList(
            "upconfig", "downconfig", "cp", "rm", "mv", "ls", "mkroot", "linkconfig", "updateacls")
        .contains(args[0])) {
      // remap our arguments to invoke the zk short tool help
      args = new String[] {"zk-tool-help", "--print-zk-subcommand-usage", args[0]};
    }
    if (Objects.equals(args[0], "zk")) {
      if (args.length == 1) {
        // remap our arguments to invoke the ZK tool help.
        args = new String[] {"zk-tool-help", "--print-long-zk-usage"};
      } else if (args.length == 2) {
        if (Arrays.asList("-h", "--help").contains(args[1])) {
          // remap our arguments to invoke the ZK tool help.
          args = new String[] {"zk-tool-help", "--print-long-zk-usage"};
        } else {
          // remap our arguments to invoke the zk sub command with help
          String[] trimmedArgs = new String[args.length - 1];
          System.arraycopy(args, 1, trimmedArgs, 0, trimmedArgs.length);
          args = trimmedArgs;

          String[] remappedArgs = new String[args.length + 1];
          System.arraycopy(args, 0, remappedArgs, 0, args.length);
          remappedArgs[remappedArgs.length - 1] = "--help";
          args = remappedArgs;
        }
      } else {
        // chop the leading zk argument, so we invoke the correct zk sub tool
        String[] trimmedArgs = new String[args.length - 1];
        System.arraycopy(args, 1, trimmedArgs, 0, trimmedArgs.length);
        args = trimmedArgs;
      }
    }
    SSLConfigurationsFactory.current().init();

    Tool tool = null;
    try {
      tool = findTool(args);
    } catch (IllegalArgumentException iae) {
      CLIO.err(iae.getMessage());
      System.exit(1);
    }
    CommandLine cli = parseCmdLine(tool, args);
    System.exit(tool.runTool(cli));
  }

  public static Tool findTool(String[] args) throws Exception {
    String toolType = args[0].trim().toLowerCase(Locale.ROOT);
    return newTool(toolType);
  }

  public static CommandLine parseCmdLine(Tool tool, String[] args) {
    // the parser doesn't like -D props
    List<String> toolArgList = new ArrayList<>();
    List<String> dashDList = new ArrayList<>();
    for (int a = 1; a < args.length; a++) {
      String arg = args[a];
      if (arg.startsWith("-D")) {
        dashDList.add(arg);
      } else {
        toolArgList.add(arg);
      }
    }
    String[] toolArgs = toolArgList.toArray(new String[0]);

    // process command-line args to configure this application
    CommandLine cli = processCommandLineArgs(tool, toolArgs);

    List<String> argList = cli.getArgList();
    argList.addAll(dashDList);

    // for SSL support, try to accommodate relative paths set for SSL store props
    String solrInstallDir = System.getProperty("solr.install.dir");
    if (solrInstallDir != null) {
      checkSslStoreSysProp(solrInstallDir, "keyStore");
      checkSslStoreSysProp(solrInstallDir, "trustStore");
    }

    return cli;
  }

  protected static void checkSslStoreSysProp(String solrInstallDir, String key) {
    String sysProp = "javax.net.ssl." + key;
    String keyStore = System.getProperty(sysProp);
    if (keyStore == null) return;

    File keyStoreFile = new File(keyStore);
    if (keyStoreFile.isFile()) return; // configured setting is OK

    keyStoreFile = new File(solrInstallDir, "server/" + keyStore);
    if (keyStoreFile.isFile()) {
      System.setProperty(sysProp, keyStoreFile.getAbsolutePath());
    } else {
      CLIO.err(
          "WARNING: "
              + sysProp
              + " file "
              + keyStore
              + " not found! https requests to Solr will likely fail; please update your "
              + sysProp
              + " setting to use an absolute path.");
    }
  }

  public static void raiseLogLevelUnlessVerbose(CommandLine cli) {
    if (!cli.hasOption(SolrCLI.OPTION_VERBOSE.getLongOpt())) {
      StartupLoggingUtils.changeLogLevel("WARN");
    }
  }

  // Creates an instance of the requested tool, using classpath scanning if necessary
  private static Tool newTool(String toolType) throws Exception {
    if ("healthcheck".equals(toolType)) return new HealthcheckTool();
    else if ("status".equals(toolType)) return new StatusTool();
    else if ("api".equals(toolType)) return new ApiTool();
    else if ("create".equals(toolType)) return new CreateTool();
    else if ("delete".equals(toolType)) return new DeleteTool();
    else if ("config".equals(toolType)) return new ConfigTool();
    else if ("run_example".equals(toolType)) return new RunExampleTool();
    else if ("upconfig".equals(toolType)) return new ConfigSetUploadTool();
    else if ("downconfig".equals(toolType)) return new ConfigSetDownloadTool();
    else if ("zk-tool-help".equals(toolType)) return new ZkToolHelp();
    else if ("rm".equals(toolType)) return new ZkRmTool();
    else if ("mv".equals(toolType)) return new ZkMvTool();
    else if ("cp".equals(toolType)) return new ZkCpTool();
    else if ("ls".equals(toolType)) return new ZkLsTool();
    else if ("cluster".equals(toolType)) return new ClusterTool();
    else if ("updateacls".equals(toolType)) return new UpdateACLTool();
    else if ("linkconfig".equals(toolType)) return new LinkConfigTool();
    else if ("mkroot".equals(toolType)) return new ZkMkrootTool();
    else if ("assert".equals(toolType)) return new AssertTool();
    else if ("auth".equals(toolType)) return new AuthTool();
    else if ("export".equals(toolType)) return new ExportTool();
    else if ("package".equals(toolType)) return new PackageTool();
    else if ("post".equals(toolType)) return new PostTool();
    else if ("postlogs".equals(toolType)) return new PostLogsTool();
    else if ("version".equals(toolType)) return new VersionTool();
    else if ("snapshot-create".equals(toolType)) return new SnapshotCreateTool();
    else if ("snapshot-delete".equals(toolType)) return new SnapshotDeleteTool();
    else if ("snapshot-list".equals(toolType)) return new SnapshotListTool();
    else if ("snapshot-describe".equals(toolType)) return new SnapshotDescribeTool();
    else if ("snapshot-export".equals(toolType)) return new SnapshotExportTool();

    // If you add a built-in tool to this class, add it here to avoid
    // classpath scanning

    for (Class<? extends Tool> next : findToolClassesInPackage("org.apache.solr.util")) {
      Tool tool = next.getConstructor().newInstance();
      if (toolType.equals(tool.getName())) return tool;
    }

    throw new IllegalArgumentException(toolType + " is not a valid command!");
  }

  /** Returns tool options for given tool, for usage display purposes. Hides deprecated options. */
  public static Options getToolOptions(Tool tool) {
    Options options = new Options();
    options.addOption(OPTION_HELP);
    options.addOption(OPTION_VERBOSE);

    List<Option> toolOpts = tool.getOptions();
    for (Option toolOpt : toolOpts) {
      if (!toolOpt.isDeprecated()) {
        options.addOption(toolOpt);
      }
    }
    return options;
  }

  /**
   * Returns the value of the option with the given name, or the value of the deprecated option. If
   * both values are null, then it returns the default value.
   *
   * <p>If this method is marked as unused by your IDE, it means we have no deprecated CLI options
   * currently, congratulations! This method is preserved for the next time we need to deprecate a
   * CLI option.
   */
  public static String getOptionWithDeprecatedAndDefault(
      CommandLine cli, String opt, String deprecated, String def) {
    String val = cli.getOptionValue(opt);
    if (val == null) {
      val = cli.getOptionValue(deprecated);
    }
    return val == null ? def : val;
  }

  // TODO: SOLR-17429 - remove the custom logic when Commons CLI is upgraded and
  // makes stderr the default, or makes Option.toDeprecatedString() public.
  private static void deprecatedHandlerStdErr(Option o) {
    // Deprecated options without a description act as "stealth" options
    if (o.isDeprecated() && !o.getDeprecated().getDescription().isBlank()) {
      final StringBuilder buf =
          new StringBuilder().append("Option '-").append(o.getOpt()).append('\'');
      if (o.getLongOpt() != null) {
        buf.append(",'--").append(o.getLongOpt()).append('\'');
      }
      buf.append(": ").append(o.getDeprecated());
      CLIO.err(buf.toString());
    }
  }

  /** Parses the command-line arguments passed by the user. */
  public static CommandLine processCommandLineArgs(Tool tool, String[] args) {
    List<Option> customOptions = tool.getOptions();
    Options options = new Options();

    options.addOption(OPTION_HELP);
    options.addOption(OPTION_VERBOSE);

    if (customOptions != null) {
      for (Option customOption : customOptions) {
        options.addOption(customOption);
      }
    }

    CommandLine cli = null;
    try {
      cli =
          DefaultParser.builder()
              .setDeprecatedHandler(SolrCLI::deprecatedHandlerStdErr)
              .build()
              .parse(options, args);
    } catch (ParseException exp) {
      // Check if we passed in a help argument with a non parsing set of arguments.
      boolean hasHelpArg = false;
      if (args != null) {
        for (String arg : args) {
          if ("-h".equals(arg) || "--help".equals(arg)) {
            hasHelpArg = true;
            break;
          }
        }
      }
      if (!hasHelpArg) {
        CLIO.err("Failed to parse command-line arguments due to: " + exp.getMessage() + "\n");
        printToolHelp(tool);
        exit(1);
      } else {
        printToolHelp(tool);
        exit(0);
      }
    }

    if (cli.hasOption("help")) {
      printToolHelp(tool);
      exit(0);
    }

    return cli;
  }

  /** Prints tool help for a given tool */
  public static void printToolHelp(Tool tool) {
    HelpFormatter formatter = getFormatter();
    Options optionsNoDeprecated = new Options();
    SolrCLI.getToolOptions(tool).getOptions().stream()
        .filter(option -> !option.isDeprecated())
        .forEach(optionsNoDeprecated::addOption);
    String usageString = tool.getUsage() == null ? "bin/solr " + tool.getName() : tool.getUsage();
    boolean autoGenerateUsage = tool.getUsage() == null;
    formatter.printHelp(
        usageString,
        "\n" + tool.getHeader(),
        optionsNoDeprecated,
        tool.getFooter(),
        autoGenerateUsage);
  }

  public static HelpFormatter getFormatter() {
    HelpFormatter formatter = HelpFormatter.builder().get();
    formatter.setWidth(120);
    return formatter;
  }

  /** Scans Jar files on the classpath for Tool implementations to activate. */
  private static List<Class<? extends Tool>> findToolClassesInPackage(String packageName) {
    List<Class<? extends Tool>> toolClasses = new ArrayList<>();
    try {
      ClassLoader classLoader = SolrCLI.class.getClassLoader();
      String path = packageName.replace('.', '/');
      Enumeration<URL> resources = classLoader.getResources(path);
      Set<String> classes = new TreeSet<>();
      while (resources.hasMoreElements()) {
        URL resource = resources.nextElement();
        classes.addAll(findClasses(resource.getFile(), packageName));
      }

      for (String classInPackage : classes) {
        Class<?> theClass = Class.forName(classInPackage);
        if (Tool.class.isAssignableFrom(theClass)) toolClasses.add(theClass.asSubclass(Tool.class));
      }
    } catch (Exception e) {
      // safe to squelch this as it's just looking for tools to run
      log.debug("Failed to find Tool impl classes in {}, due to: ", packageName, e);
    }
    return toolClasses;
  }

  private static Set<String> findClasses(String path, String packageName) throws Exception {
    Set<String> classes = new TreeSet<>();
    if (path.startsWith("file:") && path.contains("!")) {
      String[] split = path.split("!");
      URL jar = new URI(split[0]).toURL();
      try (ZipInputStream zip = new ZipInputStream(jar.openStream())) {
        ZipEntry entry;
        while ((entry = zip.getNextEntry()) != null) {
          if (entry.getName().endsWith(".class")) {
            String className =
                entry
                    .getName()
                    .replaceAll("[$].*", "")
                    .replaceAll("[.]class", "")
                    .replace('/', '.');
            if (className.startsWith(packageName)) classes.add(className);
          }
        }
      }
    }
    return classes;
  }

  private static final String JSON_CONTENT_TYPE = "application/json";

  public static NamedList<Object> postJsonToSolr(
      SolrClient solrClient, String updatePath, String jsonBody) throws Exception {
    ContentStreamBase.StringStream contentStream = new ContentStreamBase.StringStream(jsonBody);
    contentStream.setContentType(JSON_CONTENT_TYPE);
    ContentStreamUpdateRequest req = new ContentStreamUpdateRequest(updatePath);
    req.addContentStream(contentStream);
    return solrClient.request(req);
  }

  public static final String DEFAULT_CONFIG_SET = "_default";

  private static final long MS_IN_MIN = 60 * 1000L;
  private static final long MS_IN_HOUR = MS_IN_MIN * 60L;
  private static final long MS_IN_DAY = MS_IN_HOUR * 24L;

  @VisibleForTesting
  public static String uptime(long uptimeMs) {
    if (uptimeMs <= 0L) return "?";

    long numDays = (uptimeMs >= MS_IN_DAY) ? (uptimeMs / MS_IN_DAY) : 0L;
    long rem = uptimeMs - (numDays * MS_IN_DAY);
    long numHours = (rem >= MS_IN_HOUR) ? (rem / MS_IN_HOUR) : 0L;
    rem = rem - (numHours * MS_IN_HOUR);
    long numMinutes = (rem >= MS_IN_MIN) ? (rem / MS_IN_MIN) : 0L;
    rem = rem - (numMinutes * MS_IN_MIN);
    long numSeconds = Math.round(rem / 1000.0);
    return String.format(
        Locale.ROOT,
        "%d days, %d hours, %d minutes, %d seconds",
        numDays,
        numHours,
        numMinutes,
        numSeconds);
  }

  private static void printHelp() {

    print("Usage: solr COMMAND OPTIONS");
    print("       where COMMAND is one of: start, stop, restart, status, ");
    print(
        "                                healthcheck, create, delete, auth, assert, config, export, api, package, post, ");

    print(
        "                                zk ls, zk cp, zk rm , zk mv, zk mkroot, zk upconfig, zk downconfig,");
    print(
        "                                snapshot-create, snapshot-list, snapshot-delete, snapshot-export, snapshot-prepare-export");
    print("");
    print("  Standalone server example (start Solr running in the background on port 8984):");
    print("");
    printGreen("    ./solr start -p 8984");
    print("");
    print(
        "  SolrCloud example (start Solr running in SolrCloud mode using localhost:2181 to connect to Zookeeper, with 1g max heap size and remote Java debug options enabled):");
    print("");
    printGreen(
        "    ./solr start -m 1g -z localhost:2181 --jvm-opts \"-Xdebug -Xrunjdwp:transport=dt_socket,server=y,suspend=n,address=1044\"");
    print("");
    print(
        "  Omit '-z localhost:2181' from the above command if you have defined ZK_HOST in solr.in.sh.");
    print("");
    print("Global Options:");
    print("  -v,  --version           Print version information and quit");
    print("       --verbose           Enable verbose mode");
    print("");
    print("Run 'solr COMMAND --help' for more information on a command.");
    print("");
    print("For more help on how to use Solr, head to https://solr.apache.org/");
  }

<<<<<<< HEAD
=======
  /**
   * Strips off the end of solrUrl any /solr when a legacy solrUrl like http://localhost:8983/solr
   * is used, and warns those users. In the future we'll have urls ending with /api as well.
   *
   * @param solrUrl The user supplied url to Solr.
   * @return the solrUrl in the format that Solr expects to see internally.
   */
  public static String normalizeSolrUrl(String solrUrl) {
    return normalizeSolrUrl(solrUrl, true);
  }

  /**
   * Strips off the end of solrUrl any /solr when a legacy solrUrl like http://localhost:8983/solr
   * is used, and optionally logs a warning. In the future we'll have urls ending with /api as well.
   *
   * @param solrUrl The user supplied url to Solr.
   * @param logUrlFormatWarning If a warning message should be logged about the url format
   * @return the solrUrl in the format that Solr expects to see internally.
   */
  public static String normalizeSolrUrl(String solrUrl, boolean logUrlFormatWarning) {
    if (solrUrl != null) {
      URI uri = URI.create(solrUrl);
      String urlPath = uri.getRawPath();
      if (urlPath != null && urlPath.contains("/solr")) {
        String newSolrUrl =
            uri.resolve(urlPath.substring(0, urlPath.lastIndexOf("/solr") + 1)).toString();
        if (logUrlFormatWarning) {
          CLIO.err(
              "WARNING: URLs provided to this tool needn't include Solr's context-root (e.g. \"/solr\"). Such URLs are deprecated and support for them will be removed in a future release. Correcting from ["
                  + solrUrl
                  + "] to ["
                  + newSolrUrl
                  + "].");
        }
        solrUrl = newSolrUrl;
      }
      if (solrUrl.endsWith("/")) {
        solrUrl = solrUrl.substring(0, solrUrl.length() - 1);
      }
    }
    return solrUrl;
  }

  /**
   * Get the base URL of a live Solr instance from either the --solr-url command-line option or from
   * ZooKeeper.
   */
  public static String normalizeSolrUrl(CommandLine cli) throws Exception {
    String solrUrl = cli.getOptionValue("solr-url");

    if (solrUrl == null) {
      String zkHost = cli.getOptionValue("zk-host");
      if (zkHost == null) {
        solrUrl = SolrCLI.getDefaultSolrUrl();
        CLIO.err(
            "Neither --zk-host or --solr-url parameters provided so assuming solr url is "
                + solrUrl
                + ".");
      } else {
        try (CloudSolrClient cloudSolrClient = getCloudHttp2SolrClient(zkHost)) {
          cloudSolrClient.connect();
          Set<String> liveNodes = cloudSolrClient.getClusterState().getLiveNodes();
          if (liveNodes.isEmpty())
            throw new IllegalStateException(
                "No live nodes found! Cannot determine 'solrUrl' from ZooKeeper: " + zkHost);

          String firstLiveNode = liveNodes.iterator().next();
          solrUrl = ZkStateReader.from(cloudSolrClient).getBaseUrlForNodeName(firstLiveNode);
          solrUrl = normalizeSolrUrl(solrUrl, false);
        }
      }
    }
    solrUrl = normalizeSolrUrl(solrUrl);
    return solrUrl;
  }

  /**
   * Get the ZooKeeper connection string from either the zk-host command-line option or by looking
   * it up from a running Solr instance based on the solr-url option.
   */
  public static String getZkHost(CommandLine cli) throws Exception {

    String zkHost = cli.getOptionValue("zk-host");
    if (zkHost != null && !zkHost.isBlank()) {
      return zkHost;
    }

    try (SolrClient solrClient = getSolrClient(cli)) {
      // hit Solr to get system info
      NamedList<Object> systemInfo =
          solrClient.request(
              new GenericSolrRequest(SolrRequest.METHOD.GET, CommonParams.SYSTEM_INFO_PATH));

      // convert raw JSON into user-friendly output
      StatusTool statusTool = new StatusTool();
      Map<String, Object> status = statusTool.reportStatus(systemInfo, solrClient);
      @SuppressWarnings("unchecked")
      Map<String, Object> cloud = (Map<String, Object>) status.get("cloud");
      if (cloud != null) {
        String zookeeper = (String) cloud.get("ZooKeeper");
        if (zookeeper.endsWith("(embedded)")) {
          zookeeper = zookeeper.substring(0, zookeeper.length() - "(embedded)".length());
        }
        zkHost = zookeeper;
      }
    }

    return zkHost;
  }

  public static SolrZkClient getSolrZkClient(CommandLine cli) throws Exception {
    return getSolrZkClient(cli, getZkHost(cli));
  }

  public static SolrZkClient getSolrZkClient(CommandLine cli, String zkHost) throws Exception {
    if (zkHost == null) {
      throw new IllegalStateException(
          "Solr at "
              + cli.getOptionValue("solrUrl")
              + " is running in standalone server mode, this command can only be used when running in SolrCloud mode.\n");
    }
    return new SolrZkClient.Builder()
        .withUrl(zkHost)
        .withTimeout(SolrZkClientTimeout.DEFAULT_ZK_CLIENT_TIMEOUT, TimeUnit.MILLISECONDS)
        .build();
  }

  public static CloudHttp2SolrClient getCloudHttp2SolrClient(String zkHost) {
    return getCloudHttp2SolrClient(zkHost, null);
  }

  public static CloudHttp2SolrClient getCloudHttp2SolrClient(
      String zkHost, Http2SolrClient.Builder builder) {
    return new CloudHttp2SolrClient.Builder(Collections.singletonList(zkHost), Optional.empty())
        .withInternalClientBuilder(builder)
        .build();
  }

  public static boolean safeCheckCollectionExists(
      String solrUrl, String collection, String credentials) {
    boolean exists = false;
    try (var solrClient = getSolrClient(solrUrl, credentials)) {
      NamedList<Object> existsCheckResult = solrClient.request(new CollectionAdminRequest.List());
      @SuppressWarnings("unchecked")
      List<String> collections = (List<String>) existsCheckResult.get("collections");
      exists = collections != null && collections.contains(collection);
    } catch (Exception exc) {
      // just ignore it since we're only interested in a positive result here
    }
    return exists;
  }

  @SuppressWarnings("unchecked")
  public static boolean safeCheckCoreExists(String solrUrl, String coreName, String credentials) {
    boolean exists = false;
    try (var solrClient = getSolrClient(solrUrl, credentials)) {
      boolean wait = false;
      final long startWaitAt = System.nanoTime();
      do {
        if (wait) {
          final int clamPeriodForStatusPollMs = 1000;
          Thread.sleep(clamPeriodForStatusPollMs);
        }
        NamedList<Object> existsCheckResult =
            CoreAdminRequest.getStatus(coreName, solrClient).getResponse();
        NamedList<Object> status = (NamedList<Object>) existsCheckResult.get("status");
        NamedList<Object> coreStatus = (NamedList<Object>) status.get(coreName);
        Map<String, Object> failureStatus =
            (Map<String, Object>) existsCheckResult.get("initFailures");
        String errorMsg = (String) failureStatus.get(coreName);
        final boolean hasName = coreStatus != null && coreStatus.asMap().containsKey(NAME);
        exists = hasName || errorMsg != null;
        wait = hasName && errorMsg == null && "true".equals(coreStatus.get("isLoading"));
      } while (wait && System.nanoTime() - startWaitAt < MAX_WAIT_FOR_CORE_LOAD_NANOS);
    } catch (Exception exc) {
      // just ignore it since we're only interested in a positive result here
    }
    return exists;
  }

  public static boolean isCloudMode(SolrClient solrClient) throws SolrServerException, IOException {
    NamedList<Object> systemInfo =
        solrClient.request(new GenericSolrRequest(SolrRequest.METHOD.GET, SYSTEM_INFO_PATH));
    return "solrcloud".equals(systemInfo.get("mode"));
  }

  public static Path getConfigSetsDir(Path solrInstallDir) {
    Path configSetsPath = Paths.get("server/solr/configsets/");
    return solrInstallDir.resolve(configSetsPath);
  }

>>>>>>> 6561135f
  public static void print(Object message) {
    print(null, message);
  }

  /** Console print using green color */
  public static void printGreen(Object message) {
    print(CLIUtils.GREEN, message);
  }

  /** Console print using red color */
  public static void printRed(Object message) {
    print(CLIUtils.RED, message);
  }

  public static void print(String color, Object message) {
    String RESET = "\u001B[0m";

    if (color != null) {
      CLIO.out(color + message + RESET);
    } else {
      CLIO.out(String.valueOf(message));
    }
  }
}<|MERGE_RESOLUTION|>--- conflicted
+++ resolved
@@ -64,26 +64,6 @@
                   + ZK_HOST
                   + '.')
           .build();
-<<<<<<< HEAD
-  public static final Option OPTION_SOLRURL_DEPRECATED =
-      Option.builder("solrUrl")
-          .longOpt("solrUrl")
-          .deprecated(
-              DeprecatedAttributes.builder()
-                  .setForRemoval(true)
-                  .setSince("9.7")
-                  .setDescription("Use --solr-url instead")
-                  .get())
-          .argName("HOST")
-          .hasArg()
-          .required(false)
-          .desc(
-              "Base Solr URL, which can be used to determine the zk-host if that's not known; defaults to: "
-                  + CLIUtils.getDefaultSolrUrl()
-                  + '.')
-          .build();
-=======
->>>>>>> 6561135f
   public static final Option OPTION_SOLRURL =
       Option.builder("s")
           .longOpt("solr-url")
@@ -538,8 +518,6 @@
     print("For more help on how to use Solr, head to https://solr.apache.org/");
   }
 
-<<<<<<< HEAD
-=======
   /**
    * Strips off the end of solrUrl any /solr when a legacy solrUrl like http://localhost:8983/solr
    * is used, and warns those users. In the future we'll have urls ending with /api as well.
@@ -731,7 +709,6 @@
     return solrInstallDir.resolve(configSetsPath);
   }
 
->>>>>>> 6561135f
   public static void print(Object message) {
     print(null, message);
   }
