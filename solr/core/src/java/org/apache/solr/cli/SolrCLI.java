--- conflicted
+++ resolved
@@ -86,8 +86,6 @@
 
   private static final Logger log = LoggerFactory.getLogger(MethodHandles.lookup().lookupClass());
 
-<<<<<<< HEAD
-=======
   public static final String ZK_HOST = "localhost:9983";
 
   public static final Option OPTION_ZKHOST =
@@ -140,7 +138,6 @@
               "Credentials in the format username:password. Example: --credentials solr:SolrRocks")
           .build();
 
->>>>>>> 206904ef
   public static void exit(int exitStatus) {
     try {
       System.exit(exitStatus);
@@ -277,11 +274,7 @@
   }
 
   public static void raiseLogLevelUnlessVerbose(CommandLine cli) {
-<<<<<<< HEAD
     if (!cli.hasOption(CommonCLIOptions.VERBOSE_OPTION)) {
-=======
-    if (!cli.hasOption(SolrCLI.OPTION_VERBOSE.getLongOpt())) {
->>>>>>> 206904ef
       StartupLoggingUtils.changeLogLevel("WARN");
     }
   }
@@ -334,15 +327,8 @@
   @Deprecated(since = "9.8")
   public static Options getToolOptionsForHelp(Tool tool) {
     Options options = new Options();
-<<<<<<< HEAD
 
     Collection<Option> toolOpts = tool.getAllOptions().getOptions();
-=======
-    options.addOption(OPTION_HELP);
-    options.addOption(OPTION_VERBOSE);
-
-    List<Option> toolOpts = tool.getOptions();
->>>>>>> 206904ef
     for (Option toolOpt : toolOpts) {
       if (!toolOpt.isDeprecated()) {
         options.addOption(toolOpt);
@@ -351,9 +337,6 @@
     return options;
   }
 
-<<<<<<< HEAD
-  // TODO: SOLR-17429 - remove the custom logic when CommonsCLI is upgraded and
-=======
   /**
    * Returns the value of the option with the given name, or the value of the deprecated option. If
    * both values are null, then it returns the default value.
@@ -372,7 +355,6 @@
   }
 
   // TODO: SOLR-17429 - remove the custom logic when Commons CLI is upgraded and
->>>>>>> 206904ef
   // makes stderr the default, or makes Option.toDeprecatedString() public.
   private static void deprecatedHandlerStdErr(Option o) {
     // Deprecated options without a description act as "stealth" options
@@ -430,17 +412,7 @@
   /** Prints tool help for a given tool */
   public static void printToolHelp(Tool tool) {
     HelpFormatter formatter = getFormatter();
-<<<<<<< HEAD
     Options optionsNoDeprecated = getToolOptionsForHelp(tool);
-    // tool.getOptions().stream()
-    //    .filter(option -> !option.isDeprecated())
-    //    .forEach(optionsNoDeprecated::addOption);
-=======
-    Options optionsNoDeprecated = new Options();
-    SolrCLI.getToolOptions(tool).getOptions().stream()
-        .filter(option -> !option.isDeprecated())
-        .forEach(optionsNoDeprecated::addOption);
->>>>>>> 206904ef
     String usageString = tool.getUsage() == null ? "bin/solr " + tool.getName() : tool.getUsage();
     boolean autoGenerateUsage = tool.getUsage() == null;
     formatter.printHelp(
@@ -685,16 +657,9 @@
    * ZooKeeper.
    */
   public static String normalizeSolrUrl(CommandLine cli) throws Exception {
-<<<<<<< HEAD
     String solrUrl = cli.getOptionValue(CommonCLIOptions.SOLR_URL_OPTION);
     if (solrUrl == null) {
       String zkHost = cli.getOptionValue(CommonCLIOptions.ZK_HOST_OPTION);
-=======
-    String solrUrl = cli.getOptionValue("solr-url");
-
-    if (solrUrl == null) {
-      String zkHost = cli.getOptionValue("zk-host");
->>>>>>> 206904ef
       if (zkHost == null) {
         solrUrl = SolrCLI.getDefaultSolrUrl();
         CLIO.err(
@@ -725,11 +690,7 @@
    */
   public static String getZkHost(CommandLine cli) throws Exception {
 
-<<<<<<< HEAD
     String zkHost = cli.getOptionValue(CommonCLIOptions.ZK_HOST_OPTION);
-=======
-    String zkHost = cli.getOptionValue("zk-host");
->>>>>>> 206904ef
     if (zkHost != null && !zkHost.isBlank()) {
       return zkHost;
     }
