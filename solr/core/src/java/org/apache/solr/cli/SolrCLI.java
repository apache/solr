/*
 * Licensed to the Apache Software Foundation (ASF) under one or more
 * contributor license agreements.  See the NOTICE file distributed with
 * this work for additional information regarding copyright ownership.
 * The ASF licenses this file to You under the Apache License, Version 2.0
 * (the "License"); you may not use this file except in compliance with
 * the License.  You may obtain a copy of the License at
 *
 *     http://www.apache.org/licenses/LICENSE-2.0
 *
 * Unless required by applicable law or agreed to in writing, software
 * distributed under the License is distributed on an "AS IS" BASIS,
 * WITHOUT WARRANTIES OR CONDITIONS OF ANY KIND, either express or implied.
 * See the License for the specific language governing permissions and
 * limitations under the License.
 */
package org.apache.solr.cli;

import static org.apache.solr.common.SolrException.ErrorCode.FORBIDDEN;
import static org.apache.solr.common.SolrException.ErrorCode.UNAUTHORIZED;
import static org.apache.solr.common.params.CommonParams.NAME;
import static org.apache.solr.common.params.CommonParams.SYSTEM_INFO_PATH;

import com.google.common.annotations.VisibleForTesting;
import java.io.File;
import java.io.IOException;
import java.lang.invoke.MethodHandles;
import java.net.SocketException;
import java.net.URI;
import java.net.URL;
import java.nio.file.Path;
import java.nio.file.Paths;
import java.util.ArrayList;
import java.util.Arrays;
import java.util.Collections;
import java.util.Enumeration;
import java.util.List;
import java.util.Locale;
import java.util.Map;
import java.util.Optional;
import java.util.Set;
import java.util.TreeSet;
import java.util.concurrent.TimeUnit;
import java.util.zip.ZipEntry;
import java.util.zip.ZipInputStream;
import org.apache.commons.cli.CommandLine;
import org.apache.commons.cli.DefaultParser;
import org.apache.commons.cli.DeprecatedAttributes;
import org.apache.commons.cli.HelpFormatter;
import org.apache.commons.cli.Option;
import org.apache.commons.cli.Options;
import org.apache.commons.cli.ParseException;
import org.apache.solr.client.solrj.SolrClient;
import org.apache.solr.client.solrj.SolrRequest;
import org.apache.solr.client.solrj.SolrServerException;
import org.apache.solr.client.solrj.impl.CloudHttp2SolrClient;
import org.apache.solr.client.solrj.impl.CloudSolrClient;
import org.apache.solr.client.solrj.impl.Http2SolrClient;
import org.apache.solr.client.solrj.impl.SolrZkClientTimeout;
import org.apache.solr.client.solrj.request.CollectionAdminRequest;
import org.apache.solr.client.solrj.request.ContentStreamUpdateRequest;
import org.apache.solr.client.solrj.request.CoreAdminRequest;
import org.apache.solr.client.solrj.request.GenericSolrRequest;
import org.apache.solr.common.SolrException;
import org.apache.solr.common.cloud.SolrZkClient;
import org.apache.solr.common.cloud.ZkStateReader;
import org.apache.solr.common.params.CommonParams;
import org.apache.solr.common.util.ContentStreamBase;
import org.apache.solr.common.util.EnvUtils;
import org.apache.solr.common.util.NamedList;
import org.apache.solr.util.StartupLoggingUtils;
import org.apache.solr.util.configuration.SSLConfigurationsFactory;
import org.slf4j.Logger;
import org.slf4j.LoggerFactory;

/** Command-line utility for working with Solr. */
public class SolrCLI implements CLIO {

  public static String RED = "\u001B[31m";
  public static String GREEN = "\u001B[32m";
  public static String YELLOW = "\u001B[33m";

  private static final long MAX_WAIT_FOR_CORE_LOAD_NANOS =
      TimeUnit.NANOSECONDS.convert(1, TimeUnit.MINUTES);

  private static final Logger log = LoggerFactory.getLogger(MethodHandles.lookup().lookupClass());

  public static final String ZK_HOST = "localhost:9983";

  public static final Option OPTION_ZKHOST_DEPRECATED =
      Option.builder("zkHost")
          .longOpt("zkHost")
          .deprecated(
              DeprecatedAttributes.builder()
                  .setForRemoval(true)
                  .setSince("9.7")
                  .setDescription("Use --zk-host instead")
                  .get())
          .argName("HOST")
          .hasArg()
          .required(false)
          .desc(
              "Zookeeper connection string; unnecessary if ZK_HOST is defined in solr.in.sh; otherwise, defaults to "
                  + ZK_HOST
                  + '.')
          .build();

  public static final Option OPTION_ZKHOST =
      Option.builder("z")
          .longOpt("zk-host")
          .argName("HOST")
          .hasArg()
          .required(false)
          .desc(
              "Zookeeper connection string; unnecessary if ZK_HOST is defined in solr.in.sh; otherwise, defaults to "
                  + ZK_HOST
                  + '.')
          .build();
  public static final Option OPTION_SOLRURL_DEPRECATED =
      Option.builder("solrUrl")
          .longOpt("solrUrl")
          .deprecated(
              DeprecatedAttributes.builder()
                  .setForRemoval(true)
                  .setSince("9.7")
                  .setDescription("Use --solr-url instead")
                  .get())
          .argName("HOST")
          .hasArg()
          .required(false)
          .desc(
              "Base Solr URL, which can be used to determine the zk-host if that's not known; defaults to: "
                  + getDefaultSolrUrl()
                  + '.')
          .build();
  public static final Option OPTION_SOLRURL =
      Option.builder("url")
          .longOpt("solr-url")
          .argName("HOST")
          .hasArg()
          .required(false)
          .desc(
              "Base Solr URL, which can be used to determine the zk-host if that's not known; defaults to: "
                  + getDefaultSolrUrl()
                  + '.')
          .build();
  public static final Option OPTION_VERBOSE =
<<<<<<< HEAD
      Option.builder("verbose").required(false).desc("Enable more verbose command output.").build();
  public static final Option OPTION_HELP = Option.builder("h").longOpt("help").required(false).desc("Print this message.").build();
=======
      Option.builder("v")
          .longOpt("verbose")
          .required(false)
          .desc("Enable verbose command output.")
          .build();
  public static final Option OPTION_HELP =
      Option.builder("h").longOpt("help").required(false).desc("Print this message.").build();
>>>>>>> 14375b62

  // should this be boolean or just an option?
  public static final Option OPTION_RECURSE =
      Option.builder("r")
          .longOpt("recurse")
          .argName("recurse")
          .hasArg()
          .required(false)
          .desc("Recurse (true|false), default is false.")
          .build();

  public static final Option OPTION_CREDENTIALS =
      Option.builder("u")
          .longOpt("credentials")
          .argName("credentials")
          .hasArg()
          .required(false)
          .desc(
              "Credentials in the format username:password. Example: --credentials solr:SolrRocks")
          .build();

  public static void exit(int exitStatus) {
    try {
      System.exit(exitStatus);
    } catch (java.lang.SecurityException secExc) {
      if (exitStatus != 0)
        throw new RuntimeException("SolrCLI failed to exit with status " + exitStatus);
    }
  }

  /** Runs a tool. */
  public static void main(String[] args) throws Exception {
    final boolean hasNoCommand =
        args == null || args.length == 0 || args[0] == null || args[0].trim().length() == 0;
    final boolean isHelpCommand =
        !hasNoCommand && Arrays.asList("-h", "--help", "/?").contains(args[0]);

    if (hasNoCommand || isHelpCommand) {
      printHelp();
      exit(1);
    }

    if (Arrays.asList("-v", "-version", "version").contains(args[0])) {
      // select the version tool to be run
      args[0] = "version";
    }

    SSLConfigurationsFactory.current().init();

    Tool tool = null;
    try {
      tool = findTool(args);
    } catch (IllegalArgumentException iae) {
      CLIO.err(iae.getMessage());
      System.exit(1);
    }
    CommandLine cli = parseCmdLine(tool, args);
    System.exit(tool.runTool(cli));
  }

  public static Tool findTool(String[] args) throws Exception {
    String toolType = args[0].trim().toLowerCase(Locale.ROOT);
    return newTool(toolType);
  }

  public static CommandLine parseCmdLine(Tool tool, String[] args) {
    // the parser doesn't like -D props
    List<String> toolArgList = new ArrayList<>();
    List<String> dashDList = new ArrayList<>();
    for (int a = 1; a < args.length; a++) {
      String arg = args[a];
      if (arg.startsWith("-D")) {
        dashDList.add(arg);
      } else {
        toolArgList.add(arg);
      }
    }
    String[] toolArgs = toolArgList.toArray(new String[0]);

    // process command-line args to configure this application
    CommandLine cli = processCommandLineArgs(tool, toolArgs);

    List<String> argList = cli.getArgList();
    argList.addAll(dashDList);

    // for SSL support, try to accommodate relative paths set for SSL store props
    String solrInstallDir = System.getProperty("solr.install.dir");
    if (solrInstallDir != null) {
      checkSslStoreSysProp(solrInstallDir, "keyStore");
      checkSslStoreSysProp(solrInstallDir, "trustStore");
    }

    return cli;
  }

  public static String getDefaultSolrUrl() {
    // note that ENV_VAR syntax (and the env vars too) are mapped to env.var sys props
    String scheme = EnvUtils.getProperty("solr.url.scheme", "http");
    String host = EnvUtils.getProperty("solr.tool.host", "localhost");
    String port = EnvUtils.getProperty("jetty.port", "8983"); // from SOLR_PORT env
    return String.format(Locale.ROOT, "%s://%s:%s", scheme.toLowerCase(Locale.ROOT), host, port);
  }

  protected static void checkSslStoreSysProp(String solrInstallDir, String key) {
    String sysProp = "javax.net.ssl." + key;
    String keyStore = System.getProperty(sysProp);
    if (keyStore == null) return;

    File keyStoreFile = new File(keyStore);
    if (keyStoreFile.isFile()) return; // configured setting is OK

    keyStoreFile = new File(solrInstallDir, "server/" + keyStore);
    if (keyStoreFile.isFile()) {
      System.setProperty(sysProp, keyStoreFile.getAbsolutePath());
    } else {
      CLIO.err(
          "WARNING: "
              + sysProp
              + " file "
              + keyStore
              + " not found! https requests to Solr will likely fail; please update your "
              + sysProp
              + " setting to use an absolute path.");
    }
  }

  public static void raiseLogLevelUnlessVerbose(CommandLine cli) {
    if (!cli.hasOption(OPTION_VERBOSE.getOpt())) {
      StartupLoggingUtils.changeLogLevel("WARN");
    }
  }

  // Creates an instance of the requested tool, using classpath scanning if necessary
  private static Tool newTool(String toolType) throws Exception {
    if ("healthcheck".equals(toolType)) return new HealthcheckTool();
    else if ("status".equals(toolType)) return new StatusTool();
    else if ("api".equals(toolType)) return new ApiTool();
    else if ("create".equals(toolType)) return new CreateTool();
    else if ("delete".equals(toolType)) return new DeleteTool();
    else if ("config".equals(toolType)) return new ConfigTool();
    else if ("run_example".equals(toolType)) return new RunExampleTool();
    else if ("upconfig".equals(toolType)) return new ConfigSetUploadTool();
    else if ("downconfig".equals(toolType)) return new ConfigSetDownloadTool();
    else if ("rm".equals(toolType)) return new ZkRmTool();
    else if ("mv".equals(toolType)) return new ZkMvTool();
    else if ("cp".equals(toolType)) return new ZkCpTool();
    else if ("ls".equals(toolType)) return new ZkLsTool();
    else if ("cluster".equals(toolType)) return new ClusterTool();
    else if ("updateacls".equals(toolType)) return new UpdateACLTool();
    else if ("linkconfig".equals(toolType)) return new LinkConfigTool();
    else if ("mkroot".equals(toolType)) return new ZkMkrootTool();
    else if ("assert".equals(toolType)) return new AssertTool();
    else if ("auth".equals(toolType)) return new AuthTool();
    else if ("export".equals(toolType)) return new ExportTool();
    else if ("package".equals(toolType)) return new PackageTool();
    else if ("post".equals(toolType)) return new PostTool();
    else if ("postlogs".equals(toolType)) return new PostLogsTool();
    else if ("version".equals(toolType)) return new VersionTool();
    else if ("snapshot-create".equals(toolType)) return new SnapshotCreateTool();
    else if ("snapshot-delete".equals(toolType)) return new SnapshotDeleteTool();
    else if ("snapshot-list".equals(toolType)) return new SnapshotListTool();
    else if ("snapshot-describe".equals(toolType)) return new SnapshotDescribeTool();
    else if ("snapshot-prepare-export".equals(toolType)) return new SnapshotPrepareExportTool();
    else if ("snapshot-export".equals(toolType)) return new SnapshotExportTool();

    // If you add a built-in tool to this class, add it here to avoid
    // classpath scanning

    for (Class<? extends Tool> next : findToolClassesInPackage("org.apache.solr.util")) {
      Tool tool = next.getConstructor().newInstance();
      if (toolType.equals(tool.getName())) return tool;
    }

    throw new IllegalArgumentException(toolType + " is not a valid command!");
  }

  /** Returns tool options for given tool, for usage display purposes. Hides deprecated options. */
  public static Options getToolOptions(Tool tool) {
    Options options = new Options();
    options.addOption(OPTION_HELP);
    options.addOption(OPTION_VERBOSE);
    List<Option> toolOpts = tool.getOptions();
    for (Option toolOpt : toolOpts) {
      if (!toolOpt.isDeprecated()) {
        options.addOption(toolOpt);
      }
    }
    return options;
  }

  /** Parses the command-line arguments passed by the user. */
  public static CommandLine processCommandLineArgs(Tool tool, String[] args) {
    List<Option> customOptions = tool.getOptions();
    String toolName = tool.getName();
    Options options = new Options();

    options.addOption(OPTION_HELP);
    options.addOption(OPTION_VERBOSE);

    if (customOptions != null) {
      for (Option customOption : customOptions) {
        options.addOption(customOption);
      }
    }

    CommandLine cli = null;
    try {
      cli = (new DefaultParser()).parse(options, args);
    } catch (ParseException exp) {
      // Check if we passed in a help argument with a non parsing set of arguments.
      boolean hasHelpArg = false;
      if (args != null) {
        for (String arg : args) {
          if ("-h".equals(arg) || "--help".equals(arg) || "-help".equals(arg)) {
            hasHelpArg = true;
            break;
          }
        }
      }
      if (!hasHelpArg) {
        CLIO.err("Failed to parse command-line arguments due to: " + exp.getMessage() + "\n");
        printToolHelp(tool);
        exit(1);
      } else {
        printToolHelp(tool);
        exit(0);
      }
    }

    if (cli.hasOption("help")) {
      printToolHelp(tool);
      exit(0);
    }

    return cli;
  }

  /** Prints tool help for a given tool */
  private static void printToolHelp(Tool tool) {
    HelpFormatter formatter = HelpFormatter.builder().get();
    formatter.setWidth(120);
    Options optionsNoDeprecated = new Options();
    tool.getOptions().stream()
        .filter(option -> !option.isDeprecated())
        .forEach(optionsNoDeprecated::addOption);
    String usageString = tool.getUsage() == null ? "bin/solr " + tool.getName() : tool.getUsage();
    boolean autoGenerateUsage = tool.getUsage() == null;
    formatter.printHelp(
        usageString, tool.getHeader(), optionsNoDeprecated, tool.getFooter(), autoGenerateUsage);
  }

  /** Scans Jar files on the classpath for Tool implementations to activate. */
  private static List<Class<? extends Tool>> findToolClassesInPackage(String packageName) {
    List<Class<? extends Tool>> toolClasses = new ArrayList<>();
    try {
      ClassLoader classLoader = SolrCLI.class.getClassLoader();
      String path = packageName.replace('.', '/');
      Enumeration<URL> resources = classLoader.getResources(path);
      Set<String> classes = new TreeSet<>();
      while (resources.hasMoreElements()) {
        URL resource = resources.nextElement();
        classes.addAll(findClasses(resource.getFile(), packageName));
      }

      for (String classInPackage : classes) {
        Class<?> theClass = Class.forName(classInPackage);
        if (Tool.class.isAssignableFrom(theClass)) toolClasses.add(theClass.asSubclass(Tool.class));
      }
    } catch (Exception e) {
      // safe to squelch this as it's just looking for tools to run
      log.debug("Failed to find Tool impl classes in {}, due to: ", packageName, e);
    }
    return toolClasses;
  }

  private static Set<String> findClasses(String path, String packageName) throws Exception {
    Set<String> classes = new TreeSet<>();
    if (path.startsWith("file:") && path.contains("!")) {
      String[] split = path.split("!");
      URL jar = new URI(split[0]).toURL();
      try (ZipInputStream zip = new ZipInputStream(jar.openStream())) {
        ZipEntry entry;
        while ((entry = zip.getNextEntry()) != null) {
          if (entry.getName().endsWith(".class")) {
            String className =
                entry
                    .getName()
                    .replaceAll("[$].*", "")
                    .replaceAll("[.]class", "")
                    .replace('/', '.');
            if (className.startsWith(packageName)) classes.add(className);
          }
        }
      }
    }
    return classes;
  }

  /**
   * Determine if a request to Solr failed due to a communication error, which is generally
   * retry-able.
   */
  public static boolean checkCommunicationError(Exception exc) {
    Throwable rootCause = SolrException.getRootCause(exc);
    return (rootCause instanceof SolrServerException || rootCause instanceof SocketException);
  }

  public static void checkCodeForAuthError(int code) {
    if (code == UNAUTHORIZED.code || code == FORBIDDEN.code) {
      throw new SolrException(
          SolrException.ErrorCode.getErrorCode(code),
          "Solr requires authentication for request. Please supply valid credentials. HTTP code="
              + code);
    }
  }

  public static boolean exceptionIsAuthRelated(Exception exc) {
    return (exc instanceof SolrException
        && Arrays.asList(UNAUTHORIZED.code, FORBIDDEN.code).contains(((SolrException) exc).code()));
  }

  public static SolrClient getSolrClient(String solrUrl, String credentials, boolean barePath) {
    // today we require all urls to end in /solr, however in the future we will need to support the
    // /api url end point instead.   Eventually we want to have this method always
    // return a bare url, and then individual calls decide if they are /solr or /api
    // The /solr/ check is because sometimes a full url is passed in, like
    // http://localhost:8983/solr/films_shard1_replica_n1/.
    if (!barePath && !solrUrl.endsWith("/solr") && !solrUrl.contains("/solr/")) {
      solrUrl = solrUrl + "/solr";
    }
    Http2SolrClient.Builder builder =
        new Http2SolrClient.Builder(solrUrl)
            .withMaxConnectionsPerHost(32)
            .withKeyStoreReloadInterval(-1, TimeUnit.SECONDS)
            .withOptionalBasicAuthCredentials(credentials);

    return builder.build();
  }

  /**
   * Helper method for all the places where we assume a /solr on the url.
   *
   * @param solrUrl The solr url that you want the client for
   * @param credentials The username:password for basic auth.
   * @return The SolrClient
   */
  public static SolrClient getSolrClient(String solrUrl, String credentials) {
    return getSolrClient(solrUrl, credentials, false);
  }

  public static SolrClient getSolrClient(CommandLine cli, boolean barePath) throws Exception {
    String solrUrl = SolrCLI.normalizeSolrUrl(cli);
    String credentials = cli.getOptionValue(SolrCLI.OPTION_CREDENTIALS.getLongOpt());
    return getSolrClient(solrUrl, credentials, barePath);
  }

  public static SolrClient getSolrClient(CommandLine cli) throws Exception {
    String solrUrl = SolrCLI.normalizeSolrUrl(cli);
    String credentials = cli.getOptionValue(SolrCLI.OPTION_CREDENTIALS.getLongOpt());
    return getSolrClient(solrUrl, credentials, false);
  }

  private static final String JSON_CONTENT_TYPE = "application/json";

  public static NamedList<Object> postJsonToSolr(
      SolrClient solrClient, String updatePath, String jsonBody) throws Exception {
    ContentStreamBase.StringStream contentStream = new ContentStreamBase.StringStream(jsonBody);
    contentStream.setContentType(JSON_CONTENT_TYPE);
    ContentStreamUpdateRequest req = new ContentStreamUpdateRequest(updatePath);
    req.addContentStream(contentStream);
    return solrClient.request(req);
  }

  public static final String DEFAULT_CONFIG_SET = "_default";

  private static final long MS_IN_MIN = 60 * 1000L;
  private static final long MS_IN_HOUR = MS_IN_MIN * 60L;
  private static final long MS_IN_DAY = MS_IN_HOUR * 24L;

  @VisibleForTesting
  public static String uptime(long uptimeMs) {
    if (uptimeMs <= 0L) return "?";

    long numDays = (uptimeMs >= MS_IN_DAY) ? (uptimeMs / MS_IN_DAY) : 0L;
    long rem = uptimeMs - (numDays * MS_IN_DAY);
    long numHours = (rem >= MS_IN_HOUR) ? (rem / MS_IN_HOUR) : 0L;
    rem = rem - (numHours * MS_IN_HOUR);
    long numMinutes = (rem >= MS_IN_MIN) ? (rem / MS_IN_MIN) : 0L;
    rem = rem - (numMinutes * MS_IN_MIN);
    long numSeconds = Math.round(rem / 1000.0);
    return String.format(
        Locale.ROOT,
        "%d days, %d hours, %d minutes, %d seconds",
        numDays,
        numHours,
        numMinutes,
        numSeconds);
  }

  private static void printHelp() {

    print("Usage: solr COMMAND OPTIONS");
    print(
        "       where COMMAND is one of: start, stop, restart, status, healthcheck, create, delete, version, auth, assert, config, export, api, package, post, ");
    print(
        "                                zk ls, zk cp, zk rm , zk mv, zk mkroot, zk upconfig, zk downconfig,");
    print(
        "                                snapshot-create, snapshot-list, snapshot-delete, snapshot-export, snapshot-prepare-export");
    print("");
    print("  Standalone server example (start Solr running in the background on port 8984):");
    print("");
    printGreen("    ./solr start -p 8984");
    print("");
    print(
        "  SolrCloud example (start Solr running in SolrCloud mode using localhost:2181 to connect to Zookeeper, with 1g max heap size and remote Java debug options enabled):");
    print("");
    printGreen(
        "    ./solr start -c -m 1g -z localhost:2181 -a \"-Xdebug -Xrunjdwp:transport=dt_socket,server=y,suspend=n,address=1044\"");
    print("");
    print(
        "  Omit '-z localhost:2181' from the above command if you have defined ZK_HOST in solr.in.sh.");
    print("");
    print("Pass --help or -h after any COMMAND to see command-specific usage information,");
    print("such as:    ./solr start --help or ./solr stop -h");
  }

  /**
   * Strips off the end of solrUrl any /solr when a legacy solrUrl like http://localhost:8983/solr
   * is used, and warns those users. In the future we'll have urls ending with /api as well.
   *
   * @param solrUrl The user supplied url to Solr.
   * @return the solrUrl in the format that Solr expects to see internally.
   */
  public static String normalizeSolrUrl(String solrUrl) {
    return normalizeSolrUrl(solrUrl, true);
  }

  /**
   * Strips off the end of solrUrl any /solr when a legacy solrUrl like http://localhost:8983/solr
   * is used, and optionally logs a warning. In the future we'll have urls ending with /api as well.
   *
   * @param solrUrl The user supplied url to Solr.
   * @param logUrlFormatWarning If a warning message should be logged about the url format
   * @return the solrUrl in the format that Solr expects to see internally.
   */
  public static String normalizeSolrUrl(String solrUrl, boolean logUrlFormatWarning) {
    if (solrUrl != null) {
      if (solrUrl.contains("/solr")) { //
        String newSolrUrl = solrUrl.substring(0, solrUrl.indexOf("/solr"));
        if (logUrlFormatWarning) {
          CLIO.out(
              "WARNING: URLs provided to this tool needn't include Solr's context-root (e.g. \"/solr\"). Such URLs are deprecated and support for them will be removed in a future release. Correcting from ["
                  + solrUrl
                  + "] to ["
                  + newSolrUrl
                  + "].");
        }
        solrUrl = newSolrUrl;
      }
      if (solrUrl.endsWith("/")) {
        solrUrl = solrUrl.substring(0, solrUrl.length() - 1);
      }
    }
    return solrUrl;
  }

  /**
   * Get the base URL of a live Solr instance from either the --solr-url command-line option or from
   * ZooKeeper.
   */
  public static String normalizeSolrUrl(CommandLine cli) throws Exception {
    String solrUrl =
        cli.hasOption("solr-url") ? cli.getOptionValue("solr-url") : cli.getOptionValue("solrUrl");
    if (solrUrl == null) {
      String zkHost =
          cli.hasOption("zk-host") ? cli.getOptionValue("zk-host") : cli.getOptionValue("zkHost");
      if (zkHost == null) {
        solrUrl = SolrCLI.getDefaultSolrUrl();
        CLIO.getOutStream()
            .println(
                "Neither --zk-host or --solr-url parameters provided so assuming solr url is "
                    + solrUrl
                    + ".");
      } else {

        try (CloudSolrClient cloudSolrClient = getCloudHttp2SolrClient(zkHost)) {
          cloudSolrClient.connect();
          Set<String> liveNodes = cloudSolrClient.getClusterState().getLiveNodes();
          if (liveNodes.isEmpty())
            throw new IllegalStateException(
                "No live nodes found! Cannot determine 'solrUrl' from ZooKeeper: " + zkHost);

          String firstLiveNode = liveNodes.iterator().next();
          solrUrl = ZkStateReader.from(cloudSolrClient).getBaseUrlForNodeName(firstLiveNode);
          solrUrl = normalizeSolrUrl(solrUrl, false);
        }
      }
    }
    solrUrl = normalizeSolrUrl(solrUrl);
    return solrUrl;
  }

  /**
   * Get the ZooKeeper connection string from either the zk-host command-line option or by looking
   * it up from a running Solr instance based on the solr-url option.
   */
  public static String getZkHost(CommandLine cli) throws Exception {

    String zkHost =
        cli.hasOption("zk-host") ? cli.getOptionValue("zk-host") : cli.getOptionValue("zkHost");
    if (zkHost != null && !zkHost.isBlank()) {
      return zkHost;
    }

    try (SolrClient solrClient = getSolrClient(cli)) {
      // hit Solr to get system info
      NamedList<Object> systemInfo =
          solrClient.request(
              new GenericSolrRequest(SolrRequest.METHOD.GET, CommonParams.SYSTEM_INFO_PATH));

      // convert raw JSON into user-friendly output
      StatusTool statusTool = new StatusTool();
      Map<String, Object> status = statusTool.reportStatus(systemInfo, solrClient);
      @SuppressWarnings("unchecked")
      Map<String, Object> cloud = (Map<String, Object>) status.get("cloud");
      if (cloud != null) {
        String zookeeper = (String) cloud.get("ZooKeeper");
        if (zookeeper.endsWith("(embedded)")) {
          zookeeper = zookeeper.substring(0, zookeeper.length() - "(embedded)".length());
        }
        zkHost = zookeeper;
      }
    }

    return zkHost;
  }

  public static SolrZkClient getSolrZkClient(CommandLine cli) throws Exception {
    return getSolrZkClient(cli, getZkHost(cli));
  }

  public static SolrZkClient getSolrZkClient(CommandLine cli, String zkHost) throws Exception {
    if (zkHost == null) {
      throw new IllegalStateException(
          "Solr at "
              + cli.getOptionValue("solrUrl")
              + " is running in standalone server mode, this command can only be used when running in SolrCloud mode.\n");
    }
    return new SolrZkClient.Builder()
        .withUrl(zkHost)
        .withTimeout(SolrZkClientTimeout.DEFAULT_ZK_CLIENT_TIMEOUT, TimeUnit.MILLISECONDS)
        .build();
  }

  public static CloudHttp2SolrClient getCloudHttp2SolrClient(String zkHost) {
    return getCloudHttp2SolrClient(zkHost, null);
  }

  public static CloudHttp2SolrClient getCloudHttp2SolrClient(
      String zkHost, Http2SolrClient.Builder builder) {
    return new CloudHttp2SolrClient.Builder(Collections.singletonList(zkHost), Optional.empty())
        .withInternalClientBuilder(builder)
        .build();
  }

  public static boolean safeCheckCollectionExists(
      String solrUrl, String collection, String credentials) {
    boolean exists = false;
    try (var solrClient = getSolrClient(solrUrl, credentials)) {
      NamedList<Object> existsCheckResult = solrClient.request(new CollectionAdminRequest.List());
      @SuppressWarnings("unchecked")
      List<String> collections = (List<String>) existsCheckResult.get("collections");
      exists = collections != null && collections.contains(collection);
    } catch (Exception exc) {
      // just ignore it since we're only interested in a positive result here
    }
    return exists;
  }

  @SuppressWarnings("unchecked")
  public static boolean safeCheckCoreExists(String solrUrl, String coreName, String credentials) {
    boolean exists = false;
    try (var solrClient = getSolrClient(solrUrl, credentials)) {
      boolean wait = false;
      final long startWaitAt = System.nanoTime();
      do {
        if (wait) {
          final int clamPeriodForStatusPollMs = 1000;
          Thread.sleep(clamPeriodForStatusPollMs);
        }
        NamedList<Object> existsCheckResult =
            CoreAdminRequest.getStatus(coreName, solrClient).getResponse();
        NamedList<Object> status = (NamedList<Object>) existsCheckResult.get("status");
        NamedList<Object> coreStatus = (NamedList<Object>) status.get(coreName);
        Map<String, Object> failureStatus =
            (Map<String, Object>) existsCheckResult.get("initFailures");
        String errorMsg = (String) failureStatus.get(coreName);
        final boolean hasName = coreStatus != null && coreStatus.asMap().containsKey(NAME);
        exists = hasName || errorMsg != null;
        wait = hasName && errorMsg == null && "true".equals(coreStatus.get("isLoading"));
      } while (wait && System.nanoTime() - startWaitAt < MAX_WAIT_FOR_CORE_LOAD_NANOS);
    } catch (Exception exc) {
      // just ignore it since we're only interested in a positive result here
    }
    return exists;
  }

  public static boolean isCloudMode(SolrClient solrClient) throws SolrServerException, IOException {
    NamedList<Object> systemInfo =
        solrClient.request(new GenericSolrRequest(SolrRequest.METHOD.GET, SYSTEM_INFO_PATH));
    return "solrcloud".equals(systemInfo.get("mode"));
  }

  public static Path getConfigSetsDir(Path solrInstallDir) {
    Path configSetsPath = Paths.get("server/solr/configsets/");
    return solrInstallDir.resolve(configSetsPath);
  }

  public static void print(Object message) {
    print(null, message);
  }

  /** Console print using green color */
  public static void printGreen(Object message) {
    print(GREEN, message);
  }

  /** Console print using red color */
  public static void printRed(Object message) {
    print(RED, message);
  }

  public static void print(String color, Object message) {
    String RESET = "\u001B[0m";

    if (color != null) {
      CLIO.out(color + String.valueOf(message) + RESET);
    } else {
      CLIO.out(String.valueOf(message));
    }
  }
}<|MERGE_RESOLUTION|>--- conflicted
+++ resolved
@@ -145,10 +145,6 @@
                   + '.')
           .build();
   public static final Option OPTION_VERBOSE =
-<<<<<<< HEAD
-      Option.builder("verbose").required(false).desc("Enable more verbose command output.").build();
-  public static final Option OPTION_HELP = Option.builder("h").longOpt("help").required(false).desc("Print this message.").build();
-=======
       Option.builder("v")
           .longOpt("verbose")
           .required(false)
@@ -156,7 +152,6 @@
           .build();
   public static final Option OPTION_HELP =
       Option.builder("h").longOpt("help").required(false).desc("Print this message.").build();
->>>>>>> 14375b62
 
   // should this be boolean or just an option?
   public static final Option OPTION_RECURSE =
