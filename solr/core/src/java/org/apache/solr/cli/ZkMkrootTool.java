/*
 * Licensed to the Apache Software Foundation (ASF) under one or more
 * contributor license agreements.  See the NOTICE file distributed with
 * this work for additional information regarding copyright ownership.
 * The ASF licenses this file to You under the Apache License, Version 2.0
 * (the "License"); you may not use this file except in compliance with
 * the License.  You may obtain a copy of the License at
 *
 *     http://www.apache.org/licenses/LICENSE-2.0
 *
 * Unless required by applicable law or agreed to in writing, software
 * distributed under the License is distributed on an "AS IS" BASIS,
 * WITHOUT WARRANTIES OR CONDITIONS OF ANY KIND, either express or implied.
 * See the License for the specific language governing permissions and
 * limitations under the License.
 */
package org.apache.solr.cli;

import java.io.PrintStream;
import java.lang.invoke.MethodHandles;
import java.util.List;
import java.util.concurrent.TimeUnit;
import org.apache.commons.cli.CommandLine;
import org.apache.commons.cli.Option;
import org.apache.solr.client.solrj.impl.SolrZkClientTimeout;
import org.apache.solr.common.cloud.SolrZkClient;
import org.slf4j.Logger;
import org.slf4j.LoggerFactory;

/** Supports zk mkroot command in the bin/solr script. */
public class ZkMkrootTool extends ToolBase {
  private static final Logger log = LoggerFactory.getLogger(MethodHandles.lookup().lookupClass());

  public ZkMkrootTool() {
    this(CLIO.getOutStream());
  }

  public ZkMkrootTool(PrintStream stdout) {
    super(stdout);
  }

  @Override
  public List<Option> getOptions() {
    return List.of(
        Option.builder()
            .longOpt("path")
            .argName("PATH")
            .hasArg()
            .required(true)
            .desc("Path to create.")
            .build(),
<<<<<<< HEAD
        SolrCLI.OPTION_ZKHOST);
=======
        Option.builder()
            .longOpt("fail-on-exists")
            .hasArg()
            .required(false)
            .desc("Raise an error if the root exists.  Defaults to false.")
            .build(),
        SolrCLI.OPTION_ZKHOST,
        SolrCLI.OPTION_SOLRURL,
        SolrCLI.OPTION_VERBOSE);
>>>>>>> b530aa53
  }

  @Override
  public String getName() {
    return "mkroot";
  }

  @Override
  public void runImpl(CommandLine cli) throws Exception {
    SolrCLI.raiseLogLevelUnlessVerbose(cli);
    String zkHost = SolrCLI.getZkHost(cli);
    boolean failOnExists = cli.hasOption("fail-on-exists");

    if (zkHost == null) {
      throw new IllegalStateException(
          "Solr at "
              + cli.getOptionValue("z")
              + " is running in standalone server mode, 'zk mkroot' can only be used when running in SolrCloud mode.\n");
    }

    try (SolrZkClient zkClient =
        new SolrZkClient.Builder()
            .withUrl(zkHost)
            .withTimeout(SolrZkClientTimeout.DEFAULT_ZK_CLIENT_TIMEOUT, TimeUnit.MILLISECONDS)
            .build()) {
      echoIfVerbose("\nConnecting to ZooKeeper at " + zkHost + " ...", cli);

      String znode = cli.getOptionValue("path");
      echo("Creating ZooKeeper path " + znode + " on ZooKeeper at " + zkHost);
      zkClient.makePath(znode, failOnExists, true);
    } catch (Exception e) {
      log.error("Could not complete mkroot operation for reason: ", e);
      throw (e);
    }
  }
}<|MERGE_RESOLUTION|>--- conflicted
+++ resolved
@@ -49,9 +49,6 @@
             .required(true)
             .desc("Path to create.")
             .build(),
-<<<<<<< HEAD
-        SolrCLI.OPTION_ZKHOST);
-=======
         Option.builder()
             .longOpt("fail-on-exists")
             .hasArg()
@@ -61,7 +58,6 @@
         SolrCLI.OPTION_ZKHOST,
         SolrCLI.OPTION_SOLRURL,
         SolrCLI.OPTION_VERBOSE);
->>>>>>> b530aa53
   }
 
   @Override
