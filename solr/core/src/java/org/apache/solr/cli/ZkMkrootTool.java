/*
 * Licensed to the Apache Software Foundation (ASF) under one or more
 * contributor license agreements.  See the NOTICE file distributed with
 * this work for additional information regarding copyright ownership.
 * The ASF licenses this file to You under the Apache License, Version 2.0
 * (the "License"); you may not use this file except in compliance with
 * the License.  You may obtain a copy of the License at
 *
 *     http://www.apache.org/licenses/LICENSE-2.0
 *
 * Unless required by applicable law or agreed to in writing, software
 * distributed under the License is distributed on an "AS IS" BASIS,
 * WITHOUT WARRANTIES OR CONDITIONS OF ANY KIND, either express or implied.
 * See the License for the specific language governing permissions and
 * limitations under the License.
 */
package org.apache.solr.cli;

import org.apache.commons.cli.Options;
import static org.apache.solr.packagemanager.PackageUtils.format;

import java.io.PrintStream;
import java.lang.invoke.MethodHandles;
import org.apache.commons.cli.CommandLine;
import org.apache.commons.cli.Option;
import org.apache.solr.common.cloud.SolrZkClient;
import org.slf4j.Logger;
import org.slf4j.LoggerFactory;

/** Supports zk mkroot command in the bin/solr script. */
public class ZkMkrootTool extends ToolBase {
  private static final Logger log = LoggerFactory.getLogger(MethodHandles.lookup().lookupClass());

  private static final Option FAIL_ON_EXISTS_OPTION = Option.builder()
      .longOpt("fail-on-exists")
      .hasArg()
      .required(false)
      .desc("Raise an error if the root exists.  Defaults to false.")
      .build();

  public ZkMkrootTool() {
    this(CLIO.getOutStream());
  }

  public ZkMkrootTool(PrintStream stdout) {
    super(stdout);
  }

  @Override
<<<<<<< HEAD
  public Options getAllOptions() {
    return super.getAllOptions()
        .addOption(FAIL_ON_EXISTS_OPTION)
        .addOption(CommonCLIOptions.SOLR_URL_OPTION)
        .addOption(CommonCLIOptions.ZK_HOST_OPTION)
        .addOption(CommonCLIOptions.CREDENTIALS_OPTION)
        .addOption(CommonCLIOptions.VERBOSE_OPTION);
=======
  public List<Option> getOptions() {
    return List.of(
        Option.builder()
            .longOpt("fail-on-exists")
            .hasArg()
            .required(false)
            .desc("Raise an error if the root exists.  Defaults to false.")
            .build(),
        SolrCLI.OPTION_SOLRURL,
        SolrCLI.OPTION_ZKHOST,
        SolrCLI.OPTION_CREDENTIALS);
>>>>>>> 206904ef
  }

  @Override
  public String getName() {
    return "mkroot";
  }

  @Override
  public String getUsage() {
    return "bin/solr zk mkroot [--fail-on-exists <arg>] [-s <HOST>] [-u <credentials>] [-v] [-z <HOST>] path";
  }

  @Override
  public String getHeader() {
    StringBuilder sb = new StringBuilder();
    format(
        sb,
        "mkroot makes a znode in Zookeeper with no data. Can be used to make a path of arbitrary");
    format(sb, "depth but primarily intended to create a 'chroot'.\n\nList of options:");
    return sb.toString();
  }

  @Override
  public void runImpl(CommandLine cli) throws Exception {
    SolrCLI.raiseLogLevelUnlessVerbose(cli);
    String zkHost = SolrCLI.getZkHost(cli);
    String znode = cli.getArgs()[0];
    boolean failOnExists = cli.hasOption(FAIL_ON_EXISTS_OPTION);

    try (SolrZkClient zkClient = SolrCLI.getSolrZkClient(cli, zkHost)) {
      echoIfVerbose("\nConnecting to ZooKeeper at " + zkHost + " ...");

      echo("Creating ZooKeeper path " + znode + " on ZooKeeper at " + zkHost);
      zkClient.makePath(znode, failOnExists, true);
    } catch (Exception e) {
      log.error("Could not complete mkroot operation for reason: ", e);
      throw (e);
    }
  }
}<|MERGE_RESOLUTION|>--- conflicted
+++ resolved
@@ -34,7 +34,6 @@
   private static final Option FAIL_ON_EXISTS_OPTION = Option.builder()
       .longOpt("fail-on-exists")
       .hasArg()
-      .required(false)
       .desc("Raise an error if the root exists.  Defaults to false.")
       .build();
 
@@ -47,27 +46,12 @@
   }
 
   @Override
-<<<<<<< HEAD
   public Options getAllOptions() {
     return super.getAllOptions()
         .addOption(FAIL_ON_EXISTS_OPTION)
         .addOption(CommonCLIOptions.SOLR_URL_OPTION)
         .addOption(CommonCLIOptions.ZK_HOST_OPTION)
-        .addOption(CommonCLIOptions.CREDENTIALS_OPTION)
-        .addOption(CommonCLIOptions.VERBOSE_OPTION);
-=======
-  public List<Option> getOptions() {
-    return List.of(
-        Option.builder()
-            .longOpt("fail-on-exists")
-            .hasArg()
-            .required(false)
-            .desc("Raise an error if the root exists.  Defaults to false.")
-            .build(),
-        SolrCLI.OPTION_SOLRURL,
-        SolrCLI.OPTION_ZKHOST,
-        SolrCLI.OPTION_CREDENTIALS);
->>>>>>> 206904ef
+        .addOption(CommonCLIOptions.CREDENTIALS_OPTION);
   }
 
   @Override
