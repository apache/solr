--- conflicted
+++ resolved
@@ -263,21 +263,12 @@
     SolrCLI.raiseLogLevelUnlessVerbose(cli);
 
     solrUpdateUrl = null;
-<<<<<<< HEAD
     if (cli.hasOption("solr-update-url")) {
       String url = cli.getOptionValue("solr-update-url");
       solrUpdateUrl = new URL(url);
     } else if (cli.hasOption("name")) {
       String url = SolrCLI.getDefaultSolrUrl() + "/solr/" + cli.getOptionValue("name") + "/update";
       solrUpdateUrl = new URL(url);
-=======
-    if (cli.hasOption("url")) {
-      String url = cli.getOptionValue("url");
-      solrUpdateUrl = new URI(url);
-    } else if (cli.hasOption("c")) {
-      String url = SolrCLI.getDefaultSolrUrl() + "/solr/" + cli.getOptionValue("c") + "/update";
-      solrUpdateUrl = new URI(url);
->>>>>>> 709a1ee2
     } else {
       throw new IllegalArgumentException(
           "Must specify either --solr-update-url or -c parameter to post documents.");
