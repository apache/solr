--- conflicted
+++ resolved
@@ -1077,20 +1077,8 @@
    * source and thrown away.
    */
   private static void pipe(InputStream source, OutputStream dest) throws IOException {
-<<<<<<< HEAD
-    byte[] buf = new byte[1024];
-    int read;
-    while ((read = source.read(buf)) >= 0) {
-      if (null != dest) {
-        dest.write(buf, 0, read);
-      }
-    }
-    if (null != dest) {
-      dest.flush();
-=======
     if (dest == null) {
       dest = NullOutputStream.INSTANCE;
->>>>>>> fbd96cf5
     }
     // copy source to dest
     source.transferTo(dest);
