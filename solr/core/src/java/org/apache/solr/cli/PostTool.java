/*
 * Licensed to the Apache Software Foundation (ASF) under one or more
 * contributor license agreements.  See the NOTICE file distributed with
 * this work for additional information regarding copyright ownership.
 * The ASF licenses this file to You under the Apache License, Version 2.0
 * (the "License"); you may not use this file except in compliance with
 * the License.  You may obtain a copy of the License at
 *
 *     http://www.apache.org/licenses/LICENSE-2.0
 *
 * Unless required by applicable law or agreed to in writing, software
 * distributed under the License is distributed on an "AS IS" BASIS,
 * WITHOUT WARRANTIES OR CONDITIONS OF ANY KIND, either express or implied.
 * See the License for the specific language governing permissions and
 * limitations under the License.
 */
package org.apache.solr.cli;

import java.io.OutputStream;
import java.io.PrintStream;
import java.net.URL;
import java.util.List;
import org.apache.commons.cli.CommandLine;
import org.apache.commons.cli.Option;

/** Supports post command in the bin/solr script. */
public class PostTool extends ToolBase {

  public PostTool() {
    this(CLIO.getOutStream());
  }

  public PostTool(PrintStream stdout) {
    super(stdout);
  }

  @Override
  public String getName() {
    return "post";
  }

  @Override
  public List<Option> getOptions() {
    return List.of(
        Option.builder("u")
            .longOpt("url")
            .argName("url")
            .hasArg()
            .required(false)
            .desc("<base Solr update URL>")
            .build(),
        Option.builder("c")
<<<<<<< HEAD
            .longOpt("commit")
            .required(false)
            .desc("Issue a commit at end of post")
            .build(),
        Option.builder("o")
            .longOpt("optimize")
            .required(false)
            .desc("Issue an optimize at end of post")
            .build(),
        Option.builder("m")
            .longOpt("mode")
=======
            .longOpt("name")
            .argName("NAME")
            .hasArg()
            .required(false)
            .desc("Name of the collection.")
            .build(),
        Option.builder("skipcommit")
            .required(false)
            .desc("Do not 'commit', and thus changes won't be visible till a commit occurs.")
            .build(),
        Option.builder("optimize")
            .required(false)
            .desc("Issue an optimize at end of posting documents.")
            .build(),
        Option.builder("mode")
>>>>>>> b2a2a07f
            .argName("mode")
            .hasArg(true)
            .required(false)
            .desc("Files crawls files, web crawls website. default: files.")
            .build(),
        Option.builder("r")
            .longOpt("recursive")
            .argName("recursive")
            .hasArg(true)
            .required(false)
            .desc("For web crawl, how deep to go. default: 1")
            .build(),
        Option.builder("d")
            .longOpt("delay")
            .argName("delay")
            .hasArg(true)
            .required(false)
            .desc(
                "If recursive then delay will be the wait time between posts.  default: 10 for web, 0 for files")
            .build(),
        Option.builder("t")
            .longOpt("type")
            .argName("content-type")
            .hasArg(true)
            .required(false)
            .desc("default: application/json")
            .build(),
        Option.builder("ft")
            .longOpt("filetypes")
            .argName("<type>[,<type>,...]")
            .hasArg(true)
            .required(false)
            .desc("default: " + SimplePostTool.DEFAULT_FILE_TYPES)
            .build(),
        Option.builder("p")
            .longOpt("params")
            .argName("<key>=<value>[&<key>=<value>...]")
            .hasArg(true)
            .required(false)
            .desc("values must be URL-encoded; these pass through to Solr update request.")
            .build(),
        Option.builder("o")
            .longOpt("out")
            .required(false)
            .desc("sends Solr response outputs to console")
            .build(),
        Option.builder("f")
            .longOpt("format")
            .required(false)
            .desc(
                "sends application/json content as Solr commands to /update instead of /update/json/docs.")
            .build(),
        SolrCLI.OPTION_CREDENTIALS);
  }

  @Override
  public void runImpl(CommandLine cli) throws Exception {
    SolrCLI.raiseLogLevelUnlessVerbose(cli);

    URL solrUrl = null;
    if (cli.hasOption("url")) {
      String url = cli.getOptionValue("url");
      solrUrl = new URL(url);
    } else if (cli.hasOption("c")) {
      String url = SolrCLI.getDefaultSolrUrl() + "/solr/" + cli.getOptionValue("c") + "/update";
      solrUrl = new URL(url);
    } else {
      throw new IllegalArgumentException(
          "Must specify either -url or -c parameter to post documents.");
    }

    String mode = SimplePostTool.DEFAULT_DATA_MODE;
    if (cli.hasOption("mode")) {
      mode = cli.getOptionValue("mode");
    }
    boolean auto = true;
    String type = null;
    if (cli.hasOption("type")) {
      type = cli.getOptionValue("type");
    }
    String format =
        cli.hasOption("format")
            ? SimplePostTool.FORMAT_SOLR
            : ""; // i.e not solr formatted json commands

    String fileTypes = SimplePostTool.DEFAULT_FILE_TYPES;
    if (cli.hasOption("filetypes")) {
      fileTypes = cli.getOptionValue("filetypes");
    }

    int defaultDelay = (mode.equals((SimplePostTool.DATA_MODE_WEB)) ? 10 : 0);
    int delay = Integer.parseInt(cli.getOptionValue("delay", String.valueOf(defaultDelay)));
    int recursive = Integer.parseInt(cli.getOptionValue("recursive", "1"));

    OutputStream out = cli.hasOption("out") ? CLIO.getOutStream() : null;
    boolean commit = cli.hasOption("skipcommit") ? false : true;
    boolean optimize = cli.hasOption("optimize");

    String credentials = cli.getOptionValue(SolrCLI.OPTION_CREDENTIALS.getLongOpt());

    String[] args = cli.getArgs();

    SimplePostTool spt =
        new SimplePostTool(
            mode,
            solrUrl,
            credentials,
            auto,
            type,
            format,
            recursive,
            delay,
            fileTypes,
            out,
            commit,
            optimize,
            args);

    spt.execute();
  }
}<|MERGE_RESOLUTION|>--- conflicted
+++ resolved
@@ -50,19 +50,6 @@
             .desc("<base Solr update URL>")
             .build(),
         Option.builder("c")
-<<<<<<< HEAD
-            .longOpt("commit")
-            .required(false)
-            .desc("Issue a commit at end of post")
-            .build(),
-        Option.builder("o")
-            .longOpt("optimize")
-            .required(false)
-            .desc("Issue an optimize at end of post")
-            .build(),
-        Option.builder("m")
-            .longOpt("mode")
-=======
             .longOpt("name")
             .argName("NAME")
             .hasArg()
@@ -78,7 +65,6 @@
             .desc("Issue an optimize at end of posting documents.")
             .build(),
         Option.builder("mode")
->>>>>>> b2a2a07f
             .argName("mode")
             .hasArg(true)
             .required(false)
