--- conflicted
+++ resolved
@@ -272,21 +272,13 @@
     SolrCLI.raiseLogLevelUnlessVerbose(cli);
 
     solrUpdateUrl = null;
-<<<<<<< HEAD
-    if (cli.hasOption("url")) {
-      String url = cli.getOptionValue("url");
-      solrUpdateUrl = new URI(url);
-    } else if (cli.hasOption("c")) {
-      String url = SolrCLI.getDefaultSolrUrl() + "/solr/" + cli.getOptionValue("c") + "/update";
-      solrUpdateUrl = new URI(url);
-=======
+
     if (cli.hasOption("solr-update-url")) {
       String url = cli.getOptionValue("solr-update-url");
-      solrUpdateUrl = new URI(url).toURL();
+      solrUpdateUrl = new URI(url);
     } else if (cli.hasOption("name")) {
       String url = SolrCLI.getDefaultSolrUrl() + "/solr/" + cli.getOptionValue("name") + "/update";
-      solrUpdateUrl = new URI(url).toURL();
->>>>>>> b57763e7
+      solrUpdateUrl = new URI(url);
     } else {
       throw new IllegalArgumentException(
           "Must specify either --solr-update-url or -c parameter to post documents.");
@@ -933,8 +925,8 @@
 
     if (params.length() > 0) {
       try {
-        url = new URL(appendParam(url.toString(), params));
-      } catch (MalformedURLException e) {
+        uri = new URI(appendParam(uri.toString(), params));
+      } catch (URISyntaxException e) {
         warn("Malformed params");
       }
     }
