--- conflicted
+++ resolved
@@ -49,12 +49,12 @@
 /** A command line tool for indexing Solr logs in the out-of-the-box log format. */
 public class PostLogsTool extends ToolBase {
 
-  private static final Option SOLR_URL_OPTION = Option.builder("url")
-      .longOpt("solr-collection-url")
+  private static final Option COLLECTION_NAME_OPTION = Option.builder("c")
+      .longOpt("name")
       .hasArg()
-      .argName("ADDRESS")
       .required(true)
-      .desc("Address of the collection, example http://localhost:8983/solr/collection1/.")
+      .argName("NAME")
+      .desc("Name of the collection.")
       .build();
 
   private static final Option ROOT_DIR_OPTION = Option.builder("rootdir")
@@ -79,52 +79,26 @@
   }
 
   @Override
-<<<<<<< HEAD
   public Options getAllOptions() {
     return super.getAllOptions()
-        .addOption(SOLR_URL_OPTION)
+        .addOption(COLLECTION_NAME_OPTION)
         .addOption(ROOT_DIR_OPTION)
+        .addOption(CommonCLIOptions.SOLR_URL_OPTION)
         .addOption(CommonCLIOptions.CREDENTIALS_OPTION);
-=======
-  public List<Option> getOptions() {
-    return List.of(
-        Option.builder("c")
-            .longOpt("name")
-            .hasArg()
-            .required(true)
-            .argName("NAME")
-            .desc("Name of the collection.")
-            .build(),
-        Option.builder("rootdir")
-            .longOpt("rootdir")
-            .hasArg()
-            .argName("DIRECTORY")
-            .required(true)
-            .desc("All files found at or below the root directory will be indexed.")
-            .build(),
-        SolrCLI.OPTION_SOLRURL,
-        SolrCLI.OPTION_CREDENTIALS);
->>>>>>> 206904ef
   }
 
   @Override
   public void runImpl(CommandLine cli) throws Exception {
-<<<<<<< HEAD
-    String url = cli.getOptionValue(SOLR_URL_OPTION);
-    String rootDir = cli.getOptionValue(ROOT_DIR_OPTION);
-    String credentials = cli.getOptionValue(CommonCLIOptions.CREDENTIALS_OPTION);
-=======
     String url = null;
-    if (cli.hasOption("solr-url")) {
-      url = SolrCLI.normalizeSolrUrl(cli) + "/solr/" + cli.getOptionValue("name");
+    if (cli.hasOption(CommonCLIOptions.SOLR_URL_OPTION)) {
+      url = SolrCLI.normalizeSolrUrl(cli) + "/solr/" + cli.getOptionValue(COLLECTION_NAME_OPTION);
 
     } else {
       // Could be required arg, but maybe we want to support --zk-host option too?
       throw new IllegalArgumentException("Must specify --solr-url.");
     }
-    String rootDir = cli.getOptionValue("rootdir");
-    String credentials = cli.getOptionValue("credentials");
->>>>>>> 206904ef
+    String rootDir = cli.getOptionValue(ROOT_DIR_OPTION);
+    String credentials = cli.getOptionValue(CommonCLIOptions.CREDENTIALS_OPTION);
     runCommand(url, rootDir, credentials);
   }
 
