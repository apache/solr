--- conflicted
+++ resolved
@@ -85,11 +85,7 @@
   public void runImpl(CommandLine cli) throws Exception {
     String url = cli.getOptionValue("url");
     String rootDir = cli.getOptionValue("rootdir");
-<<<<<<< HEAD
-    String credentials = cli.getOptionValue(SolrCLI.OPTION_CREDENTIALS.getLongOpt());
-=======
     String credentials = cli.getOptionValue("credentials");
->>>>>>> b530aa53
     runCommand(url, rootDir, credentials);
   }
 
