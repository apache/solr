--- conflicted
+++ resolved
@@ -92,13 +92,8 @@
   @Override
   public void runImpl(CommandLine cli) throws Exception {
     String url = null;
-<<<<<<< HEAD
-    if (cli.hasOption("solr-url")) {
-      url = CLIUtils.normalizeSolrUrl(cli) + "/solr/" + cli.getOptionValue("name");
-=======
     if (cli.hasOption(CommonCLIOptions.SOLR_URL_OPTION)) {
-      url = SolrCLI.normalizeSolrUrl(cli) + "/solr/" + cli.getOptionValue(COLLECTION_NAME_OPTION);
->>>>>>> 125fc3fb
+      url = CLIUtils.normalizeSolrUrl(cli) + "/solr/" + cli.getOptionValue(COLLECTION_NAME_OPTION);
 
     } else {
       // Could be required arg, but maybe we want to support --zk-host option too?
