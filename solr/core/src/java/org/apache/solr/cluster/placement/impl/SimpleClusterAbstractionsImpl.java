/*
 * Licensed to the Apache Software Foundation (ASF) under one or more
 * contributor license agreements.  See the NOTICE file distributed with
 * this work for additional information regarding copyright ownership.
 * The ASF licenses this file to You under the Apache License, Version 2.0
 * (the "License"); you may not use this file except in compliance with
 * the License.  You may obtain a copy of the License at
 *
 *     http://www.apache.org/licenses/LICENSE-2.0
 *
 * Unless required by applicable law or agreed to in writing, software
 * distributed under the License is distributed on an "AS IS" BASIS,
 * WITHOUT WARRANTIES OR CONDITIONS OF ANY KIND, either express or implied.
 * See the License for the specific language governing permissions and
 * limitations under the License.
 */

package org.apache.solr.cluster.placement.impl;

import com.google.common.collect.Maps;
import java.io.IOException;
import java.util.*;
import java.util.stream.Collectors;
import org.apache.solr.client.solrj.cloud.SolrCloudManager;
import org.apache.solr.cloud.api.collections.Assign;
import org.apache.solr.cluster.*;
import org.apache.solr.common.cloud.ClusterState;
import org.apache.solr.common.cloud.DocCollection;
import org.apache.solr.common.cloud.Slice;
import org.apache.solr.common.params.CollectionAdminParams;
import org.apache.solr.common.util.Pair;

/**
 * The implementation of the cluster abstractions from {@link org.apache.solr.cluster} as static
 * inner classes of this one are a very straightforward approach for an initial implementation of
 * the placement plugins, but are likely not the right implementations for the long term.
 *
 * <p>Indeed there's a delay between the moment the Collection API computes a placement for a given
 * command and when this placement decision is actually executed and Zookeeper for example updated
 * with the new state (and that state visible to the node or nodes). Under high load when a large
 * number of placement requests are computed, the naive implementation presented here could in some
 * cases provide the same cluster state view to all placement requests over a period of time that
 * can extend to over a minute and have the resulting placement decisions all place replicas on the
 * same nodes, eventually leading to severe imbalance of the cluster.
 *
 * <p>By modifying the cluster abstractions implementations (without changing the API seen by
 * placement plugins) to provide a view of the cluster that anticipates the way the cluster will be
 * after in flight placement decisions are taken into account, the underlying Solr side framework
 * supporting placement plugins can compensate to a point the delay between placement decision and
 * that decision being observable.
 */
class SimpleClusterAbstractionsImpl {

  static class ClusterImpl implements Cluster {
    private final Set<Node> liveNodes;
    private final Set<Node> liveNodesWithData;
    private final ClusterState clusterState;

    ClusterImpl(SolrCloudManager solrCloudManager) throws IOException {
      Set<String> liveNodes = solrCloudManager.getClusterStateProvider().getLiveNodes();
      Collection<String> liveNodesWithData =
          Assign.filterNonDataNodes(solrCloudManager.getDistribStateManager(), liveNodes);
      this.liveNodes = NodeImpl.getNodes(liveNodes);
<<<<<<< HEAD
      this.liveNodesWithData = liveNodesWithData.size() == liveNodes.size() ?
              this.liveNodes :
              NodeImpl.getNodes(liveNodesWithData);
      clusterState = solrCloudManager.getClusterState();
=======
      this.liveNodesWithData =
          liveNodesWithData.size() == liveNodes.size()
              ? this.liveNodes
              : NodeImpl.getNodes(liveNodesWithData);
      clusterState = solrCloudManager.getClusterStateProvider().getClusterState();
>>>>>>> f07b7b0c
    }

    @Override
    public Set<Node> getLiveNodes() {
      return liveNodes;
    }

    public Set<Node> getLiveDataNodes() {
      return liveNodesWithData;
    }

    @Override
    public SolrCollection getCollection(String collectionName) {
      return SolrCollectionImpl.createCollectionFacade(clusterState, collectionName);
    }

    @Override
    public Iterator<SolrCollection> iterator() {
      return clusterState.getCollectionsMap().values().stream()
          .map(SolrCollectionImpl::fromDocCollection)
          .collect(Collectors.toSet())
          .iterator();
    }

    @Override
    public Iterable<SolrCollection> collections() {
      return ClusterImpl.this::iterator;
    }
  }

  static class NodeImpl implements Node {
    public final String nodeName;

    /** Transforms a collection of node names into a set of {@link Node} instances. */
    static Set<Node> getNodes(Collection<String> nodeNames) {
      return nodeNames.stream().map(NodeImpl::new).collect(Collectors.toSet());
    }

    NodeImpl(String nodeName) {
      this.nodeName = nodeName;
    }

    @Override
    public String getName() {
      return nodeName;
    }

    @Override
    public String toString() {
      return getClass().getSimpleName() + "(" + getName() + ")";
    }

    /**
     * This class ends up as a key in Maps in {@link
     * org.apache.solr.cluster.placement.AttributeValues}. It is important to implement this method
     * comparing node names given that new instances of {@link Node} are created with names equal to
     * existing instances (See {@link ReplicaImpl} constructor).
     */
    public boolean equals(Object obj) {
      if (obj == null) {
        return false;
      }
      if (obj == this) {
        return true;
      }
      if (obj.getClass() != getClass()) {
        return false;
      }
      NodeImpl other = (NodeImpl) obj;
      return Objects.equals(this.nodeName, other.nodeName);
    }

    public int hashCode() {
      return Objects.hashCode(nodeName);
    }
  }

  static class SolrCollectionImpl implements SolrCollection {
    private final String collectionName;
    /** Map from {@link Shard#getShardName()} to {@link Shard} */
    private final Map<String, Shard> shards;

    private final DocCollection docCollection;

    static SolrCollection createCollectionFacade(ClusterState clusterState, String collectionName) {
      return fromDocCollection(clusterState.getCollectionOrNull(collectionName));
    }

    static SolrCollection fromDocCollection(DocCollection docCollection) {
      return docCollection == null ? null : new SolrCollectionImpl(docCollection);
    }

    SolrCollectionImpl(DocCollection docCollection) {
      this.collectionName = docCollection.getName();
      this.shards = ShardImpl.getShards(this, docCollection.getSlices());
      this.docCollection = docCollection;
    }

    @Override
    public String getName() {
      return collectionName;
    }

    @Override
    public Shard getShard(String name) {
      return shards.get(name);
    }

    @Override
    public Iterator<Shard> iterator() {
      return shards.values().iterator();
    }

    @Override
    public Iterable<Shard> shards() {
      return SolrCollectionImpl.this::iterator;
    }

    @Override
    public Set<String> getShardNames() {
      return shards.keySet();
    }

    @Override
    public String toString() {
      return "SolrCollectionImpl{"
          + "collectionName='"
          + collectionName
          + '\''
          + ", shards="
          + shards.keySet()
          + ", docCollection="
          + docCollection
          + '}';
    }

    @Override
    public String getCustomProperty(String customPropertyName) {
      return docCollection.getStr(CollectionAdminParams.PROPERTY_PREFIX + customPropertyName);
    }
  }

  static class ShardImpl implements Shard {
    private final String shardName;
    private final SolrCollection collection;
    private final ShardState shardState;
    private final Map<String, Replica> replicas;
    private final Replica leader;

    /**
     * Transforms {@link Slice}'s of a {@link org.apache.solr.common.cloud.DocCollection} into a map
     * of {@link Shard}'s, keyed by shard name ({@link Shard#getShardName()}).
     */
    static Map<String, Shard> getShards(SolrCollection solrCollection, Collection<Slice> slices) {
      Map<String, Shard> shards = Maps.newHashMap();

      for (Slice slice : slices) {
        String shardName = slice.getName();
        shards.put(shardName, new ShardImpl(shardName, solrCollection, slice));
      }

      return shards;
    }

    private ShardImpl(String shardName, SolrCollection collection, Slice slice) {
      this.shardName = shardName;
      this.collection = collection;
      this.shardState = translateState(slice.getState());

      Pair<Map<String, Replica>, Replica> pair = ReplicaImpl.getReplicas(slice.getReplicas(), this);
      replicas = pair.first();
      leader = pair.second();
    }

    private ShardState translateState(Slice.State state) {
      switch (state) {
        case ACTIVE:
          return ShardState.ACTIVE;
        case INACTIVE:
          return ShardState.INACTIVE;
        case CONSTRUCTION:
          return ShardState.CONSTRUCTION;
        case RECOVERY:
          return ShardState.RECOVERY;
        case RECOVERY_FAILED:
          return ShardState.RECOVERY_FAILED;
        default:
          throw new RuntimeException("Unexpected " + state);
      }
    }

    @Override
    public String getShardName() {
      return shardName;
    }

    @Override
    public SolrCollection getCollection() {
      return collection;
    }

    @Override
    public Replica getReplica(String name) {
      return replicas.get(name);
    }

    @Override
    public Iterator<Replica> iterator() {
      return replicas.values().iterator();
    }

    @Override
    public Iterable<Replica> replicas() {
      return ShardImpl.this::iterator;
    }

    @Override
    public Replica getLeader() {
      return leader;
    }

    @Override
    public ShardState getState() {
      return shardState;
    }

    public boolean equals(Object obj) {
      if (obj == null) {
        return false;
      }
      if (obj == this) {
        return true;
      }
      if (obj.getClass() != getClass()) {
        return false;
      }
      ShardImpl other = (ShardImpl) obj;
      return Objects.equals(this.shardName, other.shardName)
          && Objects.equals(this.collection, other.collection)
          && Objects.equals(this.shardState, other.shardState)
          && Objects.equals(this.replicas, other.replicas)
          && Objects.equals(this.leader, other.leader);
    }

    public int hashCode() {
      return Objects.hash(shardName, collection, shardState);
    }

    @Override
    public String toString() {
      return "ShardImpl{"
          + "shardName='"
          + shardName
          + '\''
          + ", collection='"
          + collection.getName()
          + '\''
          + ", shardState="
          + shardState
          + ", replicas="
          + replicas.size()
          + ", leader="
          + leader
          + '}';
    }
  }

  static class ReplicaImpl implements Replica {
    private final String replicaName;
    private final String coreName;
    private final Shard shard;
    private final ReplicaType replicaType;
    private final ReplicaState replicaState;
    private final Node node;

    /**
     * Transforms {@link org.apache.solr.common.cloud.Replica}'s of a {@link Slice} into a map of
     * {@link Replica}'s, keyed by replica name ({@link Replica#getReplicaName()}). Also returns in
     * the
     */
    static Pair<Map<String, Replica>, Replica> getReplicas(
        Collection<org.apache.solr.common.cloud.Replica> sliceReplicas, Shard shard) {
      Map<String, Replica> replicas = Maps.newHashMap();
      Replica leader = null;

      for (org.apache.solr.common.cloud.Replica sliceReplica : sliceReplicas) {
        String replicaName = sliceReplica.getName();
        Replica replica = new ReplicaImpl(replicaName, shard, sliceReplica);
        replicas.put(replicaName, replica);

        if (sliceReplica.isLeader()) {
          leader = replica;
        }
      }

      return new Pair<>(replicas, leader);
    }

    private ReplicaImpl(
        String replicaName, Shard shard, org.apache.solr.common.cloud.Replica sliceReplica) {
      this.replicaName = replicaName;
      this.coreName = sliceReplica.getCoreName();
      this.shard = shard;
      this.replicaType = translateType(sliceReplica.getType());
      this.replicaState = translateState(sliceReplica.getState());
      // Note this node might not be live, and if it is it is a different instance from the Nodes in
      // Cluster, but that's ok.
      this.node = new NodeImpl(sliceReplica.getNodeName());
    }

    private Replica.ReplicaType translateType(org.apache.solr.common.cloud.Replica.Type type) {
      switch (type) {
        case NRT:
          return Replica.ReplicaType.NRT;
        case TLOG:
          return Replica.ReplicaType.TLOG;
        case PULL:
          return Replica.ReplicaType.PULL;
        default:
          throw new RuntimeException("Unexpected " + type);
      }
    }

    private Replica.ReplicaState translateState(org.apache.solr.common.cloud.Replica.State state) {
      switch (state) {
        case ACTIVE:
          return Replica.ReplicaState.ACTIVE;
        case DOWN:
          return Replica.ReplicaState.DOWN;
        case RECOVERING:
          return Replica.ReplicaState.RECOVERING;
        case RECOVERY_FAILED:
          return Replica.ReplicaState.RECOVERY_FAILED;
        default:
          throw new RuntimeException("Unexpected " + state);
      }
    }

    @Override
    public Shard getShard() {
      return shard;
    }

    @Override
    public ReplicaType getType() {
      return replicaType;
    }

    @Override
    public ReplicaState getState() {
      return replicaState;
    }

    @Override
    public String getReplicaName() {
      return replicaName;
    }

    @Override
    public String getCoreName() {
      return coreName;
    }

    @Override
    public Node getNode() {
      return node;
    }

    /**
     * Translating a plugin visible ReplicaType to the internal Solr enum {@link
     * org.apache.solr.common.cloud.Replica.Type}. The obvious approach would have been to add the
     * internal Solr enum value as a parameter in the ReplicaType enum, but that would have leaked
     * an internal SolrCloud implementation class to the plugin API.
     */
    static org.apache.solr.common.cloud.Replica.Type toCloudReplicaType(ReplicaType type) {
      switch (type) {
        case NRT:
          return org.apache.solr.common.cloud.Replica.Type.NRT;
        case TLOG:
          return org.apache.solr.common.cloud.Replica.Type.TLOG;
        case PULL:
          return org.apache.solr.common.cloud.Replica.Type.PULL;
        default:
          throw new IllegalArgumentException("Unknown " + type);
      }
    }

    public boolean equals(Object obj) {
      if (obj == null) {
        return false;
      }
      if (obj == this) {
        return true;
      }
      if (obj.getClass() != getClass()) {
        return false;
      }
      ReplicaImpl other = (ReplicaImpl) obj;
      return Objects.equals(this.replicaName, other.replicaName)
          && Objects.equals(this.coreName, other.coreName)
          && Objects.equals(this.shard, other.shard)
          && Objects.equals(this.replicaType, other.replicaType)
          && Objects.equals(this.replicaState, other.replicaState)
          && Objects.equals(this.node, other.node);
    }

    public int hashCode() {
      return Objects.hash(replicaName, coreName, shard, replicaType, replicaState, node);
    }

    @Override
    public String toString() {
      return "ReplicaImpl{"
          + "replicaName='"
          + replicaName
          + '\''
          + ", coreName='"
          + coreName
          + '\''
          + ", shard='"
          + shard.getShardName()
          + '\''
          + ", replicaType="
          + replicaType
          + ", replicaState="
          + replicaState
          + ", node='"
          + node
          + '\''
          + '}';
    }
  }
}<|MERGE_RESOLUTION|>--- conflicted
+++ resolved
@@ -61,18 +61,11 @@
       Collection<String> liveNodesWithData =
           Assign.filterNonDataNodes(solrCloudManager.getDistribStateManager(), liveNodes);
       this.liveNodes = NodeImpl.getNodes(liveNodes);
-<<<<<<< HEAD
-      this.liveNodesWithData = liveNodesWithData.size() == liveNodes.size() ?
-              this.liveNodes :
-              NodeImpl.getNodes(liveNodesWithData);
-      clusterState = solrCloudManager.getClusterState();
-=======
       this.liveNodesWithData =
           liveNodesWithData.size() == liveNodes.size()
               ? this.liveNodes
               : NodeImpl.getNodes(liveNodesWithData);
-      clusterState = solrCloudManager.getClusterStateProvider().getClusterState();
->>>>>>> f07b7b0c
+      clusterState = solrCloudManager.getClusterState();
     }
 
     @Override
