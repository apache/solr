/*
 * Licensed to the Apache Software Foundation (ASF) under one or more
 * contributor license agreements.  See the NOTICE file distributed with
 * this work for additional information regarding copyright ownership.
 * The ASF licenses this file to You under the Apache License, Version 2.0
 * (the "License"); you may not use this file except in compliance with
 * the License.  You may obtain a copy of the License at
 *
 *     http://www.apache.org/licenses/LICENSE-2.0
 *
 * Unless required by applicable law or agreed to in writing, software
 * distributed under the License is distributed on an "AS IS" BASIS,
 * WITHOUT WARRANTIES OR CONDITIONS OF ANY KIND, either express or implied.
 * See the License for the specific language governing permissions and
 * limitations under the License.
 */

package org.apache.solr.cluster.placement.plugins;

import java.lang.invoke.MethodHandles;
import java.util.ArrayDeque;
import java.util.ArrayList;
import java.util.Collection;
import java.util.Collections;
import java.util.Comparator;
import java.util.Deque;
import java.util.HashMap;
import java.util.HashSet;
import java.util.Iterator;
import java.util.List;
import java.util.Locale;
import java.util.Map;
import java.util.Optional;
import java.util.PriorityQueue;
import java.util.Set;
import java.util.TreeSet;
import java.util.concurrent.atomic.AtomicBoolean;
import java.util.function.IntSupplier;
import java.util.stream.Collectors;
import org.apache.solr.cluster.Node;
import org.apache.solr.cluster.Replica;
import org.apache.solr.cluster.Shard;
import org.apache.solr.cluster.SolrCollection;
import org.apache.solr.cluster.placement.BalancePlan;
import org.apache.solr.cluster.placement.BalanceRequest;
import org.apache.solr.cluster.placement.DeleteCollectionRequest;
import org.apache.solr.cluster.placement.DeleteReplicasRequest;
import org.apache.solr.cluster.placement.DeleteShardsRequest;
import org.apache.solr.cluster.placement.ModificationRequest;
import org.apache.solr.cluster.placement.PlacementContext;
import org.apache.solr.cluster.placement.PlacementException;
import org.apache.solr.cluster.placement.PlacementModificationException;
import org.apache.solr.cluster.placement.PlacementPlan;
import org.apache.solr.cluster.placement.PlacementPlugin;
import org.apache.solr.cluster.placement.PlacementRequest;
import org.apache.solr.cluster.placement.ReplicaPlacement;
import org.apache.solr.common.util.CollectionUtil;
import org.slf4j.Logger;
import org.slf4j.LoggerFactory;

public abstract class OrderedNodePlacementPlugin implements PlacementPlugin {
  private static final Logger log = LoggerFactory.getLogger(MethodHandles.lookup().lookupClass());

  @Override
  public List<PlacementPlan> computePlacements(
      Collection<PlacementRequest> requests, PlacementContext placementContext)
      throws PlacementException {
    List<PlacementPlan> placementPlans = new ArrayList<>(requests.size());
    Set<Node> allNodes = new HashSet<>();
    Set<SolrCollection> allCollections = new HashSet<>();

    Deque<PendingPlacementRequest> pendingRequests = new ArrayDeque<>(requests.size());
    for (PlacementRequest request : requests) {
      PendingPlacementRequest pending = new PendingPlacementRequest(request);
      pendingRequests.add(pending);
      placementPlans.add(
          placementContext
              .getPlacementPlanFactory()
              .createPlacementPlan(request, pending.getComputedPlacementSet()));
      allNodes.addAll(request.getTargetNodes());
      allCollections.add(request.getCollection());
    }

    Collection<WeightedNode> weightedNodes =
        getWeightedNodes(placementContext, allNodes, allCollections, true).values();
    while (!pendingRequests.isEmpty()) {
      PendingPlacementRequest request = pendingRequests.poll();

      List<WeightedNode> nodesForRequest =
          weightedNodes.stream().filter(request::isTargetingNode).collect(Collectors.toList());

      SolrCollection solrCollection = request.getCollection();
      // Now place randomly all replicas of all shards on available nodes
      for (String shardName : request.getPendingShards()) {
        for (Replica.ReplicaType replicaType : request.getPendingReplicaTypes(shardName)) {
          int replicaCount = request.getPendingReplicas(shardName, replicaType);
          if (log.isDebugEnabled()) {
            log.debug(
                "Placing {} replicas for Collection: {}, Shard: {}, ReplicaType: {}",
                replicaCount,
                solrCollection.getName(),
                shardName,
                replicaType);
          }
          Replica pr = createProjectedReplica(solrCollection, shardName, replicaType, null);
          PriorityQueue<WeightedNode> nodesForReplicaType = new PriorityQueue<>();
          nodesForRequest.stream()
              .filter(n -> n.canAddReplica(pr))
              .forEach(
                  n -> {
                    n.sortByRelevantWeightWithReplica(pr);
                    n.addToSortedCollection(nodesForReplicaType);
                  });

          int replicasPlaced = 0;
          boolean retryRequestLater = false;
          while (!nodesForReplicaType.isEmpty() && replicasPlaced < replicaCount) {
            WeightedNode node = nodesForReplicaType.poll();

            if (node.hasWeightChangedSinceSort()) {
              log.debug("Node's sort is out-of-date, adding back to selection list: {}", node);
              node.addToSortedCollection(nodesForReplicaType);
              // The node will be re-sorted,
              // so go back to the top of the loop to get the new lowest-sorted node
              continue;
            }
            // If there is a tie, we want to come back later and try again, but only if the request
            // can be requeued
            // TODO: Make this logic better
            if (!pendingRequests.isEmpty()
                && request.canBeRequeued()
                && !nodesForReplicaType.isEmpty()) {
              while (nodesForReplicaType.peek().hasWeightChangedSinceSort()) {
                nodesForReplicaType.poll().addToSortedCollection(nodesForReplicaType);
              }
              if (nodesForReplicaType.peek().lastSortedWeight == node.lastSortedWeight) {
                log.debug(
                    "There is a tie for best weight, try this placement request later: {}", node);
                retryRequestLater = true;
                break;
              }
            }
            log.debug("Node chosen to host replica: {}", node);

            boolean needsToResortAll =
                node.addReplica(
                    createProjectedReplica(solrCollection, shardName, replicaType, node.getNode()));
            replicasPlaced += 1;
            request.addPlacement(
                placementContext
                    .getPlacementPlanFactory()
                    .createReplicaPlacement(
                        solrCollection, shardName, node.getNode(), replicaType));
            // Only update the priorityQueue if there are still replicas to be placed
            if (replicasPlaced < replicaCount) {
              if (needsToResortAll) {
                log.debug("Replica addition requires re-sorting of entire selection list");
                List<WeightedNode> nodeList = new ArrayList<>(nodesForReplicaType);
                nodesForReplicaType.clear();
                nodeList.forEach(n -> n.addToSortedCollection(nodesForReplicaType));
              }
              // Add the chosen node back to the list if it can accept another replica of the
              // shard/replicaType.
              // The default implementation of "canAddReplica()" returns false for replicas
              // of shards that the node already contains, so this will usually be false.
              if (node.canAddReplica(pr)) {
                nodesForReplicaType.add(node);
              }
            }
          }

          if (!retryRequestLater && replicasPlaced < replicaCount) {
            throw new PlacementException(
                String.format(
                    Locale.ROOT,
                    "Not enough eligible nodes to place %d replica(s) of type %s for shard %s of collection %s. Only able to place %d replicas.",
                    replicaCount,
                    replicaType,
                    shardName,
                    solrCollection.getName(),
                    replicasPlaced));
          }
        }
      }
      if (request.isPending()) {
        request.requeue();
        pendingRequests.add(request);
      }
    }
    return placementPlans;
  }

  @Override
  public BalancePlan computeBalancing(
      BalanceRequest balanceRequest, PlacementContext placementContext) throws PlacementException {
    Map<Replica, Node> replicaMovements = new HashMap<>();
    TreeSet<WeightedNode> orderedNodes = new TreeSet<>();
    Collection<WeightedNode> weightedNodes =
        getWeightedNodes(
                placementContext,
                balanceRequest.getNodes(),
                placementContext.getCluster().collections(),
                true)
            .values();
    // This is critical to store the last sort weight for this node
    weightedNodes.forEach(
        node -> {
          node.sortWithoutChanges();
          node.addToSortedCollection(orderedNodes);
        });

    // While the node with the lowest weight still has room to take a replica from the node with the
    // highest weight, loop
    Map<Replica, Node> newReplicaMovements = new HashMap<>();
    ArrayList<WeightedNode> traversedHighNodes = new ArrayList<>(orderedNodes.size() - 1);
    while (orderedNodes.size() > 1
        && orderedNodes.first().calcWeight() < orderedNodes.last().calcWeight()) {
      WeightedNode lowestWeight = orderedNodes.pollFirst();
      if (lowestWeight == null) {
        break;
      }
      if (lowestWeight.hasWeightChangedSinceSort()) {
        if (log.isDebugEnabled()) {
          log.debug(
              "Re-sorting lowest weighted node: {}, sorting weight is out-of-date.",
              lowestWeight.getNode().getName());
        }
        // Re-sort this node and go back to find the lowest weight
        lowestWeight.addToSortedCollection(orderedNodes);
        continue;
      }
      if (log.isDebugEnabled()) {
        log.debug(
            "Lowest weighted node: {}, weight: {}",
            lowestWeight.getNode().getName(),
            lowestWeight.calcWeight());
      }

      newReplicaMovements.clear();
      // If a compatible node was found to move replicas, break and find the lowest weighted node
      // again
      while (newReplicaMovements.isEmpty()
          && !orderedNodes.isEmpty()
          && orderedNodes.last().calcWeight() > lowestWeight.calcWeight() + 1) {
        WeightedNode highestWeight = orderedNodes.pollLast();
        if (highestWeight == null) {
          break;
        }
        if (highestWeight.hasWeightChangedSinceSort()) {
          if (log.isDebugEnabled()) {
            log.debug(
                "Re-sorting highest weighted node: {}, sorting weight is out-of-date.",
                highestWeight.getNode().getName());
          }
          // Re-sort this node and go back to find the highest weight
          highestWeight.addToSortedCollection(orderedNodes);
          continue;
        }
        if (log.isDebugEnabled()) {
          log.debug(
              "Highest weighted node: {}, weight: {}",
              highestWeight.getNode().getName(),
              highestWeight.calcWeight());
        }

        traversedHighNodes.add(highestWeight);
        // select a replica from the node with the most cores to move to the node with the least
        // cores
        List<Replica> availableReplicasToMove =
            highestWeight.getAllReplicasOnNode().stream()
                .sorted(Comparator.comparing(Replica::getReplicaName))
                .collect(Collectors.toList());
        int combinedNodeWeights = highestWeight.calcWeight() + lowestWeight.calcWeight();
        for (Replica r : availableReplicasToMove) {
          // Only continue if the replica can be removed from the old node and moved to the new node
          if (!highestWeight.canRemoveReplicas(Set.of(r)).isEmpty()
              || !lowestWeight.canAddReplica(r)) {
            continue;
          }
          lowestWeight.addReplica(r);
          highestWeight.removeReplica(r);
          int lowestWeightWithReplica = lowestWeight.calcWeight();
          int highestWeightWithoutReplica = highestWeight.calcWeight();
          if (log.isDebugEnabled()) {
            log.debug(
                "Replica: {}, toNode weight with replica: {}, fromNode weight without replica: {}",
                r.getReplicaName(),
                lowestWeightWithReplica,
                highestWeightWithoutReplica);
          }

          // If the combined weight of both nodes is lower after the move, make the move.
          // Otherwise, make the move if it doesn't cause the weight of the higher node to
          // go below the weight of the lower node, because that is over-correction.
          if (highestWeightWithoutReplica + lowestWeightWithReplica >= combinedNodeWeights
              && highestWeightWithoutReplica < lowestWeightWithReplica) {
            // Undo the move
            lowestWeight.removeReplica(r);
            highestWeight.addReplica(r);
            continue;
          }
          if (log.isDebugEnabled()) {
            log.debug(
                "Replica Movement chosen. From: {}, To: {}, Replica: {}",
                highestWeight.getNode().getName(),
                lowestWeight.getNode().getName(),
                r);
          }
          newReplicaMovements.put(r, lowestWeight.getNode());

          // Do not go beyond here, do another loop and see if other nodes can move replicas.
          // It might end up being the same nodes in the next loop that end up moving another
          // replica, but that's ok.
          break;
        }
      }
      // For now we do not have any way to see if there are out-of-date notes in the middle of the
      // TreeSet. Therefore, we need to re-sort this list after every selection. In the future, we
      // should find a way to re-sort the out-of-date nodes without having to sort all nodes.
      traversedHighNodes.addAll(orderedNodes);
      orderedNodes.clear();

      // Add back in the traversed highNodes that we did not select replicas from,
      // they might have replicas to move to the next lowestWeighted node
      traversedHighNodes.forEach(n -> n.addToSortedCollection(orderedNodes));
      traversedHighNodes.clear();
      if (newReplicaMovements.size() > 0) {
        replicaMovements.putAll(newReplicaMovements);
        // There are no replicas to move to the lowestWeight, remove it from our loop
        lowestWeight.addToSortedCollection(orderedNodes);
      }
    }

    return placementContext
        .getBalancePlanFactory()
        .createBalancePlan(balanceRequest, replicaMovements);
  }

  protected Map<Node, WeightedNode> getWeightedNodes(
      PlacementContext placementContext,
      Set<Node> nodes,
      Iterable<SolrCollection> relevantCollections,
      boolean skipNodesWithErrors)
      throws PlacementException {
    Map<Node, WeightedNode> weightedNodes =
        getBaseWeightedNodes(placementContext, nodes, relevantCollections, skipNodesWithErrors);

    for (SolrCollection collection : placementContext.getCluster().collections()) {
      for (Shard shard : collection.shards()) {
        for (Replica replica : shard.replicas()) {
          WeightedNode weightedNode = weightedNodes.get(replica.getNode());
          if (weightedNode != null) {
            weightedNode.initReplica(replica);
          }
        }
      }
    }

    return weightedNodes;
  }

  protected abstract Map<Node, WeightedNode> getBaseWeightedNodes(
      PlacementContext placementContext,
      Set<Node> nodes,
      Iterable<SolrCollection> relevantCollections,
      boolean skipNodesWithErrors)
      throws PlacementException;

  @Override
  public void verifyAllowedModification(
      ModificationRequest modificationRequest, PlacementContext placementContext)
      throws PlacementException {
    if (modificationRequest instanceof DeleteShardsRequest) {
      log.warn("DeleteShardsRequest not implemented yet, skipping: {}", modificationRequest);
    } else if (modificationRequest instanceof DeleteCollectionRequest) {
      verifyDeleteCollection((DeleteCollectionRequest) modificationRequest, placementContext);
    } else if (modificationRequest instanceof DeleteReplicasRequest) {
      verifyDeleteReplicas((DeleteReplicasRequest) modificationRequest, placementContext);
    } else {
      log.warn("unsupported request type, skipping: {}", modificationRequest);
    }
  }

  protected void verifyDeleteCollection(
      DeleteCollectionRequest deleteCollectionRequest, PlacementContext placementContext)
      throws PlacementException {
    // NO-OP
  }

  protected void verifyDeleteReplicas(
      DeleteReplicasRequest deleteReplicasRequest, PlacementContext placementContext)
      throws PlacementException {
    Map<Node, List<Replica>> nodesRepresented =
        deleteReplicasRequest.getReplicas().stream()
            .collect(Collectors.groupingBy(Replica::getNode));

    Map<Node, WeightedNode> weightedNodes =
        getWeightedNodes(
            placementContext,
            nodesRepresented.keySet(),
            placementContext.getCluster().collections(),
            false);

    PlacementModificationException placementModificationException =
        new PlacementModificationException("delete replica(s) rejected");
    for (Map.Entry<Node, List<Replica>> entry : nodesRepresented.entrySet()) {
      WeightedNode node = weightedNodes.get(entry.getKey());
      if (node == null) {
        entry
            .getValue()
            .forEach(
                replica ->
                    placementModificationException.addRejectedModification(
                        replica.toString(),
                        "could not load information for node: " + entry.getKey().getName()));
      } else {
        node.canRemoveReplicas(entry.getValue())
            .forEach(
                (replica, reason) ->
                    placementModificationException.addRejectedModification(
                        replica.toString(), reason));
      }
    }
    if (!placementModificationException.getRejectedModifications().isEmpty()) {
      throw placementModificationException;
    }
  }

  /**
   * A class that determines the weight of a given node and the replicas that reside on it.
   *
   * <p>The {@link OrderedNodePlacementPlugin} uses the weights determined here to place and balance
   * replicas across the cluster. Replicas will be placed onto WeightedNodes with lower weights, and
   * be taken off of WeightedNodes with higher weights.
   *
   * @lucene.experimental
   */
  public abstract static class WeightedNode implements Comparable<WeightedNode> {
    private final Node node;
    private final Map<String, Map<String, Set<Replica>>> replicas;
    private IntSupplier sortWeightCalculator;
    private int lastSortedWeight;

    public WeightedNode(Node node) {
      this.node = node;
      this.replicas = new HashMap<>();
      this.lastSortedWeight = 0;
      this.sortWeightCalculator = this::calcWeight;
    }

    public void sortByRelevantWeightWithReplica(Replica replica) {
      sortWeightCalculator = () -> calcRelevantWeightWithReplica(replica);
    }

    public void sortWithoutChanges() {
      sortWeightCalculator = this::calcWeight;
    }

    public Node getNode() {
      return node;
    }

    public Set<Replica> getAllReplicasOnNode() {
      return replicas.values().stream()
          .flatMap(shard -> shard.values().stream())
          .flatMap(Collection::stream)
          .collect(Collectors.toSet());
    }

    public Set<String> getCollectionsOnNode() {
      return replicas.keySet();
    }

    public boolean hasCollectionOnNode(String collection) {
      return replicas.containsKey(collection);
    }

    public Set<String> getShardsOnNode(String collection) {
      return replicas.getOrDefault(collection, Collections.emptyMap()).keySet();
    }

    public boolean hasShardOnNode(Shard shard) {
      return replicas
          .getOrDefault(shard.getCollection().getName(), Collections.emptyMap())
          .containsKey(shard.getShardName());
    }

    public Set<Replica> getReplicasForShardOnNode(Shard shard) {
      return Optional.ofNullable(replicas.get(shard.getCollection().getName()))
          .map(m -> m.get(shard.getShardName()))
          .orElseGet(Collections::emptySet);
    }

    public void addToSortedCollection(Collection<WeightedNode> collection) {
      stashSortedWeight();
      collection.add(this);
    }

    public abstract int calcWeight();

    public abstract int calcRelevantWeightWithReplica(Replica replica);

    public boolean canAddReplica(Replica replica) {
      // By default, do not allow two replicas of the same shard on a node
      return getReplicasForShardOnNode(replica.getShard()).isEmpty();
    }

    private boolean addReplicaToInternalState(Replica replica) {
      return replicas
          .computeIfAbsent(replica.getShard().getCollection().getName(), k -> new HashMap<>())
          .computeIfAbsent(replica.getShard().getShardName(), k -> CollectionUtil.newHashSet(1))
          .add(replica);
    }

    public final void initReplica(Replica replica) {
      if (addReplicaToInternalState(replica)) {
        initReplicaWeights(replica);
      }
    }

    protected void initReplicaWeights(Replica replica) {
      // Defaults to a NO-OP
    }

    public final boolean addReplica(Replica replica) {
      if (addReplicaToInternalState(replica)) {
        return addProjectedReplicaWeights(replica);
      } else {
        return false;
      }
    }

    /**
     * Add the weights for the given replica to this node
     *
     * @param replica the replica to add weights for
     * @return a whether the ordered list of nodes needs a resort afterwords.
     */
    protected abstract boolean addProjectedReplicaWeights(Replica replica);

    /**
     * Determine if the given replicas can be removed from the node.
     *
     * @param replicas the replicas to remove
     * @return a mapping from replicas that cannot be removed to the reason why they can't be
     *     removed.
     */
    public Map<Replica, String> canRemoveReplicas(Collection<Replica> replicas) {
      return Collections.emptyMap();
    }

    public final void removeReplica(Replica replica) {
      // Only remove the projected replicaWeight if the node has this replica
      AtomicBoolean hasReplica = new AtomicBoolean(false);
      replicas.computeIfPresent(
          replica.getShard().getCollection().getName(),
          (col, shardReps) -> {
            shardReps.computeIfPresent(
                replica.getShard().getShardName(),
                (shard, reps) -> {
                  if (reps.remove(replica)) {
                    hasReplica.set(true);
                  }
                  return reps.isEmpty() ? null : reps;
                });
            return shardReps.isEmpty() ? null : shardReps;
          });
      if (hasReplica.get()) {
        removeProjectedReplicaWeights(replica);
      }
    }

    protected abstract void removeProjectedReplicaWeights(Replica replica);

    private void stashSortedWeight() {
      lastSortedWeight = sortWeightCalculator.getAsInt();
    }

    protected boolean hasWeightChangedSinceSort() {
      return lastSortedWeight != sortWeightCalculator.getAsInt();
    }

    @SuppressWarnings({"rawtypes"})
    protected Comparable getTiebreaker() {
      return node.getName();
    }

    @Override
    @SuppressWarnings({"unchecked"})
    public int compareTo(WeightedNode o) {
      int comp = Integer.compare(this.lastSortedWeight, o.lastSortedWeight);
      if (comp == 0 && !equals(o)) {
        // TreeSets do not like a 0 comp for non-equal members.
        comp = getTiebreaker().compareTo(o.getTiebreaker());
      }
      return comp;
    }

    @Override
    public int hashCode() {
      return node.hashCode();
    }

    @Override
    public boolean equals(Object o) {
      if (!(o instanceof WeightedNode)) {
        return false;
      } else {
        WeightedNode on = (WeightedNode) o;
        if (this.node == null) {
          return on.node == null;
        } else {
          return this.node.equals(on.node);
        }
      }
    }

    @Override
    public String toString() {
<<<<<<< HEAD
      return node.getName();
=======
      return "WeightedNode{" + "node=" + node + ", lastSortedWeight=" + lastSortedWeight + '}';
>>>>>>> a844cbba
    }
  }

  /**
   * Create a fake replica to be used when computing placements for new Replicas. The new replicas
   * need to be added to the projected state, even though they don't exist.
   *
   * @param collection the existing collection that the replica will be created for
   * @param shardName the name of the new replica's shard
   * @param type the ReplicaType for the new replica
   * @param node the Solr node on which the replica will be placed
   * @return a fake replica to use until the new replica is created
   */
  static Replica createProjectedReplica(
      final SolrCollection collection,
      final String shardName,
      final Replica.ReplicaType type,
      final Node node) {
    final Shard shard =
        new Shard() {
          @Override
          public String getShardName() {
            return shardName;
          }

          @Override
          public SolrCollection getCollection() {
            return collection;
          }

          @Override
          public Replica getReplica(String name) {
            return null;
          }

          @Override
          public Iterator<Replica> iterator() {
            return null;
          }

          @Override
          public Iterable<Replica> replicas() {
            return null;
          }

          @Override
          public Replica getLeader() {
            return null;
          }

          @Override
          public ShardState getState() {
            return null;
          }

          @Override
          public String toString() {
            return Optional.ofNullable(collection)
                    .map(SolrCollection::getName)
                    .orElse("<no collection>")
                + "/"
                + shardName;
          }
        };
    return new Replica() {
      @Override
      public Shard getShard() {
        return shard;
      }

      @Override
      public ReplicaType getType() {
        return type;
      }

      @Override
      public ReplicaState getState() {
        return ReplicaState.DOWN;
      }

      @Override
      public String getReplicaName() {
        return "";
      }

      @Override
      public String getCoreName() {
        return "";
      }

      @Override
      public Node getNode() {
        return node;
      }

      @Override
      public String toString() {
        return Optional.ofNullable(shard).map(Shard::getShardName).orElse("<no shard>")
            + "@"
            + Optional.ofNullable(node).map(Node::getName).orElse("<no node>")
            + " of "
            + type;
      }
    };
  }

  /** Context for a placement request still has replicas that need to be placed. */
  class PendingPlacementRequest {
    boolean hasBeenRequeued;

    final SolrCollection collection;

    final Set<Node> targetNodes;

    final Set<ReplicaPlacement> computedPlacements;

    final Map<String, Map<Replica.ReplicaType, Integer>> replicasToPlaceForShards;

    public PendingPlacementRequest(PlacementRequest request) {
      hasBeenRequeued = false;
      collection = request.getCollection();
      targetNodes = request.getTargetNodes();
      Set<String> shards = request.getShardNames();
      replicasToPlaceForShards = CollectionUtil.newHashMap(shards.size());
      shards.forEach(s -> replicasToPlaceForShards.put(s, new HashMap<>()));
      int totalShardReplicas = 0;
      for (Replica.ReplicaType type : Replica.ReplicaType.values()) {
        int count = request.getCountReplicasToCreate(type);
        if (count > 0) {
          totalShardReplicas += count;
          shards.forEach(s -> replicasToPlaceForShards.get(s).put(type, count));
        }
      }
      computedPlacements = CollectionUtil.newHashSet(totalShardReplicas * shards.size());
    }

    public boolean isPending() {
      return !replicasToPlaceForShards.isEmpty();
    }

    public SolrCollection getCollection() {
      return collection;
    }

    public boolean isTargetingNode(WeightedNode node) {
      return targetNodes.contains(node.getNode());
    }

    public Set<ReplicaPlacement> getComputedPlacementSet() {
      return computedPlacements;
    }

    public Set<String> getPendingShards() {
      return new HashSet<>(replicasToPlaceForShards.keySet());
    }

    public Set<Replica.ReplicaType> getPendingReplicaTypes(String shard) {
      return new HashSet<>(
          replicasToPlaceForShards.getOrDefault(shard, Collections.emptyMap()).keySet());
    }

    public int getPendingReplicas(String shard, Replica.ReplicaType type) {
      return Optional.ofNullable(replicasToPlaceForShards.get(shard))
          .map(m -> m.get(type))
          .orElse(0);
    }

    /**
     * Only allow one requeue
     *
     * @return true if the request has not been requeued already
     */
    public boolean canBeRequeued() {
      return !hasBeenRequeued;
    }

    public void requeue() {
      hasBeenRequeued = true;
    }

    public void addPlacement(ReplicaPlacement replica) {
      computedPlacements.add(replica);
      replicasToPlaceForShards.computeIfPresent(
          replica.getShardName(),
          (shard, replicaTypes) -> {
            replicaTypes.computeIfPresent(
                replica.getReplicaType(), (type, count) -> (count == 1) ? null : count - 1);
            if (replicaTypes.size() > 0) {
              return replicaTypes;
            } else {
              return null;
            }
          });
    }
  }
}<|MERGE_RESOLUTION|>--- conflicted
+++ resolved
@@ -617,11 +617,7 @@
 
     @Override
     public String toString() {
-<<<<<<< HEAD
-      return node.getName();
-=======
-      return "WeightedNode{" + "node=" + node + ", lastSortedWeight=" + lastSortedWeight + '}';
->>>>>>> a844cbba
+      return "WeightedNode{" + "node=" + node.getName() + ", lastSortedWeight=" + lastSortedWeight + '}';
     }
   }
 
