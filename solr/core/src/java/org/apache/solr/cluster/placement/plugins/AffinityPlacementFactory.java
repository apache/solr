/*
 * Licensed to the Apache Software Foundation (ASF) under one or more
 * contributor license agreements.  See the NOTICE file distributed with
 * this work for additional information regarding copyright ownership.
 * The ASF licenses this file to You under the Apache License, Version 2.0
 * (the "License"); you may not use this file except in compliance with
 * the License.  You may obtain a copy of the License at
 *
 *     http://www.apache.org/licenses/LICENSE-2.0
 *
 * Unless required by applicable law or agreed to in writing, software
 * distributed under the License is distributed on an "AS IS" BASIS,
 * WITHOUT WARRANTIES OR CONDITIONS OF ANY KIND, either express or implied.
 * See the License for the specific language governing permissions and
 * limitations under the License.
 */

package org.apache.solr.cluster.placement.plugins;

import java.io.IOException;
import java.lang.invoke.MethodHandles;
import java.util.Arrays;
import java.util.Collection;
import java.util.Collections;
import java.util.HashMap;
import java.util.HashSet;
import java.util.List;
import java.util.Locale;
import java.util.Map;
import java.util.Objects;
import java.util.Optional;
import java.util.Set;
import java.util.stream.Collectors;
import org.apache.solr.cluster.Cluster;
import org.apache.solr.cluster.Node;
import org.apache.solr.cluster.Replica;
import org.apache.solr.cluster.SolrCollection;
import org.apache.solr.cluster.placement.AttributeFetcher;
import org.apache.solr.cluster.placement.AttributeValues;
import org.apache.solr.cluster.placement.BalanceRequest;
import org.apache.solr.cluster.placement.DeleteCollectionRequest;
import org.apache.solr.cluster.placement.PlacementContext;
import org.apache.solr.cluster.placement.PlacementException;
import org.apache.solr.cluster.placement.PlacementModificationException;
import org.apache.solr.cluster.placement.PlacementPlugin;
import org.apache.solr.cluster.placement.PlacementPluginFactory;
<<<<<<< HEAD
import org.apache.solr.cluster.placement.ReplicaMetric;
import org.apache.solr.cluster.placement.ShardMetrics;
import org.apache.solr.cluster.placement.impl.BuiltInMetrics;
import org.apache.solr.common.util.CollectionUtil;
=======
import org.apache.solr.cluster.placement.PlacementRequest;
import org.apache.solr.cluster.placement.ReplicaPlacement;
import org.apache.solr.cluster.placement.impl.NodeMetricImpl;
>>>>>>> b95b6fcf
import org.apache.solr.common.util.StrUtils;
import org.slf4j.Logger;
import org.slf4j.LoggerFactory;

/**
 * This factory is instantiated by config from its class name. Using it is the only way to create
 * instances of {@link AffinityPlacementPlugin}.
 *
 * <p>In order to configure this plugin to be used for placement decisions, the following {@code
 * curl} command (or something equivalent) has to be executed once the cluster is already running in
 * order to set the appropriate Zookeeper stored configuration. Replace {@code localhost:8983} by
 * one of your servers' IP address and port.
 *
 * <pre>
 *
 * curl -X POST -H 'Content-type:application/json' -d '{
 * "add": {
 *   "name": ".placement-plugin",
 *   "class": "org.apache.solr.cluster.placement.plugins.AffinityPlacementFactory",
 *   "config": {
 *     "minimalFreeDiskGB": 10,
 *     "prioritizedFreeDiskGB": 50
 *   }
 * }
 * }' http://localhost:8983/api/cluster/plugin
 * </pre>
 *
 * <p>In order to delete the placement-plugin section (and to fallback to either Legacy or rule
 * based placement if configured for a collection), execute:
 *
 * <pre>
 *
 * curl -X POST -H 'Content-type:application/json' -d '{
 * "remove" : ".placement-plugin"
 * }' http://localhost:8983/api/cluster/plugin
 * </pre>
 *
 * <p>{@link AffinityPlacementPlugin} implements placing replicas in a way that replicate past
 * Autoscaling config defined <a
 * href="https://github.com/lucidworks/fusion-cloud-native/blob/master/policy.json#L16">here</a>.
 *
 * <p>This specification is doing the following:
 *
 * <p><i>Spread replicas per shard as evenly as possible across multiple availability zones (given
 * by a sys prop), assign replicas based on replica type to specific kinds of nodes (another sys
 * prop), and avoid having more than one replica per shard on the same node.<br>
 * Only after these constraints are satisfied do minimize cores per node or disk usage.</i>
 *
 * <p>This plugin achieves this by creating a {@link AffinityPlacementPlugin.AffinityNode} that
 * weights nodes very high if they are unbalanced with respect to AvailabilityZone and SpreadDomain.
 * See {@link AffinityPlacementPlugin.AffinityNode} for more information on how this weighting helps
 * the plugin correctly place and balance replicas.
 *
 * <p>This code is a realistic placement computation, based on a few assumptions. The code is
 * written in such a way to make it relatively easy to adapt it to (somewhat) different assumptions.
 * Additional configuration options could be introduced to allow configuration base option selection
 * as well...
 */
public class AffinityPlacementFactory implements PlacementPluginFactory<AffinityPlacementConfig> {
  private static final Logger log = LoggerFactory.getLogger(MethodHandles.lookup().lookupClass());

  private AffinityPlacementConfig config = AffinityPlacementConfig.DEFAULT;

  /**
   * Empty public constructor is used to instantiate this factory. Using a factory pattern to allow
   * the factory to do one time costly operations if needed, and to only have to instantiate a
   * default constructor class by name, rather than having to call a constructor with more
   * parameters (if we were to instantiate the plugin class directly without going through a
   * factory).
   */
  public AffinityPlacementFactory() {}

  @Override
  public PlacementPlugin createPluginInstance() {
    return new AffinityPlacementPlugin(
        config.minimalFreeDiskGB,
        config.prioritizedFreeDiskGB,
        config.withCollection,
        config.collectionNodeType,
        config.spreadAcrossDomains);
  }

  @Override
  public void configure(AffinityPlacementConfig cfg) {
    Objects.requireNonNull(cfg, "configuration must never be null");
    this.config = cfg;
  }

  @Override
  public AffinityPlacementConfig getConfig() {
    return config;
  }

  /**
   * See {@link AffinityPlacementFactory} for instructions on how to configure a cluster to use this
   * plugin and details on what the plugin does.
   */
  static class AffinityPlacementPlugin extends OrderedNodePlacementPlugin {

    private final long minimalFreeDiskGB;

    private final long prioritizedFreeDiskGB;

    // primary to secondary (1:1)
    private final Map<String, String> withCollections;
    // secondary to primary (1:N)
    private final Map<String, Set<String>> collocatedWith;

    private final Map<String, Set<String>> nodeTypes;

    private final boolean spreadAcrossDomains;

    /**
     * The factory has decoded the configuration for the plugin instance and passes it the
     * parameters it needs.
     */
    private AffinityPlacementPlugin(
        long minimalFreeDiskGB,
        long prioritizedFreeDiskGB,
        Map<String, String> withCollections,
        Map<String, String> collectionNodeTypes,
        boolean spreadAcrossDomains) {
      this.minimalFreeDiskGB = minimalFreeDiskGB;
      this.prioritizedFreeDiskGB = prioritizedFreeDiskGB;
      Objects.requireNonNull(withCollections, "withCollections must not be null");
      Objects.requireNonNull(collectionNodeTypes, "collectionNodeTypes must not be null");
      this.spreadAcrossDomains = spreadAcrossDomains;
      this.withCollections = withCollections;
      if (withCollections.isEmpty()) {
        collocatedWith = Map.of();
      } else {
        collocatedWith = new HashMap<>();
        withCollections.forEach(
            (primary, secondary) ->
                collocatedWith.computeIfAbsent(secondary, s -> new HashSet<>()).add(primary));
      }

      if (collectionNodeTypes.isEmpty()) {
        nodeTypes = Map.of();
      } else {
        nodeTypes = new HashMap<>();
        collectionNodeTypes.forEach(
            (coll, typesString) -> {
              List<String> types = StrUtils.splitSmart(typesString, ',', true);
              if (!types.isEmpty()) {
                nodeTypes.put(coll, new HashSet<>(types));
              }
            });
      }
<<<<<<< HEAD
    }

    @Override
    protected void verifyDeleteCollection(
=======

      // We make things reproducible in tests by using test seed if any
      String seed = System.getProperty("tests.seed");
      if (seed != null) {
        replicaPlacementRandom.setSeed(seed.hashCode());
      }
    }

    @Override
    @SuppressForbidden(
        reason =
            "Ordering.arbitrary() has no equivalent in Comparator class. Rather reuse than copy.")
    public List<PlacementPlan> computePlacements(
        Collection<PlacementRequest> requests, PlacementContext placementContext)
        throws PlacementException {
      List<PlacementPlan> placementPlans = new ArrayList<>(requests.size());
      Set<Node> allNodes = new HashSet<>();
      for (PlacementRequest request : requests) {
        allNodes.addAll(request.getTargetNodes());
      }

      // Fetch attributes for a superset of all nodes requested amongst the placementRequests
      AttributeFetcher attributeFetcher = placementContext.getAttributeFetcher();
      attributeFetcher
          .requestNodeSystemProperty(AffinityPlacementConfig.AVAILABILITY_ZONE_SYSPROP)
          .requestNodeSystemProperty(AffinityPlacementConfig.NODE_TYPE_SYSPROP)
          .requestNodeSystemProperty(AffinityPlacementConfig.REPLICA_TYPE_SYSPROP)
          .requestNodeSystemProperty(AffinityPlacementConfig.SPREAD_DOMAIN_SYSPROP);
      attributeFetcher
          .requestNodeMetric(NodeMetricImpl.NUM_CORES)
          .requestNodeMetric(NodeMetricImpl.FREE_DISK_GB);
      attributeFetcher.fetchFrom(allNodes);
      final AttributeValues attrValues = attributeFetcher.fetchAttributes();
      // Get the number of currently existing cores per node, so we can update as we place new cores
      // to not end up always selecting the same node(s). This is used across placement requests
      Map<Node, Integer> allCoresOnNodes = getCoreCountPerNode(allNodes, attrValues);

      boolean doSpreadAcrossDomains = shouldSpreadAcrossDomains(allNodes, attrValues);

      // Keep track with nodesWithReplicas across requests
      Map<String, Map<String, Set<Node>>> allNodesWithReplicas = new HashMap<>();
      for (PlacementRequest request : requests) {
        Set<Node> nodes = request.getTargetNodes();
        SolrCollection solrCollection = request.getCollection();

        // filter out nodes that don't meet the `withCollection` constraint
        nodes =
            filterNodesWithCollection(placementContext.getCluster(), request, attrValues, nodes);
        // filter out nodes that don't match the "node types" specified in the collection props
        nodes = filterNodesByNodeType(placementContext.getCluster(), request, attrValues, nodes);

        // Split the set of nodes into 3 sets of nodes accepting each replica type (sets can overlap
        // if nodes accept multiple replica types). These subsets sets are actually maps, because we
        // capture the number of cores (of any replica type) present on each node.
        EnumMap<Replica.ReplicaType, Set<Node>> replicaTypeToNodes =
            getAvailableNodesForReplicaTypes(nodes, attrValues);

        // All available zones of live nodes. Due to some nodes not being candidates for placement,
        // and some existing replicas being one availability zones that might be offline (i.e. their
        // nodes are not live), this set might contain zones on which it is impossible to place
        // replicas. That's ok.
        Set<String> availabilityZones = getZonesFromNodes(nodes, attrValues);

        // Build the replica placement decisions here
        Set<ReplicaPlacement> replicaPlacements = new HashSet<>();

        // Let's now iterate on all shards to create replicas for and start finding home sweet homes
        // for the replicas
        for (String shardName : request.getShardNames()) {
          // Inventory nodes (if any) that already have a replica of any type for the shard, because
          // we can't be placing additional replicas on these. This data structure is updated after
          // each replica to node assign and is used to make sure different replica types are not
          // allocated to the same nodes (protecting same node assignments within a given replica
          // type is done "by construction" in makePlacementDecisions()).
          Set<Node> nodesWithReplicas =
              allNodesWithReplicas
                  .computeIfAbsent(solrCollection.getName(), col -> new HashMap<>())
                  .computeIfAbsent(
                      shardName,
                      s -> {
                        Set<Node> newNodeSet = new HashSet<>();
                        Shard shard = solrCollection.getShard(s);
                        if (shard != null) {
                          // Prefill the set with the existing replicas
                          for (Replica r : shard.replicas()) {
                            newNodeSet.add(r.getNode());
                          }
                        }
                        return newNodeSet;
                      });

          // Iterate on the replica types in the enum order. We place more strategic replicas first
          // (NRT is more strategic than TLOG more strategic than PULL). This is in case we
          // eventually decide that less strategic replica placement impossibility is not a problem
          // that should lead to replica placement computation failure. Current code does fail if
          // placement is impossible (constraint is at most one replica of a shard on any node).
          for (Replica.ReplicaType replicaType : Replica.ReplicaType.values()) {
            makePlacementDecisions(
                solrCollection,
                shardName,
                availabilityZones,
                replicaType,
                request.getCountReplicasToCreate(replicaType),
                attrValues,
                replicaTypeToNodes,
                nodesWithReplicas,
                allCoresOnNodes,
                placementContext.getPlacementPlanFactory(),
                replicaPlacements,
                doSpreadAcrossDomains);
          }
        }
        placementPlans.add(
            placementContext
                .getPlacementPlanFactory()
                .createPlacementPlan(request, replicaPlacements));
      }

      return placementPlans;
    }

    private boolean shouldSpreadAcrossDomains(Set<Node> allNodes, AttributeValues attrValues) {
      boolean doSpreadAcrossDomains =
          spreadAcrossDomains && spreadDomainPropPresent(allNodes, attrValues);
      if (spreadAcrossDomains && !doSpreadAcrossDomains) {
        log.warn(
            "AffinityPlacementPlugin configured to spread across domains, but there are nodes in the cluster without the {} system property. Ignoring spreadAcrossDomains.",
            AffinityPlacementConfig.SPREAD_DOMAIN_SYSPROP);
      }
      return doSpreadAcrossDomains;
    }

    private boolean spreadDomainPropPresent(Set<Node> allNodes, AttributeValues attrValues) {
      // We can only use spread domains if all nodes have the system property
      return allNodes.stream()
          .noneMatch(
              n ->
                  attrValues
                      .getSystemProperty(n, AffinityPlacementConfig.SPREAD_DOMAIN_SYSPROP)
                      .isEmpty());
    }

    @Override
    public void verifyAllowedModification(
        ModificationRequest modificationRequest, PlacementContext placementContext)
        throws PlacementModificationException, InterruptedException {
      if (modificationRequest instanceof DeleteShardsRequest) {
        log.warn("DeleteShardsRequest not implemented yet, skipping: {}", modificationRequest);
      } else if (modificationRequest instanceof DeleteCollectionRequest) {
        verifyDeleteCollection((DeleteCollectionRequest) modificationRequest, placementContext);
      } else if (modificationRequest instanceof DeleteReplicasRequest) {
        verifyDeleteReplicas((DeleteReplicasRequest) modificationRequest, placementContext);
      } else {
        log.warn("unsupported request type, skipping: {}", modificationRequest);
      }
    }

    private void verifyDeleteCollection(
>>>>>>> b95b6fcf
        DeleteCollectionRequest deleteCollectionRequest, PlacementContext placementContext)
        throws PlacementModificationException, InterruptedException {
      Cluster cluster = placementContext.getCluster();
      Set<String> collocatedCollections =
          collocatedWith.getOrDefault(deleteCollectionRequest.getCollection().getName(), Set.of());
      for (String primaryName : collocatedCollections) {
        try {
          if (cluster.getCollection(primaryName) != null) {
            // still exists
            throw new PlacementModificationException(
                "collocated collection "
                    + primaryName
                    + " of "
                    + deleteCollectionRequest.getCollection().getName()
                    + " still present");
          }
        } catch (IOException e) {
          throw new PlacementModificationException(
<<<<<<< HEAD
              "failed to retrieve collocated collection information", e);
=======
              "failed to retrieve colocated collection information", e);
        }
      }
    }

    private void verifyDeleteReplicas(
        DeleteReplicasRequest deleteReplicasRequest, PlacementContext placementContext)
        throws PlacementModificationException, InterruptedException {
      Cluster cluster = placementContext.getCluster();
      SolrCollection secondaryCollection = deleteReplicasRequest.getCollection();
      Set<String> colocatedCollections = colocatedWith.get(secondaryCollection.getName());
      if (colocatedCollections == null) {
        return;
      }
      Map<Node, Map<String, AtomicInteger>> secondaryNodeShardReplicas = new HashMap<>();
      secondaryCollection
          .shards()
          .forEach(
              shard ->
                  shard
                      .replicas()
                      .forEach(
                          replica -> {
                            secondaryNodeShardReplicas
                                .computeIfAbsent(replica.getNode(), n -> new HashMap<>())
                                .computeIfAbsent(
                                    replica.getShard().getShardName(), s -> new AtomicInteger())
                                .incrementAndGet();
                          }));

      // find the colocated-with collections
      Map<Node, Set<String>> colocatingNodes = new HashMap<>();
      try {
        for (String colocatedCollection : colocatedCollections) {
          SolrCollection coll = cluster.getCollection(colocatedCollection);
          coll.shards()
              .forEach(
                  shard ->
                      shard
                          .replicas()
                          .forEach(
                              replica -> {
                                colocatingNodes
                                    .computeIfAbsent(replica.getNode(), n -> new HashSet<>())
                                    .add(coll.getName());
                              }));
        }
      } catch (IOException ioe) {
        throw new PlacementModificationException(
            "failed to retrieve colocated collection information", ioe);
      }
      PlacementModificationException exception = null;
      for (Replica replica : deleteReplicasRequest.getReplicas()) {
        if (!colocatingNodes.containsKey(replica.getNode())) {
          continue;
        }
        // check that there will be at least one replica remaining
        AtomicInteger secondaryCount =
            secondaryNodeShardReplicas
                .getOrDefault(replica.getNode(), Map.of())
                .getOrDefault(replica.getShard().getShardName(), new AtomicInteger());
        if (secondaryCount.get() > 1) {
          // we can delete it - record the deletion
          secondaryCount.decrementAndGet();
          continue;
>>>>>>> b95b6fcf
        }
      }
    }

    /**
     * AffinityPlacementContext is used to share information across {@link AffinityNode} instances.
     *
     * <p>For instance, with SpreadDomains and AvailabilityZones, the weighting of a Node requires
     * information on the contents of other Nodes. This class is how that information is shared.
     *
     * <p>One AffinityPlacementContext is used for each call to {@link
     * #computePlacements(Collection, PlacementContext)} or {@link #computeBalancing(BalanceRequest,
     * PlacementContext)}. The state of the context will be altered throughout the computation.
     */
    private static final class AffinityPlacementContext {
      private final Set<String> allSpreadDomains = new HashSet<>();
      private final Map<String, Map<String, ReplicaSpread>> spreadDomainUsage = new HashMap<>();
      private final Set<String> allAvailabilityZones = new HashSet<>();
      private final Map<String, Map<String, Map<Replica.ReplicaType, ReplicaSpread>>>
          availabilityZoneUsage = new HashMap<>();
      private boolean doSpreadAcrossDomains;
    }

<<<<<<< HEAD
    @Override
    protected Map<Node, WeightedNode> getBaseWeightedNodes(
        PlacementContext placementContext,
        Set<Node> nodes,
        Iterable<SolrCollection> relevantCollections,
        boolean skipNodesWithErrors)
        throws PlacementException {
      // Fetch attributes for a superset of all nodes requested amongst the placementRequests
      AttributeFetcher attributeFetcher = placementContext.getAttributeFetcher();
      attributeFetcher
          .requestNodeSystemProperty(AffinityPlacementConfig.AVAILABILITY_ZONE_SYSPROP)
          .requestNodeSystemProperty(AffinityPlacementConfig.NODE_TYPE_SYSPROP)
          .requestNodeSystemProperty(AffinityPlacementConfig.REPLICA_TYPE_SYSPROP)
          .requestNodeSystemProperty(AffinityPlacementConfig.SPREAD_DOMAIN_SYSPROP);
      attributeFetcher
          .requestNodeMetric(BuiltInMetrics.NODE_NUM_CORES)
          .requestNodeMetric(BuiltInMetrics.NODE_FREE_DISK_GB);
      Set<ReplicaMetric<?>> replicaMetrics = Set.of(BuiltInMetrics.REPLICA_INDEX_SIZE_GB);
      Set<String> requestedCollections = new HashSet<>();
      for (SolrCollection collection : relevantCollections) {
        if (requestedCollections.add(collection.getName())) {
          attributeFetcher.requestCollectionMetrics(collection, replicaMetrics);
        }
=======
    /**
     * This class captures an availability zone and the nodes that are legitimate targets for
     * replica placement in that Availability Zone. Instances are used as values in a {@link
     * java.util.TreeMap} in which the total number of already existing replicas in the AZ is the
     * key. This allows easily picking the set of nodes from which to select a node for placement in
     * order to balance the number of replicas per AZ. Picking one of the nodes from the set is done
     * using different criteria unrelated to the Availability Zone (picking the node is based on the
     * {@link CoresAndDiskComparator} ordering).
     */
    private static class AzWithNodes {
      final String azName;
      private final boolean useSpreadDomains;
      private boolean listIsSorted = false;
      private final Comparator<Node> nodeComparator;
      private final Random random;
      private final List<Node> availableNodesForPlacement;
      private final AttributeValues attributeValues;
      private TreeSet<SpreadDomainWithNodes> sortedSpreadDomains;
      private final Map<String, Integer> currentSpreadDomainUsageUsage;
      private int numNodesForPlacement;

      AzWithNodes(
          String azName,
          List<Node> availableNodesForPlacement,
          boolean useSpreadDomains,
          Comparator<Node> nodeComparator,
          Random random,
          AttributeValues attributeValues,
          Map<String, Integer> currentSpreadDomainUsageUsage) {
        this.azName = azName;
        this.availableNodesForPlacement = availableNodesForPlacement;
        this.useSpreadDomains = useSpreadDomains;
        this.nodeComparator = nodeComparator;
        this.random = random;
        this.attributeValues = attributeValues;
        this.currentSpreadDomainUsageUsage = currentSpreadDomainUsageUsage;
        this.numNodesForPlacement = availableNodesForPlacement.size();
>>>>>>> b95b6fcf
      }
      attributeFetcher.fetchFrom(nodes);
      final AttributeValues attrValues = attributeFetcher.fetchAttributes();

      AffinityPlacementContext affinityPlacementContext = new AffinityPlacementContext();
      affinityPlacementContext.doSpreadAcrossDomains = spreadAcrossDomains;

      Map<Node, WeightedNode> affinityNodeMap = CollectionUtil.newHashMap(nodes.size());
      for (Node node : nodes) {
        AffinityNode affinityNode =
            newNodeFromMetrics(node, attrValues, affinityPlacementContext, skipNodesWithErrors);
        if (affinityNode != null) {
          affinityNodeMap.put(node, affinityNode);
        }
      }

      // If there are not multiple spreadDomains, then there is nothing to spread across
      if (affinityPlacementContext.allSpreadDomains.size() < 2) {
        affinityPlacementContext.doSpreadAcrossDomains = false;
      }

      return affinityNodeMap;
    }

    AffinityNode newNodeFromMetrics(
        Node node,
        AttributeValues attrValues,
        AffinityPlacementContext affinityPlacementContext,
        boolean skipNodesWithErrors)
        throws PlacementException {
      Set<Replica.ReplicaType> supportedReplicaTypes =
          attrValues.getSystemProperty(node, AffinityPlacementConfig.REPLICA_TYPE_SYSPROP).stream()
              .flatMap(s -> Arrays.stream(s.split(",")))
              .map(String::trim)
              .map(s -> s.toUpperCase(Locale.ROOT))
              .map(
                  s -> {
                    try {
                      return Replica.ReplicaType.valueOf(s);
                    } catch (IllegalArgumentException e) {
                      log.warn(
                          "Node {} has an invalid value for the {} systemProperty: {}",
                          node.getName(),
                          AffinityPlacementConfig.REPLICA_TYPE_SYSPROP,
                          s);
                      return null;
                    }
                  })
              .collect(Collectors.toSet());
      if (supportedReplicaTypes.isEmpty()) {
        // If property not defined or is only whitespace on a node, assuming node can take any
        // replica type
        supportedReplicaTypes = Set.of(Replica.ReplicaType.values());
      }

      Set<String> nodeType;
      Optional<String> nodePropOpt =
          attrValues.getSystemProperty(node, AffinityPlacementConfig.NODE_TYPE_SYSPROP);
      if (nodePropOpt.isEmpty()) {
        nodeType = Collections.emptySet();
      } else {
        nodeType = new HashSet<>(StrUtils.splitSmart(nodePropOpt.get(), ','));
      }

      Optional<Double> nodeFreeDiskGB =
          attrValues.getNodeMetric(node, BuiltInMetrics.NODE_FREE_DISK_GB);
      Optional<Integer> nodeNumCores =
          attrValues.getNodeMetric(node, BuiltInMetrics.NODE_NUM_CORES);
      String az =
          attrValues
              .getSystemProperty(node, AffinityPlacementConfig.AVAILABILITY_ZONE_SYSPROP)
              .orElse(AffinityPlacementConfig.UNDEFINED_AVAILABILITY_ZONE);
      affinityPlacementContext.allAvailabilityZones.add(az);
      String spreadDomain;
      if (affinityPlacementContext.doSpreadAcrossDomains) {
        spreadDomain =
            attrValues
                .getSystemProperty(node, AffinityPlacementConfig.SPREAD_DOMAIN_SYSPROP)
                .orElse(null);
        if (spreadDomain == null) {
          if (log.isWarnEnabled()) {
            log.warn(
                "AffinityPlacementPlugin configured to spread across domains, but node {} does not have the {} system property. Ignoring spreadAcrossDomains.",
                node.getName(),
                AffinityPlacementConfig.SPREAD_DOMAIN_SYSPROP);
          }
          // In the context stop using spreadDomains, because we have a node without a spread
          // domain.
          affinityPlacementContext.doSpreadAcrossDomains = false;
          affinityPlacementContext.allSpreadDomains.clear();
        } else {
          affinityPlacementContext.allSpreadDomains.add(spreadDomain);
        }
      } else {
        spreadDomain = null;
      }
      if (nodeFreeDiskGB.isEmpty() && skipNodesWithErrors) {
        if (log.isWarnEnabled()) {
          log.warn(
              "Unknown free disk on node {}, excluding it from placement decisions.",
              node.getName());
        }
<<<<<<< HEAD
        return null;
      } else if (nodeNumCores.isEmpty() && skipNodesWithErrors) {
        if (log.isWarnEnabled()) {
          log.warn(
              "Unknown number of cores on node {}, excluding it from placement decisions.",
              node.getName());
        }
        return null;
      } else {
        return new AffinityNode(
            node,
            attrValues,
            affinityPlacementContext,
            supportedReplicaTypes,
            nodeType,
            nodeNumCores.orElse(0),
            nodeFreeDiskGB.orElse(0D),
            az,
            spreadDomain);
=======
      }

      public Node removeBestNode() {
        assert hasBeenSorted();
        this.numNodesForPlacement--;
        if (useSpreadDomains) {
          // Since this SpreadDomainWithNodes needs to be re-sorted in the sortedSpreadDomains, we
          // remove it and then re-add it, once the best node has been removed.
          SpreadDomainWithNodes group = sortedSpreadDomains.pollFirst();
          Node n = group.sortedNodesForPlacement.remove(0);
          this.currentSpreadDomainUsageUsage.merge(group.spreadDomainName, 1, Integer::sum);
          if (!group.sortedNodesForPlacement.isEmpty()) {
            sortedSpreadDomains.add(group);
          }
          return n;
        } else {
          return availableNodesForPlacement.remove(0);
        }
      }

      public int numNodes() {
        return this.numNodesForPlacement;
>>>>>>> b95b6fcf
      }
    }

    /**
     * This implementation weights nodes in order to achieve balancing across AvailabilityZones and
     * SpreadDomains, while trying to minimize the amount of replicas on a node and ensure a given
     * disk space per node. This implementation also supports limiting the placement of certain
     * replica types per node and co-locating collections.
     *
     * <p>The total weight of the AffinityNode is the sum of:
     *
     * <ul>
     *   <li>The number of replicas on the node
     *   <li>100 if the free disk space on the node < prioritizedFreeDiskGB, otherwise 0
     *   <li>If SpreadDomains are used:<br>
     *       10,000 * the sum over each collection/shard:
     *       <ul>
     *         <li>(# of replicas in this node's spread domain - the minimum spreadDomain's
     *             replicaCount)^2 <br>
     *             <i>These are individually squared to penalize higher values when summing up all
     *             values</i>
     *       </ul>
     *   <li>If AvailabilityZones are used:<br>
     *       1,000,000 * the sum over each collection/shard/replicaType:
     *       <ul>
     *         <li>(# of replicas in this node's AZ - the minimum AZ's replicaCount)^2 <br>
     *             <i>These are individually squared to penalize higher values when summing up all
     *             values</i>
     *       </ul>
     * </ul>
     *
     * The weighting here ensures that the order of importance for nodes is:
     *
     * <ol>
     *   <li>Spread replicas of the same shard/replicaType across availabilityZones
     *   <li>Spread replicas of the same shard across spreadDomains
     *   <li>Make sure that replicas are not placed on nodes that have < prioritizedFreeDiskGB disk
     *       space available
     *   <li>Minimize the amount of replicas on the node
     * </ol>
     *
     * <p>The "relevant" weight with a replica is the sum of:
     *
     * <ul>
     *   <li>The number of replicas on the node
     *   <li>100 if the projected free disk space on the node < prioritizedFreeDiskGB, otherwise 0
     *   <li>If SpreadDomains are used:<br>
     *       10,000 * ( # of replicas for the replica's shard in this node's spread domain - the
     *       minimum spreadDomain's replicaCount )
     *   <li>If AvailabilityZones are used:<br>
     *       1,000,000 * ( # of replicas for the replica's shard & replicaType in this node's AZ -
     *       the minimum AZ's replicaCount )
     * </ul>
     *
     * <p>Multiple replicas of the same shard are not permitted to live on the same Node.
     *
     * <p>Users can specify withCollection, to ensure that co-placement of replicas is ensured when
     * computing new replica placements or replica balancing.
     */
    private class AffinityNode extends WeightedNode {

      private final AttributeValues attrValues;

      private final AffinityPlacementContext affinityPlacementContext;

      private final Set<Replica.ReplicaType> supportedReplicaTypes;
      private final Set<String> nodeType;

      private int coresOnNode;
      private double nodeFreeDiskGB;

      private final String availabilityZone;
      private final String spreadDomain;

      AffinityNode(
          Node node,
          AttributeValues attrValues,
          AffinityPlacementContext affinityPlacementContext,
          Set<Replica.ReplicaType> supportedReplicaTypes,
          Set<String> nodeType,
          int coresOnNode,
          double nodeFreeDiskGB,
          String az,
          String spreadDomain) {
        super(node);
        this.attrValues = attrValues;
        this.affinityPlacementContext = affinityPlacementContext;
        this.supportedReplicaTypes = supportedReplicaTypes;
        this.nodeType = nodeType;
        this.coresOnNode = coresOnNode;
        this.nodeFreeDiskGB = nodeFreeDiskGB;
        this.availabilityZone = az;
        this.spreadDomain = spreadDomain;
      }

      @Override
      public int calcWeight() {
        return coresOnNode
            // Only add 100 if prioritizedFreeDiskGB was provided and the node's freeDisk is lower
            // than it
            + 100 * (prioritizedFreeDiskGB > 0 && nodeFreeDiskGB < prioritizedFreeDiskGB ? 1 : 0)
            + 10000 * getSpreadDomainWeight()
            + 1000000 * getAZWeight();
      }

<<<<<<< HEAD
      @Override
      public int calcRelevantWeightWithReplica(Replica replica) {
        return coresOnNode
            // Only add 100 if prioritizedFreeDiskGB was provided and the node's projected freeDisk
            // is lower than it
            + 100
                * (prioritizedFreeDiskGB > 0
                        && nodeFreeDiskGB - getProjectedSizeOfReplica(replica)
                            < prioritizedFreeDiskGB
                    ? 1
                    : 0)
            + 10000 * projectReplicaSpreadWeight(replica)
            + 1000000 * projectAZWeight(replica);
      }

      @Override
      public boolean canAddReplica(Replica replica) {
        String collection = replica.getShard().getCollection().getName();
        // By default, do not allow two replicas of the same shard on a node
        return super.canAddReplica(replica)
            // Filter out unsupported replica types
            && supportedReplicaTypes.contains(replica.getType())
            // Filter out unsupported node types
            && Optional.ofNullable(nodeTypes.get(collection))
                .map(s -> s.stream().anyMatch(nodeType::contains))
                .orElse(true)
            // Ensure any co-located collections already exist on the Node
            && Optional.ofNullable(withCollections.get(collection))
                .map(this::hasCollectionOnNode)
                .orElse(true)
            // Ensure the disk space will not go below the minimum if the replica is added
            && (minimalFreeDiskGB <= 0
                || nodeFreeDiskGB - getProjectedSizeOfReplica(replica) > minimalFreeDiskGB);
      }

      /**
       * Return any replicas that cannot be removed because there are collocated collections that
       * require the replica to exist.
       *
       * @param replicas the replicas to remove
       * @return any errors for replicas that cannot be removed
       */
      @Override
      public Map<Replica, String> canRemoveReplicas(Collection<Replica> replicas) {
        Map<Replica, String> replicaRemovalExceptions = new HashMap<>();
        Map<String, Map<String, Set<Replica>>> removals = new HashMap<>();
        for (Replica replica : replicas) {
          SolrCollection collection = replica.getShard().getCollection();
          Set<String> collocatedCollections = new HashSet<>();
          Optional.ofNullable(collocatedWith.get(collection.getName()))
              .ifPresent(collocatedCollections::addAll);
          collocatedCollections.retainAll(getCollectionsOnNode());
          if (collocatedCollections.isEmpty()) {
            continue;
=======
      for (Node node : nodes) {
        attrValues
            .getNodeMetric(node, NodeMetricImpl.NUM_CORES)
            .ifPresent(count -> coresOnNodes.put(node, count));
      }

      return coresOnNodes;
    }

    /**
     * Given the set of all nodes on which to do placement and fetched attributes, builds the sets
     * representing candidate nodes for placement of replicas of each replica type. These sets are
     * packaged and returned in an EnumMap keyed by replica type. Nodes for which the number of
     * cores is not available for whatever reason are excluded from acceptable candidate nodes as it
     * would not be possible to make any meaningful placement decisions.
     *
     * @param nodes all nodes on which this plugin should compute placement
     * @param attrValues attributes fetched for the nodes. This method uses system property {@link
     *     AffinityPlacementConfig#REPLICA_TYPE_SYSPROP} as well as the number of cores on each
     *     node.
     */
    private EnumMap<Replica.ReplicaType, Set<Node>> getAvailableNodesForReplicaTypes(
        Set<Node> nodes, final AttributeValues attrValues) {
      EnumMap<Replica.ReplicaType, Set<Node>> replicaTypeToNodes =
          new EnumMap<>(Replica.ReplicaType.class);

      for (Replica.ReplicaType replicaType : Replica.ReplicaType.values()) {
        replicaTypeToNodes.put(replicaType, new HashSet<>());
      }

      for (Node node : nodes) {
        // Exclude nodes with unknown or too small disk free space
        if (attrValues.getNodeMetric(node, NodeMetricImpl.FREE_DISK_GB).isEmpty()) {
          if (log.isWarnEnabled()) {
            log.warn(
                "Unknown free disk on node {}, excluding it from placement decisions.",
                node.getName());
          }
          // We rely later on the fact that the free disk optional is present (see
          // CoresAndDiskComparator), be careful it you change anything here.
          continue;
        }
        if (attrValues.getNodeMetric(node, NodeMetricImpl.FREE_DISK_GB).get() < minimalFreeDiskGB) {
          if (log.isWarnEnabled()) {
            log.warn(
                "Node {} free disk ({}GB) lower than configured minimum {}GB, excluding it from placement decisions.",
                node.getName(),
                attrValues.getNodeMetric(node, NodeMetricImpl.FREE_DISK_GB).get(),
                minimalFreeDiskGB);
          }
          continue;
        }

        if (attrValues.getNodeMetric(node, NodeMetricImpl.NUM_CORES).isEmpty()) {
          if (log.isWarnEnabled()) {
            log.warn(
                "Unknown number of cores on node {}, excluding it from placement decisions.",
                node.getName());
>>>>>>> b95b6fcf
          }

          // There are collocatedCollections for this shard, so make sure there is a replica of this
          // shard left on the node after it is removed
          Set<Replica> replicasRemovedForShard =
              removals
                  .computeIfAbsent(
                      replica.getShard().getCollection().getName(), k -> new HashMap<>())
                  .computeIfAbsent(replica.getShard().getShardName(), k -> new HashSet<>());
          replicasRemovedForShard.add(replica);

          if (replicasRemovedForShard.size()
              >= getReplicasForShardOnNode(replica.getShard()).size()) {
            replicaRemovalExceptions.put(
                replica, "co-located with replicas of " + collocatedCollections);
          }
        }
        return replicaRemovalExceptions;
      }

<<<<<<< HEAD
      @Override
      protected boolean addProjectedReplicaWeights(Replica replica) {
        nodeFreeDiskGB -= getProjectedSizeOfReplica(replica);
        coresOnNode += 1;
        return addReplicaToAzAndSpread(replica);
=======
    /**
     * Picks nodes from {@code targetNodes} for placing {@code numReplicas} replicas.
     *
     * <p>The criteria used in this method are, in this order:
     *
     * <ol>
     *   <li>No more than one replica of a given shard on a given node (strictly enforced)
     *   <li>Balance as much as possible replicas of a given {@link
     *       org.apache.solr.cluster.Replica.ReplicaType} over available AZ's. This balancing takes
     *       into account existing replicas <b>of the corresponding replica type</b>, if any.
     *   <li>Place replicas if possible on nodes having more than a certain amount of free disk
     *       space (note that nodes with a too small amount of free disk space were eliminated as
     *       placement targets earlier, in {@link #getAvailableNodesForReplicaTypes(Set,
     *       AttributeValues)}). There's a threshold here rather than sorting on the amount of free
     *       disk space, because sorting on that value would in practice lead to never considering
     *       the number of cores on a node.
     *   <li>Place replicas on nodes having a smaller number of cores (the number of cores
     *       considered for this decision includes previous placement decisions made during the
     *       processing of the placement request)
     * </ol>
     */
    @SuppressForbidden(
        reason =
            "Ordering.arbitrary() has no equivalent in Comparator class. Rather reuse than copy.")
    private void makePlacementDecisions(
        SolrCollection solrCollection,
        String shardName,
        Set<String> availabilityZones,
        Replica.ReplicaType replicaType,
        int numReplicas,
        final AttributeValues attrValues,
        EnumMap<Replica.ReplicaType, Set<Node>> replicaTypeToNodes,
        Set<Node> nodesWithReplicas,
        Map<Node, Integer> coresOnNodes,
        PlacementPlanFactory placementPlanFactory,
        Set<ReplicaPlacement> replicaPlacements,
        boolean doSpreadAcrossDomains)
        throws PlacementException {
      // Count existing replicas per AZ. We count only instances of the type of replica for which we
      // need to do placement. If we ever want to balance replicas of any type across AZ's (and not
      // each replica type balanced independently), we'd have to move this data structure to the
      // caller of this method so it can be reused across different replica type placements for a
      // given shard. Note then that this change would be risky. For example all NRT's and PULL
      // replicas for a shard my be correctly balanced over three AZ's, but then all NRT can end up
      // in the same AZ...
      Map<String, Integer> azToNumReplicas = new HashMap<>();
      for (String az : availabilityZones) {
        azToNumReplicas.put(az, 0);
>>>>>>> b95b6fcf
      }

      @Override
      protected void initReplicaWeights(Replica replica) {
        addReplicaToAzAndSpread(replica);
      }

      private boolean addReplicaToAzAndSpread(Replica replica) {
        boolean needsResort = false;
        // Only use AvailabilityZones if there are more than 1
        if (affinityPlacementContext.allAvailabilityZones.size() > 1) {
          needsResort |=
              affinityPlacementContext
                  .availabilityZoneUsage
                  .computeIfAbsent(
                      replica.getShard().getCollection().getName(), k -> new HashMap<>())
                  .computeIfAbsent(replica.getShard().getShardName(), k -> new HashMap<>())
                  .computeIfAbsent(
                      replica.getType(),
                      k -> new ReplicaSpread(affinityPlacementContext.allAvailabilityZones))
                  .addReplica(availabilityZone);
        }
        // Only use SpreadDomains if they have been provided to all nodes and there are more than 1
        if (affinityPlacementContext.doSpreadAcrossDomains) {
          needsResort |=
              affinityPlacementContext
                  .spreadDomainUsage
                  .computeIfAbsent(
                      replica.getShard().getCollection().getName(), k -> new HashMap<>())
                  .computeIfAbsent(
                      replica.getShard().getShardName(),
                      k -> new ReplicaSpread(affinityPlacementContext.allSpreadDomains))
                  .addReplica(spreadDomain);
        }
        return needsResort;
      }

      @Override
      protected void removeProjectedReplicaWeights(Replica replica) {
        nodeFreeDiskGB += getProjectedSizeOfReplica(replica);
        coresOnNode -= 1;
        // Only use AvailabilityZones if there are more than 1
        if (affinityPlacementContext.allAvailabilityZones.size() > 1) {
          Optional.ofNullable(
                  affinityPlacementContext.availabilityZoneUsage.get(
                      replica.getShard().getCollection().getName()))
              .map(m -> m.get(replica.getShard().getShardName()))
              .map(m -> m.get(replica.getType()))
              .ifPresent(m -> m.removeReplica(availabilityZone));
        }
        // Only use SpreadDomains if they have been provided to all nodes and there are more than 1
        if (affinityPlacementContext.doSpreadAcrossDomains) {
          Optional.ofNullable(
                  affinityPlacementContext.spreadDomainUsage.get(
                      replica.getShard().getCollection().getName()))
              .map(m -> m.get(replica.getShard().getShardName()))
              .ifPresent(m -> m.removeReplica(spreadDomain));
        }
      }

<<<<<<< HEAD
      private double getProjectedSizeOfReplica(Replica replica) {
        return attrValues
            .getCollectionMetrics(replica.getShard().getCollection().getName())
            .flatMap(colMetrics -> colMetrics.getShardMetrics(replica.getShard().getShardName()))
            .flatMap(ShardMetrics::getLeaderMetrics)
            .flatMap(lrm -> lrm.getReplicaMetric(BuiltInMetrics.REPLICA_INDEX_SIZE_GB))
            .orElse(0D);
=======
      Comparator<Node> interGroupNodeComparator =
          new CoresAndDiskComparator(attrValues, coresOnNodes, prioritizedFreeDiskGB);

      // Build a treeMap sorted by the number of replicas per AZ and including candidates nodes
      // suitable for placement on the AZ, so we can easily select the next AZ to get a replica
      // assignment and quickly (constant time) decide if placement on this AZ is possible or not.
      Map<Integer, Set<AzWithNodes>> azByExistingReplicas =
          new TreeMap<>(Comparator.naturalOrder());
      for (Map.Entry<String, List<Node>> e : nodesPerAz.entrySet()) {
        azByExistingReplicas
            .computeIfAbsent(azToNumReplicas.get(e.getKey()), k -> new HashSet<>())
            .add(
                new AzWithNodes(
                    e.getKey(),
                    e.getValue(),
                    doSpreadAcrossDomains,
                    interGroupNodeComparator,
                    replicaPlacementRandom,
                    attrValues,
                    spreadDomainsInUse));
>>>>>>> b95b6fcf
      }

      /**
       * If there are more than one spreadDomains given in the cluster, then return a weight for
       * this node, given the number of replicas in its spreadDomain.
       *
       * <p>For each Collection & Shard, sum up the number of replicas this node's SpreadDomain has
       * over the minimum SpreadDomain. Square each value before summing, to ensure that smaller
       * number of higher values are penalized more than a larger number of smaller values.
       *
       * @return the weight
       */
      private int getSpreadDomainWeight() {
        if (affinityPlacementContext.doSpreadAcrossDomains) {
          return affinityPlacementContext.spreadDomainUsage.values().stream()
              .flatMap(m -> m.values().stream())
              .mapToInt(rs -> rs.overMinimum(spreadDomain))
              .map(i -> i * i)
              .sum();
        } else {
          return 0;
        }
      }

      /**
       * If there are more than one SpreadDomains given in the cluster, then return a projected
       * SpreadDomain weight for this node and this replica.
       *
       * <p>For the new replica's Collection & Shard, project the number of replicas this node's
       * SpreadDomain has over the minimum SpreadDomain.
       *
       * @return the weight
       */
      private int projectReplicaSpreadWeight(Replica replica) {
        if (replica != null && affinityPlacementContext.doSpreadAcrossDomains) {
          return Optional.ofNullable(
                  affinityPlacementContext.spreadDomainUsage.get(
                      replica.getShard().getCollection().getName()))
              .map(m -> m.get(replica.getShard().getShardName()))
              .map(rs -> rs.projectOverMinimum(spreadDomain, 1))
              .orElse(0);
        } else {
          return 0;
        }
      }

      /**
       * If there are more than one AvailabilityZones given in the cluster, then return a weight for
       * this node, given the number of replicas in its availabilityZone.
       *
       * <p>For each Collection, Shard & ReplicaType, sum up the number of replicas this node's
       * AvailabilityZone has over the minimum AvailabilityZone. Square each value before summing,
       * to ensure that smaller number of higher values are penalized more than a larger number of
       * smaller values.
       *
       * @return the weight
       */
      private int getAZWeight() {
        if (affinityPlacementContext.allAvailabilityZones.size() < 2) {
          return 0;
        } else {
          return affinityPlacementContext.availabilityZoneUsage.values().stream()
              .flatMap(m -> m.values().stream())
              .flatMap(m -> m.values().stream())
              .mapToInt(rs -> rs.overMinimum(availabilityZone))
              .map(i -> i * i)
              .sum();
        }
      }

      /**
       * If there are more than one AvailabilityZones given in the cluster, then return a projected
       * AvailabilityZone weight for this node and this replica.
       *
       * <p>For the new replica's Collection, Shard & ReplicaType, project the number of replicas
       * this node's AvailabilityZone has over the minimum AvailabilityZone.
       *
       * @return the weight
       */
      private int projectAZWeight(Replica replica) {
        if (replica == null || affinityPlacementContext.allAvailabilityZones.size() < 2) {
          return 0;
        } else {
          return Optional.ofNullable(
                  affinityPlacementContext.availabilityZoneUsage.get(
                      replica.getShard().getCollection().getName()))
              .map(m -> m.get(replica.getShard().getShardName()))
              .map(m -> m.get(replica.getType()))
              .map(rs -> rs.projectOverMinimum(availabilityZone, 1))
              .orElse(0);
        }
      }
    }

    private static class ReplicaSpread {
      private final Set<String> allKeys;
      private final Map<String, Integer> spread;
      private int minReplicasLocated;

      private ReplicaSpread(Set<String> allKeys) {
        this.allKeys = allKeys;
        this.spread = new HashMap<>();
        this.minReplicasLocated = 0;
      }
<<<<<<< HEAD

      int overMinimum(String key) {
        return spread.getOrDefault(key, 0) - minReplicasLocated;
=======
      Set<Node> filteredNodes =
          initialNodes.stream()
              .filter(
                  n -> {
                    Optional<String> nodePropOpt =
                        attributeValues.getSystemProperty(
                            n, AffinityPlacementConfig.NODE_TYPE_SYSPROP);
                    if (!nodePropOpt.isPresent()) {
                      return false;
                    }
                    Set<String> nodeTypes =
                        new HashSet<>(StrUtils.splitSmart(nodePropOpt.get(), ','));
                    nodeTypes.retainAll(collNodeTypes);
                    return !nodeTypes.isEmpty();
                  })
              .collect(Collectors.toSet());
      if (filteredNodes.isEmpty()) {
        throw new PlacementException(
            "There are no nodes with types: "
                + collNodeTypes
                + " expected by collection "
                + request.getCollection().getName());
>>>>>>> b95b6fcf
      }

      /**
       * Trying adding a replica for the given spread key, and return the {@link
       * #overMinimum(String)} with it added. Remove the replica, so that the state is unchanged
       * from when the method was called.
       */
<<<<<<< HEAD
      int projectOverMinimum(String key, int replicaDelta) {
        int overMinimum = overMinimum(key);
        if (overMinimum == 0 && replicaDelta > 0) {
          addReplica(key);
          int projected = overMinimum(key);
          removeReplica(key);
          return projected;
        } else {
          return Integer.max(0, overMinimum + replicaDelta);
=======
      CoresAndDiskComparator(
          AttributeValues attrValues, Map<Node, Integer> coresOnNodes, long prioritizedFreeDiskGB) {
        this.attrValues = attrValues;
        this.coresOnNodes = coresOnNodes;
        this.prioritizedFreeDiskGB = prioritizedFreeDiskGB;
      }

      @Override
      public int compare(Node a, Node b) {
        // Note all nodes do have free disk defined. This has been verified earlier.
        boolean aHasLowFreeSpace =
            attrValues.getNodeMetric(a, NodeMetricImpl.FREE_DISK_GB).get() < prioritizedFreeDiskGB;
        boolean bHasLowFreeSpace =
            attrValues.getNodeMetric(b, NodeMetricImpl.FREE_DISK_GB).get() < prioritizedFreeDiskGB;
        if (aHasLowFreeSpace != bHasLowFreeSpace) {
          // A node with low free space should be considered > node with high free space since it
          // needs to come later in sort order
          return Boolean.compare(aHasLowFreeSpace, bHasLowFreeSpace);
>>>>>>> b95b6fcf
        }
      }

      /**
       * Add a replica for the given spread key, returning whether a full resorting is needed for
       * AffinityNodes. Resorting is only needed if other nodes could possibly have a lower weight
       * than before.
       *
       * @param key the spread key for the replica that should be added
       * @return whether a re-sort is required
       */
      boolean addReplica(String key) {
        int previous = spread.getOrDefault(key, 0);
        spread.put(key, previous + 1);
        if (allKeys.size() > 0
            && spread.size() == allKeys.size()
            && previous == minReplicasLocated) {
          minReplicasLocated = spread.values().stream().mapToInt(Integer::intValue).min().orElse(0);
          return true;
        }
        return false;
      }

      void removeReplica(String key) {
        Integer replicasLocated = spread.computeIfPresent(key, (k, v) -> v - 1 == 0 ? null : v - 1);
        if (replicasLocated == null) {
          replicasLocated = 0;
        }
        if (replicasLocated < minReplicasLocated) {
          minReplicasLocated = replicasLocated;
        }
      }
    }
  }
}<|MERGE_RESOLUTION|>--- conflicted
+++ resolved
@@ -44,16 +44,11 @@
 import org.apache.solr.cluster.placement.PlacementModificationException;
 import org.apache.solr.cluster.placement.PlacementPlugin;
 import org.apache.solr.cluster.placement.PlacementPluginFactory;
-<<<<<<< HEAD
 import org.apache.solr.cluster.placement.ReplicaMetric;
 import org.apache.solr.cluster.placement.ShardMetrics;
-import org.apache.solr.cluster.placement.impl.BuiltInMetrics;
+import org.apache.solr.cluster.placement.impl.NodeMetricImpl;
+import org.apache.solr.cluster.placement.impl.ReplicaMetricImpl;
 import org.apache.solr.common.util.CollectionUtil;
-=======
-import org.apache.solr.cluster.placement.PlacementRequest;
-import org.apache.solr.cluster.placement.ReplicaPlacement;
-import org.apache.solr.cluster.placement.impl.NodeMetricImpl;
->>>>>>> b95b6fcf
 import org.apache.solr.common.util.StrUtils;
 import org.slf4j.Logger;
 import org.slf4j.LoggerFactory;
@@ -203,173 +198,12 @@
               }
             });
       }
-<<<<<<< HEAD
     }
 
     @Override
     protected void verifyDeleteCollection(
-=======
-
-      // We make things reproducible in tests by using test seed if any
-      String seed = System.getProperty("tests.seed");
-      if (seed != null) {
-        replicaPlacementRandom.setSeed(seed.hashCode());
-      }
-    }
-
-    @Override
-    @SuppressForbidden(
-        reason =
-            "Ordering.arbitrary() has no equivalent in Comparator class. Rather reuse than copy.")
-    public List<PlacementPlan> computePlacements(
-        Collection<PlacementRequest> requests, PlacementContext placementContext)
-        throws PlacementException {
-      List<PlacementPlan> placementPlans = new ArrayList<>(requests.size());
-      Set<Node> allNodes = new HashSet<>();
-      for (PlacementRequest request : requests) {
-        allNodes.addAll(request.getTargetNodes());
-      }
-
-      // Fetch attributes for a superset of all nodes requested amongst the placementRequests
-      AttributeFetcher attributeFetcher = placementContext.getAttributeFetcher();
-      attributeFetcher
-          .requestNodeSystemProperty(AffinityPlacementConfig.AVAILABILITY_ZONE_SYSPROP)
-          .requestNodeSystemProperty(AffinityPlacementConfig.NODE_TYPE_SYSPROP)
-          .requestNodeSystemProperty(AffinityPlacementConfig.REPLICA_TYPE_SYSPROP)
-          .requestNodeSystemProperty(AffinityPlacementConfig.SPREAD_DOMAIN_SYSPROP);
-      attributeFetcher
-          .requestNodeMetric(NodeMetricImpl.NUM_CORES)
-          .requestNodeMetric(NodeMetricImpl.FREE_DISK_GB);
-      attributeFetcher.fetchFrom(allNodes);
-      final AttributeValues attrValues = attributeFetcher.fetchAttributes();
-      // Get the number of currently existing cores per node, so we can update as we place new cores
-      // to not end up always selecting the same node(s). This is used across placement requests
-      Map<Node, Integer> allCoresOnNodes = getCoreCountPerNode(allNodes, attrValues);
-
-      boolean doSpreadAcrossDomains = shouldSpreadAcrossDomains(allNodes, attrValues);
-
-      // Keep track with nodesWithReplicas across requests
-      Map<String, Map<String, Set<Node>>> allNodesWithReplicas = new HashMap<>();
-      for (PlacementRequest request : requests) {
-        Set<Node> nodes = request.getTargetNodes();
-        SolrCollection solrCollection = request.getCollection();
-
-        // filter out nodes that don't meet the `withCollection` constraint
-        nodes =
-            filterNodesWithCollection(placementContext.getCluster(), request, attrValues, nodes);
-        // filter out nodes that don't match the "node types" specified in the collection props
-        nodes = filterNodesByNodeType(placementContext.getCluster(), request, attrValues, nodes);
-
-        // Split the set of nodes into 3 sets of nodes accepting each replica type (sets can overlap
-        // if nodes accept multiple replica types). These subsets sets are actually maps, because we
-        // capture the number of cores (of any replica type) present on each node.
-        EnumMap<Replica.ReplicaType, Set<Node>> replicaTypeToNodes =
-            getAvailableNodesForReplicaTypes(nodes, attrValues);
-
-        // All available zones of live nodes. Due to some nodes not being candidates for placement,
-        // and some existing replicas being one availability zones that might be offline (i.e. their
-        // nodes are not live), this set might contain zones on which it is impossible to place
-        // replicas. That's ok.
-        Set<String> availabilityZones = getZonesFromNodes(nodes, attrValues);
-
-        // Build the replica placement decisions here
-        Set<ReplicaPlacement> replicaPlacements = new HashSet<>();
-
-        // Let's now iterate on all shards to create replicas for and start finding home sweet homes
-        // for the replicas
-        for (String shardName : request.getShardNames()) {
-          // Inventory nodes (if any) that already have a replica of any type for the shard, because
-          // we can't be placing additional replicas on these. This data structure is updated after
-          // each replica to node assign and is used to make sure different replica types are not
-          // allocated to the same nodes (protecting same node assignments within a given replica
-          // type is done "by construction" in makePlacementDecisions()).
-          Set<Node> nodesWithReplicas =
-              allNodesWithReplicas
-                  .computeIfAbsent(solrCollection.getName(), col -> new HashMap<>())
-                  .computeIfAbsent(
-                      shardName,
-                      s -> {
-                        Set<Node> newNodeSet = new HashSet<>();
-                        Shard shard = solrCollection.getShard(s);
-                        if (shard != null) {
-                          // Prefill the set with the existing replicas
-                          for (Replica r : shard.replicas()) {
-                            newNodeSet.add(r.getNode());
-                          }
-                        }
-                        return newNodeSet;
-                      });
-
-          // Iterate on the replica types in the enum order. We place more strategic replicas first
-          // (NRT is more strategic than TLOG more strategic than PULL). This is in case we
-          // eventually decide that less strategic replica placement impossibility is not a problem
-          // that should lead to replica placement computation failure. Current code does fail if
-          // placement is impossible (constraint is at most one replica of a shard on any node).
-          for (Replica.ReplicaType replicaType : Replica.ReplicaType.values()) {
-            makePlacementDecisions(
-                solrCollection,
-                shardName,
-                availabilityZones,
-                replicaType,
-                request.getCountReplicasToCreate(replicaType),
-                attrValues,
-                replicaTypeToNodes,
-                nodesWithReplicas,
-                allCoresOnNodes,
-                placementContext.getPlacementPlanFactory(),
-                replicaPlacements,
-                doSpreadAcrossDomains);
-          }
-        }
-        placementPlans.add(
-            placementContext
-                .getPlacementPlanFactory()
-                .createPlacementPlan(request, replicaPlacements));
-      }
-
-      return placementPlans;
-    }
-
-    private boolean shouldSpreadAcrossDomains(Set<Node> allNodes, AttributeValues attrValues) {
-      boolean doSpreadAcrossDomains =
-          spreadAcrossDomains && spreadDomainPropPresent(allNodes, attrValues);
-      if (spreadAcrossDomains && !doSpreadAcrossDomains) {
-        log.warn(
-            "AffinityPlacementPlugin configured to spread across domains, but there are nodes in the cluster without the {} system property. Ignoring spreadAcrossDomains.",
-            AffinityPlacementConfig.SPREAD_DOMAIN_SYSPROP);
-      }
-      return doSpreadAcrossDomains;
-    }
-
-    private boolean spreadDomainPropPresent(Set<Node> allNodes, AttributeValues attrValues) {
-      // We can only use spread domains if all nodes have the system property
-      return allNodes.stream()
-          .noneMatch(
-              n ->
-                  attrValues
-                      .getSystemProperty(n, AffinityPlacementConfig.SPREAD_DOMAIN_SYSPROP)
-                      .isEmpty());
-    }
-
-    @Override
-    public void verifyAllowedModification(
-        ModificationRequest modificationRequest, PlacementContext placementContext)
-        throws PlacementModificationException, InterruptedException {
-      if (modificationRequest instanceof DeleteShardsRequest) {
-        log.warn("DeleteShardsRequest not implemented yet, skipping: {}", modificationRequest);
-      } else if (modificationRequest instanceof DeleteCollectionRequest) {
-        verifyDeleteCollection((DeleteCollectionRequest) modificationRequest, placementContext);
-      } else if (modificationRequest instanceof DeleteReplicasRequest) {
-        verifyDeleteReplicas((DeleteReplicasRequest) modificationRequest, placementContext);
-      } else {
-        log.warn("unsupported request type, skipping: {}", modificationRequest);
-      }
-    }
-
-    private void verifyDeleteCollection(
->>>>>>> b95b6fcf
         DeleteCollectionRequest deleteCollectionRequest, PlacementContext placementContext)
-        throws PlacementModificationException, InterruptedException {
+        throws PlacementModificationException {
       Cluster cluster = placementContext.getCluster();
       Set<String> collocatedCollections =
           collocatedWith.getOrDefault(deleteCollectionRequest.getCollection().getName(), Set.of());
@@ -386,75 +220,7 @@
           }
         } catch (IOException e) {
           throw new PlacementModificationException(
-<<<<<<< HEAD
               "failed to retrieve collocated collection information", e);
-=======
-              "failed to retrieve colocated collection information", e);
-        }
-      }
-    }
-
-    private void verifyDeleteReplicas(
-        DeleteReplicasRequest deleteReplicasRequest, PlacementContext placementContext)
-        throws PlacementModificationException, InterruptedException {
-      Cluster cluster = placementContext.getCluster();
-      SolrCollection secondaryCollection = deleteReplicasRequest.getCollection();
-      Set<String> colocatedCollections = colocatedWith.get(secondaryCollection.getName());
-      if (colocatedCollections == null) {
-        return;
-      }
-      Map<Node, Map<String, AtomicInteger>> secondaryNodeShardReplicas = new HashMap<>();
-      secondaryCollection
-          .shards()
-          .forEach(
-              shard ->
-                  shard
-                      .replicas()
-                      .forEach(
-                          replica -> {
-                            secondaryNodeShardReplicas
-                                .computeIfAbsent(replica.getNode(), n -> new HashMap<>())
-                                .computeIfAbsent(
-                                    replica.getShard().getShardName(), s -> new AtomicInteger())
-                                .incrementAndGet();
-                          }));
-
-      // find the colocated-with collections
-      Map<Node, Set<String>> colocatingNodes = new HashMap<>();
-      try {
-        for (String colocatedCollection : colocatedCollections) {
-          SolrCollection coll = cluster.getCollection(colocatedCollection);
-          coll.shards()
-              .forEach(
-                  shard ->
-                      shard
-                          .replicas()
-                          .forEach(
-                              replica -> {
-                                colocatingNodes
-                                    .computeIfAbsent(replica.getNode(), n -> new HashSet<>())
-                                    .add(coll.getName());
-                              }));
-        }
-      } catch (IOException ioe) {
-        throw new PlacementModificationException(
-            "failed to retrieve colocated collection information", ioe);
-      }
-      PlacementModificationException exception = null;
-      for (Replica replica : deleteReplicasRequest.getReplicas()) {
-        if (!colocatingNodes.containsKey(replica.getNode())) {
-          continue;
-        }
-        // check that there will be at least one replica remaining
-        AtomicInteger secondaryCount =
-            secondaryNodeShardReplicas
-                .getOrDefault(replica.getNode(), Map.of())
-                .getOrDefault(replica.getShard().getShardName(), new AtomicInteger());
-        if (secondaryCount.get() > 1) {
-          // we can delete it - record the deletion
-          secondaryCount.decrementAndGet();
-          continue;
->>>>>>> b95b6fcf
         }
       }
     }
@@ -478,7 +244,6 @@
       private boolean doSpreadAcrossDomains;
     }
 
-<<<<<<< HEAD
     @Override
     protected Map<Node, WeightedNode> getBaseWeightedNodes(
         PlacementContext placementContext,
@@ -494,53 +259,14 @@
           .requestNodeSystemProperty(AffinityPlacementConfig.REPLICA_TYPE_SYSPROP)
           .requestNodeSystemProperty(AffinityPlacementConfig.SPREAD_DOMAIN_SYSPROP);
       attributeFetcher
-          .requestNodeMetric(BuiltInMetrics.NODE_NUM_CORES)
-          .requestNodeMetric(BuiltInMetrics.NODE_FREE_DISK_GB);
-      Set<ReplicaMetric<?>> replicaMetrics = Set.of(BuiltInMetrics.REPLICA_INDEX_SIZE_GB);
+          .requestNodeMetric(NodeMetricImpl.NUM_CORES)
+          .requestNodeMetric(NodeMetricImpl.FREE_DISK_GB);
+      Set<ReplicaMetric<?>> replicaMetrics = Set.of(ReplicaMetricImpl.INDEX_SIZE_GB);
       Set<String> requestedCollections = new HashSet<>();
       for (SolrCollection collection : relevantCollections) {
         if (requestedCollections.add(collection.getName())) {
           attributeFetcher.requestCollectionMetrics(collection, replicaMetrics);
         }
-=======
-    /**
-     * This class captures an availability zone and the nodes that are legitimate targets for
-     * replica placement in that Availability Zone. Instances are used as values in a {@link
-     * java.util.TreeMap} in which the total number of already existing replicas in the AZ is the
-     * key. This allows easily picking the set of nodes from which to select a node for placement in
-     * order to balance the number of replicas per AZ. Picking one of the nodes from the set is done
-     * using different criteria unrelated to the Availability Zone (picking the node is based on the
-     * {@link CoresAndDiskComparator} ordering).
-     */
-    private static class AzWithNodes {
-      final String azName;
-      private final boolean useSpreadDomains;
-      private boolean listIsSorted = false;
-      private final Comparator<Node> nodeComparator;
-      private final Random random;
-      private final List<Node> availableNodesForPlacement;
-      private final AttributeValues attributeValues;
-      private TreeSet<SpreadDomainWithNodes> sortedSpreadDomains;
-      private final Map<String, Integer> currentSpreadDomainUsageUsage;
-      private int numNodesForPlacement;
-
-      AzWithNodes(
-          String azName,
-          List<Node> availableNodesForPlacement,
-          boolean useSpreadDomains,
-          Comparator<Node> nodeComparator,
-          Random random,
-          AttributeValues attributeValues,
-          Map<String, Integer> currentSpreadDomainUsageUsage) {
-        this.azName = azName;
-        this.availableNodesForPlacement = availableNodesForPlacement;
-        this.useSpreadDomains = useSpreadDomains;
-        this.nodeComparator = nodeComparator;
-        this.random = random;
-        this.attributeValues = attributeValues;
-        this.currentSpreadDomainUsageUsage = currentSpreadDomainUsageUsage;
-        this.numNodesForPlacement = availableNodesForPlacement.size();
->>>>>>> b95b6fcf
       }
       attributeFetcher.fetchFrom(nodes);
       final AttributeValues attrValues = attributeFetcher.fetchAttributes();
@@ -605,10 +331,8 @@
         nodeType = new HashSet<>(StrUtils.splitSmart(nodePropOpt.get(), ','));
       }
 
-      Optional<Double> nodeFreeDiskGB =
-          attrValues.getNodeMetric(node, BuiltInMetrics.NODE_FREE_DISK_GB);
-      Optional<Integer> nodeNumCores =
-          attrValues.getNodeMetric(node, BuiltInMetrics.NODE_NUM_CORES);
+      Optional<Double> nodeFreeDiskGB = attrValues.getNodeMetric(node, NodeMetricImpl.FREE_DISK_GB);
+      Optional<Integer> nodeNumCores = attrValues.getNodeMetric(node, NodeMetricImpl.NUM_CORES);
       String az =
           attrValues
               .getSystemProperty(node, AffinityPlacementConfig.AVAILABILITY_ZONE_SYSPROP)
@@ -643,7 +367,6 @@
               "Unknown free disk on node {}, excluding it from placement decisions.",
               node.getName());
         }
-<<<<<<< HEAD
         return null;
       } else if (nodeNumCores.isEmpty() && skipNodesWithErrors) {
         if (log.isWarnEnabled()) {
@@ -663,30 +386,6 @@
             nodeFreeDiskGB.orElse(0D),
             az,
             spreadDomain);
-=======
-      }
-
-      public Node removeBestNode() {
-        assert hasBeenSorted();
-        this.numNodesForPlacement--;
-        if (useSpreadDomains) {
-          // Since this SpreadDomainWithNodes needs to be re-sorted in the sortedSpreadDomains, we
-          // remove it and then re-add it, once the best node has been removed.
-          SpreadDomainWithNodes group = sortedSpreadDomains.pollFirst();
-          Node n = group.sortedNodesForPlacement.remove(0);
-          this.currentSpreadDomainUsageUsage.merge(group.spreadDomainName, 1, Integer::sum);
-          if (!group.sortedNodesForPlacement.isEmpty()) {
-            sortedSpreadDomains.add(group);
-          }
-          return n;
-        } else {
-          return availableNodesForPlacement.remove(0);
-        }
-      }
-
-      public int numNodes() {
-        return this.numNodesForPlacement;
->>>>>>> b95b6fcf
       }
     }
 
@@ -792,7 +491,6 @@
             + 1000000 * getAZWeight();
       }
 
-<<<<<<< HEAD
       @Override
       public int calcRelevantWeightWithReplica(Replica replica) {
         return coresOnNode
@@ -847,66 +545,6 @@
           collocatedCollections.retainAll(getCollectionsOnNode());
           if (collocatedCollections.isEmpty()) {
             continue;
-=======
-      for (Node node : nodes) {
-        attrValues
-            .getNodeMetric(node, NodeMetricImpl.NUM_CORES)
-            .ifPresent(count -> coresOnNodes.put(node, count));
-      }
-
-      return coresOnNodes;
-    }
-
-    /**
-     * Given the set of all nodes on which to do placement and fetched attributes, builds the sets
-     * representing candidate nodes for placement of replicas of each replica type. These sets are
-     * packaged and returned in an EnumMap keyed by replica type. Nodes for which the number of
-     * cores is not available for whatever reason are excluded from acceptable candidate nodes as it
-     * would not be possible to make any meaningful placement decisions.
-     *
-     * @param nodes all nodes on which this plugin should compute placement
-     * @param attrValues attributes fetched for the nodes. This method uses system property {@link
-     *     AffinityPlacementConfig#REPLICA_TYPE_SYSPROP} as well as the number of cores on each
-     *     node.
-     */
-    private EnumMap<Replica.ReplicaType, Set<Node>> getAvailableNodesForReplicaTypes(
-        Set<Node> nodes, final AttributeValues attrValues) {
-      EnumMap<Replica.ReplicaType, Set<Node>> replicaTypeToNodes =
-          new EnumMap<>(Replica.ReplicaType.class);
-
-      for (Replica.ReplicaType replicaType : Replica.ReplicaType.values()) {
-        replicaTypeToNodes.put(replicaType, new HashSet<>());
-      }
-
-      for (Node node : nodes) {
-        // Exclude nodes with unknown or too small disk free space
-        if (attrValues.getNodeMetric(node, NodeMetricImpl.FREE_DISK_GB).isEmpty()) {
-          if (log.isWarnEnabled()) {
-            log.warn(
-                "Unknown free disk on node {}, excluding it from placement decisions.",
-                node.getName());
-          }
-          // We rely later on the fact that the free disk optional is present (see
-          // CoresAndDiskComparator), be careful it you change anything here.
-          continue;
-        }
-        if (attrValues.getNodeMetric(node, NodeMetricImpl.FREE_DISK_GB).get() < minimalFreeDiskGB) {
-          if (log.isWarnEnabled()) {
-            log.warn(
-                "Node {} free disk ({}GB) lower than configured minimum {}GB, excluding it from placement decisions.",
-                node.getName(),
-                attrValues.getNodeMetric(node, NodeMetricImpl.FREE_DISK_GB).get(),
-                minimalFreeDiskGB);
-          }
-          continue;
-        }
-
-        if (attrValues.getNodeMetric(node, NodeMetricImpl.NUM_CORES).isEmpty()) {
-          if (log.isWarnEnabled()) {
-            log.warn(
-                "Unknown number of cores on node {}, excluding it from placement decisions.",
-                node.getName());
->>>>>>> b95b6fcf
           }
 
           // There are collocatedCollections for this shard, so make sure there is a replica of this
@@ -927,62 +565,11 @@
         return replicaRemovalExceptions;
       }
 
-<<<<<<< HEAD
       @Override
       protected boolean addProjectedReplicaWeights(Replica replica) {
         nodeFreeDiskGB -= getProjectedSizeOfReplica(replica);
         coresOnNode += 1;
         return addReplicaToAzAndSpread(replica);
-=======
-    /**
-     * Picks nodes from {@code targetNodes} for placing {@code numReplicas} replicas.
-     *
-     * <p>The criteria used in this method are, in this order:
-     *
-     * <ol>
-     *   <li>No more than one replica of a given shard on a given node (strictly enforced)
-     *   <li>Balance as much as possible replicas of a given {@link
-     *       org.apache.solr.cluster.Replica.ReplicaType} over available AZ's. This balancing takes
-     *       into account existing replicas <b>of the corresponding replica type</b>, if any.
-     *   <li>Place replicas if possible on nodes having more than a certain amount of free disk
-     *       space (note that nodes with a too small amount of free disk space were eliminated as
-     *       placement targets earlier, in {@link #getAvailableNodesForReplicaTypes(Set,
-     *       AttributeValues)}). There's a threshold here rather than sorting on the amount of free
-     *       disk space, because sorting on that value would in practice lead to never considering
-     *       the number of cores on a node.
-     *   <li>Place replicas on nodes having a smaller number of cores (the number of cores
-     *       considered for this decision includes previous placement decisions made during the
-     *       processing of the placement request)
-     * </ol>
-     */
-    @SuppressForbidden(
-        reason =
-            "Ordering.arbitrary() has no equivalent in Comparator class. Rather reuse than copy.")
-    private void makePlacementDecisions(
-        SolrCollection solrCollection,
-        String shardName,
-        Set<String> availabilityZones,
-        Replica.ReplicaType replicaType,
-        int numReplicas,
-        final AttributeValues attrValues,
-        EnumMap<Replica.ReplicaType, Set<Node>> replicaTypeToNodes,
-        Set<Node> nodesWithReplicas,
-        Map<Node, Integer> coresOnNodes,
-        PlacementPlanFactory placementPlanFactory,
-        Set<ReplicaPlacement> replicaPlacements,
-        boolean doSpreadAcrossDomains)
-        throws PlacementException {
-      // Count existing replicas per AZ. We count only instances of the type of replica for which we
-      // need to do placement. If we ever want to balance replicas of any type across AZ's (and not
-      // each replica type balanced independently), we'd have to move this data structure to the
-      // caller of this method so it can be reused across different replica type placements for a
-      // given shard. Note then that this change would be risky. For example all NRT's and PULL
-      // replicas for a shard my be correctly balanced over three AZ's, but then all NRT can end up
-      // in the same AZ...
-      Map<String, Integer> azToNumReplicas = new HashMap<>();
-      for (String az : availabilityZones) {
-        azToNumReplicas.put(az, 0);
->>>>>>> b95b6fcf
       }
 
       @Override
@@ -1043,36 +630,13 @@
         }
       }
 
-<<<<<<< HEAD
       private double getProjectedSizeOfReplica(Replica replica) {
         return attrValues
             .getCollectionMetrics(replica.getShard().getCollection().getName())
             .flatMap(colMetrics -> colMetrics.getShardMetrics(replica.getShard().getShardName()))
             .flatMap(ShardMetrics::getLeaderMetrics)
-            .flatMap(lrm -> lrm.getReplicaMetric(BuiltInMetrics.REPLICA_INDEX_SIZE_GB))
+            .flatMap(lrm -> lrm.getReplicaMetric(ReplicaMetricImpl.INDEX_SIZE_GB))
             .orElse(0D);
-=======
-      Comparator<Node> interGroupNodeComparator =
-          new CoresAndDiskComparator(attrValues, coresOnNodes, prioritizedFreeDiskGB);
-
-      // Build a treeMap sorted by the number of replicas per AZ and including candidates nodes
-      // suitable for placement on the AZ, so we can easily select the next AZ to get a replica
-      // assignment and quickly (constant time) decide if placement on this AZ is possible or not.
-      Map<Integer, Set<AzWithNodes>> azByExistingReplicas =
-          new TreeMap<>(Comparator.naturalOrder());
-      for (Map.Entry<String, List<Node>> e : nodesPerAz.entrySet()) {
-        azByExistingReplicas
-            .computeIfAbsent(azToNumReplicas.get(e.getKey()), k -> new HashSet<>())
-            .add(
-                new AzWithNodes(
-                    e.getKey(),
-                    e.getValue(),
-                    doSpreadAcrossDomains,
-                    interGroupNodeComparator,
-                    replicaPlacementRandom,
-                    attrValues,
-                    spreadDomainsInUse));
->>>>>>> b95b6fcf
       }
 
       /**
@@ -1177,34 +741,9 @@
         this.spread = new HashMap<>();
         this.minReplicasLocated = 0;
       }
-<<<<<<< HEAD
 
       int overMinimum(String key) {
         return spread.getOrDefault(key, 0) - minReplicasLocated;
-=======
-      Set<Node> filteredNodes =
-          initialNodes.stream()
-              .filter(
-                  n -> {
-                    Optional<String> nodePropOpt =
-                        attributeValues.getSystemProperty(
-                            n, AffinityPlacementConfig.NODE_TYPE_SYSPROP);
-                    if (!nodePropOpt.isPresent()) {
-                      return false;
-                    }
-                    Set<String> nodeTypes =
-                        new HashSet<>(StrUtils.splitSmart(nodePropOpt.get(), ','));
-                    nodeTypes.retainAll(collNodeTypes);
-                    return !nodeTypes.isEmpty();
-                  })
-              .collect(Collectors.toSet());
-      if (filteredNodes.isEmpty()) {
-        throw new PlacementException(
-            "There are no nodes with types: "
-                + collNodeTypes
-                + " expected by collection "
-                + request.getCollection().getName());
->>>>>>> b95b6fcf
       }
 
       /**
@@ -1212,7 +751,6 @@
        * #overMinimum(String)} with it added. Remove the replica, so that the state is unchanged
        * from when the method was called.
        */
-<<<<<<< HEAD
       int projectOverMinimum(String key, int replicaDelta) {
         int overMinimum = overMinimum(key);
         if (overMinimum == 0 && replicaDelta > 0) {
@@ -1222,26 +760,6 @@
           return projected;
         } else {
           return Integer.max(0, overMinimum + replicaDelta);
-=======
-      CoresAndDiskComparator(
-          AttributeValues attrValues, Map<Node, Integer> coresOnNodes, long prioritizedFreeDiskGB) {
-        this.attrValues = attrValues;
-        this.coresOnNodes = coresOnNodes;
-        this.prioritizedFreeDiskGB = prioritizedFreeDiskGB;
-      }
-
-      @Override
-      public int compare(Node a, Node b) {
-        // Note all nodes do have free disk defined. This has been verified earlier.
-        boolean aHasLowFreeSpace =
-            attrValues.getNodeMetric(a, NodeMetricImpl.FREE_DISK_GB).get() < prioritizedFreeDiskGB;
-        boolean bHasLowFreeSpace =
-            attrValues.getNodeMetric(b, NodeMetricImpl.FREE_DISK_GB).get() < prioritizedFreeDiskGB;
-        if (aHasLowFreeSpace != bHasLowFreeSpace) {
-          // A node with low free space should be considered > node with high free space since it
-          // needs to come later in sort order
-          return Boolean.compare(aHasLowFreeSpace, bHasLowFreeSpace);
->>>>>>> b95b6fcf
         }
       }
 
