--- conflicted
+++ resolved
@@ -23,372 +23,10 @@
 import java.util.Objects;
 import org.apache.solr.common.MapWriter;
 import org.apache.solr.common.util.Utils;
-<<<<<<< HEAD
-import org.apache.solr.core.CoreContainer;
-import org.apache.solr.core.SolrCore;
-import org.apache.solr.pkg.PackageAPI;
-import org.apache.solr.request.SolrQueryRequest;
-import org.apache.solr.response.SolrQueryResponse;
-import org.apache.solr.security.PermissionNameProvider;
-import org.apache.solr.util.CryptoKeys;
-import org.apache.zookeeper.CreateMode;
-import org.apache.zookeeper.KeeperException;
-import org.slf4j.Logger;
-import org.slf4j.LoggerFactory;
-=======
->>>>>>> 7c25cee5
 
 public class FileStoreAPI {
   public static final String KEYS_DIR = "/_trusted_/keys";
 
-<<<<<<< HEAD
-  private final CoreContainer coreContainer;
-  FileStore fileStore;
-  public final FSRead readAPI = new FSRead();
-  public final FSWrite writeAPI = new FSWrite();
-
-  public FileStoreAPI(CoreContainer coreContainer) {
-    this.coreContainer = coreContainer;
-    fileStore = new DistribFileStore(coreContainer);
-  }
-
-  public FileStore getFileStore() {
-    return fileStore;
-  }
-
-  /** get a list of nodes randomly shuffled * @lucene.internal */
-  public ArrayList<String> shuffledNodes() {
-    Set<String> liveNodes =
-        coreContainer.getZkController().getZkStateReader().getClusterState().getLiveNodes();
-    ArrayList<String> l = new ArrayList<>(liveNodes);
-    l.remove(coreContainer.getZkController().getNodeName());
-    Collections.shuffle(l, Utils.RANDOM);
-    return l;
-  }
-
-  public void validateFiles(List<String> files, boolean validateSignatures, Consumer<String> errs) {
-    for (String path : files) {
-      try {
-        FileStore.FileType type = fileStore.getType(path, true);
-        if (type != FileStore.FileType.FILE) {
-          errs.accept("No such file: " + path);
-          continue;
-        }
-
-        fileStore.get(
-            path,
-            entry -> {
-              if (entry.getMetaData().signatures == null
-                  || entry.getMetaData().signatures.isEmpty()) {
-                errs.accept(path + " has no signature");
-                return;
-              }
-              if (validateSignatures) {
-                try {
-                  fileStore.refresh(KEYS_DIR);
-                  validate(entry.meta.signatures, entry, false);
-                } catch (Exception e) {
-                  log.error("Error validating package artifact", e);
-                  errs.accept(e.getMessage());
-                }
-              }
-            },
-            false);
-      } catch (Exception e) {
-        log.error("Error reading file ", e);
-        errs.accept("Error reading file " + path + " " + e.getMessage());
-      }
-    }
-  }
-
-  public class FSWrite {
-
-    static final String TMP_ZK_NODE = "/fileStoreWriteInProgress";
-
-    @EndPoint(
-        path = "/cluster/files/*",
-        method = SolrRequest.METHOD.DELETE,
-        permission = PermissionNameProvider.Name.FILESTORE_WRITE_PERM)
-    public void delete(SolrQueryRequest req, SolrQueryResponse rsp) {
-      if (!coreContainer.getPackageLoader().getPackageAPI().isEnabled()) {
-        throw new RuntimeException(PackageAPI.ERR_MSG);
-      }
-
-      try {
-        coreContainer
-            .getZkController()
-            .getZkClient()
-            .create(TMP_ZK_NODE, "true".getBytes(UTF_8), CreateMode.EPHEMERAL, true);
-        String path = req.getPathTemplateValues().get("*");
-        validateName(path, true);
-        if (coreContainer.getPackageLoader().getPackageAPI().isJarInuse(path)) {
-          throw new SolrException(SolrException.ErrorCode.BAD_REQUEST, "jar in use, can't delete");
-        }
-        FileStore.FileType type = fileStore.getType(path, true);
-        if (type == FileStore.FileType.NOFILE) {
-          throw new SolrException(
-              SolrException.ErrorCode.BAD_REQUEST, "Path does not exist: " + path);
-        }
-        fileStore.delete(path);
-      } catch (SolrException e) {
-        throw e;
-      } catch (Exception e) {
-        log.error("Unknown error", e);
-        throw new SolrException(SolrException.ErrorCode.SERVER_ERROR, e);
-      } finally {
-        try {
-          coreContainer.getZkController().getZkClient().delete(TMP_ZK_NODE, -1, true);
-        } catch (Exception e) {
-          log.error("Unexpected error  ", e);
-        }
-      }
-    }
-
-    @EndPoint(
-        path = "/node/files/*",
-        method = SolrRequest.METHOD.DELETE,
-        permission = PermissionNameProvider.Name.FILESTORE_WRITE_PERM)
-    public void deleteLocal(SolrQueryRequest req, SolrQueryResponse rsp) {
-      String path = req.getPathTemplateValues().get("*");
-      validateName(path, true);
-      fileStore.deleteLocal(path);
-    }
-
-    @EndPoint(
-        path = "/cluster/files/*",
-        method = SolrRequest.METHOD.PUT,
-        permission = PermissionNameProvider.Name.FILESTORE_WRITE_PERM)
-    public void upload(SolrQueryRequest req, SolrQueryResponse rsp) {
-      if (!coreContainer.getPackageLoader().getPackageAPI().isEnabled()) {
-        throw new RuntimeException(PackageAPI.ERR_MSG);
-      }
-      try {
-        coreContainer
-            .getZkController()
-            .getZkClient()
-            .create(TMP_ZK_NODE, "true".getBytes(UTF_8), CreateMode.EPHEMERAL, true);
-
-        Iterable<ContentStream> streams = req.getContentStreams();
-        if (streams == null)
-          throw new SolrException(SolrException.ErrorCode.BAD_REQUEST, "no payload");
-        String path = req.getPathTemplateValues().get("*");
-        if (path == null) {
-          throw new SolrException(SolrException.ErrorCode.BAD_REQUEST, "No path");
-        }
-        validateName(path, true);
-        ContentStream stream = streams.iterator().next();
-        try {
-          byte[] buf = stream.getStream().readAllBytes();
-          List<String> signatures = readSignatures(req, buf);
-          MetaData meta = _createJsonMetaData(buf, signatures);
-          FileStore.FileType type = fileStore.getType(path, true);
-          boolean[] returnAfter = new boolean[] {false};
-          if (type == FileStore.FileType.FILE) {
-            // a file already exist at the same path
-            fileStore.get(
-                path,
-                fileEntry -> {
-                  if (meta.equals(fileEntry.meta)) {
-                    // the file content is same too. this is an idempotent put
-                    // do not throw an error
-                    returnAfter[0] = true;
-                    rsp.add(CommonParams.FILE, path);
-                    rsp.add("message", "File with same metadata exists ");
-                  }
-                },
-                true);
-          }
-          if (returnAfter[0]) return;
-          if (type != FileStore.FileType.NOFILE) {
-            throw new SolrException(
-                SolrException.ErrorCode.BAD_REQUEST, "Path already exists " + path);
-          }
-          fileStore.put(new FileStore.FileEntry(ByteBuffer.wrap(buf), meta, path));
-          rsp.add(CommonParams.FILE, path);
-        } catch (IOException e) {
-          throw new SolrException(SolrException.ErrorCode.BAD_REQUEST, e);
-        }
-      } catch (InterruptedException e) {
-        log.error("Unexpected error", e);
-      } catch (KeeperException.NodeExistsException e) {
-        throw new SolrException(
-            SolrException.ErrorCode.SERVER_ERROR, "A write is already in process , try later");
-      } catch (KeeperException e) {
-        log.error("Unexpected error", e);
-      } finally {
-        try {
-          coreContainer.getZkController().getZkClient().delete(TMP_ZK_NODE, -1, true);
-        } catch (Exception e) {
-          log.error("Unexpected error  ", e);
-        }
-      }
-    }
-
-    private List<String> readSignatures(SolrQueryRequest req, byte[] buf)
-        throws SolrException, IOException {
-      String[] signatures = req.getParams().getParams("sig");
-      if (signatures == null || signatures.length == 0) return null;
-      List<String> sigs = Arrays.asList(signatures);
-      fileStore.refresh(KEYS_DIR);
-      validate(sigs, buf);
-      return sigs;
-    }
-
-    private void validate(List<String> sigs, byte[] buf) throws SolrException, IOException {
-      Map<String, byte[]> keys = fileStore.getKeys();
-      if (keys == null || keys.isEmpty()) {
-        throw new SolrException(
-            SolrException.ErrorCode.BAD_REQUEST, "File store does not have any keys");
-      }
-      CryptoKeys cryptoKeys = null;
-      try {
-        cryptoKeys = new CryptoKeys(keys);
-      } catch (Exception e) {
-        throw new SolrException(
-            SolrException.ErrorCode.SERVER_ERROR, "Error parsing public keys in file store");
-      }
-      for (String sig : sigs) {
-        if (cryptoKeys.verify(sig, ByteBuffer.wrap(buf)) == null) {
-          throw new SolrException(
-              SolrException.ErrorCode.BAD_REQUEST,
-              "Signature does not match any public key : "
-                  + sig
-                  + " len: "
-                  + buf.length
-                  + " content sha512: "
-                  + DigestUtils.sha512Hex(buf));
-        }
-      }
-    }
-  }
-
-  /**
-   * Creates a JSON string with the metadata.
-   *
-   * @lucene.internal
-   */
-  public static MetaData _createJsonMetaData(byte[] buf, List<String> signatures)
-      throws IOException {
-    String sha512 = DigestUtils.sha512Hex(buf);
-    Map<String, Object> vals = new HashMap<>();
-    vals.put(MetaData.SHA512, sha512);
-    if (signatures != null) {
-      vals.put("sig", signatures);
-    }
-    return new MetaData(vals);
-  }
-
-  public class FSRead {
-    @EndPoint(
-        path = "/node/files/*",
-        method = SolrRequest.METHOD.GET,
-        permission = PermissionNameProvider.Name.FILESTORE_READ_PERM)
-    public void read(SolrQueryRequest req, SolrQueryResponse rsp) {
-      String path = req.getPathTemplateValues().get("*");
-      String pathCopy = path;
-      if (req.getParams().getBool("sync", false)) {
-        try {
-          fileStore.syncToAllNodes(path);
-          return;
-        } catch (IOException e) {
-          throw new SolrException(SolrException.ErrorCode.BAD_REQUEST, "Error getting file ", e);
-        }
-      }
-      String getFrom = req.getParams().get("getFrom");
-      if (getFrom != null) {
-        coreContainer
-            .getUpdateShardHandler()
-            .getUpdateExecutor()
-            .submit(
-                () -> {
-                  log.debug("Downloading file {}", pathCopy);
-                  try {
-                    fileStore.fetch(pathCopy, getFrom);
-                  } catch (Exception e) {
-                    log.error("Failed to download file: {}", pathCopy, e);
-                  }
-                  log.info("downloaded file: {}", pathCopy);
-                });
-        return;
-      }
-      if (path == null) {
-        path = "";
-      }
-
-      FileStore.FileType typ = fileStore.getType(path, false);
-      if (typ == FileStore.FileType.NOFILE) {
-        rsp.add("files", Collections.singletonMap(path, null));
-        return;
-      }
-      if (typ == FileStore.FileType.DIRECTORY) {
-        rsp.add("files", Collections.singletonMap(path, fileStore.list(path, null)));
-        return;
-      }
-      if (req.getParams().getBool("meta", false)) {
-        if (typ == FileStore.FileType.FILE) {
-          int idx = path.lastIndexOf('/');
-          String fileName = path.substring(idx + 1);
-          String parentPath = path.substring(0, path.lastIndexOf('/'));
-          List<FileStore.FileDetails> l = fileStore.list(parentPath, s -> s.equals(fileName));
-          rsp.add("files", Collections.singletonMap(path, l.isEmpty() ? null : l.get(0)));
-          return;
-        }
-      } else {
-        writeRawFile(req, rsp, path);
-      }
-    }
-
-    private void writeRawFile(SolrQueryRequest req, SolrQueryResponse rsp, String path) {
-      ModifiableSolrParams solrParams = new ModifiableSolrParams();
-      if ("json".equals(req.getParams().get(CommonParams.WT))) {
-        solrParams.add(CommonParams.WT, "json");
-        req.setParams(SolrParams.wrapDefaults(solrParams, req.getParams()));
-        try {
-          fileStore.get(
-              path,
-              it -> {
-                try {
-                  InputStream inputStream = it.getInputStream();
-                  if (inputStream != null) {
-                    rsp.addResponse(new String(inputStream.readAllBytes(), UTF_8));
-                  }
-                } catch (IOException e) {
-                  throw new SolrException(
-                      SolrException.ErrorCode.SERVER_ERROR, "Error reading file " + path);
-                }
-              },
-              false);
-        } catch (IOException e) {
-          throw new SolrException(
-              SolrException.ErrorCode.SERVER_ERROR, "Error getting file from path " + path);
-        }
-      } else {
-        solrParams.add(CommonParams.WT, FILE_STREAM);
-        req.setParams(SolrParams.wrapDefaults(solrParams, req.getParams()));
-        rsp.add(
-            FILE_STREAM,
-            (SolrCore.RawWriter)
-                os ->
-                    fileStore.get(
-                        path,
-                        it -> {
-                          try {
-                            InputStream inputStream = it.getInputStream();
-                            if (inputStream != null) {
-                              inputStream.transferTo(os);
-                            }
-                          } catch (IOException e) {
-                            throw new SolrException(
-                                SolrException.ErrorCode.SERVER_ERROR, "Error reading file " + path);
-                          }
-                        },
-                        false));
-      }
-    }
-  }
-
-=======
->>>>>>> 7c25cee5
   public static class MetaData implements MapWriter {
     public static final String SHA512 = "sha512";
     String sha512;
