--- conflicted
+++ resolved
@@ -130,7 +130,6 @@
   public static final int STAGE_GET_FIELDS = 3000;
   public static final int STAGE_DONE = Integer.MAX_VALUE;
 
-<<<<<<< HEAD
   protected int getPreDoneStage() {
     return STAGE_GET_FIELDS;
   }
@@ -143,11 +142,7 @@
     return "";
   }
 
-  // public access is deprecated, please use getStage and setStage instead.
-  @Deprecated public int stage; // What stage is this current request at?
-=======
   private int stage; // What stage is this current request at?
->>>>>>> eb3a6768
 
   public int getStage() {
     return this.stage;
