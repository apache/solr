/*
 * Licensed to the Apache Software Foundation (ASF) under one or more
 * contributor license agreements.  See the NOTICE file distributed with
 * this work for additional information regarding copyright ownership.
 * The ASF licenses this file to You under the Apache License, Version 2.0
 * (the "License"); you may not use this file except in compliance with
 * the License.  You may obtain a copy of the License at
 *
 *     http://www.apache.org/licenses/LICENSE-2.0
 *
 * Unless required by applicable law or agreed to in writing, software
 * distributed under the License is distributed on an "AS IS" BASIS,
 * WITHOUT WARRANTIES OR CONDITIONS OF ANY KIND, either express or implied.
 * See the License for the specific language governing permissions and
 * limitations under the License.
 */
package org.apache.solr.handler.admin;

import org.apache.solr.api.AnnotatedApi;
import org.apache.solr.api.Api;
import org.apache.solr.common.SolrDocumentList;
import org.apache.solr.common.SolrException;
import org.apache.solr.common.SolrException.ErrorCode;
import org.apache.solr.common.params.SolrParams;
import org.apache.solr.common.util.SimpleOrderedMap;
import org.apache.solr.core.CoreContainer;
import org.apache.solr.core.SolrCore;
import org.apache.solr.handler.RequestHandlerBase;
import org.apache.solr.handler.admin.api.NodeLoggingAPI;
import org.apache.solr.logging.LogWatcher;
import org.apache.solr.logging.LoggerInfo;
import org.apache.solr.request.SolrQueryRequest;
import org.apache.solr.response.SolrQueryResponse;
import org.apache.solr.security.AuthorizationContext;
import org.apache.solr.util.plugin.SolrCoreAware;
import org.slf4j.Logger;
import org.slf4j.LoggerFactory;

import java.lang.invoke.MethodHandles;
import java.util.ArrayList;
import java.util.Collection;
import java.util.Collections;
import java.util.List;
import java.util.concurrent.atomic.AtomicBoolean;


/**
 * A request handler to show which loggers are registered and allows you to set them
 *
 * @since 4.0
 */
public class LoggingHandler extends RequestHandlerBase implements SolrCoreAware {
  private static final Logger log = LoggerFactory.getLogger(MethodHandles.lookup().lookupClass());

  private LogWatcher<?> watcher;
  private final CoreContainer cc;
  
  public LoggingHandler(CoreContainer cc) {
    this.cc = cc;
    this.watcher = cc.getLogging();
  }
  
  public LoggingHandler() {
    this.cc = null;
  }
  
  @Override
  public void inform(SolrCore core) {
    if (watcher == null) {
      watcher = core.getCoreContainer().getLogging();
    }
  }

  @Override
  public void handleRequestBody(SolrQueryRequest req, SolrQueryResponse rsp) throws Exception {
    // Don't do anything if the framework is unknown
    if (watcher==null) {
      rsp.add("error", "Logging Not Initialized");
      return;
    }
    rsp.add("watcher", watcher.getName());
    
    SolrParams params = req.getParams();
    if(params.get("threshold")!=null) {
      watcher.setThreshold(params.get("threshold"));
    }
    
    // Write something at each level
    if(params.get("test")!=null) {
      log.trace("trace message");
      log.debug( "debug message");
      RuntimeException exc = new RuntimeException("test");
      log.info("info (with exception) INFO", exc );
      log.warn("warn (with exception) WARN", exc );
      log.error("error (with exception) ERROR", exc );
    }
    
    String[] set = params.getParams("set");
    if (set != null) {
      for (String pair : set) {
        String[] split = pair.split(":");
        if (split.length != 2) {
          throw new SolrException(
              SolrException.ErrorCode.SERVER_ERROR,
              "Invalid format, expected level:value, got " + pair);
        }
        String category = split[0];
        String level = split[1];

        watcher.setLogLevel(category, level);
      }
    }
    
    String since = req.getParams().get("since");
    if(since != null) {
      long time = -1;
      try {
        time = Long.parseLong(since);
      }
      catch(Exception ex) {
        throw new SolrException(ErrorCode.BAD_REQUEST, "invalid timestamp: "+since);
      }
      AtomicBoolean found = new AtomicBoolean(false);
      SolrDocumentList docs = watcher.getHistory(time, found);
      if(docs==null) {
        rsp.add("error", "History not enabled");
        return;
      }
      else {
        SimpleOrderedMap<Object> info = new SimpleOrderedMap<>();
        if(time>0) {
          info.add("since", time);
          info.add("found", found.get());
        }
        else {
          info.add("levels", watcher.getAllLevels()); // show for the first request
        }
        info.add("last", watcher.getLastEvent());
        info.add("buffer", watcher.getHistorySize());
        info.add("threshold", watcher.getThreshold());
        
        rsp.add("info", info);
        rsp.add("history", docs);
      }
    }
    else {
      rsp.add("levels", watcher.getAllLevels());
  
      List<LoggerInfo> loggers = new ArrayList<>(watcher.getAllLoggers());
      Collections.sort(loggers);
  
      List<SimpleOrderedMap<?>> info = new ArrayList<>();
      for (LoggerInfo wrap : loggers) {
        info.add(wrap.getInfo());
      }
      rsp.add("loggers", info);
    }
    rsp.setHttpCaching(false);
    if (cc != null && AdminHandlersProxy.maybeProxyToNodes(req, rsp, cc)) {
      return; // Request was proxied to other node
    }
  }

  // ////////////////////// SolrInfoMBeans methods //////////////////////

  @Override
  public String getDescription() {
    return "Logging Handler";
  }

  @Override
  public Category getCategory() {
    return Category.ADMIN;
  }

  @Override
<<<<<<< HEAD
  public Name getPermissionName(AuthorizationContext request) {
    if (request.getParams().get("set") != null) {
      return Name.CONFIG_EDIT_PERM; // Change log level
    } else {
      return Name.CONFIG_READ_PERM;
    }
  }
=======
  public Collection<Api> getApis() {
    return AnnotatedApi.getApis(new NodeLoggingAPI(this));
  }

  @Override
  public Boolean registerV2() {
    return Boolean.TRUE;
  }

>>>>>>> 91c4f2e4
}<|MERGE_RESOLUTION|>--- conflicted
+++ resolved
@@ -174,15 +174,6 @@
   }
 
   @Override
-<<<<<<< HEAD
-  public Name getPermissionName(AuthorizationContext request) {
-    if (request.getParams().get("set") != null) {
-      return Name.CONFIG_EDIT_PERM; // Change log level
-    } else {
-      return Name.CONFIG_READ_PERM;
-    }
-  }
-=======
   public Collection<Api> getApis() {
     return AnnotatedApi.getApis(new NodeLoggingAPI(this));
   }
@@ -192,5 +183,12 @@
     return Boolean.TRUE;
   }
 
->>>>>>> 91c4f2e4
+  @Override
+  public Name getPermissionName(AuthorizationContext request) {
+    if (request.getParams().get("set") != null) {
+      return Name.CONFIG_EDIT_PERM; // Change log level
+    } else {
+      return Name.CONFIG_READ_PERM;
+    }
+  }
 }