/*
 * Licensed to the Apache Software Foundation (ASF) under one or more
 * contributor license agreements.  See the NOTICE file distributed with
 * this work for additional information regarding copyright ownership.
 * The ASF licenses this file to You under the Apache License, Version 2.0
 * (the "License"); you may not use this file except in compliance with
 * the License.  You may obtain a copy of the License at
 *
 *     http://www.apache.org/licenses/LICENSE-2.0
 *
 * Unless required by applicable law or agreed to in writing, software
 * distributed under the License is distributed on an "AS IS" BASIS,
 * WITHOUT WARRANTIES OR CONDITIONS OF ANY KIND, either express or implied.
 * See the License for the specific language governing permissions and
 * limitations under the License.
 */

package org.apache.solr.handler.export;

import java.io.IOException;
<<<<<<< HEAD

import org.apache.lucene.index.LeafReader;
=======
import com.carrotsearch.hppc.IntObjectHashMap;
import org.apache.lucene.index.DocValues;
import org.apache.lucene.index.LeafReaderContext;
import org.apache.lucene.index.SortedDocValues;
>>>>>>> 3db4cdd7
import org.apache.lucene.util.BytesRef;
import org.apache.lucene.util.CharsRefBuilder;
import org.apache.solr.common.MapWriter;
import org.apache.solr.common.util.ByteArrayUtf8CharSequence;
import org.apache.solr.common.util.JavaBinCodec;
import org.apache.solr.schema.DocValuesRefIterator;
import org.apache.solr.schema.FieldType;
import org.apache.solr.schema.SchemaField;

class StringFieldWriter extends FieldWriter {
  protected String field;
  private FieldType fieldType;
<<<<<<< HEAD
  private final DocValuesRefIteratorCache dvRefIterCache;
  private CharsRefBuilder cref = new CharsRefBuilder();
=======
  private BytesRef lastRef;
  private int lastOrd = -1;
  private IntObjectHashMap<SortedDocValues> docValuesCache = new IntObjectHashMap<>();

  protected CharsRefBuilder cref = new CharsRefBuilder();
>>>>>>> 3db4cdd7
  final ByteArrayUtf8CharSequence utf8 = new ByteArrayUtf8CharSequence(new byte[0], 0, 0) {
    @Override
    public String toString() {
      String str = super.utf16;
      if (str != null) return str;
      fieldType.indexedToReadable(new BytesRef(super.buf, super.offset, super.length), cref);
      str = cref.toString();
      super.utf16 = str;
      return str;
    }
  };

  public StringFieldWriter(SchemaField field, FieldType fieldType, int nLeaves) {
    this.field = field.getName();
    this.fieldType = fieldType;
    this.dvRefIterCache = new DocValuesRefIteratorCache(field, fieldType, nLeaves);
  }

  static class DocValuesRefIteratorCache {

    private final SchemaField field;
    private final FieldType fieldType;

    DocValuesRefIteratorCache(SchemaField field, FieldType fieldType, int nLeaves) {
      this.field = field;
      this.fieldType = fieldType;
      this.reuseDVIters = new DocValuesRefIterator[nLeaves];
    }

    // for reusing DocValues across invocations, where possible
    private final DocValuesRefIterator[] reuseDVIters;

    DocValuesRefIterator getDocValuesRefIterator(int docId, LeafReader reader, int readerOrd) throws IOException {
      DocValuesRefIterator reuseDVIter = reuseDVIters[readerOrd];
      if (reuseDVIter == null || docId < reuseDVIter.docID()) {
        reuseDVIter = fieldType.getDocValuesRefIterator(reader, field);
        reuseDVIters[readerOrd] = reuseDVIter;
      }
      return reuseDVIter;
    }
  }

  public boolean write(SortDoc sortDoc, LeafReaderContext readerContext, MapWriter.EntryWriter ew, int fieldIndex) throws IOException {
    StringValue stringValue = (StringValue) sortDoc.getSortValue(this.field);
    BytesRef ref = null;

    if (stringValue != null) {
      /*
        We already have the top level ordinal used for sorting.
        Now let's use it for caching the BytesRef so we don't have to look it up.
        When we have long runs of repeated values do to the sort order of the docs this is a huge win.
       */

      if(stringValue.currentOrd == -1) {
        //Null sort value
        return false;
      }
<<<<<<< HEAD
    } else {
      // field is not part of 'sort' param, but part of 'fl' param
      DocValuesRefIterator vals = dvRefIterCache.getDocValuesRefIterator(sortDoc.docId, reader, sortDoc.ord);
      if (!vals.advanceExact(sortDoc.docId)) {
        return false;
      }
      ref = vals.nextRef();
=======

      if (this.lastOrd == stringValue.currentOrd) {
        ref = lastRef;
      }

      this.lastOrd = stringValue.currentOrd;
    }

    if (ref == null) {
      //Reuse the last DocValues object if possible
      int readerOrd = readerContext.ord;
      SortedDocValues vals = null;
      if(docValuesCache.containsKey(readerOrd)) {
        SortedDocValues sortedDocValues = docValuesCache.get(readerOrd);
        if(sortedDocValues.docID() < sortDoc.docId) {
          //We have not advanced beyond the current docId so we can use this docValues.
          vals = sortedDocValues;
        }
      }

      if(vals == null) {
        vals = DocValues.getSorted(readerContext.reader(), this.field);
        docValuesCache.put(readerOrd, vals);
      }

      if (vals.advance(sortDoc.docId) != sortDoc.docId) {
        return false;
      }

      int ord = vals.ordValue();
      ref = vals.lookupOrd(ord);

      if(stringValue != null) {
        //Don't need to set the lastRef if it's not a sort value.
        lastRef = ref.clone();
      }
>>>>>>> 3db4cdd7
    }

    writeBytes(ew, ref, fieldType);
    return true;
  }

  protected void writeBytes(MapWriter.EntryWriter ew, BytesRef ref, FieldType fieldType) throws IOException {
    if (ew instanceof JavaBinCodec.BinEntryWriter) {
      ew.put(this.field, utf8.reset(ref.bytes, ref.offset, ref.length, null));
    } else {
      fieldType.indexedToReadable(ref, cref);
      ew.put(this.field, cref.toString());
    }
  }
}<|MERGE_RESOLUTION|>--- conflicted
+++ resolved
@@ -18,15 +18,11 @@
 package org.apache.solr.handler.export;
 
 import java.io.IOException;
-<<<<<<< HEAD
-
-import org.apache.lucene.index.LeafReader;
-=======
 import com.carrotsearch.hppc.IntObjectHashMap;
 import org.apache.lucene.index.DocValues;
+import org.apache.lucene.index.LeafReader;
 import org.apache.lucene.index.LeafReaderContext;
 import org.apache.lucene.index.SortedDocValues;
->>>>>>> 3db4cdd7
 import org.apache.lucene.util.BytesRef;
 import org.apache.lucene.util.CharsRefBuilder;
 import org.apache.solr.common.MapWriter;
@@ -39,16 +35,12 @@
 class StringFieldWriter extends FieldWriter {
   protected String field;
   private FieldType fieldType;
-<<<<<<< HEAD
   private final DocValuesRefIteratorCache dvRefIterCache;
-  private CharsRefBuilder cref = new CharsRefBuilder();
-=======
   private BytesRef lastRef;
   private int lastOrd = -1;
   private IntObjectHashMap<SortedDocValues> docValuesCache = new IntObjectHashMap<>();
 
   protected CharsRefBuilder cref = new CharsRefBuilder();
->>>>>>> 3db4cdd7
   final ByteArrayUtf8CharSequence utf8 = new ByteArrayUtf8CharSequence(new byte[0], 0, 0) {
     @Override
     public String toString() {
@@ -106,7 +98,12 @@
         //Null sort value
         return false;
       }
-<<<<<<< HEAD
+
+      if (this.lastOrd == stringValue.currentOrd) {
+        ref = lastRef;
+      }
+
+      this.lastOrd = stringValue.currentOrd;
     } else {
       // field is not part of 'sort' param, but part of 'fl' param
       DocValuesRefIterator vals = dvRefIterCache.getDocValuesRefIterator(sortDoc.docId, reader, sortDoc.ord);
@@ -114,13 +111,6 @@
         return false;
       }
       ref = vals.nextRef();
-=======
-
-      if (this.lastOrd == stringValue.currentOrd) {
-        ref = lastRef;
-      }
-
-      this.lastOrd = stringValue.currentOrd;
     }
 
     if (ref == null) {
@@ -151,7 +141,6 @@
         //Don't need to set the lastRef if it's not a sort value.
         lastRef = ref.clone();
       }
->>>>>>> 3db4cdd7
     }
 
     writeBytes(ew, ref, fieldType);
