/*
 * Licensed to the Apache Software Foundation (ASF) under one or more
 * contributor license agreements.  See the NOTICE file distributed with
 * this work for additional information regarding copyright ownership.
 * The ASF licenses this file to You under the Apache License, Version 2.0
 * (the "License"); you may not use this file except in compliance with
 * the License.  You may obtain a copy of the License at
 *
 *     http://www.apache.org/licenses/LICENSE-2.0
 *
 * Unless required by applicable law or agreed to in writing, software
 * distributed under the License is distributed on an "AS IS" BASIS,
 * WITHOUT WARRANTIES OR CONDITIONS OF ANY KIND, either express or implied.
 * See the License for the specific language governing permissions and
 * limitations under the License.
 */
package org.apache.solr.handler.component;

import static org.apache.solr.common.params.CommonParams.PARTIAL_RESULTS;
import static org.apache.solr.request.SolrQueryRequest.shouldDiscardPartials;

import java.util.HashMap;
import java.util.List;
import java.util.Map;
import java.util.concurrent.BlockingQueue;
import java.util.concurrent.CompletableFuture;
import java.util.concurrent.LinkedBlockingQueue;
import java.util.concurrent.TimeUnit;
import java.util.concurrent.atomic.AtomicInteger;
import net.jcip.annotations.NotThreadSafe;
import org.apache.solr.client.solrj.SolrRequest;
import org.apache.solr.client.solrj.SolrResponse;
import org.apache.solr.client.solrj.impl.LBHttp2SolrClient;
import org.apache.solr.client.solrj.impl.LBSolrClient;
import org.apache.solr.client.solrj.request.QueryRequest;
import org.apache.solr.client.solrj.routing.NoOpReplicaListTransformer;
import org.apache.solr.client.solrj.routing.ReplicaListTransformer;
import org.apache.solr.cloud.CloudDescriptor;
import org.apache.solr.cloud.ZkController;
import org.apache.solr.common.SolrException;
import org.apache.solr.common.cloud.Replica;
import org.apache.solr.common.cloud.ZkCoreNodeProps;
import org.apache.solr.common.params.CommonParams;
import org.apache.solr.common.params.ModifiableSolrParams;
import org.apache.solr.common.params.ShardParams;
import org.apache.solr.common.params.SolrParams;
import org.apache.solr.common.util.NamedList;
import org.apache.solr.common.util.StrUtils;
import org.apache.solr.core.CoreDescriptor;
import org.apache.solr.request.SolrQueryRequest;
import org.apache.solr.request.SolrRequestInfo;
import org.apache.solr.security.AllowListUrlChecker;

/**
 * Solr's default {@link ShardHandler} implementation; uses Jetty's async HTTP Client APIs for
 * sending requests.
 *
 * <p>Shard-requests triggered by {@link #submit(ShardRequest, String, ModifiableSolrParams)} will
 * be sent synchronously (i.e. before 'submit' returns to the caller). Response waiting and parsing
 * happens asynchronously via {@link HttpShardHandlerFactory#commExecutor}. See {@link
 * HttpShardHandlerFactory} for details on configuring this executor.
 *
 * <p>The ideal choice for collections with modest or moderate sharding.
 */
@NotThreadSafe
public class HttpShardHandler extends ShardHandler {
  /** */
  private final Object RESPONSE_CANCELABLE_LOCK = new Object();

  /**
   * If the request context map has an entry with this key and Boolean.TRUE as value, {@link
   * #prepDistributed(ResponseBuilder)} will only include {@link
   * org.apache.solr.common.cloud.Replica.Type#NRT} replicas as possible destination of the
   * distributed request (or a leader replica of type {@link
   * org.apache.solr.common.cloud.Replica.Type#TLOG}). This is used by the RealtimeGet handler,
   * since other types of replicas shouldn't respond to RTG requests
   */
  public static String ONLY_NRT_REPLICAS = "distribOnlyRealtime";

<<<<<<< HEAD
  private HttpShardHandlerFactory httpShardHandlerFactory;
  private Map<ShardResponse, CompletableFuture<LBSolrClient.Rsp>> responseFutureMap;
  private BlockingQueue<ShardResponse> responses;

  /**
   * The number of pending requests. This must be incremented before a {@link ShardResponse} is
   * added to {@link #responses}, and decremented after a ShardResponse is removed from {@code
   * responses}. We cannot rely on responses.size() bec
   */
  private AtomicInteger pending;

  private Map<String, List<String>> shardToURLs;
  private LBHttp2SolrClient lbClient;
=======
  protected HttpShardHandlerFactory httpShardHandlerFactory;
  protected Map<ShardResponse, CompletableFuture<LBSolrClient.Rsp>> responseFutureMap;
  protected BlockingQueue<ShardResponse> responses;
  protected AtomicInteger pending;
  protected Map<String, List<String>> shardToURLs;
  protected LBHttp2SolrClient lbClient;
>>>>>>> 7d608838

  public HttpShardHandler(HttpShardHandlerFactory httpShardHandlerFactory) {
    this.httpShardHandlerFactory = httpShardHandlerFactory;
    this.lbClient = httpShardHandlerFactory.loadbalancer;
    this.pending = new AtomicInteger(0);
    this.responses = new LinkedBlockingQueue<>();
    this.responseFutureMap = new HashMap<>();

    // maps "localhost:8983|localhost:7574" to a shuffled
    // List("http://localhost:8983","http://localhost:7574")
    // This is primarily to keep track of what order we should use to query the replicas of a shard
    // so that we use the same replica for all phases of a distributed request.
    shardToURLs = new HashMap<>();
  }

<<<<<<< HEAD
  /**
   * Parse the {@value ShardParams#SHARDS_TOLERANT} param from <code>params</code> as a boolean;
   * accepts {@value ShardParams#REQUIRE_ZK_CONNECTED} as a valid value indicating <code>false
   * </code>.
   *
   * <p>By default, returns <code>false</code> when {@value ShardParams#SHARDS_TOLERANT} is not set
   * in <code>
   * params</code>.
   */
  public static boolean getShardsTolerantAsBool(SolrQueryRequest req) {
    String shardsTolerantValue = req.getParams().get(ShardParams.SHARDS_TOLERANT);
    if (null == shardsTolerantValue
        || shardsTolerantValue.trim().equals(ShardParams.REQUIRE_ZK_CONNECTED)) {
      return false;
    } else {
      boolean tolerant = StrUtils.parseBool(shardsTolerantValue.trim());
      if (tolerant && shouldDiscardPartials(req.getParams())) {
        throw new SolrException(
            SolrException.ErrorCode.BAD_REQUEST,
            "Use of "
                + ShardParams.SHARDS_TOLERANT
                + " requires that "
                + PARTIAL_RESULTS
                + " is true. If "
                + PARTIAL_RESULTS
                + " is defaulted to false explicitly passing "
                + PARTIAL_RESULTS
                + "=true in the request will allow shards.tolerant to work");
      }
      return tolerant; // throw an exception if non-boolean
    }
  }

  private static class SimpleSolrResponse extends SolrResponse {
=======
  public static class SimpleSolrResponse extends SolrResponse {
>>>>>>> 7d608838

    volatile long elapsedTime;

    volatile NamedList<Object> nl;

    @Override
    public long getElapsedTime() {
      return elapsedTime;
    }

    @Override
    public NamedList<Object> getResponse() {
      return nl;
    }

    @Override
    public void setResponse(NamedList<Object> rsp) {
      nl = rsp;
    }

    @Override
    public void setElapsedTime(long elapsedTime) {
      this.elapsedTime = elapsedTime;
    }
  }

  // Not thread safe... don't use in Callable.
  // Don't modify the returned URL list.
  protected List<String> getURLs(String shard) {
    List<String> urls = shardToURLs.get(shard);
    if (urls == null) {
      urls = httpShardHandlerFactory.buildURLList(shard);
      shardToURLs.put(shard, urls);
    }
    return urls;
  }

  protected LBSolrClient.Req prepareLBRequest(
      ShardRequest sreq, String shard, ModifiableSolrParams params, List<String> urls) {
    params.remove(CommonParams.WT); // use default (currently javabin)
    params.remove(CommonParams.VERSION);
    QueryRequest req = makeQueryRequest(sreq, params, shard);
    req.setMethod(SolrRequest.METHOD.POST);
    SolrRequestInfo requestInfo = SolrRequestInfo.getRequestInfo();
    if (requestInfo != null) {
      req.setUserPrincipal(requestInfo.getReq().getUserPrincipal());
    }

    return httpShardHandlerFactory.newLBHttpSolrClientReq(req, urls);
  }

  protected ShardResponse prepareShardResponse(ShardRequest sreq, String shard) {
    ShardResponse srsp = new ShardResponse();
    if (sreq.nodeName != null) {
      srsp.setNodeName(sreq.nodeName);
    }
    srsp.setShardRequest(sreq);
    srsp.setShard(shard);
<<<<<<< HEAD
    SimpleSolrResponse ssr = new SimpleSolrResponse();
    srsp.setSolrResponse(ssr);
    synchronized (RESPONSE_CANCELABLE_LOCK) {
      pending.incrementAndGet();
      // if there are no shards available for a slice, urls.size()==0
      if (urls.isEmpty()) {
        // TODO: what's the right error code here? We should use the same thing when
        // all of the servers for a shard are down.
        SolrException exception =
            new SolrException(
                SolrException.ErrorCode.SERVICE_UNAVAILABLE, "no servers hosting shard: " + shard);
        srsp.setException(exception);
        srsp.setResponseCode(exception.code());
        responses.add(srsp);
        return;
      }

      long startTime = System.nanoTime();
      SolrRequestInfo requestInfo = SolrRequestInfo.getRequestInfo();
      if (requestInfo != null) {
        req.setUserPrincipal(requestInfo.getReq().getUserPrincipal());
      }

      CompletableFuture<LBSolrClient.Rsp> future = this.lbClient.requestAsync(lbReq);
      future.whenComplete(
          (rsp, throwable) -> {
            if (rsp != null) {
              ssr.nl = rsp.getResponse();
              srsp.setShardAddress(rsp.getServer());
              ssr.elapsedTime =
                  TimeUnit.MILLISECONDS.convert(
                      System.nanoTime() - startTime, TimeUnit.NANOSECONDS);
              responses.add(srsp);
            } else if (throwable != null) {
              ssr.elapsedTime =
                  TimeUnit.MILLISECONDS.convert(
                      System.nanoTime() - startTime, TimeUnit.NANOSECONDS);
              srsp.setException(throwable);
              if (throwable instanceof SolrException) {
                srsp.setResponseCode(((SolrException) throwable).code());
              }
              responses.add(srsp);
              if (shouldDiscardPartials(params)) {
                cancelAll();
              }
            }
          });
=======

    return srsp;
  }

  protected void recordNoUrlShardResponse(ShardResponse srsp, String shard) {
    // TODO: what's the right error code here? We should use the same thing when
    // all of the servers for a shard are down.
    SolrException exception =
        new SolrException(
            SolrException.ErrorCode.SERVICE_UNAVAILABLE, "no servers hosting shard: " + shard);
    srsp.setException(exception);
    srsp.setResponseCode(exception.code());
    responses.add(srsp);
  }

  @Override
  public void submit(ShardRequest sreq, String shard, ModifiableSolrParams params) {
    // do this outside of the callable for thread safety reasons
    final List<String> urls = getURLs(shard);
    final var lbReq = prepareLBRequest(sreq, shard, params, urls);
    final var srsp = prepareShardResponse(sreq, shard);
    final var ssr = new SimpleSolrResponse();
    srsp.setSolrResponse(ssr);
    pending.incrementAndGet();

    if (urls.isEmpty()) {
      recordNoUrlShardResponse(srsp, shard);
      return;
    }

    long startTime = System.nanoTime();
    CompletableFuture<LBSolrClient.Rsp> future = this.lbClient.requestAsync(lbReq);
    future.whenComplete(
        (rsp, throwable) -> {
          if (rsp != null) {
            ssr.nl = rsp.getResponse();
            srsp.setShardAddress(rsp.getServer());
            ssr.elapsedTime =
                TimeUnit.MILLISECONDS.convert(System.nanoTime() - startTime, TimeUnit.NANOSECONDS);
            responses.add(transfomResponse(sreq, srsp, shard));
          } else if (throwable != null) {
            ssr.elapsedTime =
                TimeUnit.MILLISECONDS.convert(System.nanoTime() - startTime, TimeUnit.NANOSECONDS);
            srsp.setException(throwable);
            if (throwable instanceof SolrException) {
              srsp.setResponseCode(((SolrException) throwable).code());
            }
            responses.add(transfomResponse(sreq, srsp, shard));
          }
        });
>>>>>>> 7d608838

      responseFutureMap.put(srsp, future);
    }
  }

  /** Subclasses could modify the request based on the shard */
  protected QueryRequest makeQueryRequest(
      final ShardRequest sreq, ModifiableSolrParams params, String shard) {
    // use generic request to avoid extra processing of queries
    return new QueryRequest(params);
  }

  /** Subclasses could modify the Response based on the shard */
  protected ShardResponse transformResponse(
      final ShardRequest sreq, ShardResponse rsp, String shard) {
    return rsp;
  }

  @Override
  public ShardResponse takeCompletedIncludingErrors() {
    return take(false);
  }

  @Override
  public ShardResponse takeCompletedOrError() {
    return take(true);
  }

  private ShardResponse take(boolean bailOnError) {
    try {
      // although nothing in this class guarantees that pending has been incremented to the total
      // number of expected requests, actual usage in SearchHandler results in this method never
      // being called until all requests have been added in a prior loop over
      // ShardRequest.actualShards in the same thread that invokes take() (I haven't checked but
      // hopefully other handlers do the same) The net effect is we shouldn't arrive here with
      // pending < ShardRequest.actualShards.size()
      while (pending.get() > 0) {
        ShardResponse rsp;
        synchronized (RESPONSE_CANCELABLE_LOCK) {
          rsp = responses.take();
          responseFutureMap.remove(rsp);
        }

        pending.decrementAndGet();
        if (bailOnError && rsp.getException() != null)
          return rsp; // if exception, return immediately
        // add response to the response list... we do this after the take() and
        // not after the completion of "call" so we know when the last response
        // for a request was received.  Otherwise we might return the same
        // request more than once.
        rsp.getShardRequest().responses.add(rsp);

        if (rsp.getShardRequest().responses.size() == rsp.getShardRequest().actualShards.length) {
          return rsp;
        }
      }
    } catch (InterruptedException e) {
      throw new SolrException(SolrException.ErrorCode.SERVER_ERROR, e);
    }
    return null;
  }

  @Override
  public void cancelAll() {
    synchronized (RESPONSE_CANCELABLE_LOCK) {
      for (CompletableFuture<LBSolrClient.Rsp> future : responseFutureMap.values()) {
        future.cancel(true);
        pending.decrementAndGet();
      }
      responseFutureMap.clear();
    }
  }

  @Override
  public void prepDistributed(ResponseBuilder rb) {
    final SolrQueryRequest req = rb.req;
    final SolrParams params = req.getParams();
    final String shards = params.get(ShardParams.SHARDS);

    CoreDescriptor coreDescriptor = req.getCore().getCoreDescriptor();
    CloudDescriptor cloudDescriptor = req.getCloudDescriptor();
    ZkController zkController = req.getCoreContainer().getZkController();

    final ReplicaListTransformer replicaListTransformer =
        httpShardHandlerFactory.getReplicaListTransformer(req);

    AllowListUrlChecker urlChecker = req.getCoreContainer().getAllowListUrlChecker();
    if (shards != null
        && zkController == null
        && urlChecker.isEnabled()
        && !urlChecker.hasExplicitAllowList()) {
      throw new SolrException(
          SolrException.ErrorCode.FORBIDDEN,
          "solr.xml property '"
              + AllowListUrlChecker.URL_ALLOW_LIST
              + "' not configured but required (in lieu of ZkController and ClusterState) when using the '"
              + ShardParams.SHARDS
              + "' parameter. "
              + AllowListUrlChecker.SET_SOLR_DISABLE_URL_ALLOW_LIST_CLUE);
    }

    ReplicaSource replicaSource;
    if (zkController != null) {
      boolean onlyNrt = Boolean.TRUE == req.getContext().get(ONLY_NRT_REPLICAS);

      replicaSource =
          new CloudReplicaSource.Builder()
              .params(params)
              .zkStateReader(zkController.getZkStateReader())
              .allowListUrlChecker(urlChecker)
              .replicaListTransformer(replicaListTransformer)
              .collection(cloudDescriptor.getCollectionName())
              .onlyNrt(onlyNrt)
              .build();
      rb.slices = replicaSource.getSliceNames().toArray(new String[replicaSource.getSliceCount()]);

      if (canShortCircuit(rb.slices, onlyNrt, params, cloudDescriptor)) {
        rb.isDistrib = false;
        rb.shortCircuitedURL =
            ZkCoreNodeProps.getCoreUrl(zkController.getBaseUrl(), coreDescriptor.getName());
        return;
        // We shouldn't need to do anything to handle "shard.rows" since it was previously meant to
        // be an optimization?
      }

      if (!getShardsTolerantAsBool(req)) {
        for (int i = 0; i < rb.slices.length; i++) {
          if (replicaSource.getReplicasBySlice(i).isEmpty()) {
            final ReplicaSource allActiveReplicaSource =
                new CloudReplicaSource.Builder()
                    .params(params)
                    .zkStateReader(zkController.getZkStateReader())
                    .allowListUrlChecker(AllowListUrlChecker.ALLOW_ALL)
                    .replicaListTransformer(NoOpReplicaListTransformer.INSTANCE)
                    .collection(cloudDescriptor.getCollectionName())
                    .onlyNrt(false)
                    .build();
            final String adjective =
                (allActiveReplicaSource.getReplicasBySlice(i).isEmpty() ? "active" : "eligible");
            // stop the check when there are no replicas available for a shard
            // todo fix use of slices[i] which can be null if user specified urls in shards param
            throw new SolrException(
                SolrException.ErrorCode.SERVICE_UNAVAILABLE,
                "no " + adjective + " servers hosting shard: " + rb.slices[i]);
          }
        }
      }
    } else {
      replicaSource =
          new StandaloneReplicaSource.Builder()
              .allowListUrlChecker(urlChecker)
              .shards(shards)
              .build();
      rb.slices = new String[replicaSource.getSliceCount()];
    }

    rb.shards = new String[rb.slices.length];
    for (int i = 0; i < rb.slices.length; i++) {
      rb.shards[i] = createSliceShardsStr(replicaSource.getReplicasBySlice(i));
    }

    String shards_rows = params.get(ShardParams.SHARDS_ROWS);
    if (shards_rows != null) {
      rb.shards_rows = Integer.parseInt(shards_rows);
    }
    String shards_start = params.get(ShardParams.SHARDS_START);
    if (shards_start != null) {
      rb.shards_start = Integer.parseInt(shards_start);
    }
  }

  private static String createSliceShardsStr(final List<String> shardUrls) {
    return String.join("|", shardUrls);
  }

  private boolean canShortCircuit(
      String[] slices,
      boolean onlyNrtReplicas,
      SolrParams params,
      CloudDescriptor cloudDescriptor) {
    // Are we hosting the shard that this request is for, and are we active? If so, then handle it
    // ourselves and make it a non-distributed request.
    String ourSlice = cloudDescriptor.getShardId();
    String ourCollection = cloudDescriptor.getCollectionName();
    // Some requests may only be fulfilled by replicas of type Replica.Type.NRT
    if (slices.length == 1
        && slices[0] != null
        && (slices[0].equals(ourSlice)
            || slices[0].equals(
                ourCollection + "_" + ourSlice)) // handle the <collection>_<slice> format
        && cloudDescriptor.getLastPublished() == Replica.State.ACTIVE
        && (!onlyNrtReplicas || cloudDescriptor.getReplicaType() == Replica.Type.NRT)) {
      // currently just a debugging parameter to check distrib search on a single node
      boolean shortCircuit = params.getBool("shortCircuit", true);

      String targetHandler = params.get(ShardParams.SHARDS_QT);
      // if a different handler is specified, don't short-circuit
      shortCircuit = shortCircuit && targetHandler == null;

      return shortCircuit;
    }
    return false;
  }

  @Override
  public ShardHandlerFactory getShardHandlerFactory() {
    return httpShardHandlerFactory;
  }
}<|MERGE_RESOLUTION|>--- conflicted
+++ resolved
@@ -77,28 +77,17 @@
    */
   public static String ONLY_NRT_REPLICAS = "distribOnlyRealtime";
 
-<<<<<<< HEAD
-  private HttpShardHandlerFactory httpShardHandlerFactory;
-  private Map<ShardResponse, CompletableFuture<LBSolrClient.Rsp>> responseFutureMap;
-  private BlockingQueue<ShardResponse> responses;
-
+  protected HttpShardHandlerFactory httpShardHandlerFactory;
+  protected Map<ShardResponse, CompletableFuture<LBSolrClient.Rsp>> responseFutureMap;
+  protected BlockingQueue<ShardResponse> responses;
   /**
    * The number of pending requests. This must be incremented before a {@link ShardResponse} is
    * added to {@link #responses}, and decremented after a ShardResponse is removed from {@code
    * responses}. We cannot rely on responses.size() bec
    */
-  private AtomicInteger pending;
-
-  private Map<String, List<String>> shardToURLs;
-  private LBHttp2SolrClient lbClient;
-=======
-  protected HttpShardHandlerFactory httpShardHandlerFactory;
-  protected Map<ShardResponse, CompletableFuture<LBSolrClient.Rsp>> responseFutureMap;
-  protected BlockingQueue<ShardResponse> responses;
   protected AtomicInteger pending;
   protected Map<String, List<String>> shardToURLs;
   protected LBHttp2SolrClient lbClient;
->>>>>>> 7d608838
 
   public HttpShardHandler(HttpShardHandlerFactory httpShardHandlerFactory) {
     this.httpShardHandlerFactory = httpShardHandlerFactory;
@@ -114,7 +103,7 @@
     shardToURLs = new HashMap<>();
   }
 
-<<<<<<< HEAD
+
   /**
    * Parse the {@value ShardParams#SHARDS_TOLERANT} param from <code>params</code> as a boolean;
    * accepts {@value ShardParams#REQUIRE_ZK_CONNECTED} as a valid value indicating <code>false
@@ -148,10 +137,7 @@
     }
   }
 
-  private static class SimpleSolrResponse extends SolrResponse {
-=======
   public static class SimpleSolrResponse extends SolrResponse {
->>>>>>> 7d608838
 
     volatile long elapsedTime;
 
@@ -210,55 +196,6 @@
     }
     srsp.setShardRequest(sreq);
     srsp.setShard(shard);
-<<<<<<< HEAD
-    SimpleSolrResponse ssr = new SimpleSolrResponse();
-    srsp.setSolrResponse(ssr);
-    synchronized (RESPONSE_CANCELABLE_LOCK) {
-      pending.incrementAndGet();
-      // if there are no shards available for a slice, urls.size()==0
-      if (urls.isEmpty()) {
-        // TODO: what's the right error code here? We should use the same thing when
-        // all of the servers for a shard are down.
-        SolrException exception =
-            new SolrException(
-                SolrException.ErrorCode.SERVICE_UNAVAILABLE, "no servers hosting shard: " + shard);
-        srsp.setException(exception);
-        srsp.setResponseCode(exception.code());
-        responses.add(srsp);
-        return;
-      }
-
-      long startTime = System.nanoTime();
-      SolrRequestInfo requestInfo = SolrRequestInfo.getRequestInfo();
-      if (requestInfo != null) {
-        req.setUserPrincipal(requestInfo.getReq().getUserPrincipal());
-      }
-
-      CompletableFuture<LBSolrClient.Rsp> future = this.lbClient.requestAsync(lbReq);
-      future.whenComplete(
-          (rsp, throwable) -> {
-            if (rsp != null) {
-              ssr.nl = rsp.getResponse();
-              srsp.setShardAddress(rsp.getServer());
-              ssr.elapsedTime =
-                  TimeUnit.MILLISECONDS.convert(
-                      System.nanoTime() - startTime, TimeUnit.NANOSECONDS);
-              responses.add(srsp);
-            } else if (throwable != null) {
-              ssr.elapsedTime =
-                  TimeUnit.MILLISECONDS.convert(
-                      System.nanoTime() - startTime, TimeUnit.NANOSECONDS);
-              srsp.setException(throwable);
-              if (throwable instanceof SolrException) {
-                srsp.setResponseCode(((SolrException) throwable).code());
-              }
-              responses.add(srsp);
-              if (shouldDiscardPartials(params)) {
-                cancelAll();
-              }
-            }
-          });
-=======
 
     return srsp;
   }
@@ -282,34 +219,37 @@
     final var srsp = prepareShardResponse(sreq, shard);
     final var ssr = new SimpleSolrResponse();
     srsp.setSolrResponse(ssr);
-    pending.incrementAndGet();
-
-    if (urls.isEmpty()) {
-      recordNoUrlShardResponse(srsp, shard);
-      return;
-    }
-
-    long startTime = System.nanoTime();
-    CompletableFuture<LBSolrClient.Rsp> future = this.lbClient.requestAsync(lbReq);
-    future.whenComplete(
-        (rsp, throwable) -> {
-          if (rsp != null) {
-            ssr.nl = rsp.getResponse();
-            srsp.setShardAddress(rsp.getServer());
-            ssr.elapsedTime =
-                TimeUnit.MILLISECONDS.convert(System.nanoTime() - startTime, TimeUnit.NANOSECONDS);
-            responses.add(transfomResponse(sreq, srsp, shard));
-          } else if (throwable != null) {
-            ssr.elapsedTime =
-                TimeUnit.MILLISECONDS.convert(System.nanoTime() - startTime, TimeUnit.NANOSECONDS);
-            srsp.setException(throwable);
-            if (throwable instanceof SolrException) {
-              srsp.setResponseCode(((SolrException) throwable).code());
+    synchronized (RESPONSE_CANCELABLE_LOCK) {
+      pending.incrementAndGet();
+
+      if (urls.isEmpty()) {
+        recordNoUrlShardResponse(srsp, shard);
+        return;
+      }
+
+      long startTime = System.nanoTime();
+      CompletableFuture<LBSolrClient.Rsp> future = this.lbClient.requestAsync(lbReq);
+      future.whenComplete(
+          (rsp, throwable) -> {
+            if (rsp != null) {
+              ssr.nl = rsp.getResponse();
+              srsp.setShardAddress(rsp.getServer());
+              ssr.elapsedTime =
+                  TimeUnit.MILLISECONDS.convert(System.nanoTime() - startTime, TimeUnit.NANOSECONDS);
+              responses.add(transformResponse(sreq, srsp, shard));
+            } else if (throwable != null) {
+              ssr.elapsedTime =
+                  TimeUnit.MILLISECONDS.convert(System.nanoTime() - startTime, TimeUnit.NANOSECONDS);
+              srsp.setException(throwable);
+              if (throwable instanceof SolrException) {
+                srsp.setResponseCode(((SolrException) throwable).code());
+              }
+              responses.add(transformResponse(sreq, srsp, shard));
+              if (shouldDiscardPartials(params)) {
+                cancelAll();
+              }
             }
-            responses.add(transfomResponse(sreq, srsp, shard));
-          }
-        });
->>>>>>> 7d608838
+          });
 
       responseFutureMap.put(srsp, future);
     }
