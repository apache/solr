/*
 * Licensed to the Apache Software Foundation (ASF) under one or more
 * contributor license agreements.  See the NOTICE file distributed with
 * this work for additional information regarding copyright ownership.
 * The ASF licenses this file to You under the Apache License, Version 2.0
 * (the "License"); you may not use this file except in compliance with
 * the License.  You may obtain a copy of the License at
 *
 *     http://www.apache.org/licenses/LICENSE-2.0
 *
 * Unless required by applicable law or agreed to in writing, software
 * distributed under the License is distributed on an "AS IS" BASIS,
 * WITHOUT WARRANTIES OR CONDITIONS OF ANY KIND, either express or implied.
 * See the License for the specific language governing permissions and
 * limitations under the License.
 */
package org.apache.solr.handler.component;

<<<<<<< HEAD
import java.io.PrintWriter;
import java.io.StringWriter;
import java.lang.invoke.MethodHandles;
import java.util.ArrayList;
import java.util.Collections;
import java.util.HashSet;
import java.util.LinkedList;
import java.util.List;
import java.util.Map;
import java.util.Set;
import java.util.concurrent.ConcurrentHashMap;
import java.util.concurrent.atomic.AtomicLong;

import com.codahale.metrics.Counter;
=======
import static org.apache.solr.common.params.CommonParams.*;

import java.io.PrintWriter;
import java.io.StringWriter;
import java.lang.invoke.MethodHandles;
import java.util.*;
import java.util.concurrent.atomic.AtomicLong;
>>>>>>> c919fd88
import org.apache.commons.lang3.StringUtils;
import org.apache.lucene.index.ExitableDirectoryReader;
import org.apache.lucene.search.TotalHits;
import org.apache.solr.client.solrj.SolrServerException;
import org.apache.solr.cloud.ZkController;
import org.apache.solr.common.SolrDocumentList;
import org.apache.solr.common.SolrException;
import org.apache.solr.common.params.CommonParams;
import org.apache.solr.common.params.CursorMarkParams;
import org.apache.solr.common.params.ModifiableSolrParams;
import org.apache.solr.common.params.ShardParams;
import org.apache.solr.common.util.NamedList;
import org.apache.solr.common.util.SimpleOrderedMap;
import org.apache.solr.core.CloseHook;
import org.apache.solr.core.CoreContainer;
import org.apache.solr.core.PluginInfo;
import org.apache.solr.core.SolrCore;
import org.apache.solr.handler.RequestHandlerBase;
import org.apache.solr.metrics.MetricsMap;
import org.apache.solr.metrics.SolrMetricsContext;
import org.apache.solr.pkg.PackageAPI;
import org.apache.solr.pkg.PackageListeners;
import org.apache.solr.pkg.PackageLoader;
import org.apache.solr.request.SolrQueryRequest;
import org.apache.solr.response.SolrQueryResponse;
import org.apache.solr.search.CursorMark;
import org.apache.solr.search.SolrQueryTimeoutImpl;
import org.apache.solr.search.SortSpec;
import org.apache.solr.search.facet.FacetModule;
import org.apache.solr.security.AuthorizationContext;
import org.apache.solr.security.PermissionNameProvider;
import org.apache.solr.util.RTimerTree;
import org.apache.solr.util.SolrPluginUtils;
import org.apache.solr.util.circuitbreaker.CircuitBreaker;
import org.apache.solr.util.circuitbreaker.CircuitBreakerManager;
import org.apache.solr.util.plugin.PluginInfoInitialized;
import org.apache.solr.util.plugin.SolrCoreAware;
import org.slf4j.Logger;
import org.slf4j.LoggerFactory;
import org.slf4j.MDC;

<<<<<<< HEAD
import static org.apache.solr.common.params.CommonParams.DISTRIB;
import static org.apache.solr.common.params.CommonParams.FAILURE;
import static org.apache.solr.common.params.CommonParams.PATH;
import static org.apache.solr.common.params.CommonParams.STATUS;


/**
 * Refer SOLR-281
 */
public class SearchHandler extends RequestHandlerBase implements SolrCoreAware, PluginInfoInitialized, PermissionNameProvider {
=======
/** Refer SOLR-281 */
public class SearchHandler extends RequestHandlerBase
    implements SolrCoreAware, PluginInfoInitialized, PermissionNameProvider {
>>>>>>> c919fd88
  static final String INIT_COMPONENTS = "components";
  static final String INIT_FIRST_COMPONENTS = "first-components";
  static final String INIT_LAST_COMPONENTS = "last-components";

  protected static final String SHARD_HANDLER_SUFFIX = "[shard]";

  private static final Logger log = LoggerFactory.getLogger(MethodHandles.lookup().lookupClass());

  /** A counter to ensure that no RID is equal, even if they fall in the same millisecond */
  private static final AtomicLong ridCounter = new AtomicLong();

  private HandlerMetrics metricsShard = HandlerMetrics.NO_OP;
  private final Map<String, Counter> shardPurposes = new ConcurrentHashMap<>();

  protected volatile List<SearchComponent> components;
  private ShardHandlerFactory shardHandlerFactory;
  private PluginInfo shfInfo;
  private SolrCore core;

  protected List<String> getDefaultComponents() {
    ArrayList<String> names = new ArrayList<>(8);
    names.add(QueryComponent.COMPONENT_NAME);
    names.add(FacetComponent.COMPONENT_NAME);
    names.add(FacetModule.COMPONENT_NAME);
    names.add(MoreLikeThisComponent.COMPONENT_NAME);
    names.add(HighlightComponent.COMPONENT_NAME);
    names.add(StatsComponent.COMPONENT_NAME);
    names.add(DebugComponent.COMPONENT_NAME);
    names.add(ExpandComponent.COMPONENT_NAME);
    names.add(TermsComponent.COMPONENT_NAME);

    return names;
  }

  @Override
  public void init(PluginInfo info) {
    init(info.initArgs);
    for (PluginInfo child : info.children) {
      if ("shardHandlerFactory".equals(child.type)) {
        this.shfInfo = child;
        break;
      }
    }
  }

  @Override
  public void initializeMetrics(SolrMetricsContext parentContext, String scope) {
    super.initializeMetrics(parentContext, scope);
    metricsShard =
        new HandlerMetrics( // will register various metrics in the context
            solrMetricsContext, getCategory().toString(), scope + SHARD_HANDLER_SUFFIX);
    solrMetricsContext.gauge(
        new MetricsMap(map -> shardPurposes.forEach((k, v) -> map.putNoEx(k, v.getCount()))),
        true,
        "purposes",
        getCategory().toString(),
        scope + SHARD_HANDLER_SUFFIX);
  }

  @Override
  protected HandlerMetrics getMetricsForThisRequest(SolrQueryRequest req) {
    return req.getParams().getBool(ShardParams.IS_SHARD, false) ? this.metricsShard : this.metrics;
  }

  @Override
  public PermissionNameProvider.Name getPermissionName(AuthorizationContext ctx) {
    return PermissionNameProvider.Name.READ_PERM;
  }

  /**
   * Initialize the components based on name. Note, if using <code>INIT_FIRST_COMPONENTS</code> or
   * <code>INIT_LAST_COMPONENTS</code>, then the {@link DebugComponent} will always occur last. If
   * this is not desired, then one must explicitly declare all components using the <code>
   * INIT_COMPONENTS</code> syntax.
   */
  @Override
  @SuppressWarnings("unchecked")
  public void inform(SolrCore core) {
    this.core = core;
    List<String> c = (List<String>) initArgs.get(INIT_COMPONENTS);
    Set<String> missing = new HashSet<>(core.getSearchComponents().checkContains(c));
    List<String> first = (List<String>) initArgs.get(INIT_FIRST_COMPONENTS);
    missing.addAll(core.getSearchComponents().checkContains(first));
    List<String> last = (List<String>) initArgs.get(INIT_LAST_COMPONENTS);
    missing.addAll(core.getSearchComponents().checkContains(last));
    if (!missing.isEmpty())
      throw new SolrException(
          SolrException.ErrorCode.SERVER_ERROR, "Missing SearchComponents named : " + missing);
    if (c != null && (first != null || last != null))
      throw new SolrException(
          SolrException.ErrorCode.SERVER_ERROR,
          "First/Last components only valid if you do not declare 'components'");

    if (shfInfo == null) {
      shardHandlerFactory = core.getCoreContainer().getShardHandlerFactory();
    } else {
      shardHandlerFactory = core.createInitInstance(shfInfo, ShardHandlerFactory.class, null, null);
      core.addCloseHook(
          new CloseHook() {
            @Override
            public void preClose(SolrCore core) {
              shardHandlerFactory.close();
            }
          });
      shardHandlerFactory.setSecurityBuilder(
          core.getCoreContainer().getPkiAuthenticationSecurityBuilder());
    }

    if (core.getCoreContainer().isZooKeeperAware()) {
      core.getPackageListeners()
          .addListener(
              new PackageListeners.Listener() {
                @Override
                public String packageName() {
                  return null;
                }

                @Override
                public Map<String, PackageAPI.PkgVersion> packageDetails() {
                  return Collections.emptyMap();
                }

                @Override
                public void changed(PackageLoader.Package pkg, Ctx ctx) {
                  // we could optimize this by listening to only relevant packages,
                  // but it is not worth optimizing as these are lightweight objects
                  components = null;
                }
              });
    }
  }

  @SuppressWarnings({"unchecked"})
  private void initComponents() {
    Object declaredComponents = initArgs.get(INIT_COMPONENTS);
    List<String> first = (List<String>) initArgs.get(INIT_FIRST_COMPONENTS);
    List<String> last = (List<String>) initArgs.get(INIT_LAST_COMPONENTS);

    List<String> list = null;
    boolean makeDebugLast = true;
    if (declaredComponents == null) {
      // Use the default component list
      list = getDefaultComponents();

      if (first != null) {
        List<String> clist = first;
        clist.addAll(list);
        list = clist;
      }

      if (last != null) {
        list.addAll(last);
      }
    } else {
      list = (List<String>) declaredComponents;
      if (first != null || last != null) {
        throw new SolrException(
            SolrException.ErrorCode.SERVER_ERROR,
            "First/Last components only valid if you do not declare 'components'");
      }
      makeDebugLast = false;
    }

    // Build the component list
    List<SearchComponent> components = new ArrayList<>(list.size());
    DebugComponent dbgCmp = null;
    for (String c : list) {
      SearchComponent comp = core.getSearchComponent(c);
      if (comp instanceof DebugComponent && makeDebugLast == true) {
        dbgCmp = (DebugComponent) comp;
      } else {
        components.add(comp);
        log.debug("Adding  component:{}", comp);
      }
    }
    if (makeDebugLast == true && dbgCmp != null) {
      components.add(dbgCmp);
      log.debug("Adding  debug component:{}", dbgCmp);
    }
    this.components = components;
  }

  public List<SearchComponent> getComponents() {
    List<SearchComponent> result = components; // volatile read
    if (result == null) {
      synchronized (this) {
        if (components == null) {
          initComponents();
        }
        result = components;
      }
    }
    return result;
  }

  public ShardHandler getAndPrepShardHandler(SolrQueryRequest req, ResponseBuilder rb) {
    ShardHandler shardHandler = null;

    CoreContainer cc = req.getCoreContainer();
    boolean isZkAware = cc.isZooKeeperAware();
    rb.isDistrib = req.getParams().getBool(DISTRIB, isZkAware);
    if (!rb.isDistrib) {
      // for back compat, a shards param with URLs like localhost:8983/solr will mean that this
      // search is distributed.
      final String shards = req.getParams().get(ShardParams.SHARDS);
      rb.isDistrib = ((shards != null) && (shards.indexOf('/') > 0));
    }

    if (rb.isDistrib) {
      shardHandler = shardHandlerFactory.getShardHandler();
      shardHandler.prepDistributed(rb);
      if (!rb.isDistrib) {
        // request is not distributed after all and so the shard handler is not needed
        shardHandler = null;
      }
    }

    if (isZkAware) {
      String shardsTolerant = req.getParams().get(ShardParams.SHARDS_TOLERANT);
      boolean requireZkConnected =
          shardsTolerant != null && shardsTolerant.equals(ShardParams.REQUIRE_ZK_CONNECTED);
      ZkController zkController = cc.getZkController();
      boolean zkConnected =
          zkController != null
              && !zkController.getZkClient().getConnectionManager().isLikelyExpired();
      if (requireZkConnected && false == zkConnected) {
        throw new SolrException(SolrException.ErrorCode.SERVER_ERROR, "ZooKeeper is not connected");
      } else {
        NamedList<Object> headers = rb.rsp.getResponseHeader();
        if (headers != null) {
          headers.add("zkConnected", zkConnected);
        }
      }
    }

    return shardHandler;
  }

  /**
   * Override this method if you require a custom {@link ResponseBuilder} e.g. for use by a custom
   * {@link SearchComponent}.
   */
  protected ResponseBuilder newResponseBuilder(
      SolrQueryRequest req, SolrQueryResponse rsp, List<SearchComponent> components) {
    return new ResponseBuilder(req, rsp, components);
  }

  @Override
<<<<<<< HEAD
  public void handleRequestBody(SolrQueryRequest req, SolrQueryResponse rsp) throws Exception
  {
    if (req.getParams().getBool(ShardParams.IS_SHARD, false)) {
      int purpose = req.getParams().getInt(ShardParams.SHARDS_PURPOSE, 0);
      SolrPluginUtils.forEachRequestPurpose(
          purpose, n -> shardPurposes.computeIfAbsent(n, name -> new Counter()).inc());
    }

    List<SearchComponent> components  = getComponents();
=======
  public void handleRequestBody(SolrQueryRequest req, SolrQueryResponse rsp) throws Exception {
    List<SearchComponent> components = getComponents();
>>>>>>> c919fd88
    ResponseBuilder rb = newResponseBuilder(req, rsp, components);
    if (rb.requestInfo != null) {
      rb.requestInfo.setResponseBuilder(rb);
    }

    tagRequestWithRequestId(rb);

    boolean dbg = req.getParams().getBool(CommonParams.DEBUG_QUERY, false);
    rb.setDebug(dbg);
    if (dbg == false) { // if it's true, we are doing everything anyway.
      SolrPluginUtils.getDebugInterests(req.getParams().getParams(CommonParams.DEBUG), rb);
    }

    final RTimerTree timer = rb.isDebug() ? req.getRequestTimer() : null;

    final CircuitBreakerManager circuitBreakerManager = req.getCore().getCircuitBreakerManager();
    if (circuitBreakerManager.isEnabled()) {
      List<CircuitBreaker> trippedCircuitBreakers;

      if (timer != null) {
        RTimerTree subt = timer.sub("circuitbreaker");
        rb.setTimer(subt);

        trippedCircuitBreakers = circuitBreakerManager.checkTripped();

        rb.getTimer().stop();
      } else {
        trippedCircuitBreakers = circuitBreakerManager.checkTripped();
      }

      if (trippedCircuitBreakers != null) {
        String errorMessage = CircuitBreakerManager.toErrorMessage(trippedCircuitBreakers);
        rsp.add(STATUS, FAILURE);
        rsp.setException(
            new SolrException(
                SolrException.ErrorCode.SERVICE_UNAVAILABLE,
                "Circuit Breakers tripped " + errorMessage));
        return;
      }
    }

    // creates a ShardHandler object only if it's needed
    final ShardHandler shardHandler1 = getAndPrepShardHandler(req, rb);

    if (timer == null) {
      // non-debugging prepare phase
      for (SearchComponent c : components) {
        c.prepare(rb);
      }
    } else {
      // debugging prepare phase
      RTimerTree subt = timer.sub("prepare");
      for (SearchComponent c : components) {
        rb.setTimer(subt.sub(c.getName()));
        c.prepare(rb);
        rb.getTimer().stop();
      }
      subt.stop();
    }

    { // Once all of our components have been prepared, check if this request involves a SortSpec.
      // If it does, and if our request includes a cursorMark param, then parse & init the
      // CursorMark state (This must happen after the prepare() of all components, because any
      // component may have modified the SortSpec)
      final SortSpec spec = rb.getSortSpec();
      final String cursorStr = rb.req.getParams().get(CursorMarkParams.CURSOR_MARK_PARAM);
      if (null != spec && null != cursorStr) {
        final CursorMark cursorMark = new CursorMark(rb.req.getSchema(), spec);
        cursorMark.parseSerializedTotem(cursorStr);
        rb.setCursorMark(cursorMark);
      }
    }

    if (!rb.isDistrib) {
      // a normal non-distributed request

      SolrQueryTimeoutImpl.set(req);
      try {
        // The semantics of debugging vs not debugging are different enough that
        // it makes sense to have two control loops
        if (!rb.isDebug()) {
          // Process
          for (SearchComponent c : components) {
            c.process(rb);
          }
        } else {
          // Process
          RTimerTree subt = timer.sub("process");
          for (SearchComponent c : components) {
            rb.setTimer(subt.sub(c.getName()));
            c.process(rb);
            rb.getTimer().stop();
          }
          subt.stop();

          // add the timing info
          if (rb.isDebugTimings()) {
            rb.addDebugInfo("timing", timer.asNamedList());
          }
        }
      } catch (ExitableDirectoryReader.ExitingReaderException ex) {
        log.warn("Query: {}; ", req.getParamString(), ex);
        if (rb.rsp.getResponse() == null) {
          rb.rsp.addResponse(new SolrDocumentList());

          // If a cursorMark was passed, and we didn't progress, set
          // the nextCursorMark to the same position
          String cursorStr = rb.req.getParams().get(CursorMarkParams.CURSOR_MARK_PARAM);
          if (null != cursorStr) {
            rb.rsp.add(CursorMarkParams.CURSOR_MARK_NEXT, cursorStr);
          }
        }
        if (rb.isDebug()) {
          NamedList<Object> debug = new NamedList<>();
          debug.add("explain", new NamedList<>());
          rb.rsp.add("debug", debug);
        }
        rb.rsp
            .getResponseHeader()
            .asShallowMap()
            .put(SolrQueryResponse.RESPONSE_HEADER_PARTIAL_RESULTS_KEY, Boolean.TRUE);
      } finally {
        SolrQueryTimeoutImpl.reset();
      }
    } else {
      // a distributed request

      if (rb.outgoing == null) {
        rb.outgoing = new LinkedList<>();
      }
      rb.finished = new ArrayList<>();

      int nextStage = 0;
      do {
        rb.stage = nextStage;
        nextStage = ResponseBuilder.STAGE_DONE;

        // call all components
        for (SearchComponent c : components) {
          // the next stage is the minimum of what all components report
          nextStage = Math.min(nextStage, c.distributedProcess(rb));
        }

        // check the outgoing queue and send requests
        while (rb.outgoing.size() > 0) {

          // submit all current request tasks at once
          while (rb.outgoing.size() > 0) {
            ShardRequest sreq = rb.outgoing.remove(0);
            sreq.actualShards = sreq.shards;
            if (sreq.actualShards == ShardRequest.ALL_SHARDS) {
              sreq.actualShards = rb.shards;
            }
            // presume we'll get a response from each shard we send to
            sreq.responses = new ArrayList<>(sreq.actualShards.length);

            // TODO: map from shard to address[]
            for (String shard : sreq.actualShards) {
              ModifiableSolrParams params = new ModifiableSolrParams(sreq.params);
              params.remove(ShardParams.SHARDS); // not a top-level request
              params.set(DISTRIB, "false"); // not a top-level request
              params.remove("indent");
              params.remove(CommonParams.HEADER_ECHO_PARAMS);
              params.set(ShardParams.IS_SHARD, true); // a sub (shard) request
              params.set(ShardParams.SHARDS_PURPOSE, sreq.purpose);
              params.set(ShardParams.SHARD_URL, shard); // so the shard knows what was asked
              params.set(CommonParams.OMIT_HEADER, false);

              // Distributed request -- need to send queryID as a part of the distributed request
              params.setNonNull(ShardParams.QUERY_ID, rb.queryID);
              if (rb.requestInfo != null) {
                // we could try and detect when this is needed, but it could be tricky
                params.set("NOW", Long.toString(rb.requestInfo.getNOW().getTime()));
              }
              String shardQt = params.get(ShardParams.SHARDS_QT);
              if (shardQt != null) {
                params.set(CommonParams.QT, shardQt);
              } else {
                // for distributed queries that don't include shards.qt, use the original path
                // as the default but operators need to update their luceneMatchVersion to enable
                // this behavior since it did not work this way prior to 5.1
                String reqPath = (String) req.getContext().get(PATH);
                if (!"/select".equals(reqPath)) {
                  params.set(CommonParams.QT, reqPath);
                } // else if path is /select, then the qt gets passed thru if set
              }
              shardHandler1.submit(sreq, shard, params);
            }
          }

          // now wait for replies, but if anyone puts more requests on
          // the outgoing queue, send them out immediately (by exiting
          // this loop)
          boolean tolerant = ShardParams.getShardsTolerantAsBool(rb.req.getParams());
          while (rb.outgoing.size() == 0) {
            ShardResponse srsp =
                tolerant
                    ? shardHandler1.takeCompletedIncludingErrors()
                    : shardHandler1.takeCompletedOrError();
            if (srsp == null) break; // no more requests to wait for

            // Was there an exception?
            if (srsp.getException() != null) {
              // If things are not tolerant, abort everything and rethrow
              if (!tolerant) {
                shardHandler1.cancelAll();
                if (srsp.getException() instanceof SolrException) {
                  throw (SolrException) srsp.getException();
                } else {
                  throw new SolrException(
                      SolrException.ErrorCode.SERVER_ERROR, srsp.getException());
                }
              } else {
                rsp.getResponseHeader()
                    .asShallowMap()
                    .put(SolrQueryResponse.RESPONSE_HEADER_PARTIAL_RESULTS_KEY, Boolean.TRUE);
              }
            }

            rb.finished.add(srsp.getShardRequest());

            // let the components see the responses to the request
            for (SearchComponent c : components) {
              c.handleResponses(rb, srsp.getShardRequest());
            }
          }
        }

        for (SearchComponent c : components) {
          c.finishStage(rb);
        }

        // we are done when the next stage is MAX_VALUE
      } while (nextStage != Integer.MAX_VALUE);
    }

    // SOLR-5550: still provide shards.info if requested even for a short circuited distrib request
    if (!rb.isDistrib
        && req.getParams().getBool(ShardParams.SHARDS_INFO, false)
        && rb.shortCircuitedURL != null) {
      NamedList<Object> shardInfo = new SimpleOrderedMap<Object>();
      SimpleOrderedMap<Object> nl = new SimpleOrderedMap<Object>();
      if (rsp.getException() != null) {
        Throwable cause = rsp.getException();
        if (cause instanceof SolrServerException) {
          cause = ((SolrServerException) cause).getRootCause();
        } else {
          if (cause.getCause() != null) {
            cause = cause.getCause();
          }
        }
        nl.add("error", cause.toString());
        StringWriter trace = new StringWriter();
        cause.printStackTrace(new PrintWriter(trace));
        nl.add("trace", trace.toString());
      } else if (rb.getResults() != null) {
        nl.add("numFound", rb.getResults().docList.matches());
        nl.add(
            "numFoundExact",
            rb.getResults().docList.hitCountRelation() == TotalHits.Relation.EQUAL_TO);
        nl.add("maxScore", rb.getResults().docList.maxScore());
      }
      nl.add("shardAddress", rb.shortCircuitedURL);
      nl.add("time", req.getRequestTimer().getTime()); // elapsed time of this request so far

      int pos = rb.shortCircuitedURL.indexOf("://");
      String shardInfoName =
          pos != -1 ? rb.shortCircuitedURL.substring(pos + 3) : rb.shortCircuitedURL;
      shardInfo.add(shardInfoName, nl);
      rsp.getValues().add(ShardParams.SHARDS_INFO, shardInfo);
    }
  }

  private void tagRequestWithRequestId(ResponseBuilder rb) {
    final boolean ridTaggingDisabled =
        rb.req.getParams().getBool(CommonParams.DISABLE_REQUEST_ID, false);
    if (!ridTaggingDisabled) {
      String rid = getOrGenerateRequestId(rb.req);

      // NOTE: SearchHandler explicitly never clears/removes this MDC value...
      // We want it to live for the entire request, beyond the scope of SearchHandler's processing,
      // and trust SolrDispatchFilter to clean it up at the end of the request.
      //
      // Examples:
      // - ERROR logging of Exceptions propogated up to our base class
      // - SolrCore.RequestLog
      // - ERRORs that may be logged during response writing
      MDC.put(CommonParams.REQUEST_ID, rid);

      if (StringUtils.isBlank(rb.req.getParams().get(CommonParams.REQUEST_ID))) {
        ModifiableSolrParams params = new ModifiableSolrParams(rb.req.getParams());
        params.add(CommonParams.REQUEST_ID, rid); // add rid to the request so that shards see it
        rb.req.setParams(params);
      }
      if (rb.isDistrib) {
        rb.rsp.addToLog(CommonParams.REQUEST_ID, rid); // to see it in the logs of the landing core
      }
    }
  }

  /**
   * Returns a String to use as an identifier for this request.
   *
   * <p>If the provided {@link SolrQueryRequest} contains a non-blank {@link
   * CommonParams#REQUEST_ID} param value this is used. This is especially useful for users who
   * deploy Solr as one component in a larger ecosystem, and want to use an external ID utilized by
   * other components as well. If no {@link CommonParams#REQUEST_ID} value is present, one is
   * generated from scratch for the request.
   *
   * <p>Callers are responsible for storing the returned value in the {@link SolrQueryRequest}
   * object if they want to ensure that ID generation is not redone on subsequent calls.
   */
  public static String getOrGenerateRequestId(SolrQueryRequest req) {
    String rid = req.getParams().get(CommonParams.REQUEST_ID);
    return StringUtils.isNotBlank(rid) ? rid : generateRid(req);
  }

  private static String generateRid(SolrQueryRequest req) {
    String hostName = req.getCoreContainer().getHostName();
    return hostName + "-" + ridCounter.getAndIncrement();
  }

  //////////////////////// SolrInfoMBeans methods //////////////////////

  @Override
  public String getDescription() {
    StringBuilder sb = new StringBuilder();
    sb.append("Search using components: ");
    if (components != null) {
      for (SearchComponent c : components) {
        sb.append(c.getName());
        sb.append(",");
      }
    }
    return sb.toString();
  }

  @Override
  public Boolean registerV2() {
    return Boolean.TRUE;
  }
}

// TODO: generalize how a comm component can fit into search component framework
// TODO: statics should be per-core singletons<|MERGE_RESOLUTION|>--- conflicted
+++ resolved
@@ -16,7 +16,12 @@
  */
 package org.apache.solr.handler.component;
 
-<<<<<<< HEAD
+import static org.apache.solr.common.params.CommonParams.DISTRIB;
+import static org.apache.solr.common.params.CommonParams.FAILURE;
+import static org.apache.solr.common.params.CommonParams.PATH;
+import static org.apache.solr.common.params.CommonParams.STATUS;
+
+import com.codahale.metrics.Counter;
 import java.io.PrintWriter;
 import java.io.StringWriter;
 import java.lang.invoke.MethodHandles;
@@ -29,17 +34,6 @@
 import java.util.Set;
 import java.util.concurrent.ConcurrentHashMap;
 import java.util.concurrent.atomic.AtomicLong;
-
-import com.codahale.metrics.Counter;
-=======
-import static org.apache.solr.common.params.CommonParams.*;
-
-import java.io.PrintWriter;
-import java.io.StringWriter;
-import java.lang.invoke.MethodHandles;
-import java.util.*;
-import java.util.concurrent.atomic.AtomicLong;
->>>>>>> c919fd88
 import org.apache.commons.lang3.StringUtils;
 import org.apache.lucene.index.ExitableDirectoryReader;
 import org.apache.lucene.search.TotalHits;
@@ -81,22 +75,9 @@
 import org.slf4j.LoggerFactory;
 import org.slf4j.MDC;
 
-<<<<<<< HEAD
-import static org.apache.solr.common.params.CommonParams.DISTRIB;
-import static org.apache.solr.common.params.CommonParams.FAILURE;
-import static org.apache.solr.common.params.CommonParams.PATH;
-import static org.apache.solr.common.params.CommonParams.STATUS;
-
-
-/**
- * Refer SOLR-281
- */
-public class SearchHandler extends RequestHandlerBase implements SolrCoreAware, PluginInfoInitialized, PermissionNameProvider {
-=======
 /** Refer SOLR-281 */
 public class SearchHandler extends RequestHandlerBase
     implements SolrCoreAware, PluginInfoInitialized, PermissionNameProvider {
->>>>>>> c919fd88
   static final String INIT_COMPONENTS = "components";
   static final String INIT_FIRST_COMPONENTS = "first-components";
   static final String INIT_LAST_COMPONENTS = "last-components";
@@ -345,20 +326,14 @@
   }
 
   @Override
-<<<<<<< HEAD
-  public void handleRequestBody(SolrQueryRequest req, SolrQueryResponse rsp) throws Exception
-  {
+  public void handleRequestBody(SolrQueryRequest req, SolrQueryResponse rsp) throws Exception {
     if (req.getParams().getBool(ShardParams.IS_SHARD, false)) {
       int purpose = req.getParams().getInt(ShardParams.SHARDS_PURPOSE, 0);
       SolrPluginUtils.forEachRequestPurpose(
           purpose, n -> shardPurposes.computeIfAbsent(n, name -> new Counter()).inc());
     }
 
-    List<SearchComponent> components  = getComponents();
-=======
-  public void handleRequestBody(SolrQueryRequest req, SolrQueryResponse rsp) throws Exception {
     List<SearchComponent> components = getComponents();
->>>>>>> c919fd88
     ResponseBuilder rb = newResponseBuilder(req, rsp, components);
     if (rb.requestInfo != null) {
       rb.requestInfo.setResponseBuilder(rb);
