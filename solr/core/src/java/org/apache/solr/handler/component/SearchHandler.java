/*
 * Licensed to the Apache Software Foundation (ASF) under one or more
 * contributor license agreements.  See the NOTICE file distributed with
 * this work for additional information regarding copyright ownership.
 * The ASF licenses this file to You under the Apache License, Version 2.0
 * (the "License"); you may not use this file except in compliance with
 * the License.  You may obtain a copy of the License at
 *
 *     http://www.apache.org/licenses/LICENSE-2.0
 *
 * Unless required by applicable law or agreed to in writing, software
 * distributed under the License is distributed on an "AS IS" BASIS,
 * WITHOUT WARRANTIES OR CONDITIONS OF ANY KIND, either express or implied.
 * See the License for the specific language governing permissions and
 * limitations under the License.
 */
package org.apache.solr.handler.component;

import static org.apache.solr.common.params.CommonParams.DISTRIB;
import static org.apache.solr.common.params.CommonParams.PATH;
import static org.apache.solr.handler.component.ResponseBuilder.STAGE_DONE;
import static org.apache.solr.handler.component.ResponseBuilder.STAGE_EXECUTE_QUERY;
import static org.apache.solr.handler.component.ResponseBuilder.STAGE_GET_FIELDS;
import static org.apache.solr.handler.component.ResponseBuilder.STAGE_PARSE_QUERY;
import static org.apache.solr.handler.component.ResponseBuilder.STAGE_START;
import static org.apache.solr.handler.component.ResponseBuilder.STAGE_TOP_GROUPS;
import static org.apache.solr.request.SolrRequestInfo.getQueryLimits;
import static org.apache.solr.response.SolrQueryResponse.RESPONSE_HEADER_PARTIAL_RESULTS_DETAILS_KEY;

import io.opentelemetry.api.common.AttributeKey;
import io.opentelemetry.api.common.Attributes;
import java.io.IOException;
import java.io.PrintWriter;
import java.io.StringWriter;
import java.lang.invoke.MethodHandles;
import java.util.ArrayList;
import java.util.Collections;
import java.util.HashSet;
import java.util.List;
import java.util.Map;
import java.util.Objects;
import java.util.Optional;
import java.util.Set;
import java.util.concurrent.atomic.AtomicReference;
import java.util.stream.Collectors;
import org.apache.lucene.index.ExitableDirectoryReader;
import org.apache.lucene.search.TotalHits;
import org.apache.solr.client.solrj.SolrRequest.SolrRequestType;
import org.apache.solr.client.solrj.SolrServerException;
import org.apache.solr.cloud.ZkController;
import org.apache.solr.common.SolrDocumentList;
import org.apache.solr.common.SolrException;
import org.apache.solr.common.params.CommonParams;
import org.apache.solr.common.params.CursorMarkParams;
import org.apache.solr.common.params.ModifiableSolrParams;
import org.apache.solr.common.params.ShardParams;
import org.apache.solr.common.util.NamedList;
import org.apache.solr.common.util.SimpleOrderedMap;
import org.apache.solr.core.CloseHook;
import org.apache.solr.core.CoreContainer;
import org.apache.solr.core.PluginInfo;
import org.apache.solr.core.SolrCore;
import org.apache.solr.handler.RequestHandlerBase;
import org.apache.solr.metrics.SolrMetricsContext;
import org.apache.solr.pkg.PackageAPI;
import org.apache.solr.pkg.PackageListeners;
import org.apache.solr.pkg.SolrPackageLoader;
import org.apache.solr.request.SolrQueryRequest;
import org.apache.solr.response.SolrQueryResponse;
import org.apache.solr.search.CursorMark;
import org.apache.solr.search.QueryLimits;
import org.apache.solr.search.SortSpec;
import org.apache.solr.search.facet.FacetModule;
import org.apache.solr.security.AuthorizationContext;
import org.apache.solr.security.PermissionNameProvider;
import org.apache.solr.util.RTimerTree;
import org.apache.solr.util.SolrPluginUtils;
import org.apache.solr.util.ThreadCpuTimer;
import org.apache.solr.util.circuitbreaker.CircuitBreaker;
import org.apache.solr.util.circuitbreaker.CircuitBreakerRegistry;
import org.apache.solr.util.circuitbreaker.CircuitBreakerUtils;
import org.apache.solr.util.plugin.PluginInfoInitialized;
import org.apache.solr.util.plugin.SolrCoreAware;
import org.slf4j.Logger;
import org.slf4j.LoggerFactory;

/** Refer SOLR-281 */
public class SearchHandler extends RequestHandlerBase
    implements SolrCoreAware, PluginInfoInitialized, PermissionNameProvider {

  public static final AttributeKey<Boolean> INTERNAL_ATTR = AttributeKey.booleanKey("internal");
  static final String INIT_COMPONENTS = "components";
  static final String INIT_FIRST_COMPONENTS = "first-components";
  static final String INIT_LAST_COMPONENTS = "last-components";

  private static final Logger log = LoggerFactory.getLogger(MethodHandles.lookup().lookupClass());

  private HandlerMetrics metricsShard = HandlerMetrics.NO_OP;

  protected volatile List<SearchComponent> components;
  private ShardHandlerFactory shardHandlerFactory;
  private PluginInfo shfInfo;
  private SolrCore core;

  protected List<String> getDefaultComponents() {
    ArrayList<String> names = new ArrayList<>(9);
    names.add(QueryComponent.COMPONENT_NAME);
    names.add(FacetComponent.COMPONENT_NAME);
    names.add(FacetModule.COMPONENT_NAME);
    names.add(MoreLikeThisComponent.COMPONENT_NAME);
    names.add(HighlightComponent.COMPONENT_NAME);
    names.add(StatsComponent.COMPONENT_NAME);
    names.add(DebugComponent.COMPONENT_NAME);
    names.add(ExpandComponent.COMPONENT_NAME);
    names.add(TermsComponent.COMPONENT_NAME);

    return names;
  }

  @Override
  public void init(PluginInfo info) {
    init(info.initArgs);
    for (PluginInfo child : info.children) {
      if ("shardHandlerFactory".equals(child.type)) {
        this.shfInfo = child;
        break;
      }
    }
  }

  @Override
  public void initializeMetrics(SolrMetricsContext parentContext, Attributes attributes) {
    super.initializeMetrics(
        parentContext, Attributes.builder().putAll(attributes).put(INTERNAL_ATTR, false).build());
    metricsShard =
        new HandlerMetrics( // will register various metrics in the context
            solrMetricsContext,
            Attributes.builder()
                .putAll(attributes)
                .put(CATEGORY_ATTR, getCategory().toString())
                .put(INTERNAL_ATTR, true)
                .build(),
            false);
  }

  @Override
  public HandlerMetrics getMetricsForThisRequest(SolrQueryRequest req) {
    return req.getParams().getBool(ShardParams.IS_SHARD, false) ? this.metricsShard : this.metrics;
  }

  @Override
  public PermissionNameProvider.Name getPermissionName(AuthorizationContext ctx) {
    return PermissionNameProvider.Name.READ_PERM;
  }

  /**
   * Initialize the components based on name. Note, if using <code>INIT_FIRST_COMPONENTS</code> or
   * <code>INIT_LAST_COMPONENTS</code>, then the {@link DebugComponent} will always occur last. If
   * this is not desired, then one must explicitly declare all components using the <code>
   * INIT_COMPONENTS</code> syntax.
   */
  @Override
  @SuppressWarnings("unchecked")
  public void inform(SolrCore core) {
    this.core = core;
    List<String> c = (List<String>) initArgs.get(INIT_COMPONENTS);
    Set<String> missing = new HashSet<>(core.getSearchComponents().checkContains(c));
    List<String> first = (List<String>) initArgs.get(INIT_FIRST_COMPONENTS);
    missing.addAll(core.getSearchComponents().checkContains(first));
    List<String> last = (List<String>) initArgs.get(INIT_LAST_COMPONENTS);
    missing.addAll(core.getSearchComponents().checkContains(last));
    if (!missing.isEmpty())
      throw new SolrException(
          SolrException.ErrorCode.SERVER_ERROR, "Missing SearchComponents named : " + missing);
    if (c != null && (first != null || last != null))
      throw new SolrException(
          SolrException.ErrorCode.SERVER_ERROR,
          "First/Last components only valid if you do not declare 'components'");

    if (shfInfo == null) {
      shardHandlerFactory = core.getCoreContainer().getShardHandlerFactory();
    } else {
      shardHandlerFactory = core.createInitInstance(shfInfo, ShardHandlerFactory.class, null, null);
      core.addCloseHook(
          new CloseHook() {
            @Override
            public void preClose(SolrCore core) {
              shardHandlerFactory.close();
            }
          });
      shardHandlerFactory.setSecurityBuilder(
          core.getCoreContainer().getPkiAuthenticationSecurityBuilder());
    }

    if (core.getCoreContainer().isZooKeeperAware()) {
      core.getPackageListeners()
          .addListener(
              new PackageListeners.Listener() {
                @Override
                public String packageName() {
                  return null;
                }

                @Override
                public Map<String, PackageAPI.PkgVersion> packageDetails() {
                  return Collections.emptyMap();
                }

                @Override
                public void changed(SolrPackageLoader.SolrPackage pkg, Ctx ctx) {
                  // we could optimize this by listening to only relevant packages,
                  // but it is not worth optimizing as these are lightweight objects
                  components = null;
                }
              });
    }
  }

  @Override
  public void handleRequestBody(SolrQueryRequest req, SolrQueryResponse rsp) throws Exception {
    List<SearchComponent> components = getComponents();
    ResponseBuilder rb = newResponseBuilder(req, rsp, components);
    if (rb.requestInfo != null) {
      rb.requestInfo.setResponseBuilder(rb);
    }

    rb.isDistrib = isDistrib(req, rb); // can change later nonetheless
    tagRequestWithRequestId(rb);

    boolean dbg = req.getParams().getBool(CommonParams.DEBUG_QUERY, false);
    rb.setDebug(dbg);
    if (dbg == false) { // if it's true, we are doing everything anyway.
      SolrPluginUtils.getDebugInterests(req.getParams().getParams(CommonParams.DEBUG), rb);
    }

    if (checkCircuitBreakers(req, rsp, rb)) {
      return; // Circuit breaker tripped, return immediately
    }

    processComponents(req, rsp, rb, components);
  }

  @SuppressWarnings({"unchecked"})
  private void initComponents() {
    Object declaredComponents = initArgs.get(INIT_COMPONENTS);
    List<String> first = (List<String>) initArgs.get(INIT_FIRST_COMPONENTS);
    List<String> last = (List<String>) initArgs.get(INIT_LAST_COMPONENTS);

    List<String> list = null;
    boolean makeDebugLast = true;
    if (declaredComponents == null) {
      // Use the default component list
      list = getDefaultComponents();

      if (first != null) {
        List<String> clist = first;
        clist.addAll(list);
        list = clist;
      }

      if (last != null) {
        list.addAll(last);
      }
    } else {
      list = (List<String>) declaredComponents;
      if (first != null || last != null) {
        throw new SolrException(
            SolrException.ErrorCode.SERVER_ERROR,
            "First/Last components only valid if you do not declare 'components'");
      }
      makeDebugLast = false;
    }

    // Build the component list
    List<SearchComponent> components = new ArrayList<>(list.size());
    DebugComponent dbgCmp = null;
    for (String c : list) {
      SearchComponent comp = core.getSearchComponent(c);
      if (comp instanceof DebugComponent && makeDebugLast == true) {
        dbgCmp = (DebugComponent) comp;
      } else {
        components.add(comp);
        log.debug("Adding  component:{}", comp);
      }
    }
    if (makeDebugLast == true && dbgCmp != null) {
      components.add(dbgCmp);
      log.debug("Adding  debug component:{}", dbgCmp);
    }
    this.components = components;
  }

  public List<SearchComponent> getComponents() {
    List<SearchComponent> result = components; // volatile read
    if (result == null) {
      synchronized (this) {
        if (components == null) {
          initComponents();
        }
        result = components;
      }
    }
    return result;
  }

  protected boolean isDistrib(SolrQueryRequest req, ResponseBuilder rb) {
    boolean theDefault = req.getCoreContainer().isZooKeeperAware() || rb.isForcedDistrib();
    boolean isDistrib = req.getParams().getBool(DISTRIB, theDefault);
    if (!isDistrib) {
      // for back compat, a shards param with URLs like localhost:8983/solr will mean that this
      // search is distributed.
      final String shards = req.getParams().get(ShardParams.SHARDS);
      isDistrib = ((shards != null) && (shards.indexOf('/') > 0));
    }
    return isDistrib;
  }

  protected ShardHandler getAndPrepShardHandler(SolrQueryRequest req, ResponseBuilder rb) {
    ShardHandler shardHandler = null;

    CoreContainer cc = req.getCoreContainer();
    boolean isZkAware = cc.isZooKeeperAware();

    if (rb.isDistrib) {
      shardHandler = shardHandlerFactory.getShardHandler();
      shardHandler.prepDistributed(rb);
      if (!rb.isDistrib) {
        // request is not distributed after all and so the shard handler is not needed
        shardHandler = null;
      }
    }

    if (isZkAware) {
      String shardsTolerant = req.getParams().get(ShardParams.SHARDS_TOLERANT);
      boolean requireZkConnected =
          shardsTolerant != null && shardsTolerant.equals(ShardParams.REQUIRE_ZK_CONNECTED);
      ZkController zkController = cc.getZkController();
      boolean zkConnected = zkController != null && zkController.getZkClient().isConnected();
      if (requireZkConnected && false == zkConnected) {
        throw new SolrException(SolrException.ErrorCode.SERVER_ERROR, "ZooKeeper is not connected");
      } else {
        NamedList<Object> headers = rb.rsp.getResponseHeader();
        if (headers != null) {
          headers.add("zkConnected", zkConnected);
        }
      }
    }

    return shardHandler;
  }

  /**
   * Override this method if you require a custom {@link ResponseBuilder} e.g. for use by a custom
   * {@link SearchComponent}.
   */
  protected ResponseBuilder newResponseBuilder(
      SolrQueryRequest req, SolrQueryResponse rsp, List<SearchComponent> components) {
    return new ResponseBuilder(req, rsp, components);
  }

  /**
   * Check if {@link SolrRequestType#QUERY} circuit breakers are tripped. Override this method in
   * sub classes that do not want to check circuit breakers.
   *
   * @return true if circuit breakers are tripped, false otherwise.
   */
  protected boolean checkCircuitBreakers(
      SolrQueryRequest req, SolrQueryResponse rsp, ResponseBuilder rb) {
    if (isInternalShardRequest(req)) {
      if (log.isTraceEnabled()) {
        log.trace("Internal request, skipping circuit breaker check");
      }
      return false;
    }
    final RTimerTree timer = rb.isDebug() ? req.getRequestTimer() : null;

    final CircuitBreakerRegistry circuitBreakerRegistry = req.getCore().getCircuitBreakerRegistry();
    if (circuitBreakerRegistry.isEnabled(SolrRequestType.QUERY)) {
      List<CircuitBreaker> trippedCircuitBreakers;

      if (timer != null) {
        RTimerTree subt = timer.sub("circuitbreaker");
        rb.setTimer(subt);

        trippedCircuitBreakers = circuitBreakerRegistry.checkTripped(SolrRequestType.QUERY);

        rb.getTimer().stop();
      } else {
        trippedCircuitBreakers = circuitBreakerRegistry.checkTripped(SolrRequestType.QUERY);
      }

      return CircuitBreakerUtils.reportErrorIfBreakersTripped(rsp, trippedCircuitBreakers);
    }
    return false;
  }

<<<<<<< HEAD
  @Override
  public void handleRequestBody(SolrQueryRequest req, SolrQueryResponse rsp) throws Exception {
    List<SearchComponent> components = getComponents();
    ResponseBuilder rb = newResponseBuilder(req, rsp, components);
    if (rb.requestInfo != null) {
      rb.requestInfo.setResponseBuilder(rb);
    }

    rb.isDistrib = isDistrib(req);
=======
  protected void processComponents(
      SolrQueryRequest req,
      SolrQueryResponse rsp,
      ResponseBuilder rb,
      List<SearchComponent> components)
      throws IOException {
    final RTimerTree timer = rb.isDebug() ? req.getRequestTimer() : null;
    // return a ShardHandler only if doing distributed search (equivalent to rb.isDistrib)
    final ShardHandler shardHandler = getAndPrepShardHandler(req, rb);
>>>>>>> 890444d7

    if (!prepareComponents(req, rb, timer, components)) return;

    postPrepareComponents(rb);

    if (shardHandler == null) {
      processComponentsLocal(req, rsp, rb, timer, components);
    } else {
      processComponentsDistrib(req, rsp, rb, timer, components, shardHandler);
    }
  }

  private static boolean prepareComponents(
      SolrQueryRequest req, ResponseBuilder rb, RTimerTree timer, List<SearchComponent> components)
      throws IOException {
    if (timer == null) {
      // non-debugging prepare phase
      for (SearchComponent component : components) {
        if (checkLimitsBefore(component, "prepare", rb.req, rb.rsp, components)) {
          shortCircuitedResults(req, rb);
          return false;
        }
        component.prepare(rb);
      }
    } else {
      // debugging prepare phase
      RTimerTree subt = timer.sub("prepare");
      for (SearchComponent c : components) {
        if (checkLimitsBefore(c, "prepare debug", rb.req, rb.rsp, components)) {
          shortCircuitedResults(req, rb);
          return false;
        }
        rb.setTimer(subt.sub(c.getName()));
        c.prepare(rb);
        rb.getTimer().stop();
      }
      subt.stop();
    }
    return true;
  }

  /**
   * Called after {@link #prepareComponents(SolrQueryRequest, ResponseBuilder, RTimerTree, List)}
   */
  protected void postPrepareComponents(ResponseBuilder rb) {
    // Once all of our components have been prepared, check if this request involves a SortSpec.
    // If it does, and if our request includes a cursorMark param, then parse & init the
    // CursorMark state (This must happen after the prepare() of all components, because any
    // component may have modified the SortSpec)
    final SortSpec spec = rb.getSortSpec();
    final String cursorStr = rb.req.getParams().get(CursorMarkParams.CURSOR_MARK_PARAM);
    if (null != spec && null != cursorStr) {
      final CursorMark cursorMark = new CursorMark(rb.req.getSchema(), spec);
      cursorMark.parseSerializedTotem(cursorStr);
      rb.setCursorMark(cursorMark);
    }
  }

  /** Local request processing (not distributed). */
  protected void processComponentsLocal(
      SolrQueryRequest req,
      SolrQueryResponse rsp,
      ResponseBuilder rb,
      RTimerTree timer,
      List<SearchComponent> components)
      throws IOException {
    // a normal non-distributed request
    assert !rb.isDistrib;
    try {
      // The semantics of debugging vs not debugging are different enough that
      // it makes sense to have two control loops
      if (!rb.isDebug()) {
        // Process
        for (SearchComponent c : components) {
          if (checkLimitsBefore(c, "process", rb.req, rb.rsp, components)) {
            shortCircuitedResults(req, rb);
            return;
          }
          c.process(rb);
        }
      } else {
        // Process
        RTimerTree subt = timer.sub("process");
        for (SearchComponent c : components) {
          if (checkLimitsBefore(c, "process debug", rb.req, rb.rsp, components)) {
            shortCircuitedResults(req, rb);
            return;
          }
          rb.setTimer(subt.sub(c.getName()));
          c.process(rb);
          rb.getTimer().stop();
        }
        subt.stop();

        // add the timing info
        if (rb.isDebugTimings()) {
          rb.addDebugInfo("timing", timer.asNamedList());
        }
      }
    } catch (ExitableDirectoryReader.ExitingReaderException ex) {
      log.warn("Query terminated: {}; ", req.getParamString(), ex);
      shortCircuitedResults(req, rb);
    }

    fillShardsInfoShortCircuited(req, rsp, rb);
  }

  /** Distributed request processing (AKA coordinator). */
  protected void processComponentsDistrib(
      SolrQueryRequest req,
      SolrQueryResponse rsp,
      ResponseBuilder rb,
      RTimerTree timer,
      List<SearchComponent> components,
      ShardHandler shardHandler)
      throws IOException {
    assert rb.isDistrib;
    if (rb.outgoing == null) {
      rb.outgoing = new ArrayList<>();
    }
    rb.finished = new ArrayList<>();

    int nextStage = 0;
    long totalShardCpuTime = 0L;
    do {
      rb.setStage(nextStage);
      nextStage = ResponseBuilder.STAGE_DONE;

      // call all components
      for (SearchComponent c : components) {
        if (checkLimitsBefore(c, "distrib", rb.req, rb.rsp, components)) {
          shortCircuitedResults(req, rb);
          return;
        } // the next stage is the minimum of what all components report
        nextStage = Math.min(nextStage, c.distributedProcess(rb));
      }

      // check the outgoing queue and send requests
      while (rb.outgoing.size() > 0) {

        // submit all current request tasks at once
        while (rb.outgoing.size() > 0) {
          ShardRequest sreq = rb.outgoing.remove(0);
          sreq.actualShards = sreq.shards;
          if (sreq.actualShards == ShardRequest.ALL_SHARDS) {
            sreq.actualShards = rb.shards;
          }
          // presume we'll get a response from each shard we send to
          sreq.responses = new ArrayList<>(sreq.actualShards.length);

          QueryLimits queryLimits = QueryLimits.getCurrentLimits();

          // TODO: map from shard to address[]
          for (String shard : sreq.actualShards) {
            ModifiableSolrParams params = new ModifiableSolrParams(sreq.params);
            ShardHandler.setShardAttributesToParams(params, sreq.purpose);

            // Distributed request -- need to send queryID as a part of the distributed request
            params.setNonNull(ShardParams.QUERY_ID, rb.queryID);
            if (rb.requestInfo != null) {
              // we could try and detect when this is needed, but it could be tricky
              params.set("NOW", Long.toString(rb.requestInfo.getNOW().getTime()));
            }
            String shardQt = params.get(ShardParams.SHARDS_QT);
            if (shardQt != null) {
              params.set(CommonParams.QT, shardQt);
            } else {
              // for distributed queries that don't include shards.qt, use the original path
              // as the default but operators need to update their luceneMatchVersion to enable
              // this behavior since it did not work this way prior to 5.1
              String reqPath = (String) req.getContext().get(PATH);
              if (!"/select".equals(reqPath)) {
                params.set(CommonParams.QT, reqPath);
              } // else if path is /select, then the qt gets passed through if set
            }
            if (queryLimits.isLimitsEnabled()) {
              if (queryLimits.adjustShardRequestLimits(sreq, shard, params, rb)) {
                // Skip this shard since one or more limits will be tripped
                if (log.isDebugEnabled()) {
                  log.debug(
                      "Skipping request to shard '{}' due to query limits, params {}",
                      shard,
                      params);
                }
                continue;
              }
            }
            shardHandler.submit(sreq, shard, params);
          }
        }

        // now wait for replies, but if anyone puts more requests on
        // the outgoing queue, send them out immediately (by exiting
        // this loop)
        boolean tolerant = HttpShardHandler.getShardsTolerantAsBool(rb.req);
        while (rb.outgoing.size() == 0) {
          ShardResponse srsp =
              tolerant
                  ? shardHandler.takeCompletedIncludingErrors()
                  : shardHandler.takeCompletedOrError();
          if (srsp == null) break; // no more requests to wait for
          AtomicReference<Object> detailMesg =
              new AtomicReference<>(); // or perhaps new Object[1] ?

          boolean anyResponsesPartial =
              srsp.getShardRequest().responses.stream()
                  .anyMatch(
                      response -> {
                        NamedList<Object> resp = response.getSolrResponse().getResponse();
                        if (resp == null) {
                          return false;
                        }
                        Object recursive =
                            resp._get(List.of("responseHeader", "partialResults"), null);
                        if (recursive != null) {
                          Object message =
                              "[Shard:"
                                  + response.getShardAddress()
                                  + "]"
                                  + resp._get(
                                      List.of(
                                          "responseHeader",
                                          RESPONSE_HEADER_PARTIAL_RESULTS_DETAILS_KEY),
                                      null);
                          detailMesg.compareAndSet(null, message); // first one, ingore rest
                        }
                        return recursive != null;
                      });
          if (anyResponsesPartial) {
            rb.rsp.addPartialResponseDetail(detailMesg.get());
            rsp.setPartialResults(rb.req);
          }
          // Was there an exception?
          // In the case of tolerant search, we need to check all responses to see if there was an
          // exception.
          Optional<Throwable> shardException =
              srsp.getShardRequest().responses.stream()
                  .map(ShardResponse::getException)
                  .filter(Objects::nonNull)
                  .findFirst();
          if (shardException.isPresent()) {
            // If things are not tolerant, abort everything and rethrow
            if (!tolerant) {
              throwSolrException(shardException.get());
            } else {
              // Check if the purpose includes 'PURPOSE_GET_TOP_IDS'
              boolean includesTopIdsPurpose =
                  (srsp.getShardRequest().purpose & ShardRequest.PURPOSE_GET_TOP_IDS) != 0;
              // Check if all responses have exceptions
              boolean allResponsesHaveExceptions =
                  srsp.getShardRequest().responses.stream()
                      .allMatch(response -> response.getException() != null);
              // Check if all shards have failed for PURPOSE_GET_TOP_IDS
              boolean allShardsFailed = includesTopIdsPurpose && allResponsesHaveExceptions;
              // if all shards fail, fail the request despite shards.tolerant
              if (allShardsFailed) {
                throwSolrException(shardException.get());
              } else {
                rsp.setPartialResults(rb.req);
                if (publishCpuTime) {
                  totalShardCpuTime += computeShardCpuTime(srsp.getShardRequest().responses);
                  rsp.getResponseHeader().add(ThreadCpuTimer.CPU_TIME, totalShardCpuTime);
                  rsp.addToLog(ThreadCpuTimer.CPU_TIME, totalShardCpuTime);
                }
              }
            }
          }

          rb.finished.add(srsp.getShardRequest());

          // let the components see the responses to the request
          for (SearchComponent c : components) {
            if (checkLimitsBefore(
                c,
                "handleResponses next stage:" + stageToString(nextStage),
                rb.req,
                rb.rsp,
                components)) {
              shortCircuitedResults(req, rb);
              return;
            }
            c.handleResponses(rb, srsp.getShardRequest());
          }

          // Compute total CpuTime used by all shards.
          if (publishCpuTime) {
            totalShardCpuTime += computeShardCpuTime(srsp.getShardRequest().responses);
          }
        }
      }

      for (SearchComponent c : components) {
        if (checkLimitsBefore(
            c, "finishStage stage:" + stageToString(nextStage), rb.req, rb.rsp, components)) {
          return;
        }
        c.finishStage(rb);
      }

      // we are done when the next stage is MAX_VALUE
    } while (nextStage != Integer.MAX_VALUE);

    if (publishCpuTime) {
      rsp.getResponseHeader().add(ThreadCpuTimer.CPU_TIME, totalShardCpuTime);
      rsp.addToLog(ThreadCpuTimer.CPU_TIME, totalShardCpuTime);
    }
  }

  private void fillShardsInfoShortCircuited(
      SolrQueryRequest req, SolrQueryResponse rsp, ResponseBuilder rb) {
    // SOLR-5550: still provide shards.info if requested even for a short-circuited distrib request
    if (!req.getParams().getBool(ShardParams.SHARDS_INFO, false) || rb.shortCircuitedURL == null) {
      return;
    }
    assert rb.isDistrib == false;

    NamedList<Object> shardInfo = new SimpleOrderedMap<>();
    SimpleOrderedMap<Object> nl = new SimpleOrderedMap<>();
    if (rsp.getException() != null) {
      Throwable cause = rsp.getException();
      if (cause instanceof SolrServerException) {
        cause = ((SolrServerException) cause).getRootCause();
      } else {
        if (cause.getCause() != null) {
          cause = cause.getCause();
        }
      }
      nl.add("error", cause.toString());
      if (!core.getCoreContainer().hideStackTrace()) {
        StringWriter trace = new StringWriter();
        cause.printStackTrace(new PrintWriter(trace));
        nl.add("trace", trace.toString());
      }
    } else if (rb.getResults() != null) {
      nl.add("numFound", rb.getResults().docList.matches());
      nl.add(
          "numFoundExact",
          rb.getResults().docList.hitCountRelation() == TotalHits.Relation.EQUAL_TO);
      nl.add("maxScore", rb.getResults().docList.maxScore());
    }
    nl.add("shardAddress", rb.shortCircuitedURL);
    nl.add("time", req.getRequestTimer().getTime()); // elapsed time of this request so far

    int pos = rb.shortCircuitedURL.indexOf("://");
    String shardInfoName =
        pos != -1 ? rb.shortCircuitedURL.substring(pos + 3) : rb.shortCircuitedURL;
    shardInfo.add(shardInfoName, nl);
    rsp.getValues().add(ShardParams.SHARDS_INFO, shardInfo);
  }

  protected String stageToString(int stage) {
    // This should probably be an enum, but that change should be its own ticket.
    switch (stage) {
      case STAGE_START:
        return "START";
      case STAGE_PARSE_QUERY:
        return "PARSE_QUERY";
      case STAGE_TOP_GROUPS:
        return "TOP_GROUPS";
      case STAGE_EXECUTE_QUERY:
        return "EXECUTE_QUERY";
      case STAGE_GET_FIELDS:
        return "GET_FIELDS";
        // nobody wants to think it was DONE and canceled after it completed...
      case STAGE_DONE:
        return "FINISHING";
      default:
        return "CUSTOM_STAGE_" + String.valueOf(stage);
    }
  }

  private static void shortCircuitedResults(SolrQueryRequest req, ResponseBuilder rb) {

    if (rb.rsp.getResponse() == null) {
      rb.rsp.addResponse(new SolrDocumentList());

      // If a cursorMark was passed, and we didn't progress, set
      // the nextCursorMark to the same position
      String cursorStr = rb.req.getParams().get(CursorMarkParams.CURSOR_MARK_PARAM);
      if (null != cursorStr) {
        rb.rsp.add(CursorMarkParams.CURSOR_MARK_NEXT, cursorStr);
      }
    }
    if (rb.isDebug()) {
      NamedList<Object> debug = new NamedList<>();
      debug.add("explain", new NamedList<>());
      rb.rsp.add("debug", debug);
    }
    rb.rsp.setPartialResults(rb.req);
  }

  private static boolean checkLimitsBefore(
      SearchComponent c,
      String when,
      SolrQueryRequest req,
      SolrQueryResponse resp,
      List<SearchComponent> components) {

    return getQueryLimits(req, resp)
        .maybeExitWithPartialResults(
            () ->
                "["
                    + when
                    + "] Limit(s) exceeded prior to "
                    + c.getName()
                    + " in "
                    + components.stream()
                        .map(SearchComponent::getName)
                        .collect(Collectors.toList()));
  }

  private long computeShardCpuTime(List<ShardResponse> responses) {
    long totalShardCpuTime = 0;
    for (ShardResponse response : responses) {
      if ((response.getSolrResponse() != null)
          && (response.getSolrResponse().getResponse() != null)
          && (response.getSolrResponse().getResponse().get("responseHeader") != null)) {
        @SuppressWarnings("unchecked")
        SimpleOrderedMap<Object> header =
            (SimpleOrderedMap<Object>)
                response.getSolrResponse().getResponse().get(SolrQueryResponse.RESPONSE_HEADER_KEY);
        if (header != null) {
          Long shardCpuTime = (Long) header.get(ThreadCpuTimer.CPU_TIME);
          if (shardCpuTime != null) {
            totalShardCpuTime += shardCpuTime;
          }
        }
      }
    }
    return totalShardCpuTime;
  }

  private static void throwSolrException(Throwable shardResponseException) throws SolrException {
    if (shardResponseException instanceof SolrException) {
      throw (SolrException) shardResponseException;
    } else {
      throw new SolrException(SolrException.ErrorCode.SERVER_ERROR, shardResponseException);
    }
  }

  //////////////////////// SolrInfoMBeans methods //////////////////////

  @Override
  public String getDescription() {
    StringBuilder sb = new StringBuilder();
    sb.append("Search using components: ");
    if (components != null) {
      for (SearchComponent c : components) {
        sb.append(c.getName());
        sb.append(",");
      }
    }
    return sb.toString();
  }

  @Override
  public Boolean registerV2() {
    return Boolean.TRUE;
  }
}

// TODO: generalize how a comm component can fit into search component framework
// TODO: statics should be per-core singletons<|MERGE_RESOLUTION|>--- conflicted
+++ resolved
@@ -225,8 +225,7 @@
     }
 
     rb.isDistrib = isDistrib(req, rb); // can change later nonetheless
-    tagRequestWithRequestId(rb);
-
+    
     boolean dbg = req.getParams().getBool(CommonParams.DEBUG_QUERY, false);
     rb.setDebug(dbg);
     if (dbg == false) { // if it's true, we are doing everything anyway.
@@ -394,17 +393,6 @@
     return false;
   }
 
-<<<<<<< HEAD
-  @Override
-  public void handleRequestBody(SolrQueryRequest req, SolrQueryResponse rsp) throws Exception {
-    List<SearchComponent> components = getComponents();
-    ResponseBuilder rb = newResponseBuilder(req, rsp, components);
-    if (rb.requestInfo != null) {
-      rb.requestInfo.setResponseBuilder(rb);
-    }
-
-    rb.isDistrib = isDistrib(req);
-=======
   protected void processComponents(
       SolrQueryRequest req,
       SolrQueryResponse rsp,
@@ -414,7 +402,6 @@
     final RTimerTree timer = rb.isDebug() ? req.getRequestTimer() : null;
     // return a ShardHandler only if doing distributed search (equivalent to rb.isDistrib)
     final ShardHandler shardHandler = getAndPrepShardHandler(req, rb);
->>>>>>> 890444d7
 
     if (!prepareComponents(req, rb, timer, components)) return;
 
