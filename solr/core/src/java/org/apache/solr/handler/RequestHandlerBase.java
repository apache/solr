--- conflicted
+++ resolved
@@ -193,30 +193,9 @@
 
   @Override
   public void handleRequest(SolrQueryRequest req, SolrQueryResponse rsp) {
-<<<<<<< HEAD
-    requests.inc();
-    // requests are distributed by default when ZK is in use, unless indicated otherwise
-    boolean distrib = req.getParams().getBool(CommonParams.DISTRIB,
-        req.getCoreContainer() != null ? req.getCoreContainer().isZooKeeperAware() : false);
-    if (req.getParams().getBool(ShardParams.IS_SHARD, false)) {
-      shardPurposes.computeIfAbsent("total", name -> new Counter()).inc();
-      int purpose = req.getParams().getInt(ShardParams.SHARDS_PURPOSE, 0);
-      if (purpose != 0) {
-        String[] names = SolrPluginUtils.getRequestPurposeNames(purpose);
-        for (String n : names) {
-          shardPurposes.computeIfAbsent(n, name -> new Counter()).inc();
-        }
-      }
-    }
-    Timer.Context timer = requestTimes.time();
-    @SuppressWarnings("resource")
-    Timer.Context dTimer = distrib ? distribRequestTimes.time() : localRequestTimes.time();
-=======
     HandlerMetrics metrics = getMetricsForThisRequest(req);
     metrics.requests.inc();
-
     Timer.Context timer = metrics.requestTimes.time();
->>>>>>> f81161b9
     try {
       TestInjection.injectLeaderTragedy(req.getCore());
       if (pluginInfo != null && pluginInfo.attributes.containsKey(USEPARAM))
