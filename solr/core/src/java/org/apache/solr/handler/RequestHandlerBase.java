--- conflicted
+++ resolved
@@ -193,13 +193,7 @@
         new HandlerMetrics(
             new SolrMetricsContext(
                 new SolrMetricManager(
-<<<<<<< HEAD
-                    null,
-                    new MetricsConfig.MetricsConfigBuilder().setEnabled(false).build(),
-                    MeterProvider.noop()),
-=======
                     null, new MetricsConfig.MetricsConfigBuilder().setEnabled(false).build(), null),
->>>>>>> eaf0e2e2
                 "NO_OP",
                 "NO_OP"),
             Attributes.empty());
