--- conflicted
+++ resolved
@@ -334,13 +334,6 @@
     // the same component run twice?
     UBIQuery ubiQuery = getUbiQuery(rb);
     if (ubiQuery == null) return;
-
-<<<<<<< HEAD
-=======
-    ResultContext rc = (ResultContext) rb.rsp.getResponse();
-    DocList docs = rc.getDocList();
->>>>>>> dc9a0ed1
-
     //String docIds = extractDocIds(docs, searcher);
     String docIds =String.join(",", rb.resultIds.keySet().stream().map(Object::toString).toList());
     ubiQuery.setDocIds(docIds);
