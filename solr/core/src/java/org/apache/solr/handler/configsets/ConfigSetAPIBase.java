--- conflicted
+++ resolved
@@ -97,11 +97,7 @@
   }
 
   protected void ensureConfigSetUploadEnabled() {
-<<<<<<< HEAD
-    if (EnvUtils.getPropertyAsBool("solr.configset.upload.enabled", true)) {
-=======
     if (!EnvUtils.getPropertyAsBool("solr.configset.upload.enabled", true)) {
->>>>>>> 3ede0ed8
       throw new SolrException(
           SolrException.ErrorCode.BAD_REQUEST,
           "Configset upload feature is disabled. To enable this, start Solr with '-Dsolr.configset.upload.enabled=true'.");
