/*
 * Licensed to the Apache Software Foundation (ASF) under one or more
 * contributor license agreements.  See the NOTICE file distributed with
 * this work for additional information regarding copyright ownership.
 * The ASF licenses this file to You under the Apache License, Version 2.0
 * (the "License"); you may not use this file except in compliance with
 * the License.  You may obtain a copy of the License at
 *
 *     http://www.apache.org/licenses/LICENSE-2.0
 *
 * Unless required by applicable law or agreed to in writing, software
 * distributed under the License is distributed on an "AS IS" BASIS,
 * WITHOUT WARRANTIES OR CONDITIONS OF ANY KIND, either express or implied.
 * See the License for the specific language governing permissions and
 * limitations under the License.
 */

package org.apache.solr.handler.api;

import org.apache.solr.api.ApiBag;
import org.apache.solr.handler.admin.CollectionsHandler;
import org.apache.solr.handler.admin.api.*;

/**
 * Registers annotation-based V2 APIs with an {@link ApiBag}
 *
 * Historically these APIs were registered directly by code in {@link org.apache.solr.core.CoreContainer}, but as the
 * number of annotation-based v2 APIs grew this became increasingly unwieldy.  So {@link ApiRegistrar} serves as a single
 * place where all APIs under a particular path can be registered together.
 */
public class ApiRegistrar {

  public static void registerCollectionApis(ApiBag apiBag, CollectionsHandler collectionsHandler) {
    apiBag.registerObject(new AddReplicaPropertyAPI(collectionsHandler));
    apiBag.registerObject(new BalanceShardUniqueAPI(collectionsHandler));
    apiBag.registerObject(new DeleteCollectionAPI(collectionsHandler));
    apiBag.registerObject(new DeleteReplicaPropertyAPI(collectionsHandler));
    apiBag.registerObject(new MigrateDocsAPI(collectionsHandler));
    apiBag.registerObject(new ModifyCollectionAPI(collectionsHandler));
    apiBag.registerObject(new MoveReplicaAPI(collectionsHandler));
    apiBag.registerObject(new RebalanceLeadersAPI(collectionsHandler));
    apiBag.registerObject(new ReloadCollectionAPI(collectionsHandler));
    apiBag.registerObject(new SetCollectionPropertyAPI(collectionsHandler));
    apiBag.registerObject(new CollectionStatusAPI(collectionsHandler));
  }

  public static void registerShardApis(ApiBag apiBag, CollectionsHandler collectionsHandler) {
<<<<<<< HEAD
    apiBag.registerObject(new DeleteShardAPI(collectionsHandler));
    apiBag.registerObject(new SyncShardAPI(collectionsHandler));
    apiBag.registerObject(new ForceLeaderAPI(collectionsHandler));
=======
    apiBag.registerObject(new SplitShardAPI(collectionsHandler));
    apiBag.registerObject(new CreateShardAPI(collectionsHandler));
    apiBag.registerObject(new AddReplicaAPI(collectionsHandler));
>>>>>>> 81d3478f
  }
}<|MERGE_RESOLUTION|>--- conflicted
+++ resolved
@@ -45,14 +45,11 @@
   }
 
   public static void registerShardApis(ApiBag apiBag, CollectionsHandler collectionsHandler) {
-<<<<<<< HEAD
+    apiBag.registerObject(new SplitShardAPI(collectionsHandler));
+    apiBag.registerObject(new CreateShardAPI(collectionsHandler));
+    apiBag.registerObject(new AddReplicaAPI(collectionsHandler));
     apiBag.registerObject(new DeleteShardAPI(collectionsHandler));
     apiBag.registerObject(new SyncShardAPI(collectionsHandler));
     apiBag.registerObject(new ForceLeaderAPI(collectionsHandler));
-=======
-    apiBag.registerObject(new SplitShardAPI(collectionsHandler));
-    apiBag.registerObject(new CreateShardAPI(collectionsHandler));
-    apiBag.registerObject(new AddReplicaAPI(collectionsHandler));
->>>>>>> 81d3478f
   }
 }