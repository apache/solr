/*
 * Licensed to the Apache Software Foundation (ASF) under one or more
 * contributor license agreements.  See the NOTICE file distributed with
 * this work for additional information regarding copyright ownership.
 * The ASF licenses this file to You under the Apache License, Version 2.0
 * (the "License"); you may not use this file except in compliance with
 * the License.  You may obtain a copy of the License at
 *
 *     http://www.apache.org/licenses/LICENSE-2.0
 *
 * Unless required by applicable law or agreed to in writing, software
 * distributed under the License is distributed on an "AS IS" BASIS,
 * WITHOUT WARRANTIES OR CONDITIONS OF ANY KIND, either express or implied.
 * See the License for the specific language governing permissions and
 * limitations under the License.
 */
package org.apache.solr.handler.admin;

import static org.apache.solr.common.params.CoreAdminParams.ACTION;
import static org.apache.solr.common.params.CoreAdminParams.CoreAdminAction.STATUS;
import static org.apache.solr.security.PermissionNameProvider.Name.CORE_EDIT_PERM;
import static org.apache.solr.security.PermissionNameProvider.Name.CORE_READ_PERM;

import com.google.common.collect.ImmutableMap;
import com.google.common.collect.Lists;
import java.io.File;
import java.lang.invoke.MethodHandles;
import java.util.Collection;
import java.util.Collections;
import java.util.HashMap;
import java.util.Iterator;
import java.util.LinkedHashMap;
import java.util.List;
import java.util.Locale;
import java.util.Map;
import java.util.Map.Entry;
import java.util.concurrent.Callable;
import java.util.concurrent.ExecutorService;
import org.apache.commons.lang3.StringUtils;
import org.apache.solr.api.AnnotatedApi;
import org.apache.solr.api.Api;
import org.apache.solr.api.JerseyResource;
import org.apache.solr.cloud.CloudDescriptor;
import org.apache.solr.cloud.ZkController;
import org.apache.solr.common.SolrException;
import org.apache.solr.common.SolrException.ErrorCode;
import org.apache.solr.common.cloud.ZkStateReader;
import org.apache.solr.common.params.CommonAdminParams;
import org.apache.solr.common.params.CoreAdminParams;
import org.apache.solr.common.params.ModifiableSolrParams;
import org.apache.solr.common.params.SolrParams;
import org.apache.solr.common.util.ExecutorUtil;
import org.apache.solr.common.util.NamedList;
import org.apache.solr.common.util.SolrNamedThreadFactory;
import org.apache.solr.core.CoreContainer;
import org.apache.solr.core.CoreDescriptor;
import org.apache.solr.handler.RequestHandlerBase;
import org.apache.solr.handler.admin.api.AllCoresStatusAPI;
<<<<<<< HEAD
import org.apache.solr.handler.admin.api.BackupCoreAPI;
=======
import org.apache.solr.handler.admin.api.CoreSnapshotAPI;
>>>>>>> 03694366
import org.apache.solr.handler.admin.api.CreateCoreAPI;
import org.apache.solr.handler.admin.api.MergeIndexesAPI;
import org.apache.solr.handler.admin.api.OverseerOperationAPI;
import org.apache.solr.handler.admin.api.PrepareCoreRecoveryAPI;
import org.apache.solr.handler.admin.api.RejoinLeaderElectionAPI;
import org.apache.solr.handler.admin.api.ReloadCoreAPI;
import org.apache.solr.handler.admin.api.RenameCoreAPI;
import org.apache.solr.handler.admin.api.RequestApplyCoreUpdatesAPI;
import org.apache.solr.handler.admin.api.RequestBufferUpdatesAPI;
import org.apache.solr.handler.admin.api.RequestCoreCommandStatusAPI;
import org.apache.solr.handler.admin.api.RequestCoreRecoveryAPI;
import org.apache.solr.handler.admin.api.RequestSyncShardAPI;
import org.apache.solr.handler.admin.api.SingleCoreStatusAPI;
import org.apache.solr.handler.admin.api.SplitCoreAPI;
import org.apache.solr.handler.admin.api.SwapCoresAPI;
import org.apache.solr.handler.admin.api.UnloadCoreAPI;
import org.apache.solr.logging.MDCLoggingContext;
import org.apache.solr.metrics.SolrMetricManager;
import org.apache.solr.metrics.SolrMetricsContext;
import org.apache.solr.request.SolrQueryRequest;
import org.apache.solr.response.SolrQueryResponse;
import org.apache.solr.security.AuthorizationContext;
import org.apache.solr.security.PermissionNameProvider;
import org.apache.solr.util.stats.MetricUtils;
import org.apache.solr.util.tracing.TraceUtils;
import org.slf4j.Logger;
import org.slf4j.LoggerFactory;
import org.slf4j.MDC;

/**
 * @since solr 1.3
 */
public class CoreAdminHandler extends RequestHandlerBase implements PermissionNameProvider {
  private static final Logger log = LoggerFactory.getLogger(MethodHandles.lookup().lookupClass());
  protected final CoreContainer coreContainer;
  protected final CoreAdminAsyncTracker coreAdminAsyncTracker;

  public static String RESPONSE_STATUS = "STATUS";
  public static String RESPONSE_MESSAGE = "msg";
  public static String OPERATION_RESPONSE = "response";

  public CoreAdminHandler() {
    super();
    // Unlike most request handlers, CoreContainer initialization
    // should happen in the constructor...
    this.coreContainer = null;
    this.coreAdminAsyncTracker = new CoreAdminAsyncTracker();
  }

  /**
   * Overloaded ctor to inject CoreContainer into the handler.
   *
   * @param coreContainer Core Container of the solr webapp installed.
   */
  public CoreAdminHandler(final CoreContainer coreContainer) {
    this.coreContainer = coreContainer;
    this.coreAdminAsyncTracker = new CoreAdminAsyncTracker();
  }

  @Override
  public final void init(NamedList<?> args) {
    throw new SolrException(
        SolrException.ErrorCode.SERVER_ERROR,
        "CoreAdminHandler should not be configured in solrconf.xml\n"
            + "it is a special Handler configured directly by the RequestDispatcher");
  }

  @Override
  public void initializeMetrics(SolrMetricsContext parentContext, String scope) {
    super.initializeMetrics(parentContext, scope);
    coreAdminAsyncTracker.parallelExecutor =
        MetricUtils.instrumentedExecutorService(
            coreAdminAsyncTracker.parallelExecutor,
            this,
            solrMetricsContext.getMetricRegistry(),
            SolrMetricManager.mkName(
                "parallelCoreAdminExecutor", getCategory().name(), scope, "threadPool"));
  }

  @Override
  public Boolean registerV2() {
    return Boolean.TRUE;
  }

  /**
   * Registers custom actions defined in {@code solr.xml}. Called from the {@link CoreContainer}
   * during load process.
   *
   * @param customActions to register
   * @throws SolrException in case of action with indicated name is already registered
   */
  public final void registerCustomActions(Map<String, CoreAdminOp> customActions) {

    for (Entry<String, CoreAdminOp> entry : customActions.entrySet()) {

      String action = entry.getKey().toLowerCase(Locale.ROOT);
      CoreAdminOp operation = entry.getValue();

      if (opMap.containsKey(action)) {
        throw new SolrException(
            SolrException.ErrorCode.SERVER_ERROR,
            "CoreAdminHandler already registered action " + action);
      }

      opMap.put(action, operation);
    }
  }

  /**
   * The instance of CoreContainer this handler handles. This should be the CoreContainer instance
   * that created this handler.
   *
   * @return a CoreContainer instance
   */
  public CoreContainer getCoreContainer() {
    return this.coreContainer;
  }

  /**
   * The instance of CoreAdminAsyncTracker owned by this handler.
   *
   * @return a {@link CoreAdminAsyncTracker} instance.
   */
  public CoreAdminAsyncTracker getCoreAdminAsyncTracker() {
    return coreAdminAsyncTracker;
  }

  @Override
  public void handleRequestBody(SolrQueryRequest req, SolrQueryResponse rsp) throws Exception {
    // Make sure the cores is enabled
    try {
      CoreContainer cores = getCoreContainer();
      if (cores == null) {
        throw new SolrException(ErrorCode.BAD_REQUEST, "Core container instance missing");
      }
      // boolean doPersist = false;
      final String taskId = req.getParams().get(CommonAdminParams.ASYNC);
      final CoreAdminAsyncTracker.TaskObject taskObject =
          new CoreAdminAsyncTracker.TaskObject(taskId);

      // Pick the action
      final String action = req.getParams().get(ACTION, STATUS.toString()).toLowerCase(Locale.ROOT);
      CoreAdminOp op = opMap.get(action);
      if (op == null) {
        log.warn(
            "action '{}' not found, calling custom action handler. "
                + "If original intention was to target some custom behaviour "
                + "use custom actions defined in 'solr.xml' instead",
            action);
        handleCustomAction(req, rsp);
        return;
      }

      final CallInfo callInfo = new CallInfo(this, req, rsp, op);
      final String coreName =
          req.getParams().get(CoreAdminParams.CORE, req.getParams().get(CoreAdminParams.NAME));
      MDCLoggingContext.setCoreName(coreName);
      TraceUtils.setDbInstance(req, coreName);
      if (taskId == null) {
        callInfo.call();
      } else {
        coreAdminAsyncTracker.submitAsyncTask(
            taskObject,
            action,
            () -> {
              callInfo.call();
              return callInfo.rsp;
            });
      }
    } finally {
      rsp.setHttpCaching(false);
    }
  }

  /**
   * Handle Custom Action.
   *
   * <p>This method could be overridden by derived classes to handle custom actions. <br>
   * By default - this method throws a solr exception. Derived classes are free to write their
   * derivation if necessary.
   *
   * @deprecated Use actions defined via {@code solr.xml} instead.
   */
  @Deprecated
  protected void handleCustomAction(SolrQueryRequest req, SolrQueryResponse rsp) {
    throw new SolrException(
        SolrException.ErrorCode.BAD_REQUEST,
        "Unsupported operation: " + req.getParams().get(ACTION));
  }

  public static ImmutableMap<String, String> paramToProp =
      ImmutableMap.<String, String>builder()
          .put(CoreAdminParams.CONFIG, CoreDescriptor.CORE_CONFIG)
          .put(CoreAdminParams.SCHEMA, CoreDescriptor.CORE_SCHEMA)
          .put(CoreAdminParams.DATA_DIR, CoreDescriptor.CORE_DATADIR)
          .put(CoreAdminParams.ULOG_DIR, CoreDescriptor.CORE_ULOGDIR)
          .put(CoreAdminParams.CONFIGSET, CoreDescriptor.CORE_CONFIGSET)
          .put(CoreAdminParams.LOAD_ON_STARTUP, CoreDescriptor.CORE_LOADONSTARTUP)
          .put(CoreAdminParams.TRANSIENT, CoreDescriptor.CORE_TRANSIENT)
          .put(CoreAdminParams.SHARD, CoreDescriptor.CORE_SHARD)
          .put(CoreAdminParams.COLLECTION, CoreDescriptor.CORE_COLLECTION)
          .put(CoreAdminParams.ROLES, CoreDescriptor.CORE_ROLES)
          .put(CoreAdminParams.CORE_NODE_NAME, CoreDescriptor.CORE_NODE_NAME)
          .put(ZkStateReader.NUM_SHARDS_PROP, CloudDescriptor.NUM_SHARDS)
          .put(CoreAdminParams.REPLICA_TYPE, CloudDescriptor.REPLICA_TYPE)
          .build();

  protected static Map<String, String> buildCoreParams(SolrParams params) {

    Map<String, String> coreParams = new HashMap<>();

    // standard core create parameters
    for (Map.Entry<String, String> entry : paramToProp.entrySet()) {
      String value = params.get(entry.getKey(), null);
      if (StringUtils.isNotEmpty(value)) {
        coreParams.put(entry.getValue(), value);
      }
    }

    // extra properties
    Iterator<String> paramsIt = params.getParameterNamesIterator();
    while (paramsIt.hasNext()) {
      String param = paramsIt.next();
      if (param.startsWith(CoreAdminParams.PROPERTY_PREFIX)) {
        String propName = param.substring(CoreAdminParams.PROPERTY_PREFIX.length());
        String propValue = params.get(param);
        coreParams.put(propName, propValue);
      }
      if (param.startsWith(ZkController.COLLECTION_PARAM_PREFIX)) {
        coreParams.put(param, params.get(param));
      }
    }

    return coreParams;
  }

  protected static String normalizePath(String path) {
    if (path == null) return null;
    path = path.replace('/', File.separatorChar);
    path = path.replace('\\', File.separatorChar);
    return path;
  }

  public static ModifiableSolrParams params(String... params) {
    ModifiableSolrParams msp = new ModifiableSolrParams();
    for (int i = 0; i < params.length; i += 2) {
      msp.add(params[i], params[i + 1]);
    }
    return msp;
  }

  //////////////////////// SolrInfoMBeans methods //////////////////////

  @Override
  public String getDescription() {
    return "Manage Multiple Solr Cores";
  }

  @Override
  public Category getCategory() {
    return Category.ADMIN;
  }

  @Override
  public Name getPermissionName(AuthorizationContext ctx) {
    String action = ctx.getParams().get(CoreAdminParams.ACTION);
    if (action == null) return CORE_READ_PERM;
    CoreAdminParams.CoreAdminAction coreAction = CoreAdminParams.CoreAdminAction.get(action);
    if (coreAction == null) return CORE_READ_PERM;
    return coreAction.isRead ? CORE_READ_PERM : CORE_EDIT_PERM;
  }

  /** Method to ensure shutting down of the ThreadPool Executor. */
  public void shutdown() {
    if (coreAdminAsyncTracker.parallelExecutor != null) coreAdminAsyncTracker.shutdown();
  }

  private static final Map<String, CoreAdminOp> opMap = new HashMap<>();

  public static class CallInfo {
    public final CoreAdminHandler handler;
    public final SolrQueryRequest req;
    public final SolrQueryResponse rsp;
    public final CoreAdminOp op;

    CallInfo(
        CoreAdminHandler handler, SolrQueryRequest req, SolrQueryResponse rsp, CoreAdminOp op) {
      this.handler = handler;
      this.req = req;
      this.rsp = rsp;
      this.op = op;
    }

    void call() throws Exception {
      op.execute(this);
    }
  }

  @Override
  public Collection<Class<? extends JerseyResource>> getJerseyResources() {
    return List.of(BackupCoreAPI.class);
  }

  @Override
  public Collection<Api> getApis() {
    final List<Api> apis = Lists.newArrayList();
    apis.addAll(AnnotatedApi.getApis(new AllCoresStatusAPI(this)));
    apis.addAll(AnnotatedApi.getApis(new SingleCoreStatusAPI(this)));
    apis.addAll(AnnotatedApi.getApis(new CreateCoreAPI(this)));
    apis.addAll(AnnotatedApi.getApis(new RejoinLeaderElectionAPI(this)));
    apis.addAll(AnnotatedApi.getApis(new OverseerOperationAPI(this)));
    apis.addAll(AnnotatedApi.getApis(new ReloadCoreAPI(this)));
    apis.addAll(AnnotatedApi.getApis(new SwapCoresAPI(this)));
    apis.addAll(AnnotatedApi.getApis(new RenameCoreAPI(this)));
    apis.addAll(AnnotatedApi.getApis(new UnloadCoreAPI(this)));
    apis.addAll(AnnotatedApi.getApis(new MergeIndexesAPI(this)));
    apis.addAll(AnnotatedApi.getApis(new SplitCoreAPI(this)));
    apis.addAll(AnnotatedApi.getApis(new RequestCoreCommandStatusAPI(this)));
    // Internal APIs
    apis.addAll(AnnotatedApi.getApis(new RequestCoreRecoveryAPI(this)));
    apis.addAll(AnnotatedApi.getApis(new PrepareCoreRecoveryAPI(this)));
    apis.addAll(AnnotatedApi.getApis(new RequestApplyCoreUpdatesAPI(this)));
    apis.addAll(AnnotatedApi.getApis(new RequestSyncShardAPI(this)));
    apis.addAll(AnnotatedApi.getApis(new RequestBufferUpdatesAPI(this)));

    return apis;
  }

  @Override
  public Collection<Class<? extends JerseyResource>> getJerseyResources() {
    return List.of(CoreSnapshotAPI.class);
  }

  static {
    for (CoreAdminOperation op : CoreAdminOperation.values())
      opMap.put(op.action.toString().toLowerCase(Locale.ROOT), op);
  }

  public interface CoreAdminOp {
    /**
     * @param it request/response object
     *     <p>If the request is invalid throw a SolrException with
     *     SolrException.ErrorCode.BAD_REQUEST ( 400 ) If the execution of the command fails throw a
     *     SolrException with SolrException.ErrorCode.SERVER_ERROR ( 500 )
     *     <p>Any non-SolrException's are wrapped at a higher level as a SolrException with
     *     SolrException.ErrorCode.SERVER_ERROR.
     */
    void execute(CallInfo it) throws Exception;
  }

  public static class CoreAdminAsyncTracker {
    private static final int MAX_TRACKED_REQUESTS = 100;
    public static final String RUNNING = "running";
    public static final String COMPLETED = "completed";
    public static final String FAILED = "failed";
    public final Map<String, Map<String, TaskObject>> requestStatusMap;

    private ExecutorService parallelExecutor =
        ExecutorUtil.newMDCAwareFixedThreadPool(
            50, new SolrNamedThreadFactory("parallelCoreAdminAPIBaseExecutor"));

    public CoreAdminAsyncTracker() {
      HashMap<String, Map<String, TaskObject>> map = new HashMap<>(3, 1.0f);
      map.put(RUNNING, Collections.synchronizedMap(new LinkedHashMap<>()));
      map.put(COMPLETED, Collections.synchronizedMap(new LinkedHashMap<>()));
      map.put(FAILED, Collections.synchronizedMap(new LinkedHashMap<>()));
      requestStatusMap = Collections.unmodifiableMap(map);
    }

    public void shutdown() {
      ExecutorUtil.shutdownAndAwaitTermination(parallelExecutor);
    }

    public Map<String, TaskObject> getRequestStatusMap(String key) {
      return requestStatusMap.get(key);
    }

    public void submitAsyncTask(
        TaskObject taskObject, String action, Callable<SolrQueryResponse> task)
        throws SolrException {
      ensureTaskIdNotInUse(taskObject.taskId);
      addTask(RUNNING, taskObject);

      try {
        MDC.put("CoreAdminHandler.asyncId", taskObject.taskId);
        MDC.put("CoreAdminHandler.action", action);
        parallelExecutor.execute(
            () -> {
              boolean exceptionCaught = false;
              try {
                final SolrQueryResponse response = task.call();
                taskObject.setRspObject(response);
                taskObject.setOperationRspObject(response);
              } catch (Exception e) {
                exceptionCaught = true;
                taskObject.setRspObjectFromException(e);
              } finally {
                finishTask(taskObject, !exceptionCaught);
              }
            });
      } finally {
        MDC.remove("CoreAdminHandler.asyncId");
        MDC.remove("CoreAdminHandler.action");
      }
    }

    /** Helper method to add a task to a tracking type. */
    private void addTask(String type, TaskObject o, boolean limit) {
      synchronized (getRequestStatusMap(type)) {
        if (limit && getRequestStatusMap(type).size() == MAX_TRACKED_REQUESTS) {
          String key = getRequestStatusMap(type).entrySet().iterator().next().getKey();
          getRequestStatusMap(type).remove(key);
        }
        addTask(type, o);
      }
    }

    private void addTask(String type, TaskObject o) {
      synchronized (getRequestStatusMap(type)) {
        getRequestStatusMap(type).put(o.taskId, o);
      }
    }

    /** Helper method to remove a task from a tracking map. */
    private void removeTask(String map, String taskId) {
      synchronized (getRequestStatusMap(map)) {
        getRequestStatusMap(map).remove(taskId);
      }
    }

    private void ensureTaskIdNotInUse(String taskId) throws SolrException {
      if (getRequestStatusMap(RUNNING).containsKey(taskId)
          || getRequestStatusMap(COMPLETED).containsKey(taskId)
          || getRequestStatusMap(FAILED).containsKey(taskId)) {
        throw new SolrException(
            ErrorCode.BAD_REQUEST, "Duplicate request with the same requestid found.");
      }
    }

    private void finishTask(TaskObject taskObject, boolean successful) {
      removeTask(RUNNING, taskObject.taskId);
      addTask(successful ? COMPLETED : FAILED, taskObject, true);
    }

    /**
     * Helper class to manage the tasks to be tracked. This contains the taskId, request and the
     * response (if available).
     */
    public static class TaskObject {
      public String taskId;
      public String rspInfo;
      public Object operationRspInfo;

      public TaskObject(String taskId) {
        this.taskId = taskId;
      }

      public String getRspObject() {
        return rspInfo;
      }

      public void setRspObject(SolrQueryResponse rspObject) {
        this.rspInfo = rspObject.getToLogAsString("TaskId: " + this.taskId);
      }

      public void setRspObjectFromException(Exception e) {
        this.rspInfo = e.getMessage();
      }

      public Object getOperationRspObject() {
        return operationRspInfo;
      }

      public void setOperationRspObject(SolrQueryResponse rspObject) {
        this.operationRspInfo = rspObject.getResponse();
      }
    }
  }
}<|MERGE_RESOLUTION|>--- conflicted
+++ resolved
@@ -56,11 +56,8 @@
 import org.apache.solr.core.CoreDescriptor;
 import org.apache.solr.handler.RequestHandlerBase;
 import org.apache.solr.handler.admin.api.AllCoresStatusAPI;
-<<<<<<< HEAD
 import org.apache.solr.handler.admin.api.BackupCoreAPI;
-=======
 import org.apache.solr.handler.admin.api.CoreSnapshotAPI;
->>>>>>> 03694366
 import org.apache.solr.handler.admin.api.CreateCoreAPI;
 import org.apache.solr.handler.admin.api.MergeIndexesAPI;
 import org.apache.solr.handler.admin.api.OverseerOperationAPI;
@@ -360,11 +357,6 @@
   }
 
   @Override
-  public Collection<Class<? extends JerseyResource>> getJerseyResources() {
-    return List.of(BackupCoreAPI.class);
-  }
-
-  @Override
   public Collection<Api> getApis() {
     final List<Api> apis = Lists.newArrayList();
     apis.addAll(AnnotatedApi.getApis(new AllCoresStatusAPI(this)));
@@ -391,7 +383,7 @@
 
   @Override
   public Collection<Class<? extends JerseyResource>> getJerseyResources() {
-    return List.of(CoreSnapshotAPI.class);
+    return List.of(CoreSnapshotAPI.class, BackupCoreAPI.class);
   }
 
   static {
