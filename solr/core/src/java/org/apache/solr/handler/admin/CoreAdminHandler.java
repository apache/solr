/*
 * Licensed to the Apache Software Foundation (ASF) under one or more
 * contributor license agreements.  See the NOTICE file distributed with
 * this work for additional information regarding copyright ownership.
 * The ASF licenses this file to You under the Apache License, Version 2.0
 * (the "License"); you may not use this file except in compliance with
 * the License.  You may obtain a copy of the License at
 *
 *     http://www.apache.org/licenses/LICENSE-2.0
 *
 * Unless required by applicable law or agreed to in writing, software
 * distributed under the License is distributed on an "AS IS" BASIS,
 * WITHOUT WARRANTIES OR CONDITIONS OF ANY KIND, either express or implied.
 * See the License for the specific language governing permissions and
 * limitations under the License.
 */
package org.apache.solr.handler.admin;

import static org.apache.solr.common.params.CoreAdminParams.ACTION;
import static org.apache.solr.common.params.CoreAdminParams.CoreAdminAction.STATUS;
import static org.apache.solr.security.PermissionNameProvider.Name.CORE_EDIT_PERM;
import static org.apache.solr.security.PermissionNameProvider.Name.CORE_READ_PERM;

import com.github.benmanes.caffeine.cache.Cache;
import com.github.benmanes.caffeine.cache.Caffeine;
import com.github.benmanes.caffeine.cache.Expiry;
import com.github.benmanes.caffeine.cache.Ticker;
import java.lang.invoke.MethodHandles;
import java.util.ArrayList;
import java.util.Collection;
import java.util.HashMap;
import java.util.List;
import java.util.Locale;
import java.util.Map;
import java.util.Map.Entry;
import java.util.concurrent.Callable;
import java.util.concurrent.ExecutorService;
import java.util.concurrent.TimeUnit;
import org.apache.solr.api.AnnotatedApi;
import org.apache.solr.api.Api;
import org.apache.solr.api.JerseyResource;
import org.apache.solr.cloud.CloudDescriptor;
import org.apache.solr.common.SolrException;
import org.apache.solr.common.SolrException.ErrorCode;
import org.apache.solr.common.cloud.ZkStateReader;
import org.apache.solr.common.params.CommonAdminParams;
import org.apache.solr.common.params.CoreAdminParams;
import org.apache.solr.common.params.ModifiableSolrParams;
import org.apache.solr.common.util.EnvUtils;
import org.apache.solr.common.util.ExecutorUtil;
import org.apache.solr.common.util.NamedList;
import org.apache.solr.common.util.SolrNamedThreadFactory;
import org.apache.solr.core.CoreContainer;
import org.apache.solr.core.CoreDescriptor;
import org.apache.solr.handler.RequestHandlerBase;
import org.apache.solr.handler.admin.api.CoreSnapshot;
import org.apache.solr.handler.admin.api.CoreStatus;
import org.apache.solr.handler.admin.api.CreateCore;
import org.apache.solr.handler.admin.api.CreateCoreBackup;
import org.apache.solr.handler.admin.api.GetNodeCommandStatus;
import org.apache.solr.handler.admin.api.InstallCoreData;
import org.apache.solr.handler.admin.api.MergeIndexes;
import org.apache.solr.handler.admin.api.OverseerOperationAPI;
import org.apache.solr.handler.admin.api.PrepareCoreRecoveryAPI;
import org.apache.solr.handler.admin.api.RejoinLeaderElectionAPI;
import org.apache.solr.handler.admin.api.ReloadCore;
import org.apache.solr.handler.admin.api.RenameCore;
import org.apache.solr.handler.admin.api.RequestApplyCoreUpdatesAPI;
import org.apache.solr.handler.admin.api.RequestBufferUpdatesAPI;
import org.apache.solr.handler.admin.api.RequestCoreRecoveryAPI;
import org.apache.solr.handler.admin.api.RequestSyncShardAPI;
import org.apache.solr.handler.admin.api.RestoreCore;
import org.apache.solr.handler.admin.api.SplitCoreAPI;
import org.apache.solr.handler.admin.api.SwapCores;
import org.apache.solr.handler.admin.api.UnloadCore;
import org.apache.solr.logging.MDCLoggingContext;
import org.apache.solr.metrics.SolrMetricManager;
import org.apache.solr.metrics.SolrMetricsContext;
import org.apache.solr.request.SolrQueryRequest;
import org.apache.solr.response.SolrQueryResponse;
import org.apache.solr.security.AuthorizationContext;
import org.apache.solr.security.PermissionNameProvider;
import org.apache.solr.util.stats.MetricUtils;
import org.apache.solr.util.tracing.TraceUtils;
import org.slf4j.Logger;
import org.slf4j.LoggerFactory;
import org.slf4j.MDC;

/**
 * @since solr 1.3
 */
public class CoreAdminHandler extends RequestHandlerBase implements PermissionNameProvider {
  private static final Logger log = LoggerFactory.getLogger(MethodHandles.lookup().lookupClass());
  protected final CoreContainer coreContainer;
  protected final CoreAdminAsyncTracker coreAdminAsyncTracker;
  protected final Map<String, CoreAdminOp> opMap;

  public static String RESPONSE_STATUS = "STATUS";

  public static String RESPONSE_MESSAGE = "msg";
  public static String OPERATION_RESPONSE = "response";

  public CoreAdminHandler() {
    super();
    // Unlike most request handlers, CoreContainer initialization
    // should happen in the constructor...
    this.coreContainer = null;
    this.coreAdminAsyncTracker = new CoreAdminAsyncTracker();
    this.opMap = initializeOpMap();
  }

  /**
   * Overloaded ctor to inject CoreContainer into the handler.
   *
   * @param coreContainer Core Container of the solr webapp installed.
   */
  public CoreAdminHandler(final CoreContainer coreContainer) {
    this.coreContainer = coreContainer;
    this.coreAdminAsyncTracker = new CoreAdminAsyncTracker();
    this.opMap = initializeOpMap();
  }

  @Override
  public final void init(NamedList<?> args) {
    throw new SolrException(
        SolrException.ErrorCode.SERVER_ERROR,
        "CoreAdminHandler should not be configured in solrconf.xml\n"
            + "it is a special Handler configured directly by the RequestDispatcher");
  }

  @Override
  public void initializeMetrics(SolrMetricsContext parentContext, String scope) {
    super.initializeMetrics(parentContext, scope);
    coreAdminAsyncTracker.standardExecutor =
        MetricUtils.instrumentedExecutorService(
            coreAdminAsyncTracker.standardExecutor,
            this,
            solrMetricsContext.getMetricRegistry(),
            SolrMetricManager.mkName(
                "parallelCoreAdminExecutor", getCategory().name(), scope, "threadPool"));

    coreAdminAsyncTracker.expensiveExecutor =
        MetricUtils.instrumentedExecutorService(
            coreAdminAsyncTracker.expensiveExecutor,
            this,
            solrMetricsContext.getMetricRegistry(),
            SolrMetricManager.mkName(
                "parallelCoreExpensiveAdminExecutor", getCategory().name(), scope, "threadPool"));
  }

  @Override
  public Boolean registerV2() {
    return Boolean.TRUE;
  }

  /**
   * Registers custom actions defined in {@code solr.xml}. Called from the {@link CoreContainer}
   * during load process.
   *
   * @param customActions to register
   * @throws SolrException in case of action with indicated name is already registered
   */
  public final void registerCustomActions(Map<String, CoreAdminOp> customActions) {

    for (Entry<String, CoreAdminOp> entry : customActions.entrySet()) {

      String action = entry.getKey().toLowerCase(Locale.ROOT);
      CoreAdminOp operation = entry.getValue();

      if (opMap.containsKey(action)) {
        throw new SolrException(
            SolrException.ErrorCode.SERVER_ERROR,
            "CoreAdminHandler already registered action " + action);
      }

      opMap.put(action, operation);
    }
  }

  /**
   * The instance of CoreContainer this handler handles. This should be the CoreContainer instance
   * that created this handler.
   *
   * @return a CoreContainer instance
   */
  public CoreContainer getCoreContainer() {
    return this.coreContainer;
  }

  /**
   * The instance of CoreAdminAsyncTracker owned by this handler.
   *
   * @return a {@link CoreAdminAsyncTracker} instance.
   */
  public CoreAdminAsyncTracker getCoreAdminAsyncTracker() {
    return coreAdminAsyncTracker;
  }

  @Override
  public void handleRequestBody(SolrQueryRequest req, SolrQueryResponse rsp) throws Exception {
    // Make sure the cores is enabled
    try {
      CoreContainer cores = getCoreContainer();
      if (cores == null) {
        throw new SolrException(ErrorCode.BAD_REQUEST, "Core container instance missing");
      }
      // boolean doPersist = false;
      final String taskId = req.getParams().get(CommonAdminParams.ASYNC);

      // Pick the action
      final String action = req.getParams().get(ACTION, STATUS.toString()).toLowerCase(Locale.ROOT);
      CoreAdminOp op = opMap.get(action);
      if (op == null) {
        log.warn(
            "action '{}' not found, calling custom action handler. "
                + "If original intention was to target some custom behaviour "
                + "use custom actions defined in 'solr.xml' instead",
            action);
        handleCustomAction(req, rsp);
        return;
      }

      final CallInfo callInfo = new CallInfo(this, req, rsp, op);
      final String coreName =
          req.getParams().get(CoreAdminParams.CORE, req.getParams().get(CoreAdminParams.NAME));
      MDCLoggingContext.setCoreName(coreName);
      TraceUtils.setDbInstance(req, coreName);
      if (taskId == null) {
        callInfo.call();
      } else {
        Callable<SolrQueryResponse> task =
            () -> {
              callInfo.call();
              return callInfo.rsp;
            };

        var taskObject =
            new CoreAdminAsyncTracker.TaskObject(taskId, action, op.isExpensive(), task);

        coreAdminAsyncTracker.submitAsyncTask(taskObject);
      }
    } finally {
      rsp.setHttpCaching(false);
    }
  }

  /**
   * Handle Custom Action.
   *
   * <p>This method could be overridden by derived classes to handle custom actions. <br>
   * By default - this method throws a solr exception. Derived classes are free to write their
   * derivation if necessary.
   *
   * @deprecated Use actions defined via {@code solr.xml} instead.
   */
  @Deprecated
  protected void handleCustomAction(SolrQueryRequest req, SolrQueryResponse rsp) {
    throw new SolrException(
        SolrException.ErrorCode.BAD_REQUEST,
        "Unsupported operation: " + req.getParams().get(ACTION));
  }

  public static Map<String, String> paramToProp =
      Map.ofEntries(
          Map.entry(CoreAdminParams.CONFIG, CoreDescriptor.CORE_CONFIG),
          Map.entry(CoreAdminParams.SCHEMA, CoreDescriptor.CORE_SCHEMA),
          Map.entry(CoreAdminParams.DATA_DIR, CoreDescriptor.CORE_DATADIR),
          Map.entry(CoreAdminParams.ULOG_DIR, CoreDescriptor.CORE_ULOGDIR),
          Map.entry(CoreAdminParams.CONFIGSET, CoreDescriptor.CORE_CONFIGSET),
          Map.entry(CoreAdminParams.LOAD_ON_STARTUP, CoreDescriptor.CORE_LOADONSTARTUP),
          Map.entry(CoreAdminParams.TRANSIENT, CoreDescriptor.CORE_TRANSIENT),
          Map.entry(CoreAdminParams.SHARD, CoreDescriptor.CORE_SHARD),
          Map.entry(CoreAdminParams.COLLECTION, CoreDescriptor.CORE_COLLECTION),
          Map.entry(CoreAdminParams.ROLES, CoreDescriptor.CORE_ROLES),
          Map.entry(CoreAdminParams.CORE_NODE_NAME, CoreDescriptor.CORE_NODE_NAME),
          Map.entry(ZkStateReader.NUM_SHARDS_PROP, CloudDescriptor.NUM_SHARDS),
          Map.entry(CoreAdminParams.REPLICA_TYPE, CloudDescriptor.REPLICA_TYPE));

  private static Map<String, CoreAdminOp> initializeOpMap() {
    Map<String, CoreAdminOp> opMap = new HashMap<>();
    for (CoreAdminOperation op : CoreAdminOperation.values()) {
      opMap.put(op.action.toString().toLowerCase(Locale.ROOT), op);
    }
    return opMap;
  }

<<<<<<< HEAD
  protected static String normalizePath(String path) {
    if (path == null) return null;
    path = path.replace('/', File.separatorChar);
    path = path.replace('\\', File.separatorChar);
    return path;
=======
  protected static Map<String, String> buildCoreParams(SolrParams params) {

    Map<String, String> coreParams = new HashMap<>();

    // standard core create parameters
    for (Map.Entry<String, String> entry : paramToProp.entrySet()) {
      String value = params.get(entry.getKey(), null);
      if (StrUtils.isNotNullOrEmpty(value)) {
        coreParams.put(entry.getValue(), value);
      }
    }

    // extra properties
    Iterator<String> paramsIt = params.getParameterNamesIterator();
    while (paramsIt.hasNext()) {
      String param = paramsIt.next();
      if (param.startsWith(CoreAdminParams.PROPERTY_PREFIX)) {
        String propName = param.substring(CoreAdminParams.PROPERTY_PREFIX.length());
        String propValue = params.get(param);
        coreParams.put(propName, propValue);
      }
      if (param.startsWith(ZkController.COLLECTION_PARAM_PREFIX)) {
        coreParams.put(param, params.get(param));
      }
    }

    return coreParams;
>>>>>>> bca4cd63
  }

  public static ModifiableSolrParams params(String... params) {
    ModifiableSolrParams msp = new ModifiableSolrParams();
    for (int i = 0; i < params.length; i += 2) {
      msp.add(params[i], params[i + 1]);
    }
    return msp;
  }

  //////////////////////// SolrInfoMBeans methods //////////////////////

  @Override
  public String getDescription() {
    return "Manage Multiple Solr Cores";
  }

  @Override
  public Category getCategory() {
    return Category.ADMIN;
  }

  @Override
  public Name getPermissionName(AuthorizationContext ctx) {
    String action = ctx.getParams().get(CoreAdminParams.ACTION);
    if (action == null) return CORE_READ_PERM;
    CoreAdminParams.CoreAdminAction coreAction = CoreAdminParams.CoreAdminAction.get(action);
    if (coreAction == null) return CORE_READ_PERM;
    return coreAction.isRead ? CORE_READ_PERM : CORE_EDIT_PERM;
  }

  /** Method to ensure shutting down of the ThreadPool Executor. */
  public void shutdown() {
    coreAdminAsyncTracker.shutdown();
  }

  public static class CallInfo {
    public final CoreAdminHandler handler;
    public final SolrQueryRequest req;
    public final SolrQueryResponse rsp;
    public final CoreAdminOp op;

    CallInfo(
        CoreAdminHandler handler, SolrQueryRequest req, SolrQueryResponse rsp, CoreAdminOp op) {
      this.handler = handler;
      this.req = req;
      this.rsp = rsp;
      this.op = op;
    }

    void call() throws Exception {
      op.execute(this);
    }
  }

  @Override
  public Collection<Api> getApis() {
    final List<Api> apis = new ArrayList<>();
    apis.addAll(AnnotatedApi.getApis(new RejoinLeaderElectionAPI(this)));
    apis.addAll(AnnotatedApi.getApis(new OverseerOperationAPI(this)));
    apis.addAll(AnnotatedApi.getApis(new SplitCoreAPI(this)));
    // Internal APIs
    apis.addAll(AnnotatedApi.getApis(new RequestCoreRecoveryAPI(this)));
    apis.addAll(AnnotatedApi.getApis(new PrepareCoreRecoveryAPI(this)));
    apis.addAll(AnnotatedApi.getApis(new RequestApplyCoreUpdatesAPI(this)));
    apis.addAll(AnnotatedApi.getApis(new RequestSyncShardAPI(this)));
    apis.addAll(AnnotatedApi.getApis(new RequestBufferUpdatesAPI(this)));

    return apis;
  }

  @Override
  public Collection<Class<? extends JerseyResource>> getJerseyResources() {
    return List.of(
        CoreSnapshot.class,
        CoreStatus.class,
        InstallCoreData.class,
        CreateCore.class,
        CreateCoreBackup.class,
        RestoreCore.class,
        ReloadCore.class,
        UnloadCore.class,
        SwapCores.class,
        RenameCore.class,
        MergeIndexes.class,
        GetNodeCommandStatus.class);
  }

  public interface CoreAdminOp {

    default boolean isExpensive() {
      return false;
    }

    /**
     * @param it request/response object
     *     <p>If the request is invalid throw a SolrException with
     *     SolrException.ErrorCode.BAD_REQUEST ( 400 ) If the execution of the command fails throw a
     *     SolrException with SolrException.ErrorCode.SERVER_ERROR ( 500 )
     *     <p>Any non-SolrException's are wrapped at a higher level as a SolrException with
     *     SolrException.ErrorCode.SERVER_ERROR.
     */
    void execute(CallInfo it) throws Exception;
  }

  public static class CoreAdminAsyncTracker {
    /**
     * Max number of requests we track in the Caffeine cache. This limit is super high on purpose,
     * we're not supposed to hit it. This is just a protection to grow in memory too much when
     * receiving an abusive number of admin requests.
     */
    private static final int MAX_TRACKED_REQUESTS =
        EnvUtils.getPropertyAsInteger("solr.admin.async.max", 10_000);

    public static final String RUNNING = "running";
    public static final String COMPLETED = "completed";
    public static final String FAILED = "failed";

    private final Cache<String, TaskObject> requestStatusCache; // key by ID

    // Executor for all standard tasks (the ones that are not flagged as expensive)
    // We always keep 50 live threads
    private ExecutorService standardExecutor =
        ExecutorUtil.newMDCAwareFixedThreadPool(
            50, new SolrNamedThreadFactory("parallelCoreAdminAPIBaseExecutor"));

    // Executor for expensive tasks
    // We keep the number of max threads very low to have throttling for expensive tasks
    private ExecutorService expensiveExecutor =
        ExecutorUtil.newMDCAwareCachedThreadPool(
            5,
            Integer.MAX_VALUE,
            new SolrNamedThreadFactory("parallelCoreAdminAPIExpensiveExecutor"));

    public CoreAdminAsyncTracker() {
      this(
          Ticker.systemTicker(),
          TimeUnit.MINUTES.toNanos(
              EnvUtils.getPropertyAsLong("solr.admin.async.timeout.minutes", 60L)),
          TimeUnit.MINUTES.toNanos(
              EnvUtils.getPropertyAsLong("solr.admin.async.timeout.completed.minutes", 5L)));
    }

    /**
     * @param runningTimeoutNanos The time-to-keep for tasks in the RUNNING state.
     * @param completedTimeoutNanos The time-to-keep for tasks in the COMPLETED or FAILED state
     *     after the status was polled.
     */
    CoreAdminAsyncTracker(Ticker ticker, long runningTimeoutNanos, long completedTimeoutNanos) {

      TaskExpiry expiry = new TaskExpiry(runningTimeoutNanos, completedTimeoutNanos);
      requestStatusCache =
          Caffeine.newBuilder()
              .ticker(ticker)
              .maximumSize(MAX_TRACKED_REQUESTS)
              .expireAfter(expiry)
              .build();
    }

    public void shutdown() {
      ExecutorUtil.shutdownAndAwaitTermination(standardExecutor);
      ExecutorUtil.shutdownAndAwaitTermination(expensiveExecutor);
    }

    public TaskObject getAsyncRequestForStatus(String key) {
      TaskObject task = requestStatusCache.getIfPresent(key);

      if (task != null && !RUNNING.equals(task.status) && !task.polledAfterCompletion) {
        task.polledAfterCompletion = true;
        // At the first time we retrieve the status of a completed request, do a second lookup in
        // the cache. This is necessary to update the TTL of this request in the cache.
        // Unfortunately, we can't force the expiration time to be refreshed without a lookup.
        requestStatusCache.getIfPresent(key);
      }

      return task;
    }

    public void submitAsyncTask(TaskObject taskObject) throws SolrException {
      addTask(taskObject);

      Runnable command =
          () -> {
            boolean exceptionCaught = false;
            try {
              final SolrQueryResponse response = taskObject.task.call();
              taskObject.setRspObject(response);
              taskObject.setOperationRspObject(response);
            } catch (Exception e) {
              exceptionCaught = true;
              taskObject.setRspObjectFromException(e);
            } finally {
              finishTask(taskObject, !exceptionCaught);
            }
          };

      try {
        MDC.put("CoreAdminHandler.asyncId", taskObject.taskId);
        MDC.put("CoreAdminHandler.action", taskObject.action);
        if (taskObject.expensive) {
          expensiveExecutor.execute(command);
        } else {
          standardExecutor.execute(command);
        }
      } finally {
        MDC.remove("CoreAdminHandler.asyncId");
        MDC.remove("CoreAdminHandler.action");
      }
    }

    private void addTask(TaskObject taskObject) {
      // Ensure task ID is not already in use
      TaskObject taskInCache =
          requestStatusCache.get(
              taskObject.taskId,
              n -> {
                taskObject.status = RUNNING;
                return taskObject;
              });

      // If we get a different task instance, it means one was already in the cache with the
      // same name. Just reject the new one.
      if (taskInCache != taskObject) {
        throw new SolrException(
            ErrorCode.BAD_REQUEST, "Duplicate request with the same requestid found.");
      }
    }

    private void finishTask(TaskObject taskObject, boolean successful) {
      taskObject.status = successful ? COMPLETED : FAILED;
    }

    /**
     * Helper class to manage the tasks to be tracked. This contains the taskId, request and the
     * response (if available).
     */
    public static class TaskObject {
      final String taskId;
      final String action;
      final boolean expensive;
      final Callable<SolrQueryResponse> task;
      public String rspInfo;
      public Object operationRspInfo;
      private volatile String status;

      /**
       * Flag set to true once the task is complete (can be in error) and the status was polled
       * already once. Once set, the time we keep the task status is shortened.
       */
      private volatile boolean polledAfterCompletion;

      public TaskObject(
          String taskId, String action, boolean expensive, Callable<SolrQueryResponse> task) {
        this.taskId = taskId;
        this.action = action;
        this.expensive = expensive;
        this.task = task;
      }

      public String getRspObject() {
        return rspInfo;
      }

      public void setRspObject(SolrQueryResponse rspObject) {
        this.rspInfo = rspObject.getToLogAsString("TaskId: " + this.taskId);
      }

      public void setRspObjectFromException(Exception e) {
        this.rspInfo = e.getMessage();
      }

      public Object getOperationRspObject() {
        return operationRspInfo;
      }

      public void setOperationRspObject(SolrQueryResponse rspObject) {
        this.operationRspInfo = rspObject.getResponse();
      }

      public String getStatus() {
        return status;
      }
    }

    /**
     * Expiration policy for Caffeine cache. Depending on whether the status of a completed task was
     * already retrieved, we return {@link #runningTimeoutNanos} or {@link #completedTimeoutNanos}.
     */
    private static class TaskExpiry implements Expiry<String, TaskObject> {

      private final long runningTimeoutNanos;
      private final long completedTimeoutNanos;

      private TaskExpiry(long runningTimeoutNanos, long completedTimeoutNanos) {
        this.runningTimeoutNanos = runningTimeoutNanos;
        this.completedTimeoutNanos = completedTimeoutNanos;
      }

      @Override
      public long expireAfterCreate(String key, TaskObject task, long currentTime) {
        return runningTimeoutNanos;
      }

      @Override
      public long expireAfterUpdate(
          String key, TaskObject task, long currentTime, long currentDuration) {
        return task.polledAfterCompletion ? completedTimeoutNanos : runningTimeoutNanos;
      }

      @Override
      public long expireAfterRead(
          String key, TaskObject task, long currentTime, long currentDuration) {
        return task.polledAfterCompletion ? completedTimeoutNanos : runningTimeoutNanos;
      }
    }
  }
}<|MERGE_RESOLUTION|>--- conflicted
+++ resolved
@@ -25,6 +25,8 @@
 import com.github.benmanes.caffeine.cache.Caffeine;
 import com.github.benmanes.caffeine.cache.Expiry;
 import com.github.benmanes.caffeine.cache.Ticker;
+
+import java.io.File;
 import java.lang.invoke.MethodHandles;
 import java.util.ArrayList;
 import java.util.Collection;
@@ -284,41 +286,11 @@
     return opMap;
   }
 
-<<<<<<< HEAD
   protected static String normalizePath(String path) {
     if (path == null) return null;
     path = path.replace('/', File.separatorChar);
     path = path.replace('\\', File.separatorChar);
     return path;
-=======
-  protected static Map<String, String> buildCoreParams(SolrParams params) {
-
-    Map<String, String> coreParams = new HashMap<>();
-
-    // standard core create parameters
-    for (Map.Entry<String, String> entry : paramToProp.entrySet()) {
-      String value = params.get(entry.getKey(), null);
-      if (StrUtils.isNotNullOrEmpty(value)) {
-        coreParams.put(entry.getValue(), value);
-      }
-    }
-
-    // extra properties
-    Iterator<String> paramsIt = params.getParameterNamesIterator();
-    while (paramsIt.hasNext()) {
-      String param = paramsIt.next();
-      if (param.startsWith(CoreAdminParams.PROPERTY_PREFIX)) {
-        String propName = param.substring(CoreAdminParams.PROPERTY_PREFIX.length());
-        String propValue = params.get(param);
-        coreParams.put(propName, propValue);
-      }
-      if (param.startsWith(ZkController.COLLECTION_PARAM_PREFIX)) {
-        coreParams.put(param, params.get(param));
-      }
-    }
-
-    return coreParams;
->>>>>>> bca4cd63
   }
 
   public static ModifiableSolrParams params(String... params) {
