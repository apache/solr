--- conflicted
+++ resolved
@@ -35,7 +35,6 @@
 import java.util.List;
 import java.util.Locale;
 
-<<<<<<< HEAD
 import org.apache.solr.common.util.NamedList;
 import org.apache.solr.common.util.SimpleOrderedMap;
 import org.apache.solr.handler.RequestHandlerBase;
@@ -43,8 +42,6 @@
 import org.apache.solr.response.SolrQueryResponse;
 import org.apache.solr.security.AuthorizationContext;
 
-=======
->>>>>>> 91c4f2e4
 import static org.apache.solr.common.params.CommonParams.ID;
 import static org.apache.solr.common.params.CommonParams.NAME;
 
@@ -188,17 +185,17 @@
   }
 
   @Override
-<<<<<<< HEAD
+  public Collection<Api> getApis() {
+    return AnnotatedApi.getApis(new NodeThreadsAPI(this));
+  }
+
+  @Override
+  public Boolean registerV2() {
+    return Boolean.TRUE;
+  }
+
+  @Override
   public Name getPermissionName(AuthorizationContext request) {
     return Name.METRICS_READ_PERM;
-=======
-  public Collection<Api> getApis() {
-    return AnnotatedApi.getApis(new NodeThreadsAPI(this));
-  }
-
-  @Override
-  public Boolean registerV2() {
-    return Boolean.TRUE;
->>>>>>> 91c4f2e4
   }
 }