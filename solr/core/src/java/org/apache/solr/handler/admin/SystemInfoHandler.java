--- conflicted
+++ resolved
@@ -18,16 +18,10 @@
 
 import static org.apache.solr.common.params.CommonParams.NAME;
 
-<<<<<<< HEAD
-import com.codahale.metrics.Gauge;
-import com.codahale.metrics.Metric;
-import com.codahale.metrics.MetricRegistry;
-=======
 import java.beans.BeanInfo;
 import java.beans.IntrospectionException;
 import java.beans.Introspector;
 import java.beans.PropertyDescriptor;
->>>>>>> 6eb910a0
 import java.io.IOException;
 import java.lang.invoke.MethodHandles;
 import java.lang.management.ManagementFactory;
@@ -61,7 +55,7 @@
 import org.apache.solr.core.SolrCore;
 import org.apache.solr.handler.RequestHandlerBase;
 import org.apache.solr.handler.admin.api.NodeSystemInfoAPI;
-import org.apache.solr.metrics.SolrMetricManager;
+import org.apache.solr.metrics.GpuMetricsProvider;
 import org.apache.solr.request.SolrQueryRequest;
 import org.apache.solr.response.SolrQueryResponse;
 import org.apache.solr.schema.IndexSchema;
@@ -532,29 +526,32 @@
     SimpleOrderedMap<Object> gpuInfo = new SimpleOrderedMap<>();
 
     try {
-      SolrMetricManager metricManager = getCoreContainer(req).getMetricManager();
-      MetricRegistry registry = metricManager.registry("solr.node");
-
-      Long gpuCount = getLongGaugeValue(registry, "gpu.count");
-      if (gpuCount != null && gpuCount > 0) {
+      GpuMetricsProvider provider = getCoreContainer(req).getGpuMetricsProvider();
+
+      if (provider == null) {
+        gpuInfo.add("available", false);
+        return gpuInfo;
+      }
+
+      long gpuCount = provider.getGpuCount();
+      if (gpuCount > 0) {
         gpuInfo.add("available", true);
         gpuInfo.add("count", gpuCount);
 
-        Long gpuMemoryTotal = getLongGaugeValue(registry, "gpu.memory.total");
-        Long gpuMemoryUsed = getLongGaugeValue(registry, "gpu.memory.used");
-        Long gpuMemoryFree = getLongGaugeValue(registry, "gpu.memory.free");
-
-        if (gpuMemoryTotal != null && gpuMemoryUsed != null) {
+        long gpuMemoryTotal = provider.getGpuMemoryTotal();
+        long gpuMemoryUsed = provider.getGpuMemoryUsed();
+        long gpuMemoryFree = provider.getGpuMemoryFree();
+
+        if (gpuMemoryTotal > 0) {
           SimpleOrderedMap<Object> memory = new SimpleOrderedMap<>();
           memory.add("total", gpuMemoryTotal);
           memory.add("used", gpuMemoryUsed);
-          memory.add(
-              "free", gpuMemoryFree != null ? gpuMemoryFree : (gpuMemoryTotal - gpuMemoryUsed));
+          memory.add("free", gpuMemoryFree);
           gpuInfo.add("memory", memory);
         }
 
-        Object devices = getGaugeValue(registry, "gpu.devices");
-        if (devices != null) {
+        var devices = provider.getGpuDevices();
+        if (devices != null && devices.size() > 0) {
           gpuInfo.add("devices", devices);
         }
       } else {
@@ -569,23 +566,6 @@
     return gpuInfo;
   }
 
-  @SuppressWarnings("unchecked")
-  private Object getGaugeValue(MetricRegistry registry, String metricName) {
-    Metric metric = registry.getMetrics().get(metricName);
-    if (metric instanceof Gauge) {
-      return ((Gauge<Object>) metric).getValue();
-    }
-    return null;
-  }
-
-  private Long getLongGaugeValue(MetricRegistry registry, String metricName) {
-    Object value = getGaugeValue(registry, metricName);
-    if (value instanceof Number) {
-      return ((Number) value).longValue();
-    }
-    return null;
-  }
-
   @Override
   public Name getPermissionName(AuthorizationContext request) {
     return Name.CONFIG_READ_PERM;
