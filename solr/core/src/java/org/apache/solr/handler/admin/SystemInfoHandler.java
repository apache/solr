/*
 * Licensed to the Apache Software Foundation (ASF) under one or more
 * contributor license agreements.  See the NOTICE file distributed with
 * this work for additional information regarding copyright ownership.
 * The ASF licenses this file to You under the Apache License, Version 2.0
 * (the "License"); you may not use this file except in compliance with
 * the License.  You may obtain a copy of the License at
 *
 *     http://www.apache.org/licenses/LICENSE-2.0
 *
 * Unless required by applicable law or agreed to in writing, software
 * distributed under the License is distributed on an "AS IS" BASIS,
 * WITHOUT WARRANTIES OR CONDITIONS OF ANY KIND, either express or implied.
 * See the License for the specific language governing permissions and
 * limitations under the License.
 */
package org.apache.solr.handler.admin;

import com.codahale.metrics.Gauge;
import org.apache.lucene.util.Version;
import org.apache.solr.api.AnnotatedApi;
import org.apache.solr.api.Api;
import org.apache.solr.common.cloud.UrlScheme;
import org.apache.solr.common.util.SimpleOrderedMap;
import org.apache.solr.core.CoreContainer;
import org.apache.solr.core.SolrCore;
import org.apache.solr.handler.RequestHandlerBase;
import org.apache.solr.handler.admin.api.NodeSystemInfoAPI;
import org.apache.solr.request.SolrQueryRequest;
import org.apache.solr.response.SolrQueryResponse;
import org.apache.solr.schema.IndexSchema;
import org.apache.solr.security.AuthorizationContext;
import org.apache.solr.security.AuthorizationPlugin;
import org.apache.solr.security.RuleBasedAuthorizationPluginBase;
import org.apache.solr.util.RTimer;
import org.apache.solr.util.RedactionUtils;
import org.apache.solr.util.stats.MetricUtils;
import org.slf4j.Logger;
import org.slf4j.LoggerFactory;

import java.io.File;
import java.io.IOException;
import java.lang.invoke.MethodHandles;
import java.lang.management.ManagementFactory;
import java.lang.management.OperatingSystemMXBean;
import java.lang.management.RuntimeMXBean;
import java.net.InetAddress;
import java.text.DecimalFormat;
import java.text.DecimalFormatSymbols;
import java.util.Collection;
import java.util.Date;
import java.util.LinkedList;
import java.util.List;
import java.util.Locale;
import java.util.Set;

import static org.apache.solr.common.params.CommonParams.NAME;


/**
 * This handler returns system info
 * 
 * @since solr 1.2
 */
public class SystemInfoHandler extends RequestHandlerBase 
{
  private static final Logger log = LoggerFactory.getLogger(MethodHandles.lookup().lookupClass());
  private static final String PARAM_NODE = "node";

  public static String REDACT_STRING = RedactionUtils.getRedactString();

  /**
   * <p>
   * Undocumented expert level system property to prevent doing a reverse lookup of our hostname.
   * This property will be logged as a suggested workaround if any problems are noticed when doing reverse 
   * lookup.
   * </p>
   *
   * <p>
   * TODO: should we refactor this (and the associated logic) into a helper method for any other places
   * where DNS is used?
   * </p>
   * @see #initHostname
   */
  private static final String PREVENT_REVERSE_DNS_OF_LOCALHOST_SYSPROP = "solr.dns.prevent.reverse.lookup";
  
  // on some platforms, resolving canonical hostname can cause the thread
  // to block for several seconds if nameservices aren't available
  // so resolve this once per handler instance 
  //(ie: not static, so core reload will refresh)
  private String hostname = null;

  private CoreContainer cc;

  public SystemInfoHandler() {
    this(null);
  }

  public SystemInfoHandler(CoreContainer cc) {
    super();
    this.cc = cc;
    initHostname();
  }
  
  private void initHostname() {
    if (null != System.getProperty(PREVENT_REVERSE_DNS_OF_LOCALHOST_SYSPROP, null)) {
      log.info("Resolving canonical hostname for local host prevented due to '{}' sysprop",
               PREVENT_REVERSE_DNS_OF_LOCALHOST_SYSPROP);
      hostname = null;
      return;
    }
    
    RTimer timer = new RTimer();
    try {
      InetAddress addr = InetAddress.getLocalHost();
      hostname = addr.getCanonicalHostName();
    } catch (Exception e) {
      log.warn("Unable to resolve canonical hostname for local host, possible DNS misconfiguration. SET THE '{}' {}"
          , PREVENT_REVERSE_DNS_OF_LOCALHOST_SYSPROP
          , " sysprop to true on startup to prevent future lookups if DNS can not be fixed.", e);
      hostname = null;
      return;
    }
    timer.stop();
    
    if (15000D < timer.getTime()) {
      String readableTime = String.format(Locale.ROOT, "%.3f", (timer.getTime() / 1000));
      log.warn("Resolving canonical hostname for local host took {} seconds, possible DNS misconfiguration. Set the '{}' {}"
          , readableTime, PREVENT_REVERSE_DNS_OF_LOCALHOST_SYSPROP,
          " sysprop to true on startup to prevent future lookups if DNS can not be fixed.");
    }
  }

  @Override
  public void handleRequestBody(SolrQueryRequest req, SolrQueryResponse rsp) throws Exception
  {
    rsp.setHttpCaching(false);
    SolrCore core = req.getCore();
    if (AdminHandlersProxy.maybeProxyToNodes(req, rsp, getCoreContainer(req, core))) {
      return; // Request was proxied to other node
    }
    if (core != null) rsp.add( "core", getCoreInfo( core, req.getSchema() ) );
    boolean solrCloudMode =  getCoreContainer(req, core).isZooKeeperAware();
    rsp.add( "mode", solrCloudMode ? "solrcloud" : "std");
    if (solrCloudMode) {
      rsp.add("zkHost", getCoreContainer(req, core).getZkController().getZkServerAddress());
    }
    if (cc != null) {
      rsp.add("solr_home", cc.getSolrHome());
      rsp.add("core_root", cc.getCoreRootDirectory().toString());
    }

    rsp.add( "lucene", getLuceneInfo() );
    rsp.add( "jvm", getJvmInfo() );
    rsp.add( "security", getSecurityInfo(req) );
    rsp.add( "system", getSystemInfo() );
    if (solrCloudMode) {
      rsp.add("node", getCoreContainer(req, core).getZkController().getNodeName());
    }
    SolrEnvironment env = SolrEnvironment.getFromSyspropOrClusterprop(solrCloudMode ?
        getCoreContainer(req, core).getZkController().zkStateReader : null);
    if (env.isDefined()) {
      rsp.add("environment", env.getCode());
      if (env.getLabel() != null) {
        rsp.add("environment_label", env.getLabel());
      }
      if (env.getColor() != null) {
        rsp.add("environment_color", env.getColor());
      }
    }
  }

  private CoreContainer getCoreContainer(SolrQueryRequest req, SolrCore core) {
    CoreContainer coreContainer;
    if (core != null) {
       coreContainer = req.getCore().getCoreContainer();
    } else {
      coreContainer = cc;
    }
    return coreContainer;
  }
  
  /**
   * Get system info
   */
  private SimpleOrderedMap<Object> getCoreInfo( SolrCore core, IndexSchema schema ) {
    SimpleOrderedMap<Object> info = new SimpleOrderedMap<>();
    
    info.add( "schema", schema != null ? schema.getSchemaName():"no schema!" );
    
    // Host
    info.add( "host", hostname );

    // Now
    info.add( "now", new Date() );
    
    // Start Time
    info.add( "start", core.getStartTimeStamp() );

    // Solr Home
    SimpleOrderedMap<Object> dirs = new SimpleOrderedMap<>();
    dirs.add( "cwd" , new File( System.getProperty("user.dir")).getAbsolutePath() );
    dirs.add("instance", core.getInstancePath().toString());
    try {
      dirs.add( "data", core.getDirectoryFactory().normalize(core.getDataDir()));
    } catch (IOException e) {
      log.warn("Problem getting the normalized data directory path", e);
      dirs.add( "data", "N/A" );
    }
    dirs.add( "dirimpl", core.getDirectoryFactory().getClass().getName());
    try {
      dirs.add( "index", core.getDirectoryFactory().normalize(core.getIndexDir()) );
    } catch (IOException e) {
      log.warn("Problem getting the normalized index directory path", e);
      dirs.add( "index", "N/A" );
    }
    info.add( "directory", dirs );
    return info;
  }
  
  /**
   * Get system info
   */
  public static SimpleOrderedMap<Object> getSystemInfo() {
    SimpleOrderedMap<Object> info = new SimpleOrderedMap<>();
    
    OperatingSystemMXBean os = ManagementFactory.getOperatingSystemMXBean();
    info.add(NAME, os.getName()); // add at least this one
    // add remaining ones dynamically using Java Beans API
    // also those from JVM implementation-specific classes
    MetricUtils.addMXBeanMetrics(os, MetricUtils.OS_MXBEAN_CLASSES, null, (name, metric) -> {
      if (info.get(name) == null) {
        info.add(name, ((Gauge) metric).getValue());
      }
    });

    return info;
  }
  
  /**
   * Get JVM Info - including memory info
   */
  public static SimpleOrderedMap<Object> getJvmInfo()
  {
    SimpleOrderedMap<Object> jvm = new SimpleOrderedMap<>();

    final String javaVersion = System.getProperty("java.specification.version", "unknown"); 
    final String javaVendor = System.getProperty("java.specification.vendor", "unknown"); 
    final String javaName = System.getProperty("java.specification.name", "unknown"); 
    final String jreVersion = System.getProperty("java.version", "unknown");
    final String jreVendor = System.getProperty("java.vendor", "unknown");
    final String vmVersion = System.getProperty("java.vm.version", "unknown"); 
    final String vmVendor = System.getProperty("java.vm.vendor", "unknown"); 
    final String vmName = System.getProperty("java.vm.name", "unknown"); 

    // Summary Info
    jvm.add( "version", jreVersion + " " + vmVersion);
    jvm.add(NAME, jreVendor + " " + vmName);
    
    // details
    SimpleOrderedMap<Object> java = new SimpleOrderedMap<>();
    java.add( "vendor", javaVendor );
    java.add(NAME, javaName);
    java.add( "version", javaVersion );
    jvm.add( "spec", java );
    SimpleOrderedMap<Object> jre = new SimpleOrderedMap<>();
    jre.add( "vendor", jreVendor );
    jre.add( "version", jreVersion );
    jvm.add( "jre", jre );
    SimpleOrderedMap<Object> vm = new SimpleOrderedMap<>();
    vm.add( "vendor", vmVendor );
    vm.add(NAME, vmName);
    vm.add( "version", vmVersion );
    jvm.add( "vm", vm );
           
    
    Runtime runtime = Runtime.getRuntime();
    jvm.add( "processors", runtime.availableProcessors() );
    
    // not thread safe, but could be thread local
    DecimalFormat df = new DecimalFormat("#.#", DecimalFormatSymbols.getInstance(Locale.ROOT));

    SimpleOrderedMap<Object> mem = new SimpleOrderedMap<>();
    SimpleOrderedMap<Object> raw = new SimpleOrderedMap<>();
    long free = runtime.freeMemory();
    long max = runtime.maxMemory();
    long total = runtime.totalMemory();
    long used = total - free;
    double percentUsed = ((double)(used)/(double)max)*100;
    raw.add("free",  free );
    mem.add("free",  humanReadableUnits(free, df));
    raw.add("total", total );
    mem.add("total", humanReadableUnits(total, df));
    raw.add("max",   max );
    mem.add("max",   humanReadableUnits(max, df));
    raw.add("used",  used );
    mem.add("used",  humanReadableUnits(used, df) + 
            " (%" + df.format(percentUsed) + ")");
    raw.add("used%", percentUsed);

    mem.add("raw", raw);
    jvm.add("memory", mem);

    // JMX properties -- probably should be moved to a different handler
    SimpleOrderedMap<Object> jmx = new SimpleOrderedMap<>();
    try{
      RuntimeMXBean mx = ManagementFactory.getRuntimeMXBean();
      if (mx.isBootClassPathSupported()) {
        jmx.add( "bootclasspath", mx.getBootClassPath());
      }
      jmx.add( "classpath", mx.getClassPath() );

      // the input arguments passed to the Java virtual machine
      // which does not include the arguments to the main method.
      jmx.add( "commandLineArgs", getInputArgumentsRedacted(mx));

      jmx.add( "startTime", new Date(mx.getStartTime()));
      jmx.add( "upTimeMS",  mx.getUptime() );

    }
    catch (Exception e) {
      log.warn("Error getting JMX properties", e);
    }
    jvm.add( "jmx", jmx );
    return jvm;
  }

  /**
   * Get Security Info
   */
  public SimpleOrderedMap<Object> getSecurityInfo(SolrQueryRequest req)
  {
    SimpleOrderedMap<Object> info = new SimpleOrderedMap<>();

    if (cc != null) {
      if (cc.getAuthenticationPlugin() != null) {
        info.add("authenticationPlugin", cc.getAuthenticationPlugin().getName());
      }
      if (cc.getAuthorizationPlugin() != null) {
        info.add("authorizationPlugin", cc.getAuthorizationPlugin().getClass().getName());
      }
    }

    // User principal
    String username = null;
    if (req.getUserPrincipal() != null) {
      username = req.getUserPrincipal().getName();
      info.add("username", username);

      // Mapped roles for this principal
      @SuppressWarnings("resource")
      AuthorizationPlugin auth = cc==null? null: cc.getAuthorizationPlugin();
      if (auth instanceof RuleBasedAuthorizationPluginBase) {
        RuleBasedAuthorizationPluginBase rbap = (RuleBasedAuthorizationPluginBase) auth;
        Set<String> roles = rbap.getUserRoles(req.getUserPrincipal());
        info.add("roles", roles);
      }
    }

    info.add("tls", UrlScheme.HTTPS.equals(UrlScheme.INSTANCE.getUrlScheme()));

    return info;
  }


  private static SimpleOrderedMap<Object> getLuceneInfo() {
    SimpleOrderedMap<Object> info = new SimpleOrderedMap<>();

    Package p = SolrCore.class.getPackage();

    info.add( "solr-spec-version", p.getSpecificationVersion() );
    info.add( "solr-impl-version", p.getImplementationVersion() );
  
    info.add( "lucene-spec-version", Version.LATEST.toString() );
    info.add( "lucene-impl-version", Version.getPackageImplementationVersion() );

    return info;
  }
  
  //////////////////////// SolrInfoMBeans methods //////////////////////

  @Override
  public String getDescription() {
    return "Get System Info";
  }

  @Override
  public Category getCategory() {
    return Category.ADMIN;
  }

  private static final long ONE_KB = 1024;
  private static final long ONE_MB = ONE_KB * ONE_KB;
  private static final long ONE_GB = ONE_KB * ONE_MB;

  /**
   * Return good default units based on byte size.
   */
  private static String humanReadableUnits(long bytes, DecimalFormat df) {
    String newSizeAndUnits;

    if (bytes / ONE_GB > 0) {
      newSizeAndUnits = String.valueOf(df.format((float)bytes / ONE_GB)) + " GB";
    } else if (bytes / ONE_MB > 0) {
      newSizeAndUnits = String.valueOf(df.format((float)bytes / ONE_MB)) + " MB";
    } else if (bytes / ONE_KB > 0) {
      newSizeAndUnits = String.valueOf(df.format((float)bytes / ONE_KB)) + " KB";
    } else {
      newSizeAndUnits = String.valueOf(bytes) + " bytes";
    }

    return newSizeAndUnits;
  }

  private static List<String> getInputArgumentsRedacted(RuntimeMXBean mx) {
    List<String> list = new LinkedList<>();
    for (String arg : mx.getInputArguments()) {
      if (arg.startsWith("-D") && arg.contains("=") && RedactionUtils.isSystemPropertySensitive(arg.substring(2, arg.indexOf("=")))) {
        list.add(String.format(Locale.ROOT, "%s=%s", arg.substring(0, arg.indexOf("=")), REDACT_STRING));
      } else {
        list.add(arg);
      }
    }
    return list;
  }

  @Override
<<<<<<< HEAD
  public Name getPermissionName(AuthorizationContext request) {
    return Name.CONFIG_READ_PERM;
  }
=======
  public Collection<Api> getApis() {
    return AnnotatedApi.getApis(new NodeSystemInfoAPI(this));
  }

  @Override
  public Boolean registerV2() {
    return Boolean.TRUE;
  }
  
>>>>>>> 91c4f2e4
}


<|MERGE_RESOLUTION|>--- conflicted
+++ resolved
@@ -425,21 +425,19 @@
   }
 
   @Override
-<<<<<<< HEAD
+  public Collection<Api> getApis() {
+    return AnnotatedApi.getApis(new NodeSystemInfoAPI(this));
+  }
+
+  @Override
+  public Boolean registerV2() {
+    return Boolean.TRUE;
+  }
+
+  @Override
   public Name getPermissionName(AuthorizationContext request) {
     return Name.CONFIG_READ_PERM;
   }
-=======
-  public Collection<Api> getApis() {
-    return AnnotatedApi.getApis(new NodeSystemInfoAPI(this));
-  }
-
-  @Override
-  public Boolean registerV2() {
-    return Boolean.TRUE;
-  }
-  
->>>>>>> 91c4f2e4
 }
 
 
