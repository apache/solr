--- conflicted
+++ resolved
@@ -19,9 +19,7 @@
 
 import static org.apache.solr.client.solrj.SolrRequest.METHOD.POST;
 import static org.apache.solr.client.solrj.request.beans.V2ApiConstants.ROUTER_KEY;
-import static org.apache.solr.cloud.api.collections.RoutedAlias.CREATE_COLLECTION_PREFIX;
 import static org.apache.solr.common.params.CollectionAdminParams.PROPERTY_PREFIX;
-import static org.apache.solr.common.params.CollectionAdminParams.ROUTER_PREFIX;
 import static org.apache.solr.common.params.CommonParams.ACTION;
 import static org.apache.solr.handler.ClusterAPI.wrapParams;
 import static org.apache.solr.handler.api.V2ApiUtils.flattenMapWithPrefix;
@@ -32,12 +30,10 @@
 import java.util.Map;
 import java.util.Set;
 import java.util.stream.Collectors;
-import org.apache.commons.collections4.CollectionUtils;
 import org.apache.solr.api.Command;
 import org.apache.solr.api.EndPoint;
 import org.apache.solr.api.PayloadObj;
 import org.apache.solr.client.solrj.request.beans.BackupCollectionPayload;
-import org.apache.solr.client.solrj.request.beans.CreateAliasPayload;
 import org.apache.solr.client.solrj.request.beans.DeleteAliasPayload;
 import org.apache.solr.client.solrj.request.beans.RestoreCollectionPayload;
 import org.apache.solr.client.solrj.request.beans.SetAliasPropertyPayload;
@@ -97,34 +93,6 @@
           wrapParams(obj.getRequest(), v1Params), obj.getResponse());
     }
 
-    // TODO NOCOMMIT Delete this at some point when I'm not referencing it any more
-    @SuppressWarnings("unchecked")
-    public void createAlias(PayloadObj<CreateAliasPayload> obj) throws Exception {
-      final CreateAliasPayload v2Body = obj.get();
-      final Map<String, Object> v1Params = v2Body.toMap(new HashMap<>());
-
-      v1Params.put(ACTION, CollectionAction.CREATEALIAS.toLower());
-      if (!CollectionUtils.isEmpty(v2Body.collections)) {
-        final String collectionsStr = String.join(",", v2Body.collections);
-        v1Params.remove(V2ApiConstants.COLLECTIONS);
-        v1Params.put(V2ApiConstants.COLLECTIONS, collectionsStr);
-      }
-      if (v2Body.router != null) {
-        Map<String, Object> routerProperties =
-            (Map<String, Object>) v1Params.remove(V2ApiConstants.ROUTER_KEY);
-        flattenMapWithPrefix(routerProperties, v1Params, ROUTER_PREFIX);
-      }
-      if (v2Body.createCollectionParams != null && !v2Body.createCollectionParams.isEmpty()) {
-        final Map<String, Object> createCollectionMap =
-            (Map<String, Object>) v1Params.remove(V2ApiConstants.CREATE_COLLECTION_KEY);
-        convertV2CreateCollectionMapToV1ParamMap(createCollectionMap);
-        flattenMapWithPrefix(createCollectionMap, v1Params, CREATE_COLLECTION_PREFIX);
-      }
-
-      collectionsHandler.handleRequestBody(
-          wrapParams(obj.getRequest(), v1Params), obj.getResponse());
-    }
-
     @Command(name = V2_SET_ALIAS_PROP_CMD)
     @SuppressWarnings("unchecked")
     public void setAliasProperty(PayloadObj<SetAliasPropertyPayload> obj) throws Exception {
@@ -151,22 +119,6 @@
           wrapParams(obj.getRequest(), v1Params), obj.getResponse());
     }
 
-<<<<<<< HEAD
-    @SuppressWarnings("unchecked")
-=======
-    @Command(name = V2_CREATE_COLLECTION_CMD)
-    public void create(PayloadObj<CreatePayload> obj) throws Exception {
-      final CreatePayload v2Body = obj.get();
-      final Map<String, Object> v1Params = v2Body.toMap(new HashMap<>());
-
-      v1Params.put(ACTION, CollectionAction.CREATE.toLower());
-      convertV2CreateCollectionMapToV1ParamMap(v1Params);
-
-      collectionsHandler.handleRequestBody(
-          wrapParams(obj.getRequest(), v1Params), obj.getResponse());
-    }
-
->>>>>>> d76c0420
     private void convertV2CreateCollectionMapToV1ParamMap(Map<String, Object> v2MapVals) {
       // Keys are copied so that map can be modified as keys are looped through.
       final Set<String> v2Keys = v2MapVals.keySet().stream().collect(Collectors.toSet());
@@ -174,12 +126,12 @@
         switch (key) {
           case V2ApiConstants.PROPERTIES_KEY:
             final Map<String, Object> propertiesMap =
-                    (Map<String, Object>) v2MapVals.remove(V2ApiConstants.PROPERTIES_KEY);
+                (Map<String, Object>) v2MapVals.remove(V2ApiConstants.PROPERTIES_KEY);
             flattenMapWithPrefix(propertiesMap, v2MapVals, CollectionAdminParams.PROPERTY_PREFIX);
             break;
           case ROUTER_KEY:
             final Map<String, Object> routerProperties =
-                    (Map<String, Object>) v2MapVals.remove(V2ApiConstants.ROUTER_KEY);
+                (Map<String, Object>) v2MapVals.remove(V2ApiConstants.ROUTER_KEY);
             flattenMapWithPrefix(routerProperties, v2MapVals, CollectionAdminParams.ROUTER_PREFIX);
             break;
           case V2ApiConstants.CONFIG:
@@ -187,8 +139,8 @@
             break;
           case V2ApiConstants.SHUFFLE_NODES:
             v2MapVals.put(
-                    CollectionAdminParams.CREATE_NODE_SET_SHUFFLE_PARAM,
-                    v2MapVals.remove(V2ApiConstants.SHUFFLE_NODES));
+                CollectionAdminParams.CREATE_NODE_SET_SHUFFLE_PARAM,
+                v2MapVals.remove(V2ApiConstants.SHUFFLE_NODES));
             break;
           case V2ApiConstants.NODE_SET:
             final Object nodeSetValUncast = v2MapVals.remove(V2ApiConstants.NODE_SET);
