/*
 * Licensed to the Apache Software Foundation (ASF) under one or more
 * contributor license agreements.  See the NOTICE file distributed with
 * this work for additional information regarding copyright ownership.
 * The ASF licenses this file to You under the Apache License, Version 2.0
 * (the "License"); you may not use this file except in compliance with
 * the License.  You may obtain a copy of the License at
 *
 *     http://www.apache.org/licenses/LICENSE-2.0
 *
 * Unless required by applicable law or agreed to in writing, software
 * distributed under the License is distributed on an "AS IS" BASIS,
 * WITHOUT WARRANTIES OR CONDITIONS OF ANY KIND, either express or implied.
 * See the License for the specific language governing permissions and
 * limitations under the License.
 */

package org.apache.solr.handler;

import static org.apache.solr.client.solrj.SolrRequest.METHOD.POST;
import static org.apache.solr.client.solrj.request.beans.V2ApiConstants.ROUTER_KEY;
import static org.apache.solr.cloud.api.collections.RoutedAlias.CREATE_COLLECTION_PREFIX;
import static org.apache.solr.common.params.CollectionAdminParams.PROPERTY_PREFIX;
import static org.apache.solr.common.params.CollectionAdminParams.ROUTER_PREFIX;
import static org.apache.solr.common.params.CommonParams.ACTION;
import static org.apache.solr.handler.ClusterAPI.wrapParams;
import static org.apache.solr.handler.api.V2ApiUtils.flattenMapWithPrefix;
import static org.apache.solr.security.PermissionNameProvider.Name.COLL_EDIT_PERM;

import java.util.HashMap;
import java.util.List;
import java.util.Map;
import java.util.Set;
import java.util.stream.Collectors;
import org.apache.commons.collections4.CollectionUtils;
import org.apache.solr.api.Command;
import org.apache.solr.api.EndPoint;
import org.apache.solr.api.PayloadObj;
import org.apache.solr.client.solrj.request.beans.BackupCollectionPayload;
import org.apache.solr.client.solrj.request.beans.CreateAliasPayload;
import org.apache.solr.client.solrj.request.beans.CreatePayload;
import org.apache.solr.client.solrj.request.beans.RestoreCollectionPayload;
import org.apache.solr.client.solrj.request.beans.V2ApiConstants;
import org.apache.solr.common.params.CollectionAdminParams;
import org.apache.solr.common.params.CollectionParams.CollectionAction;
import org.apache.solr.handler.admin.CollectionsHandler;

/** All V2 APIs for collection management */
public class CollectionsAPI {

  public static final String V2_CREATE_COLLECTION_CMD = "create";
  public static final String V2_BACKUP_CMD = "backup-collection";
  public static final String V2_RESTORE_CMD = "restore-collection";
  public static final String V2_CREATE_ALIAS_CMD = "create-alias";
<<<<<<< HEAD
  public static final String V2_DELETE_ALIAS_CMD = "delete-alias";
=======
  public static final String V2_SET_ALIAS_PROP_CMD = "set-alias-property";
>>>>>>> a2a39fb1

  private final CollectionsHandler collectionsHandler;

  public final CollectionsCommands collectionsCommands = new CollectionsCommands();

  public CollectionsAPI(CollectionsHandler collectionsHandler) {
    this.collectionsHandler = collectionsHandler;
  }

  @EndPoint(
      path = {"/c", "/collections"},
      method = POST,
      permission = COLL_EDIT_PERM)
  public class CollectionsCommands {

    @Command(name = V2_BACKUP_CMD)
    public void backupCollection(PayloadObj<BackupCollectionPayload> obj) throws Exception {
      final Map<String, Object> v1Params = obj.get().toMap(new HashMap<>());
      v1Params.put(ACTION, CollectionAction.BACKUP.toLower());

      collectionsHandler.handleRequestBody(
          wrapParams(obj.getRequest(), v1Params), obj.getResponse());
    }

    @Command(name = V2_RESTORE_CMD)
    @SuppressWarnings("unchecked")
    public void restoreBackup(PayloadObj<RestoreCollectionPayload> obj) throws Exception {
      final RestoreCollectionPayload v2Body = obj.get();
      final Map<String, Object> v1Params = v2Body.toMap(new HashMap<>());

      v1Params.put(ACTION, CollectionAction.RESTORE.toLower());
      if (v2Body.createCollectionParams != null && !v2Body.createCollectionParams.isEmpty()) {
        final Map<String, Object> createCollParams =
            (Map<String, Object>) v1Params.remove(V2ApiConstants.CREATE_COLLECTION_KEY);
        convertV2CreateCollectionMapToV1ParamMap(createCollParams);
        v1Params.putAll(createCollParams);
      }

      collectionsHandler.handleRequestBody(
          wrapParams(obj.getRequest(), v1Params), obj.getResponse());
    }

    @Command(name = V2_CREATE_ALIAS_CMD)
    @SuppressWarnings("unchecked")
    public void createAlias(PayloadObj<CreateAliasPayload> obj) throws Exception {
      final CreateAliasPayload v2Body = obj.get();
      final Map<String, Object> v1Params = v2Body.toMap(new HashMap<>());

      v1Params.put(ACTION, CollectionAction.CREATEALIAS.toLower());
      if (!CollectionUtils.isEmpty(v2Body.collections)) {
        final String collectionsStr = String.join(",", v2Body.collections);
        v1Params.remove(V2ApiConstants.COLLECTIONS);
        v1Params.put(V2ApiConstants.COLLECTIONS, collectionsStr);
      }
      if (v2Body.router != null) {
        Map<String, Object> routerProperties =
            (Map<String, Object>) v1Params.remove(V2ApiConstants.ROUTER_KEY);
        flattenMapWithPrefix(routerProperties, v1Params, ROUTER_PREFIX);
      }
      if (v2Body.createCollectionParams != null && !v2Body.createCollectionParams.isEmpty()) {
        final Map<String, Object> createCollectionMap =
            (Map<String, Object>) v1Params.remove(V2ApiConstants.CREATE_COLLECTION_KEY);
        convertV2CreateCollectionMapToV1ParamMap(createCollectionMap);
        flattenMapWithPrefix(createCollectionMap, v1Params, CREATE_COLLECTION_PREFIX);
      }

      collectionsHandler.handleRequestBody(
          wrapParams(obj.getRequest(), v1Params), obj.getResponse());
    }

<<<<<<< HEAD
    @Command(name = V2_DELETE_ALIAS_CMD)
    public void deleteAlias(PayloadObj<DeleteAliasPayload> obj) throws Exception {
      final DeleteAliasPayload v2Body = obj.get();
      final Map<String, Object> v1Params = v2Body.toMap(new HashMap<>());
      v1Params.put(ACTION, CollectionAction.DELETEALIAS.toLower());
=======
    @Command(name = V2_SET_ALIAS_PROP_CMD)
    @SuppressWarnings("unchecked")
    public void setAliasProperty(PayloadObj<SetAliasPropertyPayload> obj) throws Exception {
      final SetAliasPropertyPayload v2Body = obj.get();
      final Map<String, Object> v1Params = v2Body.toMap(new HashMap<>());

      v1Params.put(ACTION, CollectionAction.ALIASPROP.toLower());
      // Flatten "properties" map into individual prefixed params
      final Map<String, Object> propertiesMap =
          (Map<String, Object>) v1Params.remove(V2ApiConstants.PROPERTIES_KEY);
      flattenMapWithPrefix(propertiesMap, v1Params, PROPERTY_PREFIX);
>>>>>>> a2a39fb1

      collectionsHandler.handleRequestBody(
          wrapParams(obj.getRequest(), v1Params), obj.getResponse());
    }

    @Command(name = V2_CREATE_COLLECTION_CMD)
    public void create(PayloadObj<CreatePayload> obj) throws Exception {
      final CreatePayload v2Body = obj.get();
      final Map<String, Object> v1Params = v2Body.toMap(new HashMap<>());

      v1Params.put(ACTION, CollectionAction.CREATE.toLower());
      convertV2CreateCollectionMapToV1ParamMap(v1Params);

      collectionsHandler.handleRequestBody(
          wrapParams(obj.getRequest(), v1Params), obj.getResponse());
    }

    @SuppressWarnings("unchecked")
    private void convertV2CreateCollectionMapToV1ParamMap(Map<String, Object> v2MapVals) {
      // Keys are copied so that map can be modified as keys are looped through.
      final Set<String> v2Keys = v2MapVals.keySet().stream().collect(Collectors.toSet());
      for (String key : v2Keys) {
        switch (key) {
          case V2ApiConstants.PROPERTIES_KEY:
            final Map<String, Object> propertiesMap =
                (Map<String, Object>) v2MapVals.remove(V2ApiConstants.PROPERTIES_KEY);
            flattenMapWithPrefix(propertiesMap, v2MapVals, PROPERTY_PREFIX);
            break;
          case ROUTER_KEY:
            final Map<String, Object> routerProperties =
                (Map<String, Object>) v2MapVals.remove(V2ApiConstants.ROUTER_KEY);
            flattenMapWithPrefix(routerProperties, v2MapVals, CollectionAdminParams.ROUTER_PREFIX);
            break;
          case V2ApiConstants.CONFIG:
            v2MapVals.put(CollectionAdminParams.COLL_CONF, v2MapVals.remove(V2ApiConstants.CONFIG));
            break;
          case V2ApiConstants.SHUFFLE_NODES:
            v2MapVals.put(
                CollectionAdminParams.CREATE_NODE_SET_SHUFFLE_PARAM,
                v2MapVals.remove(V2ApiConstants.SHUFFLE_NODES));
            break;
          case V2ApiConstants.NODE_SET:
            final Object nodeSetValUncast = v2MapVals.remove(V2ApiConstants.NODE_SET);
            if (nodeSetValUncast instanceof String) {
              v2MapVals.put(CollectionAdminParams.CREATE_NODE_SET_PARAM, nodeSetValUncast);
            } else {
              final List<String> nodeSetList = (List<String>) nodeSetValUncast;
              final String nodeSetStr = String.join(",", nodeSetList);
              v2MapVals.put(CollectionAdminParams.CREATE_NODE_SET_PARAM, nodeSetStr);
            }
            break;
          default:
            break;
        }
      }
    }
  }
}<|MERGE_RESOLUTION|>--- conflicted
+++ resolved
@@ -52,11 +52,6 @@
   public static final String V2_BACKUP_CMD = "backup-collection";
   public static final String V2_RESTORE_CMD = "restore-collection";
   public static final String V2_CREATE_ALIAS_CMD = "create-alias";
-<<<<<<< HEAD
-  public static final String V2_DELETE_ALIAS_CMD = "delete-alias";
-=======
-  public static final String V2_SET_ALIAS_PROP_CMD = "set-alias-property";
->>>>>>> a2a39fb1
 
   private final CollectionsHandler collectionsHandler;
 
@@ -127,30 +122,6 @@
           wrapParams(obj.getRequest(), v1Params), obj.getResponse());
     }
 
-<<<<<<< HEAD
-    @Command(name = V2_DELETE_ALIAS_CMD)
-    public void deleteAlias(PayloadObj<DeleteAliasPayload> obj) throws Exception {
-      final DeleteAliasPayload v2Body = obj.get();
-      final Map<String, Object> v1Params = v2Body.toMap(new HashMap<>());
-      v1Params.put(ACTION, CollectionAction.DELETEALIAS.toLower());
-=======
-    @Command(name = V2_SET_ALIAS_PROP_CMD)
-    @SuppressWarnings("unchecked")
-    public void setAliasProperty(PayloadObj<SetAliasPropertyPayload> obj) throws Exception {
-      final SetAliasPropertyPayload v2Body = obj.get();
-      final Map<String, Object> v1Params = v2Body.toMap(new HashMap<>());
-
-      v1Params.put(ACTION, CollectionAction.ALIASPROP.toLower());
-      // Flatten "properties" map into individual prefixed params
-      final Map<String, Object> propertiesMap =
-          (Map<String, Object>) v1Params.remove(V2ApiConstants.PROPERTIES_KEY);
-      flattenMapWithPrefix(propertiesMap, v1Params, PROPERTY_PREFIX);
->>>>>>> a2a39fb1
-
-      collectionsHandler.handleRequestBody(
-          wrapParams(obj.getRequest(), v1Params), obj.getResponse());
-    }
-
     @Command(name = V2_CREATE_COLLECTION_CMD)
     public void create(PayloadObj<CreatePayload> obj) throws Exception {
       final CreatePayload v2Body = obj.get();
