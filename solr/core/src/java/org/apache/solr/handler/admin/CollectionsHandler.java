/*
 * Licensed to the Apache Software Foundation (ASF) under one or more
 * contributor license agreements.  See the NOTICE file distributed with
 * this work for additional information regarding copyright ownership.
 * The ASF licenses this file to You under the Apache License, Version 2.0
 * (the "License"); you may not use this file except in compliance with
 * the License.  You may obtain a copy of the License at
 *
 *     http://www.apache.org/licenses/LICENSE-2.0
 *
 * Unless required by applicable law or agreed to in writing, software
 * distributed under the License is distributed on an "AS IS" BASIS,
 * WITHOUT WARRANTIES OR CONDITIONS OF ANY KIND, either express or implied.
 * See the License for the specific language governing permissions and
 * limitations under the License.
 */
package org.apache.solr.handler.admin;

import static org.apache.solr.client.solrj.response.RequestStatusState.COMPLETED;
import static org.apache.solr.client.solrj.response.RequestStatusState.FAILED;
import static org.apache.solr.client.solrj.response.RequestStatusState.NOT_FOUND;
import static org.apache.solr.client.solrj.response.RequestStatusState.RUNNING;
import static org.apache.solr.client.solrj.response.RequestStatusState.SUBMITTED;
import static org.apache.solr.cloud.Overseer.QUEUE_OPERATION;
import static org.apache.solr.cloud.api.collections.CollectionHandlingUtils.CREATE_NODE_SET;
import static org.apache.solr.cloud.api.collections.CollectionHandlingUtils.CREATE_NODE_SET_EMPTY;
import static org.apache.solr.cloud.api.collections.CollectionHandlingUtils.CREATE_NODE_SET_SHUFFLE;
import static org.apache.solr.cloud.api.collections.CollectionHandlingUtils.NUM_SLICES;
import static org.apache.solr.cloud.api.collections.CollectionHandlingUtils.ONLY_ACTIVE_NODES;
import static org.apache.solr.cloud.api.collections.CollectionHandlingUtils.ONLY_IF_DOWN;
import static org.apache.solr.cloud.api.collections.CollectionHandlingUtils.REQUESTID;
import static org.apache.solr.cloud.api.collections.CollectionHandlingUtils.SHARDS_PROP;
import static org.apache.solr.cloud.api.collections.CollectionHandlingUtils.SHARD_UNIQUE;
import static org.apache.solr.cloud.api.collections.RoutedAlias.CREATE_COLLECTION_PREFIX;
import static org.apache.solr.common.SolrException.ErrorCode.BAD_REQUEST;
import static org.apache.solr.common.cloud.ZkStateReader.COLLECTION_PROP;
import static org.apache.solr.common.cloud.ZkStateReader.NRT_REPLICAS;
import static org.apache.solr.common.cloud.ZkStateReader.PROPERTY_PROP;
import static org.apache.solr.common.cloud.ZkStateReader.PROPERTY_VALUE_PROP;
import static org.apache.solr.common.cloud.ZkStateReader.PULL_REPLICAS;
import static org.apache.solr.common.cloud.ZkStateReader.REPLICATION_FACTOR;
import static org.apache.solr.common.cloud.ZkStateReader.REPLICA_PROP;
import static org.apache.solr.common.cloud.ZkStateReader.REPLICA_TYPE;
import static org.apache.solr.common.cloud.ZkStateReader.SHARD_ID_PROP;
import static org.apache.solr.common.cloud.ZkStateReader.TLOG_REPLICAS;
import static org.apache.solr.common.params.CollectionAdminParams.ALIAS;
import static org.apache.solr.common.params.CollectionAdminParams.COLLECTION;
import static org.apache.solr.common.params.CollectionAdminParams.COLL_CONF;
import static org.apache.solr.common.params.CollectionAdminParams.COUNT_PROP;
import static org.apache.solr.common.params.CollectionAdminParams.CREATE_NODE_SET_PARAM;
import static org.apache.solr.common.params.CollectionAdminParams.FOLLOW_ALIASES;
import static org.apache.solr.common.params.CollectionAdminParams.PER_REPLICA_STATE;
import static org.apache.solr.common.params.CollectionAdminParams.PROPERTY_NAME;
import static org.apache.solr.common.params.CollectionAdminParams.PROPERTY_PREFIX;
import static org.apache.solr.common.params.CollectionAdminParams.PROPERTY_VALUE;
import static org.apache.solr.common.params.CollectionAdminParams.SHARD;
import static org.apache.solr.common.params.CollectionAdminParams.SKIP_NODE_ASSIGNMENT;
import static org.apache.solr.common.params.CollectionParams.CollectionAction.ADDREPLICA;
import static org.apache.solr.common.params.CollectionParams.CollectionAction.ADDREPLICAPROP;
import static org.apache.solr.common.params.CollectionParams.CollectionAction.ADDROLE;
import static org.apache.solr.common.params.CollectionParams.CollectionAction.ALIASPROP;
import static org.apache.solr.common.params.CollectionParams.CollectionAction.BACKUP;
import static org.apache.solr.common.params.CollectionParams.CollectionAction.BALANCESHARDUNIQUE;
import static org.apache.solr.common.params.CollectionParams.CollectionAction.CLUSTERPROP;
import static org.apache.solr.common.params.CollectionParams.CollectionAction.CLUSTERSTATUS;
import static org.apache.solr.common.params.CollectionParams.CollectionAction.COLLECTIONPROP;
import static org.apache.solr.common.params.CollectionParams.CollectionAction.COLSTATUS;
import static org.apache.solr.common.params.CollectionParams.CollectionAction.CREATE;
import static org.apache.solr.common.params.CollectionParams.CollectionAction.CREATEALIAS;
import static org.apache.solr.common.params.CollectionParams.CollectionAction.CREATESHARD;
import static org.apache.solr.common.params.CollectionParams.CollectionAction.CREATESNAPSHOT;
import static org.apache.solr.common.params.CollectionParams.CollectionAction.DELETE;
import static org.apache.solr.common.params.CollectionParams.CollectionAction.DELETEALIAS;
import static org.apache.solr.common.params.CollectionParams.CollectionAction.DELETEBACKUP;
import static org.apache.solr.common.params.CollectionParams.CollectionAction.DELETENODE;
import static org.apache.solr.common.params.CollectionParams.CollectionAction.DELETEREPLICA;
import static org.apache.solr.common.params.CollectionParams.CollectionAction.DELETEREPLICAPROP;
import static org.apache.solr.common.params.CollectionParams.CollectionAction.DELETESHARD;
import static org.apache.solr.common.params.CollectionParams.CollectionAction.DELETESNAPSHOT;
import static org.apache.solr.common.params.CollectionParams.CollectionAction.DELETESTATUS;
import static org.apache.solr.common.params.CollectionParams.CollectionAction.DISTRIBUTEDAPIPROCESSING;
import static org.apache.solr.common.params.CollectionParams.CollectionAction.FORCELEADER;
import static org.apache.solr.common.params.CollectionParams.CollectionAction.INSTALLSHARDDATA;
import static org.apache.solr.common.params.CollectionParams.CollectionAction.LIST;
import static org.apache.solr.common.params.CollectionParams.CollectionAction.LISTALIASES;
import static org.apache.solr.common.params.CollectionParams.CollectionAction.LISTBACKUP;
import static org.apache.solr.common.params.CollectionParams.CollectionAction.LISTSNAPSHOTS;
import static org.apache.solr.common.params.CollectionParams.CollectionAction.MIGRATE;
import static org.apache.solr.common.params.CollectionParams.CollectionAction.MOCK_COLL_TASK;
import static org.apache.solr.common.params.CollectionParams.CollectionAction.MODIFYCOLLECTION;
import static org.apache.solr.common.params.CollectionParams.CollectionAction.MOVEREPLICA;
import static org.apache.solr.common.params.CollectionParams.CollectionAction.OVERSEERSTATUS;
import static org.apache.solr.common.params.CollectionParams.CollectionAction.REBALANCELEADERS;
import static org.apache.solr.common.params.CollectionParams.CollectionAction.REINDEXCOLLECTION;
import static org.apache.solr.common.params.CollectionParams.CollectionAction.RELOAD;
import static org.apache.solr.common.params.CollectionParams.CollectionAction.REMOVEROLE;
import static org.apache.solr.common.params.CollectionParams.CollectionAction.RENAME;
import static org.apache.solr.common.params.CollectionParams.CollectionAction.REPLACENODE;
import static org.apache.solr.common.params.CollectionParams.CollectionAction.REQUESTSTATUS;
import static org.apache.solr.common.params.CollectionParams.CollectionAction.RESTORE;
import static org.apache.solr.common.params.CollectionParams.CollectionAction.SPLITSHARD;
import static org.apache.solr.common.params.CollectionParams.CollectionAction.SYNCSHARD;
import static org.apache.solr.common.params.CollectionParams.SOURCE_NODE;
import static org.apache.solr.common.params.CollectionParams.TARGET_NODE;
import static org.apache.solr.common.params.CommonAdminParams.ASYNC;
import static org.apache.solr.common.params.CommonAdminParams.IN_PLACE_MOVE;
import static org.apache.solr.common.params.CommonAdminParams.NUM_SUB_SHARDS;
import static org.apache.solr.common.params.CommonAdminParams.SPLIT_BY_PREFIX;
import static org.apache.solr.common.params.CommonAdminParams.SPLIT_FUZZ;
import static org.apache.solr.common.params.CommonAdminParams.SPLIT_METHOD;
import static org.apache.solr.common.params.CommonAdminParams.WAIT_FOR_FINAL_STATE;
import static org.apache.solr.common.params.CommonParams.NAME;
import static org.apache.solr.common.params.CommonParams.TIMING;
import static org.apache.solr.common.params.CommonParams.VALUE_LONG;
import static org.apache.solr.common.params.CoreAdminParams.BACKUP_ID;
import static org.apache.solr.common.params.CoreAdminParams.BACKUP_LOCATION;
import static org.apache.solr.common.params.CoreAdminParams.BACKUP_PURGE_UNUSED;
import static org.apache.solr.common.params.CoreAdminParams.BACKUP_REPOSITORY;
import static org.apache.solr.common.params.CoreAdminParams.DATA_DIR;
import static org.apache.solr.common.params.CoreAdminParams.DELETE_DATA_DIR;
import static org.apache.solr.common.params.CoreAdminParams.DELETE_INDEX;
import static org.apache.solr.common.params.CoreAdminParams.DELETE_INSTANCE_DIR;
import static org.apache.solr.common.params.CoreAdminParams.INSTANCE_DIR;
import static org.apache.solr.common.params.CoreAdminParams.MAX_NUM_BACKUP_POINTS;
import static org.apache.solr.common.params.CoreAdminParams.ULOG_DIR;
import static org.apache.solr.common.params.ShardParams._ROUTE_;
import static org.apache.solr.common.util.StrUtils.formatString;

import java.io.IOException;
import java.io.InputStream;
import java.lang.invoke.MethodHandles;
import java.net.URI;
import java.util.ArrayList;
import java.util.Arrays;
import java.util.Collection;
import java.util.Collections;
import java.util.HashMap;
import java.util.Iterator;
import java.util.LinkedHashMap;
import java.util.List;
import java.util.Locale;
import java.util.Map;
import java.util.Optional;
import java.util.Set;
import java.util.concurrent.TimeUnit;
import java.util.concurrent.TimeoutException;
import java.util.stream.Collectors;
import org.apache.commons.lang3.StringUtils;
import org.apache.solr.api.AnnotatedApi;
import org.apache.solr.api.Api;
import org.apache.solr.api.JerseyResource;
import org.apache.solr.client.solrj.SolrClient;
import org.apache.solr.client.solrj.SolrResponse;
import org.apache.solr.client.solrj.impl.HttpSolrClient.Builder;
import org.apache.solr.client.solrj.request.CollectionAdminRequest;
import org.apache.solr.client.solrj.request.CoreAdminRequest.RequestSyncShard;
import org.apache.solr.client.solrj.response.RequestStatusState;
import org.apache.solr.client.solrj.util.SolrIdentifierValidator;
import org.apache.solr.cloud.OverseerSolrResponse;
import org.apache.solr.cloud.OverseerSolrResponseSerializer;
import org.apache.solr.cloud.OverseerTaskQueue;
import org.apache.solr.cloud.OverseerTaskQueue.QueueEvent;
import org.apache.solr.cloud.ZkController;
import org.apache.solr.cloud.ZkController.NotInClusterStateException;
import org.apache.solr.cloud.ZkShardTerms;
import org.apache.solr.cloud.api.collections.DistributedCollectionConfigSetCommandRunner;
import org.apache.solr.cloud.api.collections.ReindexCollectionCmd;
import org.apache.solr.cloud.api.collections.RoutedAlias;
import org.apache.solr.cloud.overseer.SliceMutator;
import org.apache.solr.common.SolrException;
import org.apache.solr.common.SolrException.ErrorCode;
import org.apache.solr.common.cloud.Aliases;
import org.apache.solr.common.cloud.ClusterProperties;
import org.apache.solr.common.cloud.ClusterState;
import org.apache.solr.common.cloud.DocCollection;
import org.apache.solr.common.cloud.DocCollection.CollectionStateProps;
import org.apache.solr.common.cloud.ImplicitDocRouter;
import org.apache.solr.common.cloud.Replica;
import org.apache.solr.common.cloud.Replica.State;
import org.apache.solr.common.cloud.Slice;
import org.apache.solr.common.cloud.SolrZkClient;
import org.apache.solr.common.cloud.ZkCmdExecutor;
import org.apache.solr.common.cloud.ZkCoreNodeProps;
import org.apache.solr.common.cloud.ZkNodeProps;
import org.apache.solr.common.cloud.ZkStateReader;
import org.apache.solr.common.params.CollectionAdminParams;
import org.apache.solr.common.params.CollectionParams;
import org.apache.solr.common.params.CollectionParams.CollectionAction;
import org.apache.solr.common.params.CommonParams;
import org.apache.solr.common.params.CoreAdminParams;
import org.apache.solr.common.params.ModifiableSolrParams;
import org.apache.solr.common.params.RequiredSolrParams;
import org.apache.solr.common.params.SolrParams;
import org.apache.solr.common.util.NamedList;
import org.apache.solr.common.util.Pair;
import org.apache.solr.common.util.SimpleOrderedMap;
import org.apache.solr.common.util.Utils;
import org.apache.solr.core.CloudConfig;
import org.apache.solr.core.CoreContainer;
import org.apache.solr.core.backup.BackupFilePaths;
import org.apache.solr.core.backup.BackupId;
import org.apache.solr.core.backup.BackupManager;
import org.apache.solr.core.backup.BackupProperties;
import org.apache.solr.core.backup.repository.BackupRepository;
import org.apache.solr.core.snapshots.CollectionSnapshotMetaData;
import org.apache.solr.core.snapshots.SolrSnapshotManager;
import org.apache.solr.handler.RequestHandlerBase;
import org.apache.solr.handler.admin.api.AddReplicaAPI;
import org.apache.solr.handler.admin.api.AddReplicaPropertyAPI;
import org.apache.solr.handler.admin.api.AdminAPIBase;
import org.apache.solr.handler.admin.api.AliasPropertyAPI;
import org.apache.solr.handler.admin.api.BalanceShardUniqueAPI;
import org.apache.solr.handler.admin.api.CollectionPropertyAPI;
import org.apache.solr.handler.admin.api.CollectionStatusAPI;
import org.apache.solr.handler.admin.api.CreateShardAPI;
import org.apache.solr.handler.admin.api.DeleteAliasAPI;
import org.apache.solr.handler.admin.api.DeleteCollectionAPI;
import org.apache.solr.handler.admin.api.DeleteNodeAPI;
import org.apache.solr.handler.admin.api.DeleteReplicaAPI;
import org.apache.solr.handler.admin.api.DeleteReplicaPropertyAPI;
import org.apache.solr.handler.admin.api.DeleteShardAPI;
import org.apache.solr.handler.admin.api.ForceLeaderAPI;
import org.apache.solr.handler.admin.api.InstallShardDataAPI;
import org.apache.solr.handler.admin.api.ListAliasesAPI;
import org.apache.solr.handler.admin.api.ListCollectionsAPI;
import org.apache.solr.handler.admin.api.MigrateDocsAPI;
import org.apache.solr.handler.admin.api.ModifyCollectionAPI;
import org.apache.solr.handler.admin.api.MoveReplicaAPI;
import org.apache.solr.handler.admin.api.RebalanceLeadersAPI;
import org.apache.solr.handler.admin.api.ReloadCollectionAPI;
import org.apache.solr.handler.admin.api.RenameCollectionAPI;
import org.apache.solr.handler.admin.api.ReplaceNodeAPI;
import org.apache.solr.handler.admin.api.SplitShardAPI;
import org.apache.solr.handler.admin.api.SyncShardAPI;
import org.apache.solr.handler.api.V2ApiUtils;
import org.apache.solr.jersey.SolrJerseyResponse;
import org.apache.solr.logging.MDCLoggingContext;
import org.apache.solr.request.LocalSolrQueryRequest;
import org.apache.solr.request.SolrQueryRequest;
import org.apache.solr.response.SolrQueryResponse;
import org.apache.solr.security.AuthorizationContext;
import org.apache.solr.security.PermissionNameProvider;
import org.apache.solr.util.tracing.TraceUtils;
import org.apache.zookeeper.CreateMode;
import org.apache.zookeeper.KeeperException;
import org.slf4j.Logger;
import org.slf4j.LoggerFactory;

public class CollectionsHandler extends RequestHandlerBase implements PermissionNameProvider {
  private static final Logger log = LoggerFactory.getLogger(MethodHandles.lookup().lookupClass());

  protected final CoreContainer coreContainer;
  private final Optional<DistributedCollectionConfigSetCommandRunner>
      distributedCollectionConfigSetCommandRunner;

  public CollectionsHandler() {
    // Unlike most request handlers, CoreContainer initialization
    // should happen in the constructor...
    this(null);
  }

  /**
   * Overloaded ctor to inject CoreContainer into the handler.
   *
   * @param coreContainer Core Container of the solr webapp installed.
   */
  public CollectionsHandler(final CoreContainer coreContainer) {
    this.coreContainer = coreContainer;
    distributedCollectionConfigSetCommandRunner =
        coreContainer != null
            ? coreContainer.getDistributedCollectionCommandRunner()
            : Optional.empty();
  }

  @Override
  public PermissionNameProvider.Name getPermissionName(AuthorizationContext ctx) {
    String action = ctx.getParams().get("action");
    if (action == null) return PermissionNameProvider.Name.COLL_READ_PERM;
    CollectionParams.CollectionAction collectionAction =
        CollectionParams.CollectionAction.get(action);
    if (collectionAction == null) return null;
    return collectionAction.isWrite
        ? PermissionNameProvider.Name.COLL_EDIT_PERM
        : PermissionNameProvider.Name.COLL_READ_PERM;
  }

  @Override
  public final void init(NamedList<?> args) {}

  /**
   * The instance of CoreContainer this handler handles. This should be the CoreContainer instance
   * that created this handler.
   *
   * @return a CoreContainer instance
   */
  public CoreContainer getCoreContainer() {
    return this.coreContainer;
  }

  protected void copyFromClusterProp(Map<String, Object> props, String prop) throws IOException {
    if (props.get(prop) != null) return; // if it's already specified , return
    Object defVal =
        new ClusterProperties(coreContainer.getZkController().getZkStateReader().getZkClient())
            .getClusterProperty(
                List.of(CollectionAdminParams.DEFAULTS, CollectionAdminParams.COLLECTION, prop),
                null);
    if (defVal != null) props.put(prop, String.valueOf(defVal));
  }

  @Override
  public void handleRequestBody(SolrQueryRequest req, SolrQueryResponse rsp) throws Exception {
    // Make sure the cores is enabled
    CoreContainer cores = checkErrors();

    // Pick the action
    SolrParams params = req.getParams();
    String a = params.get(CoreAdminParams.ACTION);
    if (a == null) {
      throw new SolrException(ErrorCode.BAD_REQUEST, "action is a required param");
    }
    CollectionAction action = CollectionAction.get(a);
    if (action == null) {
      throw new SolrException(SolrException.ErrorCode.BAD_REQUEST, "Unknown action: " + a);
    }

    // Initial logging/tracing setup
    final String collection = params.get(COLLECTION);
    MDCLoggingContext.setCollection(collection);
    TraceUtils.setDbInstance(req, collection);
    if (log.isDebugEnabled()) {
      log.debug(
          "Invoked Collection Action: {} with params {}", action.toLower(), req.getParamString());
    }

    CollectionOperation operation = CollectionOperation.get(action);
    invokeAction(req, rsp, cores, action, operation);
    rsp.setHttpCaching(false);
  }

  protected CoreContainer checkErrors() {
    CoreContainer cores = getCoreContainer();
    AdminAPIBase.validateZooKeeperAwareCoreContainer(cores);
    return cores;
  }

  @SuppressWarnings({"unchecked"})
  void invokeAction(
      SolrQueryRequest req,
      SolrQueryResponse rsp,
      CoreContainer cores,
      CollectionAction action,
      CollectionOperation operation)
      throws Exception {
    if (!coreContainer.isZooKeeperAware()) {
      throw new SolrException(
          BAD_REQUEST, "Invalid request. collections can be accessed only in SolrCloud mode");
    }
    Map<String, Object> props = operation.execute(req, rsp, this);
    if (props == null) {
      return;
    }

    String asyncId = req.getParams().get(ASYNC);
    if (asyncId != null) {
      props.put(ASYNC, asyncId);
    }

    props.put(QUEUE_OPERATION, operation.action.toLower());

    ZkNodeProps zkProps = new ZkNodeProps(props);
    final SolrResponse overseerResponse;

    overseerResponse = submitCollectionApiCommand(zkProps, operation.action, operation.timeOut);

    rsp.getValues().addAll(overseerResponse.getResponse());
    Exception exp = overseerResponse.getException();
    if (exp != null) {
      rsp.setException(exp);
    }

    // Even if Overseer does wait for the collection to be created, it sees a different cluster
    // state than this node, so this wait is required to make sure the local node Zookeeper watches
    // fired and now see the collection.
    if (action.equals(CollectionAction.CREATE) && asyncId == null) {
      if (rsp.getException() == null) {
        waitForActiveCollection(zkProps.getStr(NAME), cores, overseerResponse);
      }
    }
  }

  static final Set<String> KNOWN_ROLES = Set.of("overseer");

  public static long DEFAULT_COLLECTION_OP_TIMEOUT = 180 * 1000;

  public SolrResponse submitCollectionApiCommand(ZkNodeProps m, CollectionAction action)
      throws KeeperException, InterruptedException {
    return submitCollectionApiCommand(m, action, DEFAULT_COLLECTION_OP_TIMEOUT);
  }

  public static SolrResponse submitCollectionApiCommand(
      CoreContainer coreContainer,
      Optional<DistributedCollectionConfigSetCommandRunner>
          distributedCollectionConfigSetCommandRunner,
      ZkNodeProps m,
      CollectionAction action,
      long timeout)
      throws KeeperException, InterruptedException {
    // Collection API messages are either sent to Overseer and processed there, or processed
    // locally. Distributing Collection API implies we're also distributing Cluster State Updates.
    // Indeed collection creation with non distributed cluster state updates requires for "Per
    // Replica States" that the Collection API be running on Overseer, which means that it is not
    // possible to distributed Collection API while keeping cluster state updates on Overseer. See
    // the call to CollectionCommandContext.submitIntraProcessMessage() in
    // CreateCollectionCmd.call() which can only be done if the Collection API command runs on the
    // same JVM as the Overseer based cluster state update... The configuration handling includes
    // these checks to not allow distributing collection API without distributing cluster state
    // updates (but the other way around is ok). See constructor of CloudConfig.
    if (distributedCollectionConfigSetCommandRunner.isPresent()) {
      return distributedCollectionConfigSetCommandRunner
          .get()
          .runCollectionCommand(m, action, timeout);
    } else { // Sending the Collection API message to Overseer via a Zookeeper queue
      String operation = m.getStr(QUEUE_OPERATION);
      if (operation == null) {
        throw new SolrException(ErrorCode.BAD_REQUEST, "missing key " + QUEUE_OPERATION);
      }
      if (m.get(ASYNC) != null) {
        String asyncId = m.getStr(ASYNC);
        NamedList<Object> r = new NamedList<>();

        if (coreContainer.getZkController().claimAsyncId(asyncId)) {
          boolean success = false;
          try {
            coreContainer.getZkController().getOverseerCollectionQueue().offer(m);
            success = true;
          } finally {
            if (!success) {
              try {
                coreContainer.getZkController().clearAsyncId(asyncId);
              } catch (Exception e) {
                // let the original exception bubble up
                log.error("Unable to release async ID={}", asyncId, e);
                SolrZkClient.checkInterrupted(e);
              }
            }
          }
        } else {
          r.add("error", "Task with the same requestid already exists. (" + asyncId + ")");
        }
        r.add(CoreAdminParams.REQUESTID, m.get(ASYNC));

        return new OverseerSolrResponse(r);
      }

      long time = System.nanoTime();
      QueueEvent event =
          coreContainer
              .getZkController()
              .getOverseerCollectionQueue()
              .offer(Utils.toJSON(m), timeout);
      if (event.getBytes() != null) {
        return OverseerSolrResponseSerializer.deserialize(event.getBytes());
      } else {
        if (System.nanoTime() - time
            >= TimeUnit.NANOSECONDS.convert(timeout, TimeUnit.MILLISECONDS)) {
          throw new SolrException(
              ErrorCode.SERVER_ERROR,
              operation + " the collection time out:" + timeout / 1000 + "s");
        } else if (event.getWatchedEvent() != null) {
          throw new SolrException(
              ErrorCode.SERVER_ERROR,
              operation
                  + " the collection error [Watcher fired on path: "
                  + event.getWatchedEvent().getPath()
                  + " state: "
                  + event.getWatchedEvent().getState()
                  + " type "
                  + event.getWatchedEvent().getType()
                  + "]");
        } else {
          throw new SolrException(
              ErrorCode.SERVER_ERROR, operation + " the collection unknown case");
        }
      }
    }
  }

  public SolrResponse submitCollectionApiCommand(
      ZkNodeProps m, CollectionAction action, long timeout)
      throws KeeperException, InterruptedException {
    return submitCollectionApiCommand(
        coreContainer, distributedCollectionConfigSetCommandRunner, m, action, timeout);
  }

  private boolean overseerCollectionQueueContains(String asyncId)
      throws KeeperException, InterruptedException {
    OverseerTaskQueue collectionQueue =
        coreContainer.getZkController().getOverseerCollectionQueue();
    return collectionQueue.containsTaskWithRequestId(ASYNC, asyncId);
  }

  /**
   * Copy prefixed params into a map. There must only be one value for these parameters.
   *
   * @param params The source of params from which copies should be made
   * @param props The map into which param names and values should be copied as keys and values
   *     respectively
   * @param prefix The prefix to select.
   * @return the map supplied in the props parameter, modified to contain the prefixed params.
   */
  private static Map<String, Object> copyPropertiesWithPrefix(
      SolrParams params, Map<String, Object> props, String prefix) {
    Iterator<String> iter = params.getParameterNamesIterator();
    while (iter.hasNext()) {
      String param = iter.next();
      if (param.startsWith(prefix)) {
        final String[] values = params.getParams(param);
        if (values.length != 1) {
          throw new SolrException(
              BAD_REQUEST, "Only one value can be present for parameter " + param);
        }
        props.put(param, values[0]);
      }
    }
    return props;
  }

  public static ModifiableSolrParams params(String... params) {
    ModifiableSolrParams msp = new ModifiableSolrParams();
    for (int i = 0; i < params.length; i += 2) {
      msp.add(params[i], params[i + 1]);
    }
    return msp;
  }

  //////////////////////// SolrInfoMBeans methods //////////////////////

  @Override
  public String getDescription() {
    return "Manage SolrCloud Collections";
  }

  @Override
  public Category getCategory() {
    return Category.ADMIN;
  }

  private static void createSysConfigSet(CoreContainer coreContainer)
      throws KeeperException, InterruptedException {
    SolrZkClient zk = coreContainer.getZkController().getZkStateReader().getZkClient();
    ZkCmdExecutor cmdExecutor = new ZkCmdExecutor(zk.getZkClientTimeout());
    cmdExecutor.ensureExists(ZkStateReader.CONFIGS_ZKNODE, zk);
    cmdExecutor.ensureExists(
        ZkStateReader.CONFIGS_ZKNODE + "/" + CollectionAdminParams.SYSTEM_COLL, zk);

    try {
      String path =
          ZkStateReader.CONFIGS_ZKNODE + "/" + CollectionAdminParams.SYSTEM_COLL + "/schema.xml";
      byte[] data;
      try (InputStream inputStream =
          CollectionsHandler.class.getResourceAsStream("/SystemCollectionSchema.xml")) {
        assert inputStream != null;
        data = inputStream.readAllBytes();
      }
      assert data != null && data.length > 0;
      cmdExecutor.ensureExists(path, data, CreateMode.PERSISTENT, zk);
      path =
          ZkStateReader.CONFIGS_ZKNODE
              + "/"
              + CollectionAdminParams.SYSTEM_COLL
              + "/solrconfig.xml";
      try (InputStream inputStream =
          CollectionsHandler.class.getResourceAsStream("/SystemCollectionSolrConfig.xml")) {
        assert inputStream != null;
        data = inputStream.readAllBytes();
      }
      assert data != null && data.length > 0;
      cmdExecutor.ensureExists(path, data, CreateMode.PERSISTENT, zk);
    } catch (IOException e) {
      throw new SolrException(ErrorCode.SERVER_ERROR, e);
    }
  }

  private static void addStatusToResponse(
      NamedList<Object> results, RequestStatusState state, String msg) {
    SimpleOrderedMap<String> status = new SimpleOrderedMap<>();
    status.add("state", state.getKey());
    status.add("msg", msg);
    results.add("status", status);
  }

  @SuppressWarnings("ImmutableEnumChecker")
  public enum CollectionOperation implements CollectionOp {
    CREATE_OP(
        CREATE,
        (req, rsp, h) -> {
          Map<String, Object> props = copy(req.getParams().required(), null, NAME);
          props.put("fromApi", "true");
          copy(
              req.getParams(),
              props,
              REPLICATION_FACTOR,
              COLL_CONF,
              NUM_SLICES,
              CREATE_NODE_SET,
              CREATE_NODE_SET_SHUFFLE,
              SHARDS_PROP,
              PULL_REPLICAS,
              TLOG_REPLICAS,
              NRT_REPLICAS,
              WAIT_FOR_FINAL_STATE,
              PER_REPLICA_STATE,
              ALIAS);

          if (props.get(REPLICATION_FACTOR) != null && props.get(NRT_REPLICAS) != null) {
            // TODO: Remove this in 8.0 . Keep this for SolrJ client back-compat. See SOLR-11676 for
            // more details
            int replicationFactor = Integer.parseInt((String) props.get(REPLICATION_FACTOR));
            int nrtReplicas = Integer.parseInt((String) props.get(NRT_REPLICAS));
            if (replicationFactor != nrtReplicas) {
              throw new SolrException(
                  ErrorCode.BAD_REQUEST,
                  "Cannot specify both replicationFactor and nrtReplicas as they mean the same thing");
            }
          }
          if (props.get(REPLICATION_FACTOR) != null) {
            props.put(NRT_REPLICAS, props.get(REPLICATION_FACTOR));
          } else if (props.get(NRT_REPLICAS) != null) {
            props.put(REPLICATION_FACTOR, props.get(NRT_REPLICAS));
          }

          final String collectionName =
              SolrIdentifierValidator.validateCollectionName((String) props.get(NAME));
          final String shardsParam = (String) props.get(SHARDS_PROP);
          if (StringUtils.isNotEmpty(shardsParam)) {
            verifyShardsParam(shardsParam);
          }
          if (CollectionAdminParams.SYSTEM_COLL.equals(collectionName)) {
            // We must always create a .system collection with only a single shard
            props.put(NUM_SLICES, 1);
            props.remove(SHARDS_PROP);
            createSysConfigSet(h.coreContainer);
          }
          if (shardsParam == null) h.copyFromClusterProp(props, NUM_SLICES);
          for (String prop : Set.of(NRT_REPLICAS, PULL_REPLICAS, TLOG_REPLICAS))
            h.copyFromClusterProp(props, prop);
          copyPropertiesWithPrefix(req.getParams(), props, PROPERTY_PREFIX);
          return copyPropertiesWithPrefix(req.getParams(), props, "router.");
        }),
    COLSTATUS_OP(
        COLSTATUS,
        (req, rsp, h) -> {
          Map<String, Object> props =
              copy(
                  req.getParams(),
                  null,
                  COLLECTION_PROP,
                  ColStatus.CORE_INFO_PROP,
                  ColStatus.SEGMENTS_PROP,
                  ColStatus.FIELD_INFO_PROP,
                  ColStatus.RAW_SIZE_PROP,
                  ColStatus.RAW_SIZE_SUMMARY_PROP,
                  ColStatus.RAW_SIZE_DETAILS_PROP,
                  ColStatus.RAW_SIZE_SAMPLING_PERCENT_PROP,
                  ColStatus.SIZE_INFO_PROP);

          new ColStatus(
                  h.coreContainer.getSolrClientCache(),
                  h.coreContainer.getZkController().getZkStateReader().getClusterState(),
                  new ZkNodeProps(props))
              .getColStatus(rsp.getValues());
          return null;
        }),
    DELETE_OP(
        DELETE,
        (req, rsp, h) -> {
          final RequiredSolrParams requiredParams = req.getParams().required();
          final DeleteCollectionAPI deleteCollectionAPI =
              new DeleteCollectionAPI(h.coreContainer, req, rsp);
          final SolrJerseyResponse deleteCollResponse =
              deleteCollectionAPI.deleteCollection(
                  requiredParams.get(NAME),
                  req.getParams().getBool(FOLLOW_ALIASES),
                  req.getParams().get(ASYNC));
          V2ApiUtils.squashIntoSolrResponseWithoutHeader(rsp, deleteCollResponse);

          return null;
        }),
    // XXX should this command support followAliases?
    RELOAD_OP(
        RELOAD,
        (req, rsp, h) -> {
          Map<String, Object> map = copy(req.getParams().required(), null, NAME);
          return copy(req.getParams(), map);
        }),

    RENAME_OP(
        RENAME,
        (req, rsp, h) -> {
          Map<String, Object> map =
              copy(req.getParams().required(), null, NAME, CollectionAdminParams.TARGET);
          return copy(req.getParams(), map, FOLLOW_ALIASES);
        }),

    REINDEXCOLLECTION_OP(
        REINDEXCOLLECTION,
        (req, rsp, h) -> {
          Map<String, Object> m = copy(req.getParams().required(), null, NAME);
          copy(
              req.getParams(),
              m,
              ReindexCollectionCmd.COMMAND,
              ReindexCollectionCmd.REMOVE_SOURCE,
              ReindexCollectionCmd.TARGET,
              ZkStateReader.CONFIGNAME_PROP,
              NUM_SLICES,
              NRT_REPLICAS,
              PULL_REPLICAS,
              TLOG_REPLICAS,
              REPLICATION_FACTOR,
              CREATE_NODE_SET,
              CREATE_NODE_SET_SHUFFLE,
              "shards",
              CommonParams.ROWS,
              CommonParams.Q,
              CommonParams.FL,
              FOLLOW_ALIASES);
          if (req.getParams().get("collection." + ZkStateReader.CONFIGNAME_PROP) != null) {
            m.put(
                ZkStateReader.CONFIGNAME_PROP,
                req.getParams().get("collection." + ZkStateReader.CONFIGNAME_PROP));
          }
          copyPropertiesWithPrefix(req.getParams(), m, "router.");
          return m;
        }),

    SYNCSHARD_OP(
        SYNCSHARD,
        (req, rsp, h) -> {
          String extCollection = req.getParams().required().get("collection");
          String collection = h.coreContainer.getAliases().resolveSimpleAlias(extCollection);
          String shard = req.getParams().required().get("shard");

          ClusterState clusterState = h.coreContainer.getZkController().getClusterState();

          DocCollection docCollection = clusterState.getCollection(collection);
          ZkNodeProps leaderProps = docCollection.getLeader(shard);
          ZkCoreNodeProps nodeProps = new ZkCoreNodeProps(leaderProps);

          try (SolrClient client =
              new Builder(nodeProps.getBaseUrl())
                  .withConnectionTimeout(15000, TimeUnit.MILLISECONDS)
                  .withSocketTimeout(60000, TimeUnit.MILLISECONDS)
                  .build()) {
            RequestSyncShard reqSyncShard = new RequestSyncShard();
            reqSyncShard.setCollection(collection);
            reqSyncShard.setShard(shard);
            reqSyncShard.setCoreName(nodeProps.getCoreName());
            client.request(reqSyncShard);
          }
          return null;
        }),

    CREATEALIAS_OP(
        CREATEALIAS,
        (req, rsp, h) -> {
          String alias = req.getParams().get(NAME);
          SolrIdentifierValidator.validateAliasName(alias);
          String collections = req.getParams().get("collections");
          RoutedAlias routedAlias = null;
          Exception ex = null;
          HashMap<String, Object> possiblyModifiedParams = new HashMap<>();
          try {
            // note that RA specific validation occurs here.
            req.getParams().toMap(possiblyModifiedParams);
            @SuppressWarnings({"unchecked", "rawtypes"})
            // This is awful because RoutedAlias lies about what types it wants
            Map<String, String> temp = (Map<String, String>) (Map) possiblyModifiedParams;
            routedAlias = RoutedAlias.fromProps(alias, temp);
          } catch (SolrException e) {
            // we'll throw this later if we are in fact creating a routed alias.
            ex = e;
          }
          ModifiableSolrParams finalParams = new ModifiableSolrParams();
          for (Map.Entry<String, Object> entry : possiblyModifiedParams.entrySet()) {
            if (entry.getValue().getClass().isArray()) {
              // v2 api hits this case
              for (Object o : (Object[]) entry.getValue()) {
                finalParams.add(entry.getKey(), o.toString());
              }
            } else {
              finalParams.add(entry.getKey(), entry.getValue().toString());
            }
          }

          if (collections != null) {
            if (routedAlias != null) {
              throw new SolrException(
                  BAD_REQUEST, "Collections cannot be specified when creating a routed alias.");
            } else {
              //////////////////////////////////////
              // Regular alias creation indicated //
              //////////////////////////////////////
              return copy(finalParams.required(), null, NAME, "collections");
            }
          } else {
            if (routedAlias != null) {
              CoreContainer coreContainer1 = h.getCoreContainer();
              Aliases aliases = coreContainer1.getAliases();
              String aliasName = routedAlias.getAliasName();
              if (aliases.hasAlias(aliasName) && !aliases.isRoutedAlias(aliasName)) {
                throw new SolrException(
                    BAD_REQUEST,
                    "Cannot add routing parameters to existing non-routed Alias: " + aliasName);
              }
            }
          }

          /////////////////////////////////////////////////
          // We are creating a routed alias from here on //
          /////////////////////////////////////////////////

          // If our prior creation attempt had issues expose them now.
          if (ex != null) {
            throw ex;
          }

          // Now filter out just the parameters we care about from the request
          assert routedAlias != null;
          Map<String, Object> result = copy(finalParams, null, routedAlias.getRequiredParams());
          copy(finalParams, result, routedAlias.getOptionalParams());

          ModifiableSolrParams createCollParams = new ModifiableSolrParams(); // without prefix

          // add to result params that start with "create-collection.".
          //   Additionally, save these without the prefix to createCollParams
          for (Map.Entry<String, String[]> entry : finalParams) {
            final String p = entry.getKey();
            if (p.startsWith(CREATE_COLLECTION_PREFIX)) {
              // This is what SolrParams#getAll(Map, Collection)} does
              final String[] v = entry.getValue();
              if (v.length == 1) {
                result.put(p, v[0]);
              } else {
                result.put(p, v);
              }
              createCollParams.set(p.substring(CREATE_COLLECTION_PREFIX.length()), v);
            }
          }

          // Verify that the create-collection prefix'ed params appear to be valid.
          if (createCollParams.get(NAME) != null) {
            throw new SolrException(
                BAD_REQUEST,
                "routed aliases calculate names for their "
                    + "dependent collections, you cannot specify the name.");
          }
          if (createCollParams.get(COLL_CONF) == null) {
            throw new SolrException(
                SolrException.ErrorCode.BAD_REQUEST, "We require an explicit " + COLL_CONF);
          }
          // note: could insist on a config name here as well.... or wait to throw at overseer
          createCollParams.add(NAME, "TMP_name_TMP_name_TMP"); // just to pass validation
          CREATE_OP.execute(
              new LocalSolrQueryRequest(null, createCollParams), rsp, h); // ignore results

          return result;
        }),

    DELETEALIAS_OP(
        DELETEALIAS,
        (req, rsp, h) -> {
          final DeleteAliasAPI deleteAliasAPI = new DeleteAliasAPI(h.coreContainer, req, rsp);
          final SolrJerseyResponse response =
              deleteAliasAPI.deleteAlias(
                  req.getParams().required().get(NAME), req.getParams().get(ASYNC));
          V2ApiUtils.squashIntoSolrResponseWithoutHeader(rsp, response);
          return null;
        }),

    /**
     * Change properties for an alias (use CREATEALIAS_OP to change the actual value of the alias)
     */
    ALIASPROP_OP(
        ALIASPROP,
        (req, rsp, h) -> {
          String name = req.getParams().required().get(NAME);
          Map<String, Object> properties = collectToMap(req.getParams(), "property");
          AliasPropertyAPI.UpdateAliasPropertiesRequestBody requestBody =
              new AliasPropertyAPI.UpdateAliasPropertiesRequestBody();
          requestBody.properties = properties;
          requestBody.async = req.getParams().get(ASYNC);
          final AliasPropertyAPI aliasPropertyAPI = new AliasPropertyAPI(h.coreContainer, req, rsp);
          final SolrJerseyResponse getAliasesResponse =
              aliasPropertyAPI.updateAliasProperties(name, requestBody);
          V2ApiUtils.squashIntoSolrResponseWithoutHeader(rsp, getAliasesResponse);
          return null;
        }),

    /** List the aliases and associated properties. */
    LISTALIASES_OP(
        LISTALIASES,
        (req, rsp, h) -> {
          final ListAliasesAPI getAliasesAPI = new ListAliasesAPI(h.coreContainer, req, rsp);
          final SolrJerseyResponse getAliasesResponse = getAliasesAPI.getAliases();
          V2ApiUtils.squashIntoSolrResponseWithoutHeader(rsp, getAliasesResponse);
          return null;
        }),
    SPLITSHARD_OP(
        SPLITSHARD,
        DEFAULT_COLLECTION_OP_TIMEOUT * 5,
        (req, rsp, h) -> {
          String name = req.getParams().required().get(COLLECTION_PROP);
          // TODO : add support for multiple shards
          String shard = req.getParams().get(SHARD_ID_PROP);
          String rangesStr = req.getParams().get(CoreAdminParams.RANGES);
          String splitKey = req.getParams().get("split.key");
          String numSubShards = req.getParams().get(NUM_SUB_SHARDS);
          String fuzz = req.getParams().get(SPLIT_FUZZ);

          if (splitKey == null && shard == null) {
            throw new SolrException(
                ErrorCode.BAD_REQUEST, "At least one of shard, or split.key should be specified.");
          }
          if (splitKey != null && shard != null) {
            throw new SolrException(
                ErrorCode.BAD_REQUEST, "Only one of 'shard' or 'split.key' should be specified");
          }
          if (splitKey != null && rangesStr != null) {
            throw new SolrException(
                ErrorCode.BAD_REQUEST, "Only one of 'ranges' or 'split.key' should be specified");
          }
          if (numSubShards != null && (splitKey != null || rangesStr != null)) {
            throw new SolrException(
                ErrorCode.BAD_REQUEST,
                "numSubShards can not be specified with split.key or ranges parameters");
          }
          if (fuzz != null && (splitKey != null || rangesStr != null)) {
            throw new SolrException(
                ErrorCode.BAD_REQUEST,
                "fuzz can not be specified with split.key or ranges parameters");
          }

          Map<String, Object> map =
              copy(
                  req.getParams(),
                  null,
                  COLLECTION_PROP,
                  SHARD_ID_PROP,
                  "split.key",
                  CoreAdminParams.RANGES,
                  WAIT_FOR_FINAL_STATE,
                  TIMING,
                  SPLIT_METHOD,
                  NUM_SUB_SHARDS,
                  SPLIT_FUZZ,
                  SPLIT_BY_PREFIX,
                  FOLLOW_ALIASES,
                  CREATE_NODE_SET_PARAM);
          return copyPropertiesWithPrefix(req.getParams(), map, PROPERTY_PREFIX);
        }),
    DELETESHARD_OP(
        DELETESHARD,
        (req, rsp, h) -> {
          Map<String, Object> map =
              copy(req.getParams().required(), null, COLLECTION_PROP, SHARD_ID_PROP);
          copy(
              req.getParams(),
              map,
              DELETE_INDEX,
              DELETE_DATA_DIR,
              DELETE_INSTANCE_DIR,
              FOLLOW_ALIASES);
          return map;
        }),
    FORCELEADER_OP(
        FORCELEADER,
        (req, rsp, h) -> {
          forceLeaderElection(req, h);
          return null;
        }),
    CREATESHARD_OP(
        CREATESHARD,
        (req, rsp, h) -> {
          Map<String, Object> map =
              copy(req.getParams().required(), null, COLLECTION_PROP, SHARD_ID_PROP);
          ClusterState clusterState = h.coreContainer.getZkController().getClusterState();
          final String newShardName =
              SolrIdentifierValidator.validateShardName(req.getParams().get(SHARD_ID_PROP));
          boolean followAliases = req.getParams().getBool(FOLLOW_ALIASES, false);
          String extCollectionName = req.getParams().get(COLLECTION_PROP);
          String collectionName =
              followAliases
                  ? h.coreContainer
                      .getZkController()
                      .getZkStateReader()
                      .getAliases()
                      .resolveSimpleAlias(extCollectionName)
                  : extCollectionName;
          if (!ImplicitDocRouter.NAME.equals(
              ((Map<?, ?>)
                      clusterState
                          .getCollection(collectionName)
                          .get(CollectionStateProps.DOC_ROUTER))
                  .get(NAME)))
            throw new SolrException(
                ErrorCode.BAD_REQUEST, "shards can be added only to 'implicit' collections");
          copy(
              req.getParams(),
              map,
              REPLICATION_FACTOR,
              NRT_REPLICAS,
              TLOG_REPLICAS,
              PULL_REPLICAS,
              CREATE_NODE_SET,
              WAIT_FOR_FINAL_STATE,
              FOLLOW_ALIASES);
          return copyPropertiesWithPrefix(req.getParams(), map, PROPERTY_PREFIX);
        }),
    DELETEREPLICA_OP(
        DELETEREPLICA,
        (req, rsp, h) -> {
          Map<String, Object> map = copy(req.getParams().required(), null, COLLECTION_PROP);

          return copy(
              req.getParams(),
              map,
              DELETE_INDEX,
              DELETE_DATA_DIR,
              DELETE_INSTANCE_DIR,
              COUNT_PROP,
              REPLICA_PROP,
              SHARD_ID_PROP,
              ONLY_IF_DOWN,
              FOLLOW_ALIASES);
        }),
    MIGRATE_OP(
        MIGRATE,
        (req, rsp, h) -> {
          Map<String, Object> map =
              copy(
                  req.getParams().required(),
                  null,
                  COLLECTION_PROP,
                  "split.key",
                  "target.collection");
          return copy(req.getParams(), map, "forward.timeout", FOLLOW_ALIASES);
        }),
    ADDROLE_OP(
        ADDROLE,
        (req, rsp, h) -> {
          Map<String, Object> map = copy(req.getParams().required(), null, "role", "node");
          if (!KNOWN_ROLES.contains(map.get("role")))
            throw new SolrException(
                ErrorCode.BAD_REQUEST, "Unknown role. Supported roles are ," + KNOWN_ROLES);
          return map;
        }),
    REMOVEROLE_OP(
        REMOVEROLE,
        (req, rsp, h) -> {
          Map<String, Object> map = copy(req.getParams().required(), null, "role", "node");
          if (!KNOWN_ROLES.contains(map.get("role")))
            throw new SolrException(
                ErrorCode.BAD_REQUEST, "Unknown role. Supported roles are ," + KNOWN_ROLES);
          return map;
        }),
    CLUSTERPROP_OP(
        CLUSTERPROP,
        (req, rsp, h) -> {
          String name = req.getParams().required().get(NAME);
          String val = req.getParams().get(VALUE_LONG);
          ClusterProperties cp =
              new ClusterProperties(h.coreContainer.getZkController().getZkClient());
          cp.setClusterProperty(name, val);
          return null;
        }),
    COLLECTIONPROP_OP(
        COLLECTIONPROP,
        (req, rsp, h) -> {
          final String collection = req.getParams().required().get(NAME);
          final String propName = req.getParams().required().get(PROPERTY_NAME);
          final String val = req.getParams().get(PROPERTY_VALUE);

          final CollectionPropertyAPI setCollPropApi =
              new CollectionPropertyAPI(h.coreContainer, req, rsp);
          final SolrJerseyResponse setPropRsp =
              (val != null)
                  ? setCollPropApi.createOrUpdateCollectionProperty(
                      collection,
                      propName,
                      new CollectionPropertyAPI.UpdateCollectionPropertyRequestBody(val))
                  : setCollPropApi.deleteCollectionProperty(collection, propName);
          V2ApiUtils.squashIntoSolrResponseWithoutHeader(rsp, setPropRsp);
          return null;
        }),
    REQUESTSTATUS_OP(
        REQUESTSTATUS,
        (req, rsp, h) -> {
          req.getParams().required().check(REQUESTID);

          final CoreContainer coreContainer = h.coreContainer;
          final String requestId = req.getParams().get(REQUESTID);
          final ZkController zkController = coreContainer.getZkController();

          final NamedList<Object> status = new NamedList<>();
          if (coreContainer.getDistributedCollectionCommandRunner().isEmpty()) {
            if (zkController.getOverseerCompletedMap().contains(requestId)) {
              final byte[] mapEntry = zkController.getOverseerCompletedMap().get(requestId);
              rsp.getValues()
                  .addAll(OverseerSolrResponseSerializer.deserialize(mapEntry).getResponse());
              addStatusToResponse(
                  status, COMPLETED, "found [" + requestId + "] in completed tasks");
            } else if (zkController.getOverseerFailureMap().contains(requestId)) {
              final byte[] mapEntry = zkController.getOverseerFailureMap().get(requestId);
              rsp.getValues()
                  .addAll(OverseerSolrResponseSerializer.deserialize(mapEntry).getResponse());
              addStatusToResponse(status, FAILED, "found [" + requestId + "] in failed tasks");
            } else if (zkController.getOverseerRunningMap().contains(requestId)) {
              addStatusToResponse(status, RUNNING, "found [" + requestId + "] in running tasks");
            } else if (h.overseerCollectionQueueContains(requestId)) {
              addStatusToResponse(
                  status, SUBMITTED, "found [" + requestId + "] in submitted tasks");
            } else {
              addStatusToResponse(
                  status, NOT_FOUND, "Did not find [" + requestId + "] in any tasks queue");
            }
          } else {
            Pair<RequestStatusState, OverseerSolrResponse> sr =
                coreContainer
                    .getDistributedCollectionCommandRunner()
                    .get()
                    .getAsyncTaskRequestStatus(requestId);
            final String message;
            switch (sr.first()) {
              case COMPLETED:
                message = "found [" + requestId + "] in completed tasks";
                rsp.getValues().addAll(sr.second().getResponse());
                break;
              case FAILED:
                message = "found [" + requestId + "] in failed tasks";
                rsp.getValues().addAll(sr.second().getResponse());
                break;
              case RUNNING:
                message = "found [" + requestId + "] in running tasks";
                break;
              case SUBMITTED:
                message = "found [" + requestId + "] in submitted tasks";
                break;
              default:
                message = "Did not find [" + requestId + "] in any tasks queue";
            }
            addStatusToResponse(status, sr.first(), message);
          }

          rsp.getValues().addAll(status);
          return null;
        }),
    DELETESTATUS_OP(
        DELETESTATUS,
        new CollectionOp() {
          @Override
          public Map<String, Object> execute(
              SolrQueryRequest req, SolrQueryResponse rsp, CollectionsHandler h) throws Exception {
            final CoreContainer coreContainer = h.coreContainer;
            final String requestId = req.getParams().get(REQUESTID);
            final ZkController zkController = coreContainer.getZkController();
            boolean flush = req.getParams().getBool(CollectionAdminParams.FLUSH, false);

            if (requestId == null && !flush) {
              throw new SolrException(
                  ErrorCode.BAD_REQUEST, "Either requestid or flush parameter must be specified.");
            }

            if (requestId != null && flush) {
              throw new SolrException(
                  ErrorCode.BAD_REQUEST,
                  "Both requestid and flush parameters can not be specified together.");
            }

            if (coreContainer.getDistributedCollectionCommandRunner().isEmpty()) {
              if (flush) {
                Collection<String> completed = zkController.getOverseerCompletedMap().keys();
                Collection<String> failed = zkController.getOverseerFailureMap().keys();
                for (String asyncId : completed) {
                  zkController.getOverseerCompletedMap().remove(asyncId);
                  zkController.clearAsyncId(asyncId);
                }
                for (String asyncId : failed) {
                  zkController.getOverseerFailureMap().remove(asyncId);
                  zkController.clearAsyncId(asyncId);
                }
                rsp.getValues()
                    .add("status", "successfully cleared stored collection api responses");
              } else {
                // Request to cleanup
                if (zkController.getOverseerCompletedMap().remove(requestId)) {
                  zkController.clearAsyncId(requestId);
                  rsp.getValues()
                      .add(
                          "status", "successfully removed stored response for [" + requestId + "]");
                } else if (zkController.getOverseerFailureMap().remove(requestId)) {
                  zkController.clearAsyncId(requestId);
                  rsp.getValues()
                      .add(
                          "status", "successfully removed stored response for [" + requestId + "]");
                } else {
                  rsp.getValues()
                      .add("status", "[" + requestId + "] not found in stored responses");
                  // Don't call zkController.clearAsyncId for this, since it could be a
                  // running/pending task
                }
              }
            } else {
              if (flush) {
                coreContainer.getDistributedCollectionCommandRunner().get().deleteAllAsyncIds();
                rsp.getValues()
                    .add("status", "successfully cleared stored collection api responses");
              } else {
                if (coreContainer
                    .getDistributedCollectionCommandRunner()
                    .get()
                    .deleteSingleAsyncId(requestId)) {
                  rsp.getValues()
                      .add(
                          "status", "successfully removed stored response for [" + requestId + "]");
                } else {
                  rsp.getValues()
                      .add("status", "[" + requestId + "] not found in stored responses");
                }
              }
            }
            return null;
          }
        }),
    ADDREPLICA_OP(
        ADDREPLICA,
        (req, rsp, h) -> {
          Map<String, Object> props =
              copy(
                  req.getParams(),
                  null,
                  COLLECTION_PROP,
                  "node",
                  SHARD_ID_PROP,
                  _ROUTE_,
                  CoreAdminParams.NAME,
                  INSTANCE_DIR,
                  DATA_DIR,
                  ULOG_DIR,
                  REPLICA_TYPE,
                  WAIT_FOR_FINAL_STATE,
                  NRT_REPLICAS,
                  TLOG_REPLICAS,
                  PULL_REPLICAS,
                  CREATE_NODE_SET,
                  FOLLOW_ALIASES,
                  SKIP_NODE_ASSIGNMENT);
          return copyPropertiesWithPrefix(req.getParams(), props, PROPERTY_PREFIX);
        }),
    OVERSEERSTATUS_OP(OVERSEERSTATUS, (req, rsp, h) -> new LinkedHashMap<>()),
    DISTRIBUTEDAPIPROCESSING_OP(
        DISTRIBUTEDAPIPROCESSING,
        (req, rsp, h) -> {
          NamedList<Object> results = new NamedList<>();
          boolean isDistributedApi =
              h.coreContainer.getDistributedCollectionCommandRunner().isPresent();
          results.add("isDistributedApi", isDistributedApi);
          rsp.getValues().addAll(results);
          return null;
        }),
    /** Handle list collection request. Do list collection request to zk host */
    LIST_OP(
        LIST,
        (req, rsp, h) -> {
          final ListCollectionsAPI listCollectionsAPI =
              new ListCollectionsAPI(h.coreContainer, req, rsp);
          final SolrJerseyResponse listCollectionsResponse = listCollectionsAPI.listCollections();
          V2ApiUtils.squashIntoSolrResponseWithoutHeader(rsp, listCollectionsResponse);
          return null;
        }),
    /**
     * Handle cluster status request. Can return status per specific collection/shard or per all
     * collections.
     */
    CLUSTERSTATUS_OP(
        CLUSTERSTATUS,
        (req, rsp, h) -> {
          Map<String, Object> all =
              copy(req.getParams(), null, COLLECTION_PROP, SHARD_ID_PROP, _ROUTE_, "prs");
          new ClusterStatus(
                  h.coreContainer.getZkController().getZkStateReader(), new ZkNodeProps(all))
              .getClusterStatus(rsp.getValues());
          return null;
        }),
    ADDREPLICAPROP_OP(
        ADDREPLICAPROP,
        (req, rsp, h) -> {
          final RequiredSolrParams requiredParams = req.getParams().required();
          final AddReplicaPropertyAPI.AddReplicaPropertyRequestBody requestBody =
              new AddReplicaPropertyAPI.AddReplicaPropertyRequestBody();
          requestBody.value = requiredParams.get(PROPERTY_VALUE_PROP);
          requestBody.shardUnique = req.getParams().getBool(SHARD_UNIQUE);
          final String propName = requiredParams.get(PROPERTY_PROP);
          final String trimmedPropName =
              propName.startsWith(PROPERTY_PREFIX)
                  ? propName.substring(PROPERTY_PREFIX.length())
                  : propName;

          final AddReplicaPropertyAPI addReplicaPropertyAPI =
              new AddReplicaPropertyAPI(h.coreContainer, req, rsp);
          final SolrJerseyResponse addReplicaPropResponse =
              addReplicaPropertyAPI.addReplicaProperty(
                  requiredParams.get(COLLECTION_PROP),
                  requiredParams.get(SHARD_ID_PROP),
                  requiredParams.get(REPLICA_PROP),
                  trimmedPropName,
                  requestBody);
          V2ApiUtils.squashIntoSolrResponseWithoutHeader(rsp, addReplicaPropResponse);
          return null;
        }),
    DELETEREPLICAPROP_OP(
        DELETEREPLICAPROP,
        (req, rsp, h) -> {
          final var api = new DeleteReplicaPropertyAPI(h.coreContainer, req, rsp);
          final var deleteReplicaPropResponse =
              DeleteReplicaPropertyAPI.invokeUsingV1Inputs(api, req.getParams());
          V2ApiUtils.squashIntoSolrResponseWithoutHeader(rsp, deleteReplicaPropResponse);
          return null;
        }),
    // XXX should this command support followAliases?
    BALANCESHARDUNIQUE_OP(
        BALANCESHARDUNIQUE,
        (req, rsp, h) -> {
          Map<String, Object> map =
              copy(req.getParams().required(), null, COLLECTION_PROP, PROPERTY_PROP);
          Boolean shardUnique = Boolean.parseBoolean(req.getParams().get(SHARD_UNIQUE));
          String prop = req.getParams().get(PROPERTY_PROP).toLowerCase(Locale.ROOT);
          if (!StringUtils.startsWith(prop, PROPERTY_PREFIX)) {
            prop = PROPERTY_PREFIX + prop;
          }

          if (!shardUnique && !SliceMutator.SLICE_UNIQUE_BOOLEAN_PROPERTIES.contains(prop)) {
            throw new SolrException(
                ErrorCode.BAD_REQUEST,
                "Balancing properties amongst replicas in a slice requires that"
                    + " the property be pre-defined as a unique property (e.g. 'preferredLeader') or that 'shardUnique' be set to 'true'. "
                    + " Property: "
                    + prop
                    + " shardUnique: "
                    + shardUnique);
          }

          return copy(req.getParams(), map, ONLY_ACTIVE_NODES, SHARD_UNIQUE);
        }),
    REBALANCELEADERS_OP(
        REBALANCELEADERS,
        (req, rsp, h) -> {
          new RebalanceLeaders(req, rsp, h).execute();
          return null;
        }),
    // XXX should this command support followAliases?
    MODIFYCOLLECTION_OP(
        MODIFYCOLLECTION,
        (req, rsp, h) -> {
          Map<String, Object> m =
              copy(req.getParams(), null, CollectionAdminRequest.MODIFIABLE_COLLECTION_PROPERTIES);
          copyPropertiesWithPrefix(req.getParams(), m, PROPERTY_PREFIX);
          if (m.isEmpty()) {
            throw new SolrException(
                ErrorCode.BAD_REQUEST,
                formatString(
                    "no supported values provided {0}",
                    CollectionAdminRequest.MODIFIABLE_COLLECTION_PROPERTIES.toString()));
          }
          copy(req.getParams().required(), m, COLLECTION_PROP);
          for (Map.Entry<String, Object> entry : m.entrySet()) {
            String prop = entry.getKey();
            if ("".equals(entry.getValue())) {
              // set to an empty string is equivalent to removing the property, see SOLR-12507
              entry.setValue(null);
            }
            DocCollection.verifyProp(m, prop);
          }
          if (m.get(REPLICATION_FACTOR) != null) {
            m.put(NRT_REPLICAS, m.get(REPLICATION_FACTOR));
          }
          return m;
        }),
    BACKUP_OP(
        BACKUP,
        (req, rsp, h) -> {
          req.getParams().required().check(NAME, COLLECTION_PROP);

          final String extCollectionName = req.getParams().get(COLLECTION_PROP);
          final boolean followAliases = req.getParams().getBool(FOLLOW_ALIASES, false);
          final String collectionName =
              followAliases
                  ? h.coreContainer
                      .getZkController()
                      .getZkStateReader()
                      .getAliases()
                      .resolveSimpleAlias(extCollectionName)
                  : extCollectionName;
          final ClusterState clusterState = h.coreContainer.getZkController().getClusterState();
          if (!clusterState.hasCollection(collectionName)) {
            throw new SolrException(
                ErrorCode.BAD_REQUEST,
                "Collection '" + collectionName + "' does not exist, no action taken.");
          }

          CoreContainer cc = h.coreContainer;
          String repo = req.getParams().get(CoreAdminParams.BACKUP_REPOSITORY);
          BackupRepository repository = cc.newBackupRepository(repo);

          String location =
              repository.getBackupLocation(req.getParams().get(CoreAdminParams.BACKUP_LOCATION));
          if (location == null) {
            // Refresh the cluster property file to make sure the value set for location is the
            // latest. Check if the location is specified in the cluster property.
            location =
                new ClusterProperties(h.coreContainer.getZkController().getZkClient())
                    .getClusterProperty(CoreAdminParams.BACKUP_LOCATION, null);
            if (location == null) {
              throw new SolrException(
                  ErrorCode.BAD_REQUEST,
                  "'location' is not specified as a query"
                      + " parameter or as a default repository property or as a cluster property.");
            }
          }
          boolean incremental = req.getParams().getBool(CoreAdminParams.BACKUP_INCREMENTAL, true);

          // Check if the specified location is valid for this repository.
          final URI uri = repository.createDirectoryURI(location);
          try {
            if (!repository.exists(uri)) {
              throw new SolrException(
                  ErrorCode.SERVER_ERROR, "specified location " + uri + " does not exist.");
            }
          } catch (IOException ex) {
            throw new SolrException(
                ErrorCode.SERVER_ERROR,
                "Failed to check the existence of " + uri + ". Is it valid?",
                ex);
          }

          String strategy =
              req.getParams()
                  .get(
                      CollectionAdminParams.INDEX_BACKUP_STRATEGY,
                      CollectionAdminParams.COPY_FILES_STRATEGY);
          if (!CollectionAdminParams.INDEX_BACKUP_STRATEGIES.contains(strategy)) {
            throw new SolrException(
                ErrorCode.BAD_REQUEST, "Unknown index backup strategy " + strategy);
          }

          Map<String, Object> params =
              copy(
                  req.getParams(),
                  null,
                  NAME,
                  COLLECTION_PROP,
                  FOLLOW_ALIASES,
                  CoreAdminParams.COMMIT_NAME,
                  CoreAdminParams.MAX_NUM_BACKUP_POINTS);
          params.put(CoreAdminParams.BACKUP_LOCATION, location);
          if (repo != null) {
            params.put(CoreAdminParams.BACKUP_REPOSITORY, repo);
          }

          params.put(CollectionAdminParams.INDEX_BACKUP_STRATEGY, strategy);
          params.put(CoreAdminParams.BACKUP_INCREMENTAL, incremental);
          return params;
        }),
    RESTORE_OP(
        RESTORE,
        (req, rsp, h) -> {
          req.getParams().required().check(NAME, COLLECTION_PROP);

          final String collectionName =
              SolrIdentifierValidator.validateCollectionName(req.getParams().get(COLLECTION_PROP));
          if (h.coreContainer.getAliases().hasAlias(collectionName)) {
            throw new SolrException(
                ErrorCode.BAD_REQUEST,
                "Collection '" + collectionName + "' is an existing alias, no action taken.");
          }

          final CoreContainer cc = h.coreContainer;
          final String repo = req.getParams().get(CoreAdminParams.BACKUP_REPOSITORY);
          final BackupRepository repository = cc.newBackupRepository(repo);

          String location =
              repository.getBackupLocation(req.getParams().get(CoreAdminParams.BACKUP_LOCATION));
          if (location == null) {
            // Refresh the cluster property file to make sure the value set for location is the
            // latest. Check if the location is specified in the cluster property.
            location =
                new ClusterProperties(h.coreContainer.getZkController().getZkClient())
                    .getClusterProperty("location", null);
            if (location == null) {
              throw new SolrException(
                  ErrorCode.BAD_REQUEST,
                  "'location' is not specified as a query"
                      + " parameter or as a default repository property or as a cluster property.");
            }
          }

          // Check if the specified location is valid for this repository.
          final URI uri = repository.createDirectoryURI(location);
          try {
            if (!repository.exists(uri)) {
              throw new SolrException(
                  ErrorCode.SERVER_ERROR, "specified location " + uri + " does not exist.");
            }
          } catch (IOException ex) {
            throw new SolrException(
                ErrorCode.SERVER_ERROR,
                "Failed to check the existence of " + uri + ". Is it valid?",
                ex);
          }

          final String createNodeArg = req.getParams().get(CREATE_NODE_SET);
          if (CREATE_NODE_SET_EMPTY.equals(createNodeArg)) {
            throw new SolrException(
                SolrException.ErrorCode.BAD_REQUEST,
                "Cannot restore with a CREATE_NODE_SET of CREATE_NODE_SET_EMPTY.");
          }
          if (req.getParams().get(NRT_REPLICAS) != null
              && req.getParams().get(REPLICATION_FACTOR) != null) {
            throw new SolrException(
                SolrException.ErrorCode.BAD_REQUEST,
                "Cannot set both replicationFactor and nrtReplicas as they mean the same thing");
          }

          final Map<String, Object> params = copy(req.getParams(), null, NAME, COLLECTION_PROP);
          params.put(CoreAdminParams.BACKUP_LOCATION, location);
          if (repo != null) {
            params.put(CoreAdminParams.BACKUP_REPOSITORY, repo);
          }
          // from CREATE_OP:
          copy(
              req.getParams(),
              params,
              COLL_CONF,
              REPLICATION_FACTOR,
              NRT_REPLICAS,
              TLOG_REPLICAS,
              PULL_REPLICAS,
              CREATE_NODE_SET,
              CREATE_NODE_SET_SHUFFLE,
              BACKUP_ID);
          copyPropertiesWithPrefix(req.getParams(), params, PROPERTY_PREFIX);
          return params;
        }),
    INSTALLSHARDDATA_OP(
        INSTALLSHARDDATA,
        (req, rsp, h) -> {
          req.getParams().required().check(COLLECTION, SHARD);
          final String collectionName = req.getParams().get(COLLECTION);
          final String shardName = req.getParams().get(SHARD);
          final InstallShardDataAPI.InstallShardRequestBody reqBody =
              new InstallShardDataAPI.InstallShardRequestBody();
          reqBody.asyncId = req.getParams().get(ASYNC);
          reqBody.repository = req.getParams().get(BACKUP_REPOSITORY);
          reqBody.location = req.getParams().get(BACKUP_LOCATION);

          final InstallShardDataAPI installApi = new InstallShardDataAPI(h.coreContainer, req, rsp);
          final SolrJerseyResponse installResponse =
              installApi.installShardData(collectionName, shardName, reqBody);
          V2ApiUtils.squashIntoSolrResponseWithoutHeader(rsp, installResponse);
          return null;
        }),
    DELETEBACKUP_OP(
        DELETEBACKUP,
        (req, rsp, h) -> {
          req.getParams().required().check(NAME);

          CoreContainer cc = h.coreContainer;
          String repo = req.getParams().get(CoreAdminParams.BACKUP_REPOSITORY);
          try (BackupRepository repository = cc.newBackupRepository(repo)) {

            String location =
                repository.getBackupLocation(req.getParams().get(CoreAdminParams.BACKUP_LOCATION));
            if (location == null) {
              // Refresh the cluster property file to make sure the value set for location is the
              // latest. Check if the location is specified in the cluster property.
              location =
                  new ClusterProperties(h.coreContainer.getZkController().getZkClient())
                      .getClusterProperty("location", null);
              if (location == null) {
                throw new SolrException(
                    ErrorCode.BAD_REQUEST,
                    "'location' is not specified as a query"
                        + " parameter or as a default repository property or as a cluster property.");
              }
            }

            // Check if the specified location is valid for this repository.
            URI uri = repository.createDirectoryURI(location);
            try {
              if (!repository.exists(uri)) {
                throw new SolrException(
                    ErrorCode.BAD_REQUEST, "specified location " + uri + " does not exist.");
              }
            } catch (IOException ex) {
              throw new SolrException(
                  ErrorCode.SERVER_ERROR,
                  "Failed to check the existence of " + uri + ". Is it valid?",
                  ex);
            }

            int deletionModesProvided = 0;
            if (req.getParams().get(MAX_NUM_BACKUP_POINTS) != null) deletionModesProvided++;
            if (req.getParams().get(BACKUP_PURGE_UNUSED) != null) deletionModesProvided++;
            if (req.getParams().get(BACKUP_ID) != null) deletionModesProvided++;
            if (deletionModesProvided != 1) {
              throw new SolrException(
                  BAD_REQUEST,
                  String.format(
                      Locale.ROOT,
                      "Exactly one of %s, %s, and %s parameters must be provided",
                      MAX_NUM_BACKUP_POINTS,
                      BACKUP_PURGE_UNUSED,
                      BACKUP_ID));
            }

            final Map<String, Object> params =
                copy(
                    req.getParams(),
                    null,
                    NAME,
                    BACKUP_REPOSITORY,
                    BACKUP_LOCATION,
                    BACKUP_ID,
                    MAX_NUM_BACKUP_POINTS,
                    BACKUP_PURGE_UNUSED);
            params.put(BACKUP_LOCATION, location);
            if (repo != null) {
              params.put(CoreAdminParams.BACKUP_REPOSITORY, repo);
            }
            return params;
          }
        }),
    LISTBACKUP_OP(
        LISTBACKUP,
        (req, rsp, h) -> {
          req.getParams().required().check(NAME);

          CoreContainer cc = h.coreContainer;
          String repo = req.getParams().get(CoreAdminParams.BACKUP_REPOSITORY);
          try (BackupRepository repository = cc.newBackupRepository(repo)) {

            String location =
                repository.getBackupLocation(req.getParams().get(CoreAdminParams.BACKUP_LOCATION));
            if (location == null) {
              // Refresh the cluster property file to make sure the value set for location is the
              // latest. Check if the location is specified in the cluster property.
              location =
                  new ClusterProperties(h.coreContainer.getZkController().getZkClient())
                      .getClusterProperty(CoreAdminParams.BACKUP_LOCATION, null);
              if (location == null) {
                throw new SolrException(
                    ErrorCode.BAD_REQUEST,
                    "'location' is not specified as a query"
                        + " parameter or as a default repository property or as a cluster property.");
              }
            }

            String backupName = req.getParams().get(NAME);
            final URI locationURI = repository.createDirectoryURI(location);
            try {
              if (!repository.exists(locationURI)) {
                throw new SolrException(
                    ErrorCode.BAD_REQUEST,
                    "specified location " + locationURI + " does not exist.");
              }
            } catch (IOException ex) {
              throw new SolrException(
                  ErrorCode.SERVER_ERROR,
                  "Failed to check the existence of " + locationURI + ". Is it valid?",
                  ex);
            }
            URI backupLocation =
                BackupFilePaths.buildExistingBackupLocationURI(repository, locationURI, backupName);
            if (repository.exists(
                repository.resolve(backupLocation, BackupManager.TRADITIONAL_BACKUP_PROPS_FILE))) {
              throw new SolrException(
                  SolrException.ErrorCode.BAD_REQUEST,
                  "The backup name ["
                      + backupName
                      + "] at "
                      + "location ["
                      + location
                      + "] holds a non-incremental (legacy) backup, but "
                      + "backup-listing is only supported on incremental backups");
            }

            String[] subFiles = repository.listAllOrEmpty(backupLocation);
            List<BackupId> propsFiles = BackupFilePaths.findAllBackupIdsFromFileListing(subFiles);

            NamedList<Object> results = new NamedList<>();
            ArrayList<Map<Object, Object>> backups = new ArrayList<>();
            String collectionName = null;
            for (BackupId backupId : propsFiles) {
              BackupProperties properties =
                  BackupProperties.readFrom(
                      repository, backupLocation, BackupFilePaths.getBackupPropsName(backupId));
              if (collectionName == null) {
                collectionName = properties.getCollection();
                results.add(BackupManager.COLLECTION_NAME_PROP, collectionName);
              }

              Map<Object, Object> details = properties.getDetails();
              details.put("backupId", backupId.id);
              backups.add(details);
            }

            results.add("backups", backups);
            SolrResponse response = new OverseerSolrResponse(results);
            rsp.getValues().addAll(response.getResponse());
            return null;
          }
        }),
    CREATESNAPSHOT_OP(
        CREATESNAPSHOT,
        (req, rsp, h) -> {
          req.getParams().required().check(COLLECTION_PROP, CoreAdminParams.COMMIT_NAME);

          String extCollectionName = req.getParams().get(COLLECTION_PROP);
          boolean followAliases = req.getParams().getBool(FOLLOW_ALIASES, false);
          String collectionName =
              followAliases
                  ? h.coreContainer
                      .getZkController()
                      .getZkStateReader()
                      .getAliases()
                      .resolveSimpleAlias(extCollectionName)
                  : extCollectionName;
          String commitName = req.getParams().get(CoreAdminParams.COMMIT_NAME);
          ClusterState clusterState = h.coreContainer.getZkController().getClusterState();
          if (!clusterState.hasCollection(collectionName)) {
            throw new SolrException(
                ErrorCode.BAD_REQUEST,
                "Collection '" + collectionName + "' does not exist, no action taken.");
          }

          SolrZkClient client = h.coreContainer.getZkController().getZkClient();
          if (SolrSnapshotManager.snapshotExists(client, collectionName, commitName)) {
            throw new SolrException(
                ErrorCode.BAD_REQUEST,
                "Snapshot with name '"
                    + commitName
                    + "' already exists for collection '"
                    + collectionName
                    + "', no action taken.");
          }

          Map<String, Object> params =
              copy(
                  req.getParams(),
                  null,
                  COLLECTION_PROP,
                  FOLLOW_ALIASES,
                  CoreAdminParams.COMMIT_NAME);
          return params;
        }),
    DELETESNAPSHOT_OP(
        DELETESNAPSHOT,
        (req, rsp, h) -> {
          req.getParams().required().check(COLLECTION_PROP, CoreAdminParams.COMMIT_NAME);

          String extCollectionName = req.getParams().get(COLLECTION_PROP);
          String collectionName =
              h.coreContainer
                  .getZkController()
                  .getZkStateReader()
                  .getAliases()
                  .resolveSimpleAlias(extCollectionName);
          ClusterState clusterState = h.coreContainer.getZkController().getClusterState();
          if (!clusterState.hasCollection(collectionName)) {
            throw new SolrException(
                ErrorCode.BAD_REQUEST,
                "Collection '" + collectionName + "' does not exist, no action taken.");
          }

          Map<String, Object> params =
              copy(
                  req.getParams(),
                  null,
                  COLLECTION_PROP,
                  FOLLOW_ALIASES,
                  CoreAdminParams.COMMIT_NAME);
          return params;
        }),
    LISTSNAPSHOTS_OP(
        LISTSNAPSHOTS,
        (req, rsp, h) -> {
          req.getParams().required().check(COLLECTION_PROP);

          String extCollectionName = req.getParams().get(COLLECTION_PROP);
          String collectionName =
              h.coreContainer
                  .getZkController()
                  .getZkStateReader()
                  .getAliases()
                  .resolveSimpleAlias(extCollectionName);
          ClusterState clusterState = h.coreContainer.getZkController().getClusterState();
          if (!clusterState.hasCollection(collectionName)) {
            throw new SolrException(
                ErrorCode.BAD_REQUEST,
                "Collection '" + collectionName + "' does not exist, no action taken.");
          }

          NamedList<Object> snapshots = new NamedList<Object>();
          SolrZkClient client = h.coreContainer.getZkController().getZkClient();
          Collection<CollectionSnapshotMetaData> m =
              SolrSnapshotManager.listSnapshots(client, collectionName);
          for (CollectionSnapshotMetaData meta : m) {
            snapshots.add(meta.getName(), meta.toNamedList());
          }

          rsp.add(SolrSnapshotManager.SNAPSHOTS_INFO, snapshots);
          return null;
        }),
    REPLACENODE_OP(
        REPLACENODE,
        (req, rsp, h) -> {
          final SolrParams params = req.getParams();
          final RequiredSolrParams requiredParams = req.getParams().required();
          final ReplaceNodeAPI.ReplaceNodeRequestBody requestBody =
              new ReplaceNodeAPI.ReplaceNodeRequestBody();
          requestBody.targetNodeName = params.get(TARGET_NODE);
          requestBody.waitForFinalState = params.getBool(WAIT_FOR_FINAL_STATE);
          requestBody.async = params.get(ASYNC);
          final ReplaceNodeAPI replaceNodeAPI = new ReplaceNodeAPI(h.coreContainer, req, rsp);
          final SolrJerseyResponse replaceNodeResponse =
              replaceNodeAPI.replaceNode(requiredParams.get(SOURCE_NODE), requestBody);
          V2ApiUtils.squashIntoSolrResponseWithoutHeader(rsp, replaceNodeResponse);
          return null;
        }),
    MOVEREPLICA_OP(
        MOVEREPLICA,
        (req, rsp, h) -> {
          Map<String, Object> map = copy(req.getParams().required(), null, COLLECTION_PROP);

          return copy(
              req.getParams(),
              map,
              CollectionParams.FROM_NODE,
              CollectionParams.SOURCE_NODE,
              TARGET_NODE,
              WAIT_FOR_FINAL_STATE,
              IN_PLACE_MOVE,
              "replica",
              "shard",
              FOLLOW_ALIASES);
        }),
    DELETENODE_OP(
        DELETENODE,
        (req, rsp, h) -> {
          final DeleteNodeAPI deleteNodeAPI = new DeleteNodeAPI(h.coreContainer, req, rsp);
          final SolrJerseyResponse deleteNodeResponse =
              DeleteNodeAPI.invokeUsingV1Inputs(deleteNodeAPI, req.getParams());
          V2ApiUtils.squashIntoSolrResponseWithoutHeader(rsp, deleteNodeResponse);
          return null;
        }),
    MOCK_COLL_TASK_OP(
        MOCK_COLL_TASK,
        (req, rsp, h) -> {
          Map<String, Object> map = copy(req.getParams().required(), null, COLLECTION_PROP);
          return copy(req.getParams(), map, "sleep");
        });

    /**
     * Collects all prefixed properties in a new map. The resulting keys have the prefix removed.
     *
     * @param params The solr params from which to extract prefixed properties.
     * @param prefix The prefix to identify properties to be extracted
     * @return a map with collected properties
     */
    private static Map<String, Object> collectToMap(SolrParams params, String prefix) {
      Map<String, Object> sink = new LinkedHashMap<>();
      Iterator<String> iter = params.getParameterNamesIterator();
      while (iter.hasNext()) {
        String param = iter.next();
        if (param.startsWith(prefix)) {
          sink.put(param.substring(prefix.length() + 1), params.get(param));
        }
      }
      return sink;
    }

    public final CollectionOp fun;
    final CollectionAction action;
    final long timeOut;

    CollectionOperation(CollectionAction action, CollectionOp fun) {
      this(action, DEFAULT_COLLECTION_OP_TIMEOUT, fun);
    }

    CollectionOperation(CollectionAction action, long timeOut, CollectionOp fun) {
      this.action = action;
      this.timeOut = timeOut;
      this.fun = fun;
    }

    public static CollectionOperation get(CollectionAction action) {
      for (CollectionOperation op : values()) {
        if (op.action == action) return op;
      }
      throw new SolrException(ErrorCode.SERVER_ERROR, "No such action " + action);
    }

    @Override
    public Map<String, Object> execute(
        SolrQueryRequest req, SolrQueryResponse rsp, CollectionsHandler h) throws Exception {
      return fun.execute(req, rsp, h);
    }
  }

  private static void forceLeaderElection(SolrQueryRequest req, CollectionsHandler handler) {
    ZkController zkController = handler.coreContainer.getZkController();
    ClusterState clusterState = zkController.getClusterState();
    String extCollectionName = req.getParams().required().get(COLLECTION_PROP);
    String collectionName =
        zkController.zkStateReader.getAliases().resolveSimpleAlias(extCollectionName);
    String sliceId = req.getParams().required().get(SHARD_ID_PROP);

    log.info("Force leader invoked, state: {}", clusterState);
    DocCollection collection = clusterState.getCollection(collectionName);
    Slice slice = collection.getSlice(sliceId);
    if (slice == null) {
      throw new SolrException(
          ErrorCode.BAD_REQUEST,
          "No shard with name " + sliceId + " exists for collection " + collectionName);
    }

    try (ZkShardTerms zkShardTerms =
        new ZkShardTerms(collectionName, slice.getName(), zkController.getZkClient())) {
      // if an active replica is the leader, then all is fine already
      Replica leader = slice.getLeader();
      if (leader != null && leader.getState() == State.ACTIVE) {
        throw new SolrException(
            ErrorCode.SERVER_ERROR,
            "The shard already has an active leader. Force leader is not applicable. State: "
                + slice);
      }

      final Set<String> liveNodes = clusterState.getLiveNodes();
      List<Replica> liveReplicas =
          slice.getReplicas().stream()
              .filter(rep -> liveNodes.contains(rep.getNodeName()))
              .collect(Collectors.toList());
      boolean shouldIncreaseReplicaTerms =
          liveReplicas.stream()
              .noneMatch(
                  rep ->
                      zkShardTerms.registered(rep.getName())
                          && zkShardTerms.canBecomeLeader(rep.getName()));
      // we won't increase replica's terms if exist a live replica with term equals to leader
      if (shouldIncreaseReplicaTerms) {
        // TODO only increase terms of replicas less out-of-sync
        liveReplicas.stream()
            .filter(rep -> zkShardTerms.registered(rep.getName()))
            // TODO should this all be done at once instead of increasing each replica individually?
            .forEach(rep -> zkShardTerms.setTermEqualsToLeader(rep.getName()));
      }

      // Wait till we have an active leader
      boolean success = false;
      for (int i = 0; i < 9; i++) {
        Thread.sleep(5000);
        clusterState = handler.coreContainer.getZkController().getClusterState();
        collection = clusterState.getCollection(collectionName);
        slice = collection.getSlice(sliceId);
        if (slice.getLeader() != null && slice.getLeader().getState() == State.ACTIVE) {
          success = true;
          break;
        }
        log.warn(
            "Force leader attempt {}. Waiting 5 secs for an active leader. State of the slice: {}",
            (i + 1),
            slice); // nowarn
      }

      if (success) {
        log.info(
            "Successfully issued FORCELEADER command for collection: {}, shard: {}",
            collectionName,
            sliceId);
      } else {
        log.info(
            "Couldn't successfully force leader, collection: {}, shard: {}. Cluster state: {}",
            collectionName,
            sliceId,
            clusterState);
      }
    } catch (SolrException e) {
      throw e;
    } catch (Exception e) {
      throw new SolrException(
          ErrorCode.SERVER_ERROR,
          "Error executing FORCELEADER operation for collection: "
              + collectionName
              + " shard: "
              + sliceId,
          e);
    }
  }

  public static void waitForActiveCollection(
      String collectionName, CoreContainer cc, SolrResponse createCollResponse)
      throws KeeperException, InterruptedException {

    if (createCollResponse.getResponse().get("exception") != null) {
      // the main called failed, don't wait
      if (log.isInfoEnabled()) {
        log.info(
            "Not waiting for active collection due to exception: {}",
            createCollResponse.getResponse().get("exception"));
      }
      return;
    }

    int replicaFailCount;
    if (createCollResponse.getResponse().get("failure") != null) {
      replicaFailCount = ((NamedList) createCollResponse.getResponse().get("failure")).size();
    } else {
      replicaFailCount = 0;
    }

    CloudConfig ccfg = cc.getConfig().getCloudConfig();
    Integer seconds = ccfg.getCreateCollectionWaitTimeTillActive();
    Boolean checkLeaderOnly = ccfg.isCreateCollectionCheckLeaderActive();
    if (log.isInfoEnabled()) {
      log.info(
          "Wait for new collection to be active for at most {} seconds. Check all shard {}",
          seconds,
          (checkLeaderOnly ? "leaders" : "replicas"));
    }

    try {
      cc.getZkController()
          .getZkStateReader()
          .waitForState(
              collectionName,
              seconds,
              TimeUnit.SECONDS,
              (n, c) -> {
                if (c == null) {
                  // the collection was not created, don't wait
                  return true;
                }

                if (c.getSlices() != null) {
                  Collection<Slice> shards = c.getSlices();
                  int replicaNotAliveCnt = 0;
                  for (Slice shard : shards) {
                    Collection<Replica> replicas;
                    if (!checkLeaderOnly) replicas = shard.getReplicas();
                    else {
                      replicas = new ArrayList<Replica>();
                      replicas.add(shard.getLeader());
                    }
                    for (Replica replica : replicas) {
                      State state = replica.getState();
                      if (log.isDebugEnabled()) {
                        log.debug(
                            "Checking replica status, collection={} replica={} state={}",
                            collectionName,
                            replica.getCoreUrl(),
                            state);
                      }
                      if (!n.contains(replica.getNodeName())
                          || !state.equals(Replica.State.ACTIVE)) {
                        replicaNotAliveCnt++;
                        return false;
                      }
                    }
                  }

                  return (replicaNotAliveCnt == 0) || (replicaNotAliveCnt <= replicaFailCount);
                }
                return false;
              });
    } catch (TimeoutException | InterruptedException e) {

      String error =
          "Timeout waiting for active collection " + collectionName + " with timeout=" + seconds;
      throw new NotInClusterStateException(ErrorCode.SERVER_ERROR, error);
    }
  }

  private static void verifyShardsParam(String shardsParam) {
    for (String shard : shardsParam.split(",")) {
      SolrIdentifierValidator.validateShardName(shard);
    }
  }

  interface CollectionOp {
    Map<String, Object> execute(SolrQueryRequest req, SolrQueryResponse rsp, CollectionsHandler h)
        throws Exception;
  }

  @Override
  public Boolean registerV2() {
    return Boolean.TRUE;
  }

  @Override
  public Collection<Class<? extends JerseyResource>> getJerseyResources() {
    return List.of(
        AddReplicaPropertyAPI.class,
        DeleteAliasAPI.class,
        DeleteCollectionAPI.class,
        DeleteReplicaPropertyAPI.class,
<<<<<<< HEAD
        InstallShardDataAPI.class,
=======
        ListCollectionsAPI.class,
>>>>>>> d8f57f08
        ReplaceNodeAPI.class,
        CollectionPropertyAPI.class,
        DeleteNodeAPI.class,
        ListAliasesAPI.class,
        AliasPropertyAPI.class);
  }

  @Override
  public Collection<Api> getApis() {
    final List<Api> apis = new ArrayList<>();
    apis.addAll(AnnotatedApi.getApis(new SplitShardAPI(this)));
    apis.addAll(AnnotatedApi.getApis(new CreateShardAPI(this)));
    apis.addAll(AnnotatedApi.getApis(new AddReplicaAPI(this)));
    apis.addAll(AnnotatedApi.getApis(new DeleteShardAPI(this)));
    apis.addAll(AnnotatedApi.getApis(new SyncShardAPI(this)));
    apis.addAll(AnnotatedApi.getApis(new ForceLeaderAPI(this)));
    apis.addAll(AnnotatedApi.getApis(new DeleteReplicaAPI(this)));
    apis.addAll(AnnotatedApi.getApis(new BalanceShardUniqueAPI(this)));
    apis.addAll(AnnotatedApi.getApis(new MigrateDocsAPI(this)));
    apis.addAll(AnnotatedApi.getApis(new ModifyCollectionAPI(this)));
    apis.addAll(AnnotatedApi.getApis(new MoveReplicaAPI(this)));
    apis.addAll(AnnotatedApi.getApis(new RebalanceLeadersAPI(this)));
    apis.addAll(AnnotatedApi.getApis(new ReloadCollectionAPI(this)));
    apis.addAll(AnnotatedApi.getApis(new CollectionStatusAPI(this)));
    apis.addAll(AnnotatedApi.getApis(new RenameCollectionAPI(this)));
    return apis;
  }

  // These "copy" methods were once SolrParams.getAll but were moved here as there is no universal
  // way that a SolrParams can be represented in a Map; there are various choices.

  /** Copy all params to the given map or if the given map is null create a new one */
  static Map<String, Object> copy(
      SolrParams source, Map<String, Object> sink, Collection<String> paramNames) {
    if (sink == null) sink = new LinkedHashMap<>();
    for (String param : paramNames) {
      String[] v = source.getParams(param);
      if (v != null && v.length > 0) {
        if (v.length == 1) {
          sink.put(param, v[0]);
        } else {
          sink.put(param, v);
        }
      }
    }
    return sink;
  }

  /** Copy all params to the given map or if the given map is null create a new one */
  static Map<String, Object> copy(
      SolrParams source, Map<String, Object> sink, String... paramNames) {
    return copy(
        source, sink, paramNames == null ? Collections.emptyList() : Arrays.asList(paramNames));
  }
}<|MERGE_RESOLUTION|>--- conflicted
+++ resolved
@@ -2113,11 +2113,8 @@
         DeleteAliasAPI.class,
         DeleteCollectionAPI.class,
         DeleteReplicaPropertyAPI.class,
-<<<<<<< HEAD
         InstallShardDataAPI.class,
-=======
         ListCollectionsAPI.class,
->>>>>>> d8f57f08
         ReplaceNodeAPI.class,
         CollectionPropertyAPI.class,
         DeleteNodeAPI.class,
