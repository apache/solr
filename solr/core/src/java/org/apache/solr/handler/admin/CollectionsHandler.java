/*
 * Licensed to the Apache Software Foundation (ASF) under one or more
 * contributor license agreements.  See the NOTICE file distributed with
 * this work for additional information regarding copyright ownership.
 * The ASF licenses this file to You under the Apache License, Version 2.0
 * (the "License"); you may not use this file except in compliance with
 * the License.  You may obtain a copy of the License at
 *
 *     http://www.apache.org/licenses/LICENSE-2.0
 *
 * Unless required by applicable law or agreed to in writing, software
 * distributed under the License is distributed on an "AS IS" BASIS,
 * WITHOUT WARRANTIES OR CONDITIONS OF ANY KIND, either express or implied.
 * See the License for the specific language governing permissions and
 * limitations under the License.
 */
package org.apache.solr.handler.admin;

import static org.apache.solr.client.solrj.response.RequestStatusState.COMPLETED;
import static org.apache.solr.client.solrj.response.RequestStatusState.FAILED;
import static org.apache.solr.client.solrj.response.RequestStatusState.NOT_FOUND;
import static org.apache.solr.client.solrj.response.RequestStatusState.RUNNING;
import static org.apache.solr.client.solrj.response.RequestStatusState.SUBMITTED;
import static org.apache.solr.cloud.Overseer.QUEUE_OPERATION;
import static org.apache.solr.cloud.api.collections.CollectionHandlingUtils.CREATE_NODE_SET;
import static org.apache.solr.cloud.api.collections.CollectionHandlingUtils.CREATE_NODE_SET_EMPTY;
import static org.apache.solr.cloud.api.collections.CollectionHandlingUtils.CREATE_NODE_SET_SHUFFLE;
import static org.apache.solr.cloud.api.collections.CollectionHandlingUtils.NUM_SLICES;
import static org.apache.solr.cloud.api.collections.CollectionHandlingUtils.ONLY_ACTIVE_NODES;
import static org.apache.solr.cloud.api.collections.CollectionHandlingUtils.ONLY_IF_DOWN;
import static org.apache.solr.cloud.api.collections.CollectionHandlingUtils.REQUESTID;
import static org.apache.solr.cloud.api.collections.CollectionHandlingUtils.SHARDS_PROP;
import static org.apache.solr.cloud.api.collections.CollectionHandlingUtils.SHARD_UNIQUE;
import static org.apache.solr.cloud.api.collections.RoutedAlias.CREATE_COLLECTION_PREFIX;
import static org.apache.solr.common.SolrException.ErrorCode.BAD_REQUEST;
import static org.apache.solr.common.cloud.ZkStateReader.COLLECTION_PROP;
import static org.apache.solr.common.cloud.ZkStateReader.NRT_REPLICAS;
import static org.apache.solr.common.cloud.ZkStateReader.PROPERTY_PROP;
import static org.apache.solr.common.cloud.ZkStateReader.PROPERTY_VALUE_PROP;
import static org.apache.solr.common.cloud.ZkStateReader.PULL_REPLICAS;
import static org.apache.solr.common.cloud.ZkStateReader.REPLICATION_FACTOR;
import static org.apache.solr.common.cloud.ZkStateReader.REPLICA_PROP;
import static org.apache.solr.common.cloud.ZkStateReader.REPLICA_TYPE;
import static org.apache.solr.common.cloud.ZkStateReader.SHARD_ID_PROP;
import static org.apache.solr.common.cloud.ZkStateReader.TLOG_REPLICAS;
import static org.apache.solr.common.params.CollectionAdminParams.ALIAS;
import static org.apache.solr.common.params.CollectionAdminParams.COLLECTION;
import static org.apache.solr.common.params.CollectionAdminParams.COLL_CONF;
import static org.apache.solr.common.params.CollectionAdminParams.COUNT_PROP;
import static org.apache.solr.common.params.CollectionAdminParams.FOLLOW_ALIASES;
import static org.apache.solr.common.params.CollectionAdminParams.PER_REPLICA_STATE;
import static org.apache.solr.common.params.CollectionAdminParams.PROPERTY_NAME;
import static org.apache.solr.common.params.CollectionAdminParams.PROPERTY_PREFIX;
import static org.apache.solr.common.params.CollectionAdminParams.PROPERTY_VALUE;
import static org.apache.solr.common.params.CollectionAdminParams.SKIP_NODE_ASSIGNMENT;
import static org.apache.solr.common.params.CollectionParams.CollectionAction.ADDREPLICA;
import static org.apache.solr.common.params.CollectionParams.CollectionAction.ADDREPLICAPROP;
import static org.apache.solr.common.params.CollectionParams.CollectionAction.ADDROLE;
import static org.apache.solr.common.params.CollectionParams.CollectionAction.ALIASPROP;
import static org.apache.solr.common.params.CollectionParams.CollectionAction.BACKUP;
import static org.apache.solr.common.params.CollectionParams.CollectionAction.BALANCESHARDUNIQUE;
import static org.apache.solr.common.params.CollectionParams.CollectionAction.CLUSTERPROP;
import static org.apache.solr.common.params.CollectionParams.CollectionAction.CLUSTERSTATUS;
import static org.apache.solr.common.params.CollectionParams.CollectionAction.COLLECTIONPROP;
import static org.apache.solr.common.params.CollectionParams.CollectionAction.COLSTATUS;
import static org.apache.solr.common.params.CollectionParams.CollectionAction.CREATE;
import static org.apache.solr.common.params.CollectionParams.CollectionAction.CREATEALIAS;
import static org.apache.solr.common.params.CollectionParams.CollectionAction.CREATESHARD;
import static org.apache.solr.common.params.CollectionParams.CollectionAction.CREATESNAPSHOT;
import static org.apache.solr.common.params.CollectionParams.CollectionAction.DELETE;
import static org.apache.solr.common.params.CollectionParams.CollectionAction.DELETEALIAS;
import static org.apache.solr.common.params.CollectionParams.CollectionAction.DELETEBACKUP;
import static org.apache.solr.common.params.CollectionParams.CollectionAction.DELETENODE;
import static org.apache.solr.common.params.CollectionParams.CollectionAction.DELETEREPLICA;
import static org.apache.solr.common.params.CollectionParams.CollectionAction.DELETEREPLICAPROP;
import static org.apache.solr.common.params.CollectionParams.CollectionAction.DELETESHARD;
import static org.apache.solr.common.params.CollectionParams.CollectionAction.DELETESNAPSHOT;
import static org.apache.solr.common.params.CollectionParams.CollectionAction.DELETESTATUS;
import static org.apache.solr.common.params.CollectionParams.CollectionAction.DISTRIBUTEDAPIPROCESSING;
import static org.apache.solr.common.params.CollectionParams.CollectionAction.FORCELEADER;
import static org.apache.solr.common.params.CollectionParams.CollectionAction.LIST;
import static org.apache.solr.common.params.CollectionParams.CollectionAction.LISTALIASES;
import static org.apache.solr.common.params.CollectionParams.CollectionAction.LISTBACKUP;
import static org.apache.solr.common.params.CollectionParams.CollectionAction.LISTSNAPSHOTS;
import static org.apache.solr.common.params.CollectionParams.CollectionAction.MIGRATE;
import static org.apache.solr.common.params.CollectionParams.CollectionAction.MOCK_COLL_TASK;
import static org.apache.solr.common.params.CollectionParams.CollectionAction.MODIFYCOLLECTION;
import static org.apache.solr.common.params.CollectionParams.CollectionAction.MOVEREPLICA;
import static org.apache.solr.common.params.CollectionParams.CollectionAction.OVERSEERSTATUS;
import static org.apache.solr.common.params.CollectionParams.CollectionAction.REBALANCELEADERS;
import static org.apache.solr.common.params.CollectionParams.CollectionAction.REINDEXCOLLECTION;
import static org.apache.solr.common.params.CollectionParams.CollectionAction.RELOAD;
import static org.apache.solr.common.params.CollectionParams.CollectionAction.REMOVEROLE;
import static org.apache.solr.common.params.CollectionParams.CollectionAction.RENAME;
import static org.apache.solr.common.params.CollectionParams.CollectionAction.REPLACENODE;
import static org.apache.solr.common.params.CollectionParams.CollectionAction.REQUESTSTATUS;
import static org.apache.solr.common.params.CollectionParams.CollectionAction.RESTORE;
import static org.apache.solr.common.params.CollectionParams.CollectionAction.SPLITSHARD;
import static org.apache.solr.common.params.CollectionParams.CollectionAction.SYNCSHARD;
import static org.apache.solr.common.params.CollectionParams.SOURCE_NODE;
import static org.apache.solr.common.params.CollectionParams.TARGET_NODE;
import static org.apache.solr.common.params.CommonAdminParams.ASYNC;
import static org.apache.solr.common.params.CommonAdminParams.IN_PLACE_MOVE;
import static org.apache.solr.common.params.CommonAdminParams.NUM_SUB_SHARDS;
import static org.apache.solr.common.params.CommonAdminParams.SPLIT_BY_PREFIX;
import static org.apache.solr.common.params.CommonAdminParams.SPLIT_FUZZ;
import static org.apache.solr.common.params.CommonAdminParams.SPLIT_METHOD;
import static org.apache.solr.common.params.CommonAdminParams.WAIT_FOR_FINAL_STATE;
import static org.apache.solr.common.params.CommonParams.NAME;
import static org.apache.solr.common.params.CommonParams.TIMING;
import static org.apache.solr.common.params.CommonParams.VALUE_LONG;
import static org.apache.solr.common.params.CoreAdminParams.BACKUP_ID;
import static org.apache.solr.common.params.CoreAdminParams.BACKUP_LOCATION;
import static org.apache.solr.common.params.CoreAdminParams.BACKUP_PURGE_UNUSED;
import static org.apache.solr.common.params.CoreAdminParams.BACKUP_REPOSITORY;
import static org.apache.solr.common.params.CoreAdminParams.DATA_DIR;
import static org.apache.solr.common.params.CoreAdminParams.DELETE_DATA_DIR;
import static org.apache.solr.common.params.CoreAdminParams.DELETE_INDEX;
import static org.apache.solr.common.params.CoreAdminParams.DELETE_INSTANCE_DIR;
import static org.apache.solr.common.params.CoreAdminParams.INSTANCE_DIR;
import static org.apache.solr.common.params.CoreAdminParams.MAX_NUM_BACKUP_POINTS;
import static org.apache.solr.common.params.CoreAdminParams.ULOG_DIR;
import static org.apache.solr.common.params.ShardParams._ROUTE_;
import static org.apache.solr.common.util.StrUtils.formatString;

import java.io.IOException;
import java.lang.invoke.MethodHandles;
import java.net.URI;
import java.util.ArrayList;
import java.util.Arrays;
import java.util.Collection;
import java.util.Collections;
import java.util.HashMap;
import java.util.Iterator;
import java.util.LinkedHashMap;
import java.util.List;
import java.util.Locale;
import java.util.Map;
import java.util.Optional;
import java.util.Set;
import java.util.concurrent.TimeUnit;
import java.util.concurrent.TimeoutException;
import java.util.stream.Collectors;
import org.apache.commons.io.IOUtils;
import org.apache.commons.lang3.StringUtils;
import org.apache.solr.api.AnnotatedApi;
import org.apache.solr.api.Api;
import org.apache.solr.api.JerseyResource;
import org.apache.solr.client.solrj.SolrClient;
import org.apache.solr.client.solrj.SolrResponse;
import org.apache.solr.client.solrj.impl.HttpSolrClient.Builder;
import org.apache.solr.client.solrj.request.CollectionAdminRequest;
import org.apache.solr.client.solrj.request.CoreAdminRequest.RequestSyncShard;
import org.apache.solr.client.solrj.response.RequestStatusState;
import org.apache.solr.client.solrj.util.SolrIdentifierValidator;
import org.apache.solr.cloud.OverseerSolrResponse;
import org.apache.solr.cloud.OverseerSolrResponseSerializer;
import org.apache.solr.cloud.OverseerTaskQueue;
import org.apache.solr.cloud.OverseerTaskQueue.QueueEvent;
import org.apache.solr.cloud.ZkController;
import org.apache.solr.cloud.ZkController.NotInClusterStateException;
import org.apache.solr.cloud.ZkShardTerms;
import org.apache.solr.cloud.api.collections.DistributedCollectionConfigSetCommandRunner;
import org.apache.solr.cloud.api.collections.ReindexCollectionCmd;
import org.apache.solr.cloud.api.collections.RoutedAlias;
import org.apache.solr.cloud.overseer.SliceMutator;
import org.apache.solr.common.SolrException;
import org.apache.solr.common.SolrException.ErrorCode;
import org.apache.solr.common.cloud.Aliases;
import org.apache.solr.common.cloud.ClusterProperties;
import org.apache.solr.common.cloud.ClusterState;
import org.apache.solr.common.cloud.CollectionProperties;
import org.apache.solr.common.cloud.DocCollection;
import org.apache.solr.common.cloud.DocCollection.CollectionStateProps;
import org.apache.solr.common.cloud.ImplicitDocRouter;
import org.apache.solr.common.cloud.Replica;
import org.apache.solr.common.cloud.Replica.State;
import org.apache.solr.common.cloud.Slice;
import org.apache.solr.common.cloud.SolrZkClient;
import org.apache.solr.common.cloud.ZkCmdExecutor;
import org.apache.solr.common.cloud.ZkCoreNodeProps;
import org.apache.solr.common.cloud.ZkNodeProps;
import org.apache.solr.common.cloud.ZkStateReader;
import org.apache.solr.common.params.CollectionAdminParams;
import org.apache.solr.common.params.CollectionParams;
import org.apache.solr.common.params.CollectionParams.CollectionAction;
import org.apache.solr.common.params.CommonParams;
import org.apache.solr.common.params.CoreAdminParams;
import org.apache.solr.common.params.ModifiableSolrParams;
import org.apache.solr.common.params.RequiredSolrParams;
import org.apache.solr.common.params.SolrParams;
import org.apache.solr.common.util.NamedList;
import org.apache.solr.common.util.Pair;
import org.apache.solr.common.util.SimpleOrderedMap;
import org.apache.solr.common.util.Utils;
import org.apache.solr.core.CloudConfig;
import org.apache.solr.core.CoreContainer;
import org.apache.solr.core.backup.BackupFilePaths;
import org.apache.solr.core.backup.BackupId;
import org.apache.solr.core.backup.BackupManager;
import org.apache.solr.core.backup.BackupProperties;
import org.apache.solr.core.backup.repository.BackupRepository;
import org.apache.solr.core.snapshots.CollectionSnapshotMetaData;
import org.apache.solr.core.snapshots.SolrSnapshotManager;
import org.apache.solr.handler.RequestHandlerBase;
import org.apache.solr.handler.admin.api.AddReplicaAPI;
import org.apache.solr.handler.admin.api.AddReplicaPropertyAPI;
import org.apache.solr.handler.admin.api.AdminAPIBase;
import org.apache.solr.handler.admin.api.BalanceShardUniqueAPI;
import org.apache.solr.handler.admin.api.CollectionStatusAPI;
import org.apache.solr.handler.admin.api.CreateShardAPI;
import org.apache.solr.handler.admin.api.DeleteCollectionAPI;
import org.apache.solr.handler.admin.api.DeleteReplicaAPI;
import org.apache.solr.handler.admin.api.DeleteReplicaPropertyAPI;
import org.apache.solr.handler.admin.api.DeleteShardAPI;
import org.apache.solr.handler.admin.api.ForceLeaderAPI;
import org.apache.solr.handler.admin.api.MigrateDocsAPI;
import org.apache.solr.handler.admin.api.ModifyCollectionAPI;
import org.apache.solr.handler.admin.api.MoveReplicaAPI;
import org.apache.solr.handler.admin.api.RebalanceLeadersAPI;
import org.apache.solr.handler.admin.api.ReloadCollectionAPI;
import org.apache.solr.handler.admin.api.ReplaceNodeAPI;
import org.apache.solr.handler.admin.api.SetCollectionPropertyAPI;
import org.apache.solr.handler.admin.api.SplitShardAPI;
import org.apache.solr.handler.admin.api.SyncShardAPI;
import org.apache.solr.handler.api.V2ApiUtils;
import org.apache.solr.jersey.SolrJerseyResponse;
import org.apache.solr.logging.MDCLoggingContext;
import org.apache.solr.request.LocalSolrQueryRequest;
import org.apache.solr.request.SolrQueryRequest;
import org.apache.solr.response.SolrQueryResponse;
import org.apache.solr.security.AuthorizationContext;
import org.apache.solr.security.PermissionNameProvider;
import org.apache.solr.util.tracing.TraceUtils;
import org.apache.zookeeper.CreateMode;
import org.apache.zookeeper.KeeperException;
import org.slf4j.Logger;
import org.slf4j.LoggerFactory;

public class CollectionsHandler extends RequestHandlerBase implements PermissionNameProvider {
  private static final Logger log = LoggerFactory.getLogger(MethodHandles.lookup().lookupClass());

  protected final CoreContainer coreContainer;
  private final Optional<DistributedCollectionConfigSetCommandRunner>
      distributedCollectionConfigSetCommandRunner;

  public CollectionsHandler() {
    // Unlike most request handlers, CoreContainer initialization
    // should happen in the constructor...
    this(null);
  }

  /**
   * Overloaded ctor to inject CoreContainer into the handler.
   *
   * @param coreContainer Core Container of the solr webapp installed.
   */
  public CollectionsHandler(final CoreContainer coreContainer) {
    this.coreContainer = coreContainer;
    distributedCollectionConfigSetCommandRunner =
        coreContainer != null
            ? coreContainer.getDistributedCollectionCommandRunner()
            : Optional.empty();
  }

  @Override
  public PermissionNameProvider.Name getPermissionName(AuthorizationContext ctx) {
    String action = ctx.getParams().get("action");
    if (action == null) return PermissionNameProvider.Name.COLL_READ_PERM;
    CollectionParams.CollectionAction collectionAction =
        CollectionParams.CollectionAction.get(action);
    if (collectionAction == null) return null;
    return collectionAction.isWrite
        ? PermissionNameProvider.Name.COLL_EDIT_PERM
        : PermissionNameProvider.Name.COLL_READ_PERM;
  }

  @Override
  public final void init(NamedList<?> args) {}

  /**
   * The instance of CoreContainer this handler handles. This should be the CoreContainer instance
   * that created this handler.
   *
   * @return a CoreContainer instance
   */
  public CoreContainer getCoreContainer() {
    return this.coreContainer;
  }

  protected void copyFromClusterProp(Map<String, Object> props, String prop) throws IOException {
    if (props.get(prop) != null) return; // if it's already specified , return
    Object defVal =
        new ClusterProperties(coreContainer.getZkController().getZkStateReader().getZkClient())
            .getClusterProperty(
                List.of(CollectionAdminParams.DEFAULTS, CollectionAdminParams.COLLECTION, prop),
                null);
    if (defVal != null) props.put(prop, String.valueOf(defVal));
  }

  @Override
  public void handleRequestBody(SolrQueryRequest req, SolrQueryResponse rsp) throws Exception {
    // Make sure the cores is enabled
    CoreContainer cores = checkErrors();

    // Pick the action
    SolrParams params = req.getParams();
    String a = params.get(CoreAdminParams.ACTION);
    if (a == null) {
      throw new SolrException(ErrorCode.BAD_REQUEST, "action is a required param");
    }
    CollectionAction action = CollectionAction.get(a);
    if (action == null) {
      throw new SolrException(SolrException.ErrorCode.BAD_REQUEST, "Unknown action: " + a);
    }

    // Initial logging/tracing setup
    final String collection = params.get(COLLECTION);
    MDCLoggingContext.setCollection(collection);
    TraceUtils.setDbInstance(req, collection);
    if (log.isDebugEnabled()) {
      log.debug(
          "Invoked Collection Action: {} with params {}", action.toLower(), req.getParamString());
    }

    CollectionOperation operation = CollectionOperation.get(action);
    invokeAction(req, rsp, cores, action, operation);
    rsp.setHttpCaching(false);
  }

  protected CoreContainer checkErrors() {
    CoreContainer cores = getCoreContainer();
    AdminAPIBase.validateZooKeeperAwareCoreContainer(cores);
    return cores;
  }

  @SuppressWarnings({"unchecked"})
  void invokeAction(
      SolrQueryRequest req,
      SolrQueryResponse rsp,
      CoreContainer cores,
      CollectionAction action,
      CollectionOperation operation)
      throws Exception {
    if (!coreContainer.isZooKeeperAware()) {
      throw new SolrException(
          BAD_REQUEST, "Invalid request. collections can be accessed only in SolrCloud mode");
    }
    Map<String, Object> props = operation.execute(req, rsp, this);
    if (props == null) {
      return;
    }

    String asyncId = req.getParams().get(ASYNC);
    if (asyncId != null) {
      props.put(ASYNC, asyncId);
    }

    props.put(QUEUE_OPERATION, operation.action.toLower());

    ZkNodeProps zkProps = new ZkNodeProps(props);
    final SolrResponse overseerResponse;

    overseerResponse = submitCollectionApiCommand(zkProps, operation.action, operation.timeOut);

    rsp.getValues().addAll(overseerResponse.getResponse());
    Exception exp = overseerResponse.getException();
    if (exp != null) {
      rsp.setException(exp);
    }

    // Even if Overseer does wait for the collection to be created, it sees a different cluster
    // state than this node, so this wait is required to make sure the local node Zookeeper watches
    // fired and now see the collection.
    if (action.equals(CollectionAction.CREATE) && asyncId == null) {
      if (rsp.getException() == null) {
        waitForActiveCollection(zkProps.getStr(NAME), cores, overseerResponse);
      }
    }
  }

  static final Set<String> KNOWN_ROLES = Set.of("overseer");

  public static long DEFAULT_COLLECTION_OP_TIMEOUT = 180 * 1000;

  public SolrResponse submitCollectionApiCommand(ZkNodeProps m, CollectionAction action)
      throws KeeperException, InterruptedException {
    return submitCollectionApiCommand(m, action, DEFAULT_COLLECTION_OP_TIMEOUT);
  }

  public static SolrResponse submitCollectionApiCommand(
      CoreContainer coreContainer,
      Optional<DistributedCollectionConfigSetCommandRunner>
          distributedCollectionConfigSetCommandRunner,
      ZkNodeProps m,
      CollectionAction action,
      long timeout)
      throws KeeperException, InterruptedException {
    // Collection API messages are either sent to Overseer and processed there, or processed
    // locally. Distributing Collection API implies we're also distributing Cluster State Updates.
    // Indeed collection creation with non distributed cluster state updates requires for "Per
    // Replica States" that the Collection API be running on Overseer, which means that it is not
    // possible to distributed Collection API while keeping cluster state updates on Overseer. See
    // the call to CollectionCommandContext.submitIntraProcessMessage() in
    // CreateCollectionCmd.call() which can only be done if the Collection API command runs on the
    // same JVM as the Overseer based cluster state update... The configuration handling includes
    // these checks to not allow distributing collection API without distributing cluster state
    // updates (but the other way around is ok). See constructor of CloudConfig.
    if (distributedCollectionConfigSetCommandRunner.isPresent()) {
      return distributedCollectionConfigSetCommandRunner
          .get()
          .runCollectionCommand(m, action, timeout);
    } else { // Sending the Collection API message to Overseer via a Zookeeper queue
      String operation = m.getStr(QUEUE_OPERATION);
      if (operation == null) {
        throw new SolrException(ErrorCode.BAD_REQUEST, "missing key " + QUEUE_OPERATION);
      }
      if (m.get(ASYNC) != null) {
        String asyncId = m.getStr(ASYNC);
        NamedList<Object> r = new NamedList<>();

        if (coreContainer.getZkController().claimAsyncId(asyncId)) {
          boolean success = false;
          try {
            coreContainer.getZkController().getOverseerCollectionQueue().offer(m);
            success = true;
          } finally {
            if (!success) {
              try {
                coreContainer.getZkController().clearAsyncId(asyncId);
              } catch (Exception e) {
                // let the original exception bubble up
                log.error("Unable to release async ID={}", asyncId, e);
                SolrZkClient.checkInterrupted(e);
              }
            }
          }
        } else {
          r.add("error", "Task with the same requestid already exists. (" + asyncId + ")");
        }
        r.add(CoreAdminParams.REQUESTID, m.get(ASYNC));

        return new OverseerSolrResponse(r);
      }

      long time = System.nanoTime();
      QueueEvent event =
          coreContainer
              .getZkController()
              .getOverseerCollectionQueue()
              .offer(Utils.toJSON(m), timeout);
      if (event.getBytes() != null) {
        return OverseerSolrResponseSerializer.deserialize(event.getBytes());
      } else {
        if (System.nanoTime() - time
            >= TimeUnit.NANOSECONDS.convert(timeout, TimeUnit.MILLISECONDS)) {
          throw new SolrException(
              ErrorCode.SERVER_ERROR,
              operation + " the collection time out:" + timeout / 1000 + "s");
        } else if (event.getWatchedEvent() != null) {
          throw new SolrException(
              ErrorCode.SERVER_ERROR,
              operation
                  + " the collection error [Watcher fired on path: "
                  + event.getWatchedEvent().getPath()
                  + " state: "
                  + event.getWatchedEvent().getState()
                  + " type "
                  + event.getWatchedEvent().getType()
                  + "]");
        } else {
          throw new SolrException(
              ErrorCode.SERVER_ERROR, operation + " the collection unknown case");
        }
      }
    }
  }

  public SolrResponse submitCollectionApiCommand(
      ZkNodeProps m, CollectionAction action, long timeout)
      throws KeeperException, InterruptedException {
    return submitCollectionApiCommand(
        coreContainer, distributedCollectionConfigSetCommandRunner, m, action, timeout);
  }

  private boolean overseerCollectionQueueContains(String asyncId)
      throws KeeperException, InterruptedException {
    OverseerTaskQueue collectionQueue =
        coreContainer.getZkController().getOverseerCollectionQueue();
    return collectionQueue.containsTaskWithRequestId(ASYNC, asyncId);
  }

  /**
   * Copy prefixed params into a map. There must only be one value for these parameters.
   *
   * @param params The source of params from which copies should be made
   * @param props The map into which param names and values should be copied as keys and values
   *     respectively
   * @param prefix The prefix to select.
   * @return the map supplied in the props parameter, modified to contain the prefixed params.
   */
  private static Map<String, Object> copyPropertiesWithPrefix(
      SolrParams params, Map<String, Object> props, String prefix) {
    Iterator<String> iter = params.getParameterNamesIterator();
    while (iter.hasNext()) {
      String param = iter.next();
      if (param.startsWith(prefix)) {
        final String[] values = params.getParams(param);
        if (values.length != 1) {
          throw new SolrException(
              BAD_REQUEST, "Only one value can be present for parameter " + param);
        }
        props.put(param, values[0]);
      }
    }
    return props;
  }

  public static ModifiableSolrParams params(String... params) {
    ModifiableSolrParams msp = new ModifiableSolrParams();
    for (int i = 0; i < params.length; i += 2) {
      msp.add(params[i], params[i + 1]);
    }
    return msp;
  }

  //////////////////////// SolrInfoMBeans methods //////////////////////

  @Override
  public String getDescription() {
    return "Manage SolrCloud Collections";
  }

  @Override
  public Category getCategory() {
    return Category.ADMIN;
  }

  private static void createSysConfigSet(CoreContainer coreContainer)
      throws KeeperException, InterruptedException {
    SolrZkClient zk = coreContainer.getZkController().getZkStateReader().getZkClient();
    ZkCmdExecutor cmdExecutor = new ZkCmdExecutor(zk.getZkClientTimeout());
    cmdExecutor.ensureExists(ZkStateReader.CONFIGS_ZKNODE, zk);
    cmdExecutor.ensureExists(
        ZkStateReader.CONFIGS_ZKNODE + "/" + CollectionAdminParams.SYSTEM_COLL, zk);

    try {
      String path =
          ZkStateReader.CONFIGS_ZKNODE + "/" + CollectionAdminParams.SYSTEM_COLL + "/schema.xml";
      byte[] data =
          IOUtils.toByteArray(
              CollectionsHandler.class.getResourceAsStream("/SystemCollectionSchema.xml"));
      assert data != null && data.length > 0;
      cmdExecutor.ensureExists(path, data, CreateMode.PERSISTENT, zk);
      path =
          ZkStateReader.CONFIGS_ZKNODE
              + "/"
              + CollectionAdminParams.SYSTEM_COLL
              + "/solrconfig.xml";
      data =
          IOUtils.toByteArray(
              CollectionsHandler.class.getResourceAsStream("/SystemCollectionSolrConfig.xml"));
      assert data != null && data.length > 0;
      cmdExecutor.ensureExists(path, data, CreateMode.PERSISTENT, zk);
    } catch (IOException e) {
      throw new SolrException(ErrorCode.SERVER_ERROR, e);
    }
  }

  private static void addStatusToResponse(
      NamedList<Object> results, RequestStatusState state, String msg) {
    SimpleOrderedMap<String> status = new SimpleOrderedMap<>();
    status.add("state", state.getKey());
    status.add("msg", msg);
    results.add("status", status);
  }

  @SuppressWarnings("ImmutableEnumChecker")
  public enum CollectionOperation implements CollectionOp {
    CREATE_OP(
        CREATE,
        (req, rsp, h) -> {
          Map<String, Object> props = copy(req.getParams().required(), null, NAME);
          props.put("fromApi", "true");
          copy(
              req.getParams(),
              props,
              REPLICATION_FACTOR,
              COLL_CONF,
              NUM_SLICES,
              CREATE_NODE_SET,
              CREATE_NODE_SET_SHUFFLE,
              SHARDS_PROP,
              PULL_REPLICAS,
              TLOG_REPLICAS,
              NRT_REPLICAS,
              WAIT_FOR_FINAL_STATE,
              PER_REPLICA_STATE,
              ALIAS);

          if (props.get(REPLICATION_FACTOR) != null && props.get(NRT_REPLICAS) != null) {
            // TODO: Remove this in 8.0 . Keep this for SolrJ client back-compat. See SOLR-11676 for
            // more details
            int replicationFactor = Integer.parseInt((String) props.get(REPLICATION_FACTOR));
            int nrtReplicas = Integer.parseInt((String) props.get(NRT_REPLICAS));
            if (replicationFactor != nrtReplicas) {
              throw new SolrException(
                  ErrorCode.BAD_REQUEST,
                  "Cannot specify both replicationFactor and nrtReplicas as they mean the same thing");
            }
          }
          if (props.get(REPLICATION_FACTOR) != null) {
            props.put(NRT_REPLICAS, props.get(REPLICATION_FACTOR));
          } else if (props.get(NRT_REPLICAS) != null) {
            props.put(REPLICATION_FACTOR, props.get(NRT_REPLICAS));
          }

          final String collectionName =
              SolrIdentifierValidator.validateCollectionName((String) props.get(NAME));
          final String shardsParam = (String) props.get(SHARDS_PROP);
          if (StringUtils.isNotEmpty(shardsParam)) {
            verifyShardsParam(shardsParam);
          }
          if (CollectionAdminParams.SYSTEM_COLL.equals(collectionName)) {
            // We must always create a .system collection with only a single shard
            props.put(NUM_SLICES, 1);
            props.remove(SHARDS_PROP);
            createSysConfigSet(h.coreContainer);
          }
          if (shardsParam == null) h.copyFromClusterProp(props, NUM_SLICES);
          for (String prop : Set.of(NRT_REPLICAS, PULL_REPLICAS, TLOG_REPLICAS))
            h.copyFromClusterProp(props, prop);
          copyPropertiesWithPrefix(req.getParams(), props, PROPERTY_PREFIX);
          return copyPropertiesWithPrefix(req.getParams(), props, "router.");
        }),
    COLSTATUS_OP(
        COLSTATUS,
        (req, rsp, h) -> {
          Map<String, Object> props =
              copy(
                  req.getParams(),
                  null,
                  COLLECTION_PROP,
                  ColStatus.CORE_INFO_PROP,
                  ColStatus.SEGMENTS_PROP,
                  ColStatus.FIELD_INFO_PROP,
                  ColStatus.RAW_SIZE_PROP,
                  ColStatus.RAW_SIZE_SUMMARY_PROP,
                  ColStatus.RAW_SIZE_DETAILS_PROP,
                  ColStatus.RAW_SIZE_SAMPLING_PERCENT_PROP,
                  ColStatus.SIZE_INFO_PROP);

          new ColStatus(
                  h.coreContainer.getSolrClientCache(),
                  h.coreContainer.getZkController().getZkStateReader().getClusterState(),
                  new ZkNodeProps(props))
              .getColStatus(rsp.getValues());
          return null;
        }),
    DELETE_OP(
        DELETE,
        (req, rsp, h) -> {
          Map<String, Object> map = copy(req.getParams().required(), null, NAME);
          return copy(req.getParams(), map, FOLLOW_ALIASES);
        }),
    // XXX should this command support followAliases?
    RELOAD_OP(
        RELOAD,
        (req, rsp, h) -> {
          Map<String, Object> map = copy(req.getParams().required(), null, NAME);
          return copy(req.getParams(), map);
        }),

    RENAME_OP(
        RENAME,
        (req, rsp, h) -> {
          Map<String, Object> map =
              copy(req.getParams().required(), null, NAME, CollectionAdminParams.TARGET);
          return copy(req.getParams(), map, FOLLOW_ALIASES);
        }),

    REINDEXCOLLECTION_OP(
        REINDEXCOLLECTION,
        (req, rsp, h) -> {
          Map<String, Object> m = copy(req.getParams().required(), null, NAME);
          copy(
              req.getParams(),
              m,
              ReindexCollectionCmd.COMMAND,
              ReindexCollectionCmd.REMOVE_SOURCE,
              ReindexCollectionCmd.TARGET,
              ZkStateReader.CONFIGNAME_PROP,
              NUM_SLICES,
              NRT_REPLICAS,
              PULL_REPLICAS,
              TLOG_REPLICAS,
              REPLICATION_FACTOR,
              CREATE_NODE_SET,
              CREATE_NODE_SET_SHUFFLE,
              "shards",
              CommonParams.ROWS,
              CommonParams.Q,
              CommonParams.FL,
              FOLLOW_ALIASES);
          if (req.getParams().get("collection." + ZkStateReader.CONFIGNAME_PROP) != null) {
            m.put(
                ZkStateReader.CONFIGNAME_PROP,
                req.getParams().get("collection." + ZkStateReader.CONFIGNAME_PROP));
          }
          copyPropertiesWithPrefix(req.getParams(), m, "router.");
          return m;
        }),

    SYNCSHARD_OP(
        SYNCSHARD,
        (req, rsp, h) -> {
          String extCollection = req.getParams().required().get("collection");
          String collection = h.coreContainer.getAliases().resolveSimpleAlias(extCollection);
          String shard = req.getParams().required().get("shard");

          ClusterState clusterState = h.coreContainer.getZkController().getClusterState();

          DocCollection docCollection = clusterState.getCollection(collection);
          ZkNodeProps leaderProps = docCollection.getLeader(shard);
          ZkCoreNodeProps nodeProps = new ZkCoreNodeProps(leaderProps);

          try (SolrClient client =
              new Builder(nodeProps.getBaseUrl())
                  .withConnectionTimeout(15000)
                  .withSocketTimeout(60000)
                  .build()) {
            RequestSyncShard reqSyncShard = new RequestSyncShard();
            reqSyncShard.setCollection(collection);
            reqSyncShard.setShard(shard);
            reqSyncShard.setCoreName(nodeProps.getCoreName());
            client.request(reqSyncShard);
          }
          return null;
        }),

    CREATEALIAS_OP(
        CREATEALIAS,
        (req, rsp, h) -> {
          String alias = req.getParams().get(NAME);
          SolrIdentifierValidator.validateAliasName(alias);
          String collections = req.getParams().get("collections");
          RoutedAlias routedAlias = null;
          Exception ex = null;
          HashMap<String, Object> possiblyModifiedParams = new HashMap<>();
          try {
            // note that RA specific validation occurs here.
            req.getParams().toMap(possiblyModifiedParams);
            @SuppressWarnings({"unchecked", "rawtypes"})
            // This is awful because RoutedAlias lies about what types it wants
            Map<String, String> temp = (Map<String, String>) (Map) possiblyModifiedParams;
            routedAlias = RoutedAlias.fromProps(alias, temp);
          } catch (SolrException e) {
            // we'll throw this later if we are in fact creating a routed alias.
            ex = e;
          }
          ModifiableSolrParams finalParams = new ModifiableSolrParams();
          for (Map.Entry<String, Object> entry : possiblyModifiedParams.entrySet()) {
            if (entry.getValue().getClass().isArray()) {
              // v2 api hits this case
              for (Object o : (Object[]) entry.getValue()) {
                finalParams.add(entry.getKey(), o.toString());
              }
            } else {
              finalParams.add(entry.getKey(), entry.getValue().toString());
            }
          }

          if (collections != null) {
            if (routedAlias != null) {
              throw new SolrException(
                  BAD_REQUEST, "Collections cannot be specified when creating a routed alias.");
            } else {
              //////////////////////////////////////
              // Regular alias creation indicated //
              //////////////////////////////////////
              return copy(finalParams.required(), null, NAME, "collections");
            }
          } else {
            if (routedAlias != null) {
              CoreContainer coreContainer1 = h.getCoreContainer();
              Aliases aliases = coreContainer1.getAliases();
              String aliasName = routedAlias.getAliasName();
              if (aliases.hasAlias(aliasName) && !aliases.isRoutedAlias(aliasName)) {
                throw new SolrException(
                    BAD_REQUEST,
                    "Cannot add routing parameters to existing non-routed Alias: " + aliasName);
              }
            }
          }

          /////////////////////////////////////////////////
          // We are creating a routed alias from here on //
          /////////////////////////////////////////////////

          // If our prior creation attempt had issues expose them now.
          if (ex != null) {
            throw ex;
          }

          // Now filter out just the parameters we care about from the request
          assert routedAlias != null;
          Map<String, Object> result = copy(finalParams, null, routedAlias.getRequiredParams());
          copy(finalParams, result, routedAlias.getOptionalParams());

          ModifiableSolrParams createCollParams = new ModifiableSolrParams(); // without prefix

          // add to result params that start with "create-collection.".
          //   Additionally, save these without the prefix to createCollParams
          for (Map.Entry<String, String[]> entry : finalParams) {
            final String p = entry.getKey();
            if (p.startsWith(CREATE_COLLECTION_PREFIX)) {
              // This is what SolrParams#getAll(Map, Collection)} does
              final String[] v = entry.getValue();
              if (v.length == 1) {
                result.put(p, v[0]);
              } else {
                result.put(p, v);
              }
              createCollParams.set(p.substring(CREATE_COLLECTION_PREFIX.length()), v);
            }
          }

          // Verify that the create-collection prefix'ed params appear to be valid.
          if (createCollParams.get(NAME) != null) {
            throw new SolrException(
                BAD_REQUEST,
                "routed aliases calculate names for their "
                    + "dependent collections, you cannot specify the name.");
          }
          if (createCollParams.get(COLL_CONF) == null) {
            throw new SolrException(
                SolrException.ErrorCode.BAD_REQUEST, "We require an explicit " + COLL_CONF);
          }
          // note: could insist on a config name here as well.... or wait to throw at overseer
          createCollParams.add(NAME, "TMP_name_TMP_name_TMP"); // just to pass validation
          CREATE_OP.execute(
              new LocalSolrQueryRequest(null, createCollParams), rsp, h); // ignore results

          return result;
        }),

    DELETEALIAS_OP(DELETEALIAS, (req, rsp, h) -> copy(req.getParams().required(), null, NAME)),

    /**
     * Change properties for an alias (use CREATEALIAS_OP to change the actual value of the alias)
     */
    ALIASPROP_OP(
        ALIASPROP,
        (req, rsp, h) -> {
          Map<String, Object> params = copy(req.getParams().required(), null, NAME);

          // Note: success/no-op in the event of no properties supplied is intentional. Keeps code
          // simple and one less case for api-callers to check for.
          return convertPrefixToMap(req.getParams(), params, "property");
        }),

    /** List the aliases and associated properties. */
    LISTALIASES_OP(
        LISTALIASES,
        (req, rsp, h) -> {
          ZkStateReader zkStateReader = h.coreContainer.getZkController().getZkStateReader();
          // if someone calls listAliases, lets ensure we return an up to date response
          zkStateReader.aliasesManager.update();
          Aliases aliases = zkStateReader.getAliases();
          if (aliases != null) {
            // the aliases themselves...
            rsp.getValues().add("aliases", aliases.getCollectionAliasMap());
            // Any properties for the above aliases.
            Map<String, Map<String, String>> meta = new LinkedHashMap<>();
            for (String alias : aliases.getCollectionAliasListMap().keySet()) {
              Map<String, String> collectionAliasProperties =
                  aliases.getCollectionAliasProperties(alias);
              if (!collectionAliasProperties.isEmpty()) {
                meta.put(alias, collectionAliasProperties);
              }
            }
            rsp.getValues().add("properties", meta);
          }
          return null;
        }),
    SPLITSHARD_OP(
        SPLITSHARD,
        DEFAULT_COLLECTION_OP_TIMEOUT * 5,
        (req, rsp, h) -> {
          String name = req.getParams().required().get(COLLECTION_PROP);
          // TODO : add support for multiple shards
          String shard = req.getParams().get(SHARD_ID_PROP);
          String rangesStr = req.getParams().get(CoreAdminParams.RANGES);
          String splitKey = req.getParams().get("split.key");
          String numSubShards = req.getParams().get(NUM_SUB_SHARDS);
          String fuzz = req.getParams().get(SPLIT_FUZZ);

          if (splitKey == null && shard == null) {
            throw new SolrException(
                ErrorCode.BAD_REQUEST, "At least one of shard, or split.key should be specified.");
          }
          if (splitKey != null && shard != null) {
            throw new SolrException(
                ErrorCode.BAD_REQUEST, "Only one of 'shard' or 'split.key' should be specified");
          }
          if (splitKey != null && rangesStr != null) {
            throw new SolrException(
                ErrorCode.BAD_REQUEST, "Only one of 'ranges' or 'split.key' should be specified");
          }
          if (numSubShards != null && (splitKey != null || rangesStr != null)) {
            throw new SolrException(
                ErrorCode.BAD_REQUEST,
                "numSubShards can not be specified with split.key or ranges parameters");
          }
          if (fuzz != null && (splitKey != null || rangesStr != null)) {
            throw new SolrException(
                ErrorCode.BAD_REQUEST,
                "fuzz can not be specified with split.key or ranges parameters");
          }

          Map<String, Object> map =
              copy(
                  req.getParams(),
                  null,
                  COLLECTION_PROP,
                  SHARD_ID_PROP,
                  "split.key",
                  CoreAdminParams.RANGES,
                  WAIT_FOR_FINAL_STATE,
                  TIMING,
                  SPLIT_METHOD,
                  NUM_SUB_SHARDS,
                  SPLIT_FUZZ,
                  SPLIT_BY_PREFIX,
                  FOLLOW_ALIASES);
          return copyPropertiesWithPrefix(req.getParams(), map, PROPERTY_PREFIX);
        }),
    DELETESHARD_OP(
        DELETESHARD,
        (req, rsp, h) -> {
          Map<String, Object> map =
              copy(req.getParams().required(), null, COLLECTION_PROP, SHARD_ID_PROP);
          copy(
              req.getParams(),
              map,
              DELETE_INDEX,
              DELETE_DATA_DIR,
              DELETE_INSTANCE_DIR,
              FOLLOW_ALIASES);
          return map;
        }),
    FORCELEADER_OP(
        FORCELEADER,
        (req, rsp, h) -> {
          forceLeaderElection(req, h);
          return null;
        }),
    CREATESHARD_OP(
        CREATESHARD,
        (req, rsp, h) -> {
          Map<String, Object> map =
              copy(req.getParams().required(), null, COLLECTION_PROP, SHARD_ID_PROP);
          ClusterState clusterState = h.coreContainer.getZkController().getClusterState();
          final String newShardName =
              SolrIdentifierValidator.validateShardName(req.getParams().get(SHARD_ID_PROP));
          boolean followAliases = req.getParams().getBool(FOLLOW_ALIASES, false);
          String extCollectionName = req.getParams().get(COLLECTION_PROP);
          String collectionName =
              followAliases
                  ? h.coreContainer
                      .getZkController()
                      .getZkStateReader()
                      .getAliases()
                      .resolveSimpleAlias(extCollectionName)
                  : extCollectionName;
          if (!ImplicitDocRouter.NAME.equals(
              ((Map<?, ?>)
                      clusterState
                          .getCollection(collectionName)
                          .get(CollectionStateProps.DOC_ROUTER))
                  .get(NAME)))
            throw new SolrException(
                ErrorCode.BAD_REQUEST, "shards can be added only to 'implicit' collections");
          copy(
              req.getParams(),
              map,
              REPLICATION_FACTOR,
              NRT_REPLICAS,
              TLOG_REPLICAS,
              PULL_REPLICAS,
              CREATE_NODE_SET,
              WAIT_FOR_FINAL_STATE,
              FOLLOW_ALIASES);
          return copyPropertiesWithPrefix(req.getParams(), map, PROPERTY_PREFIX);
        }),
    DELETEREPLICA_OP(
        DELETEREPLICA,
        (req, rsp, h) -> {
          Map<String, Object> map = copy(req.getParams().required(), null, COLLECTION_PROP);

          return copy(
              req.getParams(),
              map,
              DELETE_INDEX,
              DELETE_DATA_DIR,
              DELETE_INSTANCE_DIR,
              COUNT_PROP,
              REPLICA_PROP,
              SHARD_ID_PROP,
              ONLY_IF_DOWN,
              FOLLOW_ALIASES);
        }),
    MIGRATE_OP(
        MIGRATE,
        (req, rsp, h) -> {
          Map<String, Object> map =
              copy(
                  req.getParams().required(),
                  null,
                  COLLECTION_PROP,
                  "split.key",
                  "target.collection");
          return copy(req.getParams(), map, "forward.timeout", FOLLOW_ALIASES);
        }),
    ADDROLE_OP(
        ADDROLE,
        (req, rsp, h) -> {
          Map<String, Object> map = copy(req.getParams().required(), null, "role", "node");
          if (!KNOWN_ROLES.contains(map.get("role")))
            throw new SolrException(
                ErrorCode.BAD_REQUEST, "Unknown role. Supported roles are ," + KNOWN_ROLES);
          return map;
        }),
    REMOVEROLE_OP(
        REMOVEROLE,
        (req, rsp, h) -> {
          Map<String, Object> map = copy(req.getParams().required(), null, "role", "node");
          if (!KNOWN_ROLES.contains(map.get("role")))
            throw new SolrException(
                ErrorCode.BAD_REQUEST, "Unknown role. Supported roles are ," + KNOWN_ROLES);
          return map;
        }),
    CLUSTERPROP_OP(
        CLUSTERPROP,
        (req, rsp, h) -> {
          String name = req.getParams().required().get(NAME);
          String val = req.getParams().get(VALUE_LONG);
          ClusterProperties cp =
              new ClusterProperties(h.coreContainer.getZkController().getZkClient());
          cp.setClusterProperty(name, val);
          return null;
        }),
    COLLECTIONPROP_OP(
        COLLECTIONPROP,
        (req, rsp, h) -> {
          String extCollection = req.getParams().required().get(NAME);
          String collection = h.coreContainer.getAliases().resolveSimpleAlias(extCollection);
          String name = req.getParams().required().get(PROPERTY_NAME);
          String val = req.getParams().get(PROPERTY_VALUE);
          CollectionProperties cp =
              new CollectionProperties(h.coreContainer.getZkController().getZkClient());
          cp.setCollectionProperty(collection, name, val);
          return null;
        }),
    REQUESTSTATUS_OP(
        REQUESTSTATUS,
        (req, rsp, h) -> {
          req.getParams().required().check(REQUESTID);

          final CoreContainer coreContainer = h.coreContainer;
          final String requestId = req.getParams().get(REQUESTID);
          final ZkController zkController = coreContainer.getZkController();

          final NamedList<Object> status = new NamedList<>();
          if (coreContainer.getDistributedCollectionCommandRunner().isEmpty()) {
            if (zkController.getOverseerCompletedMap().contains(requestId)) {
              final byte[] mapEntry = zkController.getOverseerCompletedMap().get(requestId);
              rsp.getValues()
                  .addAll(OverseerSolrResponseSerializer.deserialize(mapEntry).getResponse());
              addStatusToResponse(
                  status, COMPLETED, "found [" + requestId + "] in completed tasks");
            } else if (zkController.getOverseerFailureMap().contains(requestId)) {
              final byte[] mapEntry = zkController.getOverseerFailureMap().get(requestId);
              rsp.getValues()
                  .addAll(OverseerSolrResponseSerializer.deserialize(mapEntry).getResponse());
              addStatusToResponse(status, FAILED, "found [" + requestId + "] in failed tasks");
            } else if (zkController.getOverseerRunningMap().contains(requestId)) {
              addStatusToResponse(status, RUNNING, "found [" + requestId + "] in running tasks");
            } else if (h.overseerCollectionQueueContains(requestId)) {
              addStatusToResponse(
                  status, SUBMITTED, "found [" + requestId + "] in submitted tasks");
            } else {
              addStatusToResponse(
                  status, NOT_FOUND, "Did not find [" + requestId + "] in any tasks queue");
            }
          } else {
            Pair<RequestStatusState, OverseerSolrResponse> sr =
                coreContainer
                    .getDistributedCollectionCommandRunner()
                    .get()
                    .getAsyncTaskRequestStatus(requestId);
            final String message;
            switch (sr.first()) {
              case COMPLETED:
                message = "found [" + requestId + "] in completed tasks";
                rsp.getValues().addAll(sr.second().getResponse());
                break;
              case FAILED:
                message = "found [" + requestId + "] in failed tasks";
                rsp.getValues().addAll(sr.second().getResponse());
                break;
              case RUNNING:
                message = "found [" + requestId + "] in running tasks";
                break;
              case SUBMITTED:
                message = "found [" + requestId + "] in submitted tasks";
                break;
              default:
                message = "Did not find [" + requestId + "] in any tasks queue";
            }
            addStatusToResponse(status, sr.first(), message);
          }

          rsp.getValues().addAll(status);
          return null;
        }),
    DELETESTATUS_OP(
        DELETESTATUS,
        new CollectionOp() {
          @Override
          public Map<String, Object> execute(
              SolrQueryRequest req, SolrQueryResponse rsp, CollectionsHandler h) throws Exception {
            final CoreContainer coreContainer = h.coreContainer;
            final String requestId = req.getParams().get(REQUESTID);
            final ZkController zkController = coreContainer.getZkController();
            boolean flush = req.getParams().getBool(CollectionAdminParams.FLUSH, false);

            if (requestId == null && !flush) {
              throw new SolrException(
                  ErrorCode.BAD_REQUEST, "Either requestid or flush parameter must be specified.");
            }

            if (requestId != null && flush) {
              throw new SolrException(
                  ErrorCode.BAD_REQUEST,
                  "Both requestid and flush parameters can not be specified together.");
            }

            if (coreContainer.getDistributedCollectionCommandRunner().isEmpty()) {
              if (flush) {
                Collection<String> completed = zkController.getOverseerCompletedMap().keys();
                Collection<String> failed = zkController.getOverseerFailureMap().keys();
                for (String asyncId : completed) {
                  zkController.getOverseerCompletedMap().remove(asyncId);
                  zkController.clearAsyncId(asyncId);
                }
                for (String asyncId : failed) {
                  zkController.getOverseerFailureMap().remove(asyncId);
                  zkController.clearAsyncId(asyncId);
                }
                rsp.getValues()
                    .add("status", "successfully cleared stored collection api responses");
              } else {
                // Request to cleanup
                if (zkController.getOverseerCompletedMap().remove(requestId)) {
                  zkController.clearAsyncId(requestId);
                  rsp.getValues()
                      .add(
                          "status", "successfully removed stored response for [" + requestId + "]");
                } else if (zkController.getOverseerFailureMap().remove(requestId)) {
                  zkController.clearAsyncId(requestId);
                  rsp.getValues()
                      .add(
                          "status", "successfully removed stored response for [" + requestId + "]");
                } else {
                  rsp.getValues()
                      .add("status", "[" + requestId + "] not found in stored responses");
                  // Don't call zkController.clearAsyncId for this, since it could be a
                  // running/pending task
                }
              }
            } else {
              if (flush) {
                coreContainer.getDistributedCollectionCommandRunner().get().deleteAllAsyncIds();
                rsp.getValues()
                    .add("status", "successfully cleared stored collection api responses");
              } else {
                if (coreContainer
                    .getDistributedCollectionCommandRunner()
                    .get()
                    .deleteSingleAsyncId(requestId)) {
                  rsp.getValues()
                      .add(
                          "status", "successfully removed stored response for [" + requestId + "]");
                } else {
                  rsp.getValues()
                      .add("status", "[" + requestId + "] not found in stored responses");
                }
              }
            }
            return null;
          }
        }),
    ADDREPLICA_OP(
        ADDREPLICA,
        (req, rsp, h) -> {
          Map<String, Object> props =
              copy(
                  req.getParams(),
                  null,
                  COLLECTION_PROP,
                  "node",
                  SHARD_ID_PROP,
                  _ROUTE_,
                  CoreAdminParams.NAME,
                  INSTANCE_DIR,
                  DATA_DIR,
                  ULOG_DIR,
                  REPLICA_TYPE,
                  WAIT_FOR_FINAL_STATE,
                  NRT_REPLICAS,
                  TLOG_REPLICAS,
                  PULL_REPLICAS,
                  CREATE_NODE_SET,
                  FOLLOW_ALIASES,
                  SKIP_NODE_ASSIGNMENT);
          return copyPropertiesWithPrefix(req.getParams(), props, PROPERTY_PREFIX);
        }),
    OVERSEERSTATUS_OP(OVERSEERSTATUS, (req, rsp, h) -> new LinkedHashMap<>()),
    DISTRIBUTEDAPIPROCESSING_OP(
        DISTRIBUTEDAPIPROCESSING,
        (req, rsp, h) -> {
          NamedList<Object> results = new NamedList<>();
          boolean isDistributedApi =
              h.coreContainer.getDistributedCollectionCommandRunner().isPresent();
          results.add("isDistributedApi", isDistributedApi);
          rsp.getValues().addAll(results);
          return null;
        }),
    /** Handle list collection request. Do list collection request to zk host */
    LIST_OP(
        LIST,
        (req, rsp, h) -> {
          NamedList<Object> results = new NamedList<>();
          Map<String, DocCollection> collections =
              h.coreContainer
                  .getZkController()
                  .getZkStateReader()
                  .getClusterState()
                  .getCollectionsMap();
          List<String> collectionList = new ArrayList<>(collections.keySet());
          Collections.sort(collectionList);
          // XXX should we add aliases here?
          results.add("collections", collectionList);
          SolrResponse response = new OverseerSolrResponse(results);
          rsp.getValues().addAll(response.getResponse());
          return null;
        }),
    /**
     * Handle cluster status request. Can return status per specific collection/shard or per all
     * collections.
     */
    CLUSTERSTATUS_OP(
        CLUSTERSTATUS,
        (req, rsp, h) -> {
          Map<String, Object> all =
              copy(req.getParams(), null, COLLECTION_PROP, SHARD_ID_PROP, _ROUTE_);
          new ClusterStatus(
                  h.coreContainer.getZkController().getZkStateReader(), new ZkNodeProps(all))
              .getClusterStatus(rsp.getValues());
          return null;
        }),
    ADDREPLICAPROP_OP(
        ADDREPLICAPROP,
        (req, rsp, h) -> {
          final RequiredSolrParams requiredParams = req.getParams().required();
          final AddReplicaPropertyAPI.AddReplicaPropertyRequestBody requestBody =
              new AddReplicaPropertyAPI.AddReplicaPropertyRequestBody();
          requestBody.value = requiredParams.get(PROPERTY_VALUE_PROP);
          requestBody.shardUnique = req.getParams().getBool(SHARD_UNIQUE);
          final String propName = requiredParams.get(PROPERTY_PROP);
          final String trimmedPropName =
              propName.startsWith(PROPERTY_PREFIX)
                  ? propName.substring(PROPERTY_PREFIX.length())
                  : propName;

          final AddReplicaPropertyAPI addReplicaPropertyAPI =
              new AddReplicaPropertyAPI(h.coreContainer, req, rsp);
          final SolrJerseyResponse addReplicaPropResponse =
              addReplicaPropertyAPI.addReplicaProperty(
                  requiredParams.get(COLLECTION_PROP),
                  requiredParams.get(SHARD_ID_PROP),
                  requiredParams.get(REPLICA_PROP),
                  trimmedPropName,
                  requestBody);
          V2ApiUtils.squashIntoSolrResponseWithoutHeader(rsp, addReplicaPropResponse);
          return null;
        }),
    // XXX should this command support followAliases?
    DELETEREPLICAPROP_OP(
        DELETEREPLICAPROP,
        (req, rsp, h) -> {
          Map<String, Object> map =
              copy(
                  req.getParams().required(),
                  null,
                  COLLECTION_PROP,
                  PROPERTY_PROP,
                  SHARD_ID_PROP,
                  REPLICA_PROP);
          return copy(req.getParams(), map, PROPERTY_PROP);
        }),
    // XXX should this command support followAliases?
    BALANCESHARDUNIQUE_OP(
        BALANCESHARDUNIQUE,
        (req, rsp, h) -> {
          Map<String, Object> map =
              copy(req.getParams().required(), null, COLLECTION_PROP, PROPERTY_PROP);
          Boolean shardUnique = Boolean.parseBoolean(req.getParams().get(SHARD_UNIQUE));
          String prop = req.getParams().get(PROPERTY_PROP).toLowerCase(Locale.ROOT);
          if (!StringUtils.startsWith(prop, PROPERTY_PREFIX)) {
            prop = PROPERTY_PREFIX + prop;
          }

          if (!shardUnique && !SliceMutator.SLICE_UNIQUE_BOOLEAN_PROPERTIES.contains(prop)) {
            throw new SolrException(
                ErrorCode.BAD_REQUEST,
                "Balancing properties amongst replicas in a slice requires that"
                    + " the property be pre-defined as a unique property (e.g. 'preferredLeader') or that 'shardUnique' be set to 'true'. "
                    + " Property: "
                    + prop
                    + " shardUnique: "
                    + shardUnique);
          }

          return copy(req.getParams(), map, ONLY_ACTIVE_NODES, SHARD_UNIQUE);
        }),
    REBALANCELEADERS_OP(
        REBALANCELEADERS,
        (req, rsp, h) -> {
          new RebalanceLeaders(req, rsp, h).execute();
          return null;
        }),
    // XXX should this command support followAliases?
    MODIFYCOLLECTION_OP(
        MODIFYCOLLECTION,
        (req, rsp, h) -> {
          Map<String, Object> m =
              copy(req.getParams(), null, CollectionAdminRequest.MODIFIABLE_COLLECTION_PROPERTIES);
          copyPropertiesWithPrefix(req.getParams(), m, PROPERTY_PREFIX);
          if (m.isEmpty()) {
            throw new SolrException(
                ErrorCode.BAD_REQUEST,
                formatString(
                    "no supported values provided {0}",
                    CollectionAdminRequest.MODIFIABLE_COLLECTION_PROPERTIES.toString()));
          }
          copy(req.getParams().required(), m, COLLECTION_PROP);
          for (Map.Entry<String, Object> entry : m.entrySet()) {
            String prop = entry.getKey();
            if ("".equals(entry.getValue())) {
              // set to an empty string is equivalent to removing the property, see SOLR-12507
              entry.setValue(null);
            }
            DocCollection.verifyProp(m, prop);
          }
          if (m.get(REPLICATION_FACTOR) != null) {
            m.put(NRT_REPLICAS, m.get(REPLICATION_FACTOR));
          }
          return m;
        }),
    BACKUP_OP(
        BACKUP,
        (req, rsp, h) -> {
          req.getParams().required().check(NAME, COLLECTION_PROP);

          final String extCollectionName = req.getParams().get(COLLECTION_PROP);
          final boolean followAliases = req.getParams().getBool(FOLLOW_ALIASES, false);
          final String collectionName =
              followAliases
                  ? h.coreContainer
                      .getZkController()
                      .getZkStateReader()
                      .getAliases()
                      .resolveSimpleAlias(extCollectionName)
                  : extCollectionName;
          final ClusterState clusterState = h.coreContainer.getZkController().getClusterState();
          if (!clusterState.hasCollection(collectionName)) {
            throw new SolrException(
                ErrorCode.BAD_REQUEST,
                "Collection '" + collectionName + "' does not exist, no action taken.");
          }

          CoreContainer cc = h.coreContainer;
          String repo = req.getParams().get(CoreAdminParams.BACKUP_REPOSITORY);
          BackupRepository repository = cc.newBackupRepository(repo);

          String location =
              repository.getBackupLocation(req.getParams().get(CoreAdminParams.BACKUP_LOCATION));
          if (location == null) {
            // Refresh the cluster property file to make sure the value set for location is the
            // latest. Check if the location is specified in the cluster property.
            location =
                new ClusterProperties(h.coreContainer.getZkController().getZkClient())
                    .getClusterProperty(CoreAdminParams.BACKUP_LOCATION, null);
            if (location == null) {
              throw new SolrException(
                  ErrorCode.BAD_REQUEST,
                  "'location' is not specified as a query"
                      + " parameter or as a default repository property or as a cluster property.");
            }
          }
          boolean incremental = req.getParams().getBool(CoreAdminParams.BACKUP_INCREMENTAL, true);

          // Check if the specified location is valid for this repository.
          final URI uri = repository.createDirectoryURI(location);
          try {
            if (!repository.exists(uri)) {
              throw new SolrException(
                  ErrorCode.SERVER_ERROR, "specified location " + uri + " does not exist.");
            }
          } catch (IOException ex) {
            throw new SolrException(
                ErrorCode.SERVER_ERROR,
                "Failed to check the existence of " + uri + ". Is it valid?",
                ex);
          }

          String strategy =
              req.getParams()
                  .get(
                      CollectionAdminParams.INDEX_BACKUP_STRATEGY,
                      CollectionAdminParams.COPY_FILES_STRATEGY);
          if (!CollectionAdminParams.INDEX_BACKUP_STRATEGIES.contains(strategy)) {
            throw new SolrException(
                ErrorCode.BAD_REQUEST, "Unknown index backup strategy " + strategy);
          }

          Map<String, Object> params =
              copy(
                  req.getParams(),
                  null,
                  NAME,
                  COLLECTION_PROP,
                  FOLLOW_ALIASES,
                  CoreAdminParams.COMMIT_NAME,
                  CoreAdminParams.MAX_NUM_BACKUP_POINTS);
          params.put(CoreAdminParams.BACKUP_LOCATION, location);
          if (repo != null) {
            params.put(CoreAdminParams.BACKUP_REPOSITORY, repo);
          }

          params.put(CollectionAdminParams.INDEX_BACKUP_STRATEGY, strategy);
          params.put(CoreAdminParams.BACKUP_INCREMENTAL, incremental);
          return params;
        }),
    RESTORE_OP(
        RESTORE,
        (req, rsp, h) -> {
          req.getParams().required().check(NAME, COLLECTION_PROP);

          final String collectionName =
              SolrIdentifierValidator.validateCollectionName(req.getParams().get(COLLECTION_PROP));
          if (h.coreContainer.getAliases().hasAlias(collectionName)) {
            throw new SolrException(
                ErrorCode.BAD_REQUEST,
                "Collection '" + collectionName + "' is an existing alias, no action taken.");
          }

          final CoreContainer cc = h.coreContainer;
          final String repo = req.getParams().get(CoreAdminParams.BACKUP_REPOSITORY);
          final BackupRepository repository = cc.newBackupRepository(repo);

          String location =
              repository.getBackupLocation(req.getParams().get(CoreAdminParams.BACKUP_LOCATION));
          if (location == null) {
            // Refresh the cluster property file to make sure the value set for location is the
            // latest. Check if the location is specified in the cluster property.
            location =
                new ClusterProperties(h.coreContainer.getZkController().getZkClient())
                    .getClusterProperty("location", null);
            if (location == null) {
              throw new SolrException(
                  ErrorCode.BAD_REQUEST,
                  "'location' is not specified as a query"
                      + " parameter or as a default repository property or as a cluster property.");
            }
          }

          // Check if the specified location is valid for this repository.
          final URI uri = repository.createDirectoryURI(location);
          try {
            if (!repository.exists(uri)) {
              throw new SolrException(
                  ErrorCode.SERVER_ERROR, "specified location " + uri + " does not exist.");
            }
          } catch (IOException ex) {
            throw new SolrException(
                ErrorCode.SERVER_ERROR,
                "Failed to check the existence of " + uri + ". Is it valid?",
                ex);
          }

          final String createNodeArg = req.getParams().get(CREATE_NODE_SET);
          if (CREATE_NODE_SET_EMPTY.equals(createNodeArg)) {
            throw new SolrException(
                SolrException.ErrorCode.BAD_REQUEST,
                "Cannot restore with a CREATE_NODE_SET of CREATE_NODE_SET_EMPTY.");
          }
          if (req.getParams().get(NRT_REPLICAS) != null
              && req.getParams().get(REPLICATION_FACTOR) != null) {
            throw new SolrException(
                SolrException.ErrorCode.BAD_REQUEST,
                "Cannot set both replicationFactor and nrtReplicas as they mean the same thing");
          }

          final Map<String, Object> params = copy(req.getParams(), null, NAME, COLLECTION_PROP);
          params.put(CoreAdminParams.BACKUP_LOCATION, location);
          if (repo != null) {
            params.put(CoreAdminParams.BACKUP_REPOSITORY, repo);
          }
          // from CREATE_OP:
          copy(
              req.getParams(),
              params,
              COLL_CONF,
              REPLICATION_FACTOR,
              NRT_REPLICAS,
              TLOG_REPLICAS,
              PULL_REPLICAS,
              CREATE_NODE_SET,
              CREATE_NODE_SET_SHUFFLE,
              BACKUP_ID);
          copyPropertiesWithPrefix(req.getParams(), params, PROPERTY_PREFIX);
          return params;
        }),
    DELETEBACKUP_OP(
        DELETEBACKUP,
        (req, rsp, h) -> {
          req.getParams().required().check(NAME);

          CoreContainer cc = h.coreContainer;
          String repo = req.getParams().get(CoreAdminParams.BACKUP_REPOSITORY);
          try (BackupRepository repository = cc.newBackupRepository(repo)) {

            String location =
                repository.getBackupLocation(req.getParams().get(CoreAdminParams.BACKUP_LOCATION));
            if (location == null) {
              // Refresh the cluster property file to make sure the value set for location is the
              // latest. Check if the location is specified in the cluster property.
              location =
                  new ClusterProperties(h.coreContainer.getZkController().getZkClient())
                      .getClusterProperty("location", null);
              if (location == null) {
                throw new SolrException(
                    ErrorCode.BAD_REQUEST,
                    "'location' is not specified as a query"
                        + " parameter or as a default repository property or as a cluster property.");
              }
            }

            // Check if the specified location is valid for this repository.
            URI uri = repository.createDirectoryURI(location);
            try {
              if (!repository.exists(uri)) {
                throw new SolrException(
                    ErrorCode.BAD_REQUEST, "specified location " + uri + " does not exist.");
              }
            } catch (IOException ex) {
              throw new SolrException(
                  ErrorCode.SERVER_ERROR,
                  "Failed to check the existence of " + uri + ". Is it valid?",
                  ex);
            }

            int deletionModesProvided = 0;
            if (req.getParams().get(MAX_NUM_BACKUP_POINTS) != null) deletionModesProvided++;
            if (req.getParams().get(BACKUP_PURGE_UNUSED) != null) deletionModesProvided++;
            if (req.getParams().get(BACKUP_ID) != null) deletionModesProvided++;
            if (deletionModesProvided != 1) {
              throw new SolrException(
                  BAD_REQUEST,
                  String.format(
                      Locale.ROOT,
                      "Exactly one of %s, %s, and %s parameters must be provided",
                      MAX_NUM_BACKUP_POINTS,
                      BACKUP_PURGE_UNUSED,
                      BACKUP_ID));
            }

            final Map<String, Object> params =
                copy(
                    req.getParams(),
                    null,
                    NAME,
                    BACKUP_REPOSITORY,
                    BACKUP_LOCATION,
                    BACKUP_ID,
                    MAX_NUM_BACKUP_POINTS,
                    BACKUP_PURGE_UNUSED);
            params.put(BACKUP_LOCATION, location);
            if (repo != null) {
              params.put(CoreAdminParams.BACKUP_REPOSITORY, repo);
            }
            return params;
          }
        }),
    LISTBACKUP_OP(
        LISTBACKUP,
        (req, rsp, h) -> {
          req.getParams().required().check(NAME);

          CoreContainer cc = h.coreContainer;
          String repo = req.getParams().get(CoreAdminParams.BACKUP_REPOSITORY);
          try (BackupRepository repository = cc.newBackupRepository(repo)) {

            String location =
                repository.getBackupLocation(req.getParams().get(CoreAdminParams.BACKUP_LOCATION));
            if (location == null) {
              // Refresh the cluster property file to make sure the value set for location is the
              // latest. Check if the location is specified in the cluster property.
              location =
                  new ClusterProperties(h.coreContainer.getZkController().getZkClient())
                      .getClusterProperty(CoreAdminParams.BACKUP_LOCATION, null);
              if (location == null) {
                throw new SolrException(
                    ErrorCode.BAD_REQUEST,
                    "'location' is not specified as a query"
                        + " parameter or as a default repository property or as a cluster property.");
              }
            }

            String backupName = req.getParams().get(NAME);
            final URI locationURI = repository.createDirectoryURI(location);
            try {
              if (!repository.exists(locationURI)) {
                throw new SolrException(
                    ErrorCode.BAD_REQUEST,
                    "specified location " + locationURI + " does not exist.");
              }
            } catch (IOException ex) {
              throw new SolrException(
                  ErrorCode.SERVER_ERROR,
                  "Failed to check the existence of " + locationURI + ". Is it valid?",
                  ex);
            }
            URI backupLocation =
                BackupFilePaths.buildExistingBackupLocationURI(repository, locationURI, backupName);
            if (repository.exists(
                repository.resolve(backupLocation, BackupManager.TRADITIONAL_BACKUP_PROPS_FILE))) {
              throw new SolrException(
                  SolrException.ErrorCode.BAD_REQUEST,
                  "The backup name ["
                      + backupName
                      + "] at "
                      + "location ["
                      + location
                      + "] holds a non-incremental (legacy) backup, but "
                      + "backup-listing is only supported on incremental backups");
            }

            String[] subFiles = repository.listAllOrEmpty(backupLocation);
            List<BackupId> propsFiles = BackupFilePaths.findAllBackupIdsFromFileListing(subFiles);

            NamedList<Object> results = new NamedList<>();
            ArrayList<Map<Object, Object>> backups = new ArrayList<>();
            String collectionName = null;
            for (BackupId backupId : propsFiles) {
              BackupProperties properties =
                  BackupProperties.readFrom(
                      repository, backupLocation, BackupFilePaths.getBackupPropsName(backupId));
              if (collectionName == null) {
                collectionName = properties.getCollection();
                results.add(BackupManager.COLLECTION_NAME_PROP, collectionName);
              }

              Map<Object, Object> details = properties.getDetails();
              details.put("backupId", backupId.id);
              backups.add(details);
            }

            results.add("backups", backups);
            SolrResponse response = new OverseerSolrResponse(results);
            rsp.getValues().addAll(response.getResponse());
            return null;
          }
        }),
    CREATESNAPSHOT_OP(
        CREATESNAPSHOT,
        (req, rsp, h) -> {
          req.getParams().required().check(COLLECTION_PROP, CoreAdminParams.COMMIT_NAME);

          String extCollectionName = req.getParams().get(COLLECTION_PROP);
          boolean followAliases = req.getParams().getBool(FOLLOW_ALIASES, false);
          String collectionName =
              followAliases
                  ? h.coreContainer
                      .getZkController()
                      .getZkStateReader()
                      .getAliases()
                      .resolveSimpleAlias(extCollectionName)
                  : extCollectionName;
          String commitName = req.getParams().get(CoreAdminParams.COMMIT_NAME);
          ClusterState clusterState = h.coreContainer.getZkController().getClusterState();
          if (!clusterState.hasCollection(collectionName)) {
            throw new SolrException(
                ErrorCode.BAD_REQUEST,
                "Collection '" + collectionName + "' does not exist, no action taken.");
          }

          SolrZkClient client = h.coreContainer.getZkController().getZkClient();
          if (SolrSnapshotManager.snapshotExists(client, collectionName, commitName)) {
            throw new SolrException(
                ErrorCode.BAD_REQUEST,
                "Snapshot with name '"
                    + commitName
                    + "' already exists for collection '"
                    + collectionName
                    + "', no action taken.");
          }

          Map<String, Object> params =
              copy(
                  req.getParams(),
                  null,
                  COLLECTION_PROP,
                  FOLLOW_ALIASES,
                  CoreAdminParams.COMMIT_NAME);
          return params;
        }),
    DELETESNAPSHOT_OP(
        DELETESNAPSHOT,
        (req, rsp, h) -> {
          req.getParams().required().check(COLLECTION_PROP, CoreAdminParams.COMMIT_NAME);

          String extCollectionName = req.getParams().get(COLLECTION_PROP);
          String collectionName =
              h.coreContainer
                  .getZkController()
                  .getZkStateReader()
                  .getAliases()
                  .resolveSimpleAlias(extCollectionName);
          ClusterState clusterState = h.coreContainer.getZkController().getClusterState();
          if (!clusterState.hasCollection(collectionName)) {
            throw new SolrException(
                ErrorCode.BAD_REQUEST,
                "Collection '" + collectionName + "' does not exist, no action taken.");
          }

          Map<String, Object> params =
              copy(
                  req.getParams(),
                  null,
                  COLLECTION_PROP,
                  FOLLOW_ALIASES,
                  CoreAdminParams.COMMIT_NAME);
          return params;
        }),
    LISTSNAPSHOTS_OP(
        LISTSNAPSHOTS,
        (req, rsp, h) -> {
          req.getParams().required().check(COLLECTION_PROP);

          String extCollectionName = req.getParams().get(COLLECTION_PROP);
          String collectionName =
              h.coreContainer
                  .getZkController()
                  .getZkStateReader()
                  .getAliases()
                  .resolveSimpleAlias(extCollectionName);
          ClusterState clusterState = h.coreContainer.getZkController().getClusterState();
          if (!clusterState.hasCollection(collectionName)) {
            throw new SolrException(
                ErrorCode.BAD_REQUEST,
                "Collection '" + collectionName + "' does not exist, no action taken.");
          }

          NamedList<Object> snapshots = new NamedList<Object>();
          SolrZkClient client = h.coreContainer.getZkController().getZkClient();
          Collection<CollectionSnapshotMetaData> m =
              SolrSnapshotManager.listSnapshots(client, collectionName);
          for (CollectionSnapshotMetaData meta : m) {
            snapshots.add(meta.getName(), meta.toNamedList());
          }

          rsp.add(SolrSnapshotManager.SNAPSHOTS_INFO, snapshots);
          return null;
        }),
    REPLACENODE_OP(
        REPLACENODE,
        (req, rsp, h) -> {
          final SolrParams params = req.getParams();
          final RequiredSolrParams requiredParams = req.getParams().required();
          final ReplaceNodeAPI.ReplaceNodeRequestBody requestBody =
              new ReplaceNodeAPI.ReplaceNodeRequestBody();
          requestBody.targetNodeName = params.get(TARGET_NODE);
<<<<<<< HEAD
          requestBody.waitForFinalState = params.getBool(WAIT_FOR_FINAL_STATE, false);
=======
          requestBody.waitForFinalState = params.getBool(WAIT_FOR_FINAL_STATE);
          requestBody.async = params.get(ASYNC);
>>>>>>> a4f69aab
          final ReplaceNodeAPI replaceNodeAPI = new ReplaceNodeAPI(h.coreContainer, req, rsp);
          final SolrJerseyResponse replaceNodeResponse =
              replaceNodeAPI.replaceNode(requiredParams.get(SOURCE_NODE), requestBody);
          V2ApiUtils.squashIntoSolrResponseWithoutHeader(rsp, replaceNodeResponse);
          return null;
        }),
    MOVEREPLICA_OP(
        MOVEREPLICA,
        (req, rsp, h) -> {
          Map<String, Object> map = copy(req.getParams().required(), null, COLLECTION_PROP);

          return copy(
              req.getParams(),
              map,
              CollectionParams.FROM_NODE,
              CollectionParams.SOURCE_NODE,
              TARGET_NODE,
              WAIT_FOR_FINAL_STATE,
              IN_PLACE_MOVE,
              "replica",
              "shard",
              FOLLOW_ALIASES);
        }),
    DELETENODE_OP(DELETENODE, (req, rsp, h) -> copy(req.getParams().required(), null, "node")),
    MOCK_COLL_TASK_OP(
        MOCK_COLL_TASK,
        (req, rsp, h) -> {
          Map<String, Object> map = copy(req.getParams().required(), null, COLLECTION_PROP);
          return copy(req.getParams(), map, "sleep");
        });

    /**
     * Places all prefixed properties in the sink map (or a new map) using the prefix as the key and
     * a map of all prefixed properties as the value. The sub-map keys have the prefix removed.
     *
     * @param params The solr params from which to extract prefixed properties.
     * @param sink The map to add the properties too.
     * @param prefix The prefix to identify properties to be extracted
     * @return The sink map, or a new map if the sink map was null
     */
    private static Map<String, Object> convertPrefixToMap(
        SolrParams params, Map<String, Object> sink, String prefix) {
      Map<String, Object> result = new LinkedHashMap<>();
      Iterator<String> iter = params.getParameterNamesIterator();
      while (iter.hasNext()) {
        String param = iter.next();
        if (param.startsWith(prefix)) {
          result.put(param.substring(prefix.length() + 1), params.get(param));
        }
      }
      if (sink == null) {
        sink = new LinkedHashMap<>();
      }
      sink.put(prefix, result);
      return sink;
    }

    public final CollectionOp fun;
    final CollectionAction action;
    final long timeOut;

    CollectionOperation(CollectionAction action, CollectionOp fun) {
      this(action, DEFAULT_COLLECTION_OP_TIMEOUT, fun);
    }

    CollectionOperation(CollectionAction action, long timeOut, CollectionOp fun) {
      this.action = action;
      this.timeOut = timeOut;
      this.fun = fun;
    }

    public static CollectionOperation get(CollectionAction action) {
      for (CollectionOperation op : values()) {
        if (op.action == action) return op;
      }
      throw new SolrException(ErrorCode.SERVER_ERROR, "No such action " + action);
    }

    @Override
    public Map<String, Object> execute(
        SolrQueryRequest req, SolrQueryResponse rsp, CollectionsHandler h) throws Exception {
      return fun.execute(req, rsp, h);
    }
  }

  private static void forceLeaderElection(SolrQueryRequest req, CollectionsHandler handler) {
    ZkController zkController = handler.coreContainer.getZkController();
    ClusterState clusterState = zkController.getClusterState();
    String extCollectionName = req.getParams().required().get(COLLECTION_PROP);
    String collectionName =
        zkController.zkStateReader.getAliases().resolveSimpleAlias(extCollectionName);
    String sliceId = req.getParams().required().get(SHARD_ID_PROP);

    log.info("Force leader invoked, state: {}", clusterState);
    DocCollection collection = clusterState.getCollection(collectionName);
    Slice slice = collection.getSlice(sliceId);
    if (slice == null) {
      throw new SolrException(
          ErrorCode.BAD_REQUEST,
          "No shard with name " + sliceId + " exists for collection " + collectionName);
    }

    try (ZkShardTerms zkShardTerms =
        new ZkShardTerms(collectionName, slice.getName(), zkController.getZkClient())) {
      // if an active replica is the leader, then all is fine already
      Replica leader = slice.getLeader();
      if (leader != null && leader.getState() == State.ACTIVE) {
        throw new SolrException(
            ErrorCode.SERVER_ERROR,
            "The shard already has an active leader. Force leader is not applicable. State: "
                + slice);
      }

      final Set<String> liveNodes = clusterState.getLiveNodes();
      List<Replica> liveReplicas =
          slice.getReplicas().stream()
              .filter(rep -> liveNodes.contains(rep.getNodeName()))
              .collect(Collectors.toList());
      boolean shouldIncreaseReplicaTerms =
          liveReplicas.stream()
              .noneMatch(
                  rep ->
                      zkShardTerms.registered(rep.getName())
                          && zkShardTerms.canBecomeLeader(rep.getName()));
      // we won't increase replica's terms if exist a live replica with term equals to leader
      if (shouldIncreaseReplicaTerms) {
        // TODO only increase terms of replicas less out-of-sync
        liveReplicas.stream()
            .filter(rep -> zkShardTerms.registered(rep.getName()))
            // TODO should this all be done at once instead of increasing each replica individually?
            .forEach(rep -> zkShardTerms.setTermEqualsToLeader(rep.getName()));
      }

      // Wait till we have an active leader
      boolean success = false;
      for (int i = 0; i < 9; i++) {
        Thread.sleep(5000);
        clusterState = handler.coreContainer.getZkController().getClusterState();
        collection = clusterState.getCollection(collectionName);
        slice = collection.getSlice(sliceId);
        if (slice.getLeader() != null && slice.getLeader().getState() == State.ACTIVE) {
          success = true;
          break;
        }
        log.warn(
            "Force leader attempt {}. Waiting 5 secs for an active leader. State of the slice: {}",
            (i + 1),
            slice); // nowarn
      }

      if (success) {
        log.info(
            "Successfully issued FORCELEADER command for collection: {}, shard: {}",
            collectionName,
            sliceId);
      } else {
        log.info(
            "Couldn't successfully force leader, collection: {}, shard: {}. Cluster state: {}",
            collectionName,
            sliceId,
            clusterState);
      }
    } catch (SolrException e) {
      throw e;
    } catch (Exception e) {
      throw new SolrException(
          ErrorCode.SERVER_ERROR,
          "Error executing FORCELEADER operation for collection: "
              + collectionName
              + " shard: "
              + sliceId,
          e);
    }
  }

  public static void waitForActiveCollection(
      String collectionName, CoreContainer cc, SolrResponse createCollResponse)
      throws KeeperException, InterruptedException {

    if (createCollResponse.getResponse().get("exception") != null) {
      // the main called failed, don't wait
      if (log.isInfoEnabled()) {
        log.info(
            "Not waiting for active collection due to exception: {}",
            createCollResponse.getResponse().get("exception"));
      }
      return;
    }

    int replicaFailCount;
    if (createCollResponse.getResponse().get("failure") != null) {
      replicaFailCount = ((NamedList) createCollResponse.getResponse().get("failure")).size();
    } else {
      replicaFailCount = 0;
    }

    CloudConfig ccfg = cc.getConfig().getCloudConfig();
    Integer seconds = ccfg.getCreateCollectionWaitTimeTillActive();
    Boolean checkLeaderOnly = ccfg.isCreateCollectionCheckLeaderActive();
    if (log.isInfoEnabled()) {
      log.info(
          "Wait for new collection to be active for at most {} seconds. Check all shard {}",
          seconds,
          (checkLeaderOnly ? "leaders" : "replicas"));
    }

    try {
      cc.getZkController()
          .getZkStateReader()
          .waitForState(
              collectionName,
              seconds,
              TimeUnit.SECONDS,
              (n, c) -> {
                if (c == null) {
                  // the collection was not created, don't wait
                  return true;
                }

                if (c.getSlices() != null) {
                  Collection<Slice> shards = c.getSlices();
                  int replicaNotAliveCnt = 0;
                  for (Slice shard : shards) {
                    Collection<Replica> replicas;
                    if (!checkLeaderOnly) replicas = shard.getReplicas();
                    else {
                      replicas = new ArrayList<Replica>();
                      replicas.add(shard.getLeader());
                    }
                    for (Replica replica : replicas) {
                      String state = replica.getStr(ZkStateReader.STATE_PROP);
                      if (log.isDebugEnabled()) {
                        log.debug(
                            "Checking replica status, collection={} replica={} state={}",
                            collectionName,
                            replica.getCoreUrl(),
                            state);
                      }
                      if (!n.contains(replica.getNodeName())
                          || !state.equals(Replica.State.ACTIVE.toString())) {
                        replicaNotAliveCnt++;
                        return false;
                      }
                    }
                  }

                  return (replicaNotAliveCnt == 0) || (replicaNotAliveCnt <= replicaFailCount);
                }
                return false;
              });
    } catch (TimeoutException | InterruptedException e) {

      String error =
          "Timeout waiting for active collection " + collectionName + " with timeout=" + seconds;
      throw new NotInClusterStateException(ErrorCode.SERVER_ERROR, error);
    }
  }

  private static void verifyShardsParam(String shardsParam) {
    for (String shard : shardsParam.split(",")) {
      SolrIdentifierValidator.validateShardName(shard);
    }
  }

  interface CollectionOp {
    Map<String, Object> execute(SolrQueryRequest req, SolrQueryResponse rsp, CollectionsHandler h)
        throws Exception;
  }

  @Override
  public Boolean registerV2() {
    return Boolean.TRUE;
  }

  @Override
  public Collection<Class<? extends JerseyResource>> getJerseyResources() {
    return List.of(AddReplicaPropertyAPI.class, ReplaceNodeAPI.class);
  }

  @Override
  public Collection<Api> getApis() {
    final List<Api> apis = new ArrayList<>();
    apis.addAll(AnnotatedApi.getApis(new SplitShardAPI(this)));
    apis.addAll(AnnotatedApi.getApis(new CreateShardAPI(this)));
    apis.addAll(AnnotatedApi.getApis(new AddReplicaAPI(this)));
    apis.addAll(AnnotatedApi.getApis(new DeleteShardAPI(this)));
    apis.addAll(AnnotatedApi.getApis(new SyncShardAPI(this)));
    apis.addAll(AnnotatedApi.getApis(new ForceLeaderAPI(this)));
    apis.addAll(AnnotatedApi.getApis(new DeleteReplicaAPI(this)));
    apis.addAll(AnnotatedApi.getApis(new BalanceShardUniqueAPI(this)));
    apis.addAll(AnnotatedApi.getApis(new DeleteCollectionAPI(this)));
    apis.addAll(AnnotatedApi.getApis(new DeleteReplicaPropertyAPI(this)));
    apis.addAll(AnnotatedApi.getApis(new MigrateDocsAPI(this)));
    apis.addAll(AnnotatedApi.getApis(new ModifyCollectionAPI(this)));
    apis.addAll(AnnotatedApi.getApis(new MoveReplicaAPI(this)));
    apis.addAll(AnnotatedApi.getApis(new RebalanceLeadersAPI(this)));
    apis.addAll(AnnotatedApi.getApis(new ReloadCollectionAPI(this)));
    apis.addAll(AnnotatedApi.getApis(new SetCollectionPropertyAPI(this)));
    apis.addAll(AnnotatedApi.getApis(new CollectionStatusAPI(this)));
    return apis;
  }

  // These "copy" methods were once SolrParams.getAll but were moved here as there is no universal
  // way that a SolrParams can be represented in a Map; there are various choices.

  /** Copy all params to the given map or if the given map is null create a new one */
  static Map<String, Object> copy(
      SolrParams source, Map<String, Object> sink, Collection<String> paramNames) {
    if (sink == null) sink = new LinkedHashMap<>();
    for (String param : paramNames) {
      String[] v = source.getParams(param);
      if (v != null && v.length > 0) {
        if (v.length == 1) {
          sink.put(param, v[0]);
        } else {
          sink.put(param, v);
        }
      }
    }
    return sink;
  }

  /** Copy all params to the given map or if the given map is null create a new one */
  static Map<String, Object> copy(
      SolrParams source, Map<String, Object> sink, String... paramNames) {
    return copy(
        source, sink, paramNames == null ? Collections.emptyList() : Arrays.asList(paramNames));
  }
}<|MERGE_RESOLUTION|>--- conflicted
+++ resolved
@@ -1794,12 +1794,8 @@
           final ReplaceNodeAPI.ReplaceNodeRequestBody requestBody =
               new ReplaceNodeAPI.ReplaceNodeRequestBody();
           requestBody.targetNodeName = params.get(TARGET_NODE);
-<<<<<<< HEAD
-          requestBody.waitForFinalState = params.getBool(WAIT_FOR_FINAL_STATE, false);
-=======
           requestBody.waitForFinalState = params.getBool(WAIT_FOR_FINAL_STATE);
           requestBody.async = params.get(ASYNC);
->>>>>>> a4f69aab
           final ReplaceNodeAPI replaceNodeAPI = new ReplaceNodeAPI(h.coreContainer, req, rsp);
           final SolrJerseyResponse replaceNodeResponse =
               replaceNodeAPI.replaceNode(requiredParams.get(SOURCE_NODE), requestBody);
