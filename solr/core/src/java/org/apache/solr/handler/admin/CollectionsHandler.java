--- conflicted
+++ resolved
@@ -2227,12 +2227,11 @@
 
   @Override
   public Collection<Class<? extends JerseyResource>> getJerseyResources() {
-<<<<<<< HEAD
-    return List.of(AddReplicaPropertyAPI.class, DeleteNodeAPI.class, ReplaceNodeAPI.class);
-=======
     return List.of(
-        AddReplicaPropertyAPI.class, DeleteReplicaPropertyAPI.class, ReplaceNodeAPI.class);
->>>>>>> 62efc319
+        AddReplicaPropertyAPI.class,
+        DeleteReplicaPropertyAPI.class,
+        ReplaceNodeAPI.class,
+        DeleteNodeAPI.class);
   }
 
   @Override
