--- conflicted
+++ resolved
@@ -72,6 +72,7 @@
 import static org.apache.solr.common.params.CollectionParams.CollectionAction.DELETEBACKUP;
 import static org.apache.solr.common.params.CollectionParams.CollectionAction.DELETENODE;
 import static org.apache.solr.common.params.CollectionParams.CollectionAction.DELETEREPLICA;
+import static org.apache.solr.common.params.CollectionParams.CollectionAction.DELETEREPLICAPROP;
 import static org.apache.solr.common.params.CollectionParams.CollectionAction.DELETESHARD;
 import static org.apache.solr.common.params.CollectionParams.CollectionAction.DELETESNAPSHOT;
 import static org.apache.solr.common.params.CollectionParams.CollectionAction.DELETESTATUS;
@@ -319,60 +320,9 @@
           "Invoked Collection Action: {} with params {}", action.toLower(), req.getParamString());
     }
 
-<<<<<<< HEAD
-    final RequiredSolrParams requiredParams = req.getParams().required();
-    switch (action) {
-      case ADDREPLICAPROP:
-        // Convert query-params to v2 acceptable format
-        final AddReplicaPropertyAPI.AddReplicaPropertyRequestBody requestBody =
-            new AddReplicaPropertyAPI.AddReplicaPropertyRequestBody();
-        requestBody.value = requiredParams.get(PROPERTY_VALUE_PROP);
-        requestBody.shardUnique = req.getParams().getBool(SHARD_UNIQUE);
-        final String propName = requiredParams.get(PROPERTY_PROP);
-        final String trimmedPropName =
-            propName.startsWith(PROPERTY_PREFIX)
-                ? propName.substring(PROPERTY_PREFIX.length())
-                : propName;
-
-        final AddReplicaPropertyAPI addReplicaPropertyAPI =
-            new AddReplicaPropertyAPI(coreContainer, req, rsp);
-        final SolrJerseyResponse addReplicaPropResponse =
-            addReplicaPropertyAPI.addReplicaProperty(
-                requiredParams.get(COLLECTION_PROP),
-                requiredParams.get(SHARD_ID_PROP),
-                requiredParams.get(REPLICA_PROP),
-                trimmedPropName,
-                requestBody);
-        V2ApiUtils.squashIntoSolrResponseWithoutHeader(rsp, addReplicaPropResponse);
-        break;
-      case DELETEREPLICAPROP:
-        // Convert query-params to v2 acceptable format
-        final String propNameToDelete = requiredParams.get(PROPERTY_PROP);
-        final String trimmedPropNameToDelete =
-            propNameToDelete.startsWith(PROPERTY_PREFIX)
-                ? propNameToDelete.substring(PROPERTY_PREFIX.length())
-                : propNameToDelete;
-        final DeleteReplicaPropertyAPI deleteReplicaPropertyAPI =
-            new DeleteReplicaPropertyAPI(coreContainer, req, rsp);
-        final SolrJerseyResponse deleteReplicaPropResponse =
-            deleteReplicaPropertyAPI.deleteReplicaProperty(
-                requiredParams.get(COLLECTION_PROP),
-                requiredParams.get(SHARD_ID_PROP),
-                requiredParams.get(REPLICA_PROP),
-                trimmedPropNameToDelete);
-        V2ApiUtils.squashIntoSolrResponseWithoutHeader(rsp, deleteReplicaPropResponse);
-        break;
-      default:
-        CollectionOperation operation = CollectionOperation.get(action);
-        invokeAction(req, rsp, cores, action, operation);
-        rsp.setHttpCaching(false);
-        break;
-    }
-=======
     CollectionOperation operation = CollectionOperation.get(action);
     invokeAction(req, rsp, cores, action, operation);
     rsp.setHttpCaching(false);
->>>>>>> 0d89f074
   }
 
   protected CoreContainer checkErrors() {
@@ -1348,6 +1298,26 @@
           V2ApiUtils.squashIntoSolrResponseWithoutHeader(rsp, addReplicaPropResponse);
           return null;
         }),
+    DELETEREPLICAPROP_OP(
+        DELETEREPLICAPROP,
+        (req, rsp, h) -> {
+          final RequiredSolrParams requiredParams = req.getParams().required();
+          final String propNameToDelete = requiredParams.get(PROPERTY_PROP);
+          final String trimmedPropNameToDelete =
+              propNameToDelete.startsWith(PROPERTY_PREFIX)
+                  ? propNameToDelete.substring(PROPERTY_PREFIX.length())
+                  : propNameToDelete;
+          final DeleteReplicaPropertyAPI deleteReplicaPropertyAPI =
+              new DeleteReplicaPropertyAPI(h.coreContainer, req, rsp);
+          final SolrJerseyResponse deleteReplicaPropResponse =
+              deleteReplicaPropertyAPI.deleteReplicaProperty(
+                  requiredParams.get(COLLECTION_PROP),
+                  requiredParams.get(SHARD_ID_PROP),
+                  requiredParams.get(REPLICA_PROP),
+                  trimmedPropNameToDelete);
+          V2ApiUtils.squashIntoSolrResponseWithoutHeader(rsp, deleteReplicaPropResponse);
+          return null;
+        }),
     // XXX should this command support followAliases?
     BALANCESHARDUNIQUE_OP(
         BALANCESHARDUNIQUE,
