/*
 * Licensed to the Apache Software Foundation (ASF) under one or more
 * contributor license agreements.  See the NOTICE file distributed with
 * this work for additional information regarding copyright ownership.
 * The ASF licenses this file to You under the Apache License, Version 2.0
 * (the "License"); you may not use this file except in compliance with
 * the License.  You may obtain a copy of the License at
 *
 *     http://www.apache.org/licenses/LICENSE-2.0
 *
 * Unless required by applicable law or agreed to in writing, software
 * distributed under the License is distributed on an "AS IS" BASIS,
 * WITHOUT WARRANTIES OR CONDITIONS OF ANY KIND, either express or implied.
 * See the License for the specific language governing permissions and
 * limitations under the License.
 */
package org.apache.solr.handler.admin;

import static org.apache.solr.client.solrj.response.RequestStatusState.COMPLETED;
import static org.apache.solr.client.solrj.response.RequestStatusState.FAILED;
import static org.apache.solr.client.solrj.response.RequestStatusState.NOT_FOUND;
import static org.apache.solr.client.solrj.response.RequestStatusState.RUNNING;
import static org.apache.solr.client.solrj.response.RequestStatusState.SUBMITTED;
import static org.apache.solr.cloud.Overseer.QUEUE_OPERATION;
import static org.apache.solr.cloud.api.collections.CollectionHandlingUtils.CREATE_NODE_SET;
import static org.apache.solr.cloud.api.collections.CollectionHandlingUtils.CREATE_NODE_SET_SHUFFLE;
import static org.apache.solr.cloud.api.collections.CollectionHandlingUtils.NUM_SLICES;
import static org.apache.solr.cloud.api.collections.CollectionHandlingUtils.REQUESTID;
import static org.apache.solr.cloud.api.collections.CollectionHandlingUtils.SHARD_UNIQUE;
import static org.apache.solr.common.SolrException.ErrorCode.BAD_REQUEST;
import static org.apache.solr.common.cloud.ZkStateReader.COLLECTION_PROP;
import static org.apache.solr.common.cloud.ZkStateReader.NRT_REPLICAS;
import static org.apache.solr.common.cloud.ZkStateReader.PROPERTY_PROP;
import static org.apache.solr.common.cloud.ZkStateReader.PROPERTY_VALUE_PROP;
import static org.apache.solr.common.cloud.ZkStateReader.PULL_REPLICAS;
import static org.apache.solr.common.cloud.ZkStateReader.REPLICATION_FACTOR;
import static org.apache.solr.common.cloud.ZkStateReader.REPLICA_PROP;
import static org.apache.solr.common.cloud.ZkStateReader.SHARD_ID_PROP;
import static org.apache.solr.common.cloud.ZkStateReader.TLOG_REPLICAS;
import static org.apache.solr.common.params.CollectionAdminParams.COLLECTION;
import static org.apache.solr.common.params.CollectionAdminParams.CREATE_NODE_SET_PARAM;
import static org.apache.solr.common.params.CollectionAdminParams.FOLLOW_ALIASES;
import static org.apache.solr.common.params.CollectionAdminParams.PROPERTY_NAME;
import static org.apache.solr.common.params.CollectionAdminParams.PROPERTY_PREFIX;
import static org.apache.solr.common.params.CollectionAdminParams.PROPERTY_VALUE;
import static org.apache.solr.common.params.CollectionAdminParams.SHARD;
import static org.apache.solr.common.params.CollectionParams.CollectionAction.ADDREPLICA;
import static org.apache.solr.common.params.CollectionParams.CollectionAction.ADDREPLICAPROP;
import static org.apache.solr.common.params.CollectionParams.CollectionAction.ADDROLE;
import static org.apache.solr.common.params.CollectionParams.CollectionAction.ALIASPROP;
import static org.apache.solr.common.params.CollectionParams.CollectionAction.BACKUP;
import static org.apache.solr.common.params.CollectionParams.CollectionAction.BALANCESHARDUNIQUE;
import static org.apache.solr.common.params.CollectionParams.CollectionAction.CLUSTERPROP;
import static org.apache.solr.common.params.CollectionParams.CollectionAction.CLUSTERSTATUS;
import static org.apache.solr.common.params.CollectionParams.CollectionAction.COLLECTIONPROP;
import static org.apache.solr.common.params.CollectionParams.CollectionAction.COLSTATUS;
import static org.apache.solr.common.params.CollectionParams.CollectionAction.CREATE;
import static org.apache.solr.common.params.CollectionParams.CollectionAction.CREATEALIAS;
import static org.apache.solr.common.params.CollectionParams.CollectionAction.CREATESHARD;
import static org.apache.solr.common.params.CollectionParams.CollectionAction.CREATESNAPSHOT;
import static org.apache.solr.common.params.CollectionParams.CollectionAction.DELETE;
import static org.apache.solr.common.params.CollectionParams.CollectionAction.DELETEALIAS;
import static org.apache.solr.common.params.CollectionParams.CollectionAction.DELETEBACKUP;
import static org.apache.solr.common.params.CollectionParams.CollectionAction.DELETENODE;
import static org.apache.solr.common.params.CollectionParams.CollectionAction.DELETEREPLICA;
import static org.apache.solr.common.params.CollectionParams.CollectionAction.DELETEREPLICAPROP;
import static org.apache.solr.common.params.CollectionParams.CollectionAction.DELETESHARD;
import static org.apache.solr.common.params.CollectionParams.CollectionAction.DELETESNAPSHOT;
import static org.apache.solr.common.params.CollectionParams.CollectionAction.DELETESTATUS;
import static org.apache.solr.common.params.CollectionParams.CollectionAction.DISTRIBUTEDAPIPROCESSING;
import static org.apache.solr.common.params.CollectionParams.CollectionAction.FORCELEADER;
import static org.apache.solr.common.params.CollectionParams.CollectionAction.INSTALLSHARDDATA;
import static org.apache.solr.common.params.CollectionParams.CollectionAction.LIST;
import static org.apache.solr.common.params.CollectionParams.CollectionAction.LISTALIASES;
import static org.apache.solr.common.params.CollectionParams.CollectionAction.LISTBACKUP;
import static org.apache.solr.common.params.CollectionParams.CollectionAction.LISTSNAPSHOTS;
import static org.apache.solr.common.params.CollectionParams.CollectionAction.MIGRATE;
import static org.apache.solr.common.params.CollectionParams.CollectionAction.MOCK_COLL_TASK;
import static org.apache.solr.common.params.CollectionParams.CollectionAction.MODIFYCOLLECTION;
import static org.apache.solr.common.params.CollectionParams.CollectionAction.MOVEREPLICA;
import static org.apache.solr.common.params.CollectionParams.CollectionAction.OVERSEERSTATUS;
import static org.apache.solr.common.params.CollectionParams.CollectionAction.REBALANCELEADERS;
import static org.apache.solr.common.params.CollectionParams.CollectionAction.REINDEXCOLLECTION;
import static org.apache.solr.common.params.CollectionParams.CollectionAction.RELOAD;
import static org.apache.solr.common.params.CollectionParams.CollectionAction.REMOVEROLE;
import static org.apache.solr.common.params.CollectionParams.CollectionAction.RENAME;
import static org.apache.solr.common.params.CollectionParams.CollectionAction.REPLACENODE;
import static org.apache.solr.common.params.CollectionParams.CollectionAction.REQUESTSTATUS;
import static org.apache.solr.common.params.CollectionParams.CollectionAction.RESTORE;
import static org.apache.solr.common.params.CollectionParams.CollectionAction.SPLITSHARD;
import static org.apache.solr.common.params.CollectionParams.CollectionAction.SYNCSHARD;
import static org.apache.solr.common.params.CollectionParams.SOURCE_NODE;
import static org.apache.solr.common.params.CollectionParams.TARGET_NODE;
import static org.apache.solr.common.params.CommonAdminParams.ASYNC;
import static org.apache.solr.common.params.CommonAdminParams.IN_PLACE_MOVE;
import static org.apache.solr.common.params.CommonAdminParams.NUM_SUB_SHARDS;
import static org.apache.solr.common.params.CommonAdminParams.SPLIT_BY_PREFIX;
import static org.apache.solr.common.params.CommonAdminParams.SPLIT_FUZZ;
import static org.apache.solr.common.params.CommonAdminParams.SPLIT_METHOD;
import static org.apache.solr.common.params.CommonAdminParams.WAIT_FOR_FINAL_STATE;
import static org.apache.solr.common.params.CommonParams.NAME;
import static org.apache.solr.common.params.CommonParams.TIMING;
import static org.apache.solr.common.params.CommonParams.VALUE_LONG;
import static org.apache.solr.common.params.CoreAdminParams.BACKUP_LOCATION;
import static org.apache.solr.common.params.CoreAdminParams.BACKUP_REPOSITORY;
import static org.apache.solr.common.params.ShardParams._ROUTE_;
import static org.apache.solr.common.util.StrUtils.formatString;

import java.lang.invoke.MethodHandles;
import java.util.ArrayList;
import java.util.Arrays;
import java.util.Collection;
import java.util.Collections;
import java.util.Iterator;
import java.util.LinkedHashMap;
import java.util.List;
import java.util.Map;
import java.util.Optional;
import java.util.Set;
import java.util.concurrent.TimeUnit;
import java.util.concurrent.TimeoutException;
import org.apache.solr.api.AnnotatedApi;
import org.apache.solr.api.Api;
import org.apache.solr.api.JerseyResource;
import org.apache.solr.client.solrj.SolrResponse;
import org.apache.solr.client.solrj.request.CollectionAdminRequest;
import org.apache.solr.client.solrj.response.RequestStatusState;
import org.apache.solr.cloud.OverseerSolrResponse;
import org.apache.solr.cloud.OverseerSolrResponseSerializer;
import org.apache.solr.cloud.OverseerTaskQueue;
import org.apache.solr.cloud.OverseerTaskQueue.QueueEvent;
import org.apache.solr.cloud.ZkController;
import org.apache.solr.cloud.ZkController.NotInClusterStateException;
import org.apache.solr.cloud.api.collections.DistributedCollectionConfigSetCommandRunner;
import org.apache.solr.cloud.api.collections.ReindexCollectionCmd;
import org.apache.solr.common.SolrException;
import org.apache.solr.common.SolrException.ErrorCode;
import org.apache.solr.common.cloud.ClusterProperties;
import org.apache.solr.common.cloud.DocCollection;
import org.apache.solr.common.cloud.Replica;
import org.apache.solr.common.cloud.Replica.State;
import org.apache.solr.common.cloud.Slice;
import org.apache.solr.common.cloud.SolrZkClient;
import org.apache.solr.common.cloud.ZkNodeProps;
import org.apache.solr.common.cloud.ZkStateReader;
import org.apache.solr.common.params.CollectionAdminParams;
import org.apache.solr.common.params.CollectionParams;
import org.apache.solr.common.params.CollectionParams.CollectionAction;
import org.apache.solr.common.params.CommonParams;
import org.apache.solr.common.params.CoreAdminParams;
import org.apache.solr.common.params.ModifiableSolrParams;
import org.apache.solr.common.params.RequiredSolrParams;
import org.apache.solr.common.params.SolrParams;
import org.apache.solr.common.util.NamedList;
import org.apache.solr.common.util.Pair;
import org.apache.solr.common.util.SimpleOrderedMap;
import org.apache.solr.common.util.Utils;
import org.apache.solr.core.CloudConfig;
import org.apache.solr.core.CoreContainer;
import org.apache.solr.core.snapshots.CollectionSnapshotMetaData;
import org.apache.solr.core.snapshots.SolrSnapshotManager;
import org.apache.solr.handler.RequestHandlerBase;
import org.apache.solr.handler.admin.api.AddReplicaPropertyAPI;
import org.apache.solr.handler.admin.api.AdminAPIBase;
import org.apache.solr.handler.admin.api.AliasPropertyAPI;
import org.apache.solr.handler.admin.api.BalanceShardUniqueAPI;
import org.apache.solr.handler.admin.api.CollectionPropertyAPI;
import org.apache.solr.handler.admin.api.CollectionStatusAPI;
import org.apache.solr.handler.admin.api.CreateAliasAPI;
import org.apache.solr.handler.admin.api.CreateCollectionAPI;
import org.apache.solr.handler.admin.api.CreateCollectionBackupAPI;
import org.apache.solr.handler.admin.api.CreateCollectionSnapshotAPI;
import org.apache.solr.handler.admin.api.CreateReplicaAPI;
import org.apache.solr.handler.admin.api.CreateShardAPI;
import org.apache.solr.handler.admin.api.DeleteAliasAPI;
import org.apache.solr.handler.admin.api.DeleteCollectionAPI;
import org.apache.solr.handler.admin.api.DeleteCollectionBackupAPI;
import org.apache.solr.handler.admin.api.DeleteCollectionSnapshotAPI;
import org.apache.solr.handler.admin.api.DeleteNodeAPI;
import org.apache.solr.handler.admin.api.DeleteReplicaAPI;
import org.apache.solr.handler.admin.api.DeleteReplicaPropertyAPI;
import org.apache.solr.handler.admin.api.DeleteShardAPI;
import org.apache.solr.handler.admin.api.ForceLeaderAPI;
import org.apache.solr.handler.admin.api.InstallShardDataAPI;
import org.apache.solr.handler.admin.api.ListAliasesAPI;
import org.apache.solr.handler.admin.api.ListCollectionBackupsAPI;
import org.apache.solr.handler.admin.api.ListCollectionSnapshotsAPI;
import org.apache.solr.handler.admin.api.ListCollectionsAPI;
import org.apache.solr.handler.admin.api.MigrateDocsAPI;
import org.apache.solr.handler.admin.api.ModifyCollectionAPI;
import org.apache.solr.handler.admin.api.MoveReplicaAPI;
import org.apache.solr.handler.admin.api.RebalanceLeadersAPI;
import org.apache.solr.handler.admin.api.ReloadCollectionAPI;
import org.apache.solr.handler.admin.api.RenameCollectionAPI;
import org.apache.solr.handler.admin.api.ReplaceNodeAPI;
import org.apache.solr.handler.admin.api.RestoreCollectionAPI;
import org.apache.solr.handler.admin.api.SplitShardAPI;
import org.apache.solr.handler.admin.api.SyncShardAPI;
import org.apache.solr.handler.api.V2ApiUtils;
import org.apache.solr.jersey.SolrJerseyResponse;
import org.apache.solr.logging.MDCLoggingContext;
import org.apache.solr.request.SolrQueryRequest;
import org.apache.solr.response.SolrQueryResponse;
import org.apache.solr.security.AuthorizationContext;
import org.apache.solr.security.PermissionNameProvider;
import org.apache.solr.util.tracing.TraceUtils;
import org.apache.zookeeper.KeeperException;
import org.slf4j.Logger;
import org.slf4j.LoggerFactory;

public class CollectionsHandler extends RequestHandlerBase implements PermissionNameProvider {
  private static final Logger log = LoggerFactory.getLogger(MethodHandles.lookup().lookupClass());

  protected final CoreContainer coreContainer;
  private final Optional<DistributedCollectionConfigSetCommandRunner>
      distributedCollectionConfigSetCommandRunner;

  public CollectionsHandler() {
    // Unlike most request handlers, CoreContainer initialization
    // should happen in the constructor...
    this(null);
  }

  /**
   * Overloaded ctor to inject CoreContainer into the handler.
   *
   * @param coreContainer Core Container of the solr webapp installed.
   */
  public CollectionsHandler(final CoreContainer coreContainer) {
    this.coreContainer = coreContainer;
    distributedCollectionConfigSetCommandRunner =
        coreContainer != null
            ? coreContainer.getDistributedCollectionCommandRunner()
            : Optional.empty();
  }

  @Override
  public PermissionNameProvider.Name getPermissionName(AuthorizationContext ctx) {
    String action = ctx.getParams().get("action");
    if (action == null) return PermissionNameProvider.Name.COLL_READ_PERM;
    CollectionParams.CollectionAction collectionAction =
        CollectionParams.CollectionAction.get(action);
    if (collectionAction == null) return null;
    return collectionAction.isWrite
        ? PermissionNameProvider.Name.COLL_EDIT_PERM
        : PermissionNameProvider.Name.COLL_READ_PERM;
  }

  @Override
  public final void init(NamedList<?> args) {}

  /**
   * The instance of CoreContainer this handler handles. This should be the CoreContainer instance
   * that created this handler.
   *
   * @return a CoreContainer instance
   */
  public CoreContainer getCoreContainer() {
    return this.coreContainer;
  }

  @Override
  public void handleRequestBody(SolrQueryRequest req, SolrQueryResponse rsp) throws Exception {
    // Make sure the cores is enabled
    CoreContainer cores = checkErrors();

    // Pick the action
    SolrParams params = req.getParams();
    String a = params.get(CoreAdminParams.ACTION);
    if (a == null) {
      throw new SolrException(ErrorCode.BAD_REQUEST, "action is a required param");
    }
    CollectionAction action = CollectionAction.get(a);
    if (action == null) {
      throw new SolrException(SolrException.ErrorCode.BAD_REQUEST, "Unknown action: " + a);
    }

    // Initial logging/tracing setup
    final String collection = params.get(COLLECTION);
    MDCLoggingContext.setCollection(collection);
    TraceUtils.setDbInstance(req, collection);
    if (log.isDebugEnabled()) {
      log.debug(
          "Invoked Collection Action: {} with params {}", action.toLower(), req.getParamString());
    }

    CollectionOperation operation = CollectionOperation.get(action);
    invokeAction(req, rsp, cores, action, operation);
    rsp.setHttpCaching(false);
  }

  protected CoreContainer checkErrors() {
    CoreContainer cores = getCoreContainer();
    AdminAPIBase.validateZooKeeperAwareCoreContainer(cores);
    return cores;
  }

  @SuppressWarnings({"unchecked"})
  void invokeAction(
      SolrQueryRequest req,
      SolrQueryResponse rsp,
      CoreContainer cores,
      CollectionAction action,
      CollectionOperation operation)
      throws Exception {
    if (!coreContainer.isZooKeeperAware()) {
      throw new SolrException(
          BAD_REQUEST, "Invalid request. collections can be accessed only in SolrCloud mode");
    }
    Map<String, Object> props = operation.execute(req, rsp, this);
    if (props == null) {
      return;
    }

    String asyncId = req.getParams().get(ASYNC);
    if (asyncId != null) {
      props.put(ASYNC, asyncId);
    }

    props.put(QUEUE_OPERATION, operation.action.toLower());

    ZkNodeProps zkProps = new ZkNodeProps(props);
    final SolrResponse overseerResponse;

    overseerResponse = submitCollectionApiCommand(zkProps, operation.action, operation.timeOut);

    rsp.getValues().addAll(overseerResponse.getResponse());
    Exception exp = overseerResponse.getException();
    if (exp != null) {
      rsp.setException(exp);
    }
  }

  static final Set<String> KNOWN_ROLES = Set.of("overseer");

  public static long DEFAULT_COLLECTION_OP_TIMEOUT = 180 * 1000;

  public SolrResponse submitCollectionApiCommand(ZkNodeProps m, CollectionAction action)
      throws KeeperException, InterruptedException {
    return submitCollectionApiCommand(m, action, DEFAULT_COLLECTION_OP_TIMEOUT);
  }

  public static SolrResponse submitCollectionApiCommand(
      CoreContainer coreContainer,
      Optional<DistributedCollectionConfigSetCommandRunner>
          distributedCollectionConfigSetCommandRunner,
      ZkNodeProps m,
      CollectionAction action,
      long timeout)
      throws KeeperException, InterruptedException {
    // Collection API messages are either sent to Overseer and processed there, or processed
    // locally. Distributing Collection API implies we're also distributing Cluster State Updates.
    // Indeed collection creation with non distributed cluster state updates requires for "Per
    // Replica States" that the Collection API be running on Overseer, which means that it is not
    // possible to distributed Collection API while keeping cluster state updates on Overseer. See
    // the call to CollectionCommandContext.submitIntraProcessMessage() in
    // CreateCollectionCmd.call() which can only be done if the Collection API command runs on the
    // same JVM as the Overseer based cluster state update... The configuration handling includes
    // these checks to not allow distributing collection API without distributing cluster state
    // updates (but the other way around is ok). See constructor of CloudConfig.
    if (distributedCollectionConfigSetCommandRunner.isPresent()) {
      return distributedCollectionConfigSetCommandRunner
          .get()
          .runCollectionCommand(m, action, timeout);
    } else { // Sending the Collection API message to Overseer via a Zookeeper queue
      String operation = m.getStr(QUEUE_OPERATION);
      if (operation == null) {
        throw new SolrException(ErrorCode.BAD_REQUEST, "missing key " + QUEUE_OPERATION);
      }
      if (m.get(ASYNC) != null) {
        String asyncId = m.getStr(ASYNC);
        NamedList<Object> r = new NamedList<>();

        if (coreContainer.getZkController().claimAsyncId(asyncId)) {
          boolean success = false;
          try {
            coreContainer.getZkController().getOverseerCollectionQueue().offer(m);
            success = true;
          } finally {
            if (!success) {
              try {
                coreContainer.getZkController().clearAsyncId(asyncId);
              } catch (Exception e) {
                // let the original exception bubble up
                log.error("Unable to release async ID={}", asyncId, e);
                SolrZkClient.checkInterrupted(e);
              }
            }
          }
        } else {
          throw new SolrException(
              BAD_REQUEST, "Task with the same requestid already exists. (" + asyncId + ")");
        }
        r.add(CoreAdminParams.REQUESTID, m.get(ASYNC));

        return new OverseerSolrResponse(r);
      }

      long time = System.nanoTime();
      QueueEvent event =
          coreContainer
              .getZkController()
              .getOverseerCollectionQueue()
              .offer(Utils.toJSON(m), timeout);
      if (event.getBytes() != null) {
        return OverseerSolrResponseSerializer.deserialize(event.getBytes());
      } else {
        if (System.nanoTime() - time
            >= TimeUnit.NANOSECONDS.convert(timeout, TimeUnit.MILLISECONDS)) {
          throw new SolrException(
              ErrorCode.SERVER_ERROR,
              operation + " the collection time out:" + timeout / 1000 + "s");
        } else if (event.getWatchedEvent() != null) {
          throw new SolrException(
              ErrorCode.SERVER_ERROR,
              operation
                  + " the collection error [Watcher fired on path: "
                  + event.getWatchedEvent().getPath()
                  + " state: "
                  + event.getWatchedEvent().getState()
                  + " type "
                  + event.getWatchedEvent().getType()
                  + "]");
        } else {
          throw new SolrException(
              ErrorCode.SERVER_ERROR, operation + " the collection unknown case");
        }
      }
    }
  }

  public SolrResponse submitCollectionApiCommand(
      ZkNodeProps m, CollectionAction action, long timeout)
      throws KeeperException, InterruptedException {
    return submitCollectionApiCommand(
        coreContainer, distributedCollectionConfigSetCommandRunner, m, action, timeout);
  }

  private boolean overseerCollectionQueueContains(String asyncId)
      throws KeeperException, InterruptedException {
    OverseerTaskQueue collectionQueue =
        coreContainer.getZkController().getOverseerCollectionQueue();
    return collectionQueue.containsTaskWithRequestId(ASYNC, asyncId);
  }

  /**
   * Copy prefixed params into a map. There must only be one value for these parameters.
   *
   * @param params The source of params from which copies should be made
   * @param props The map into which param names and values should be copied as keys and values
   *     respectively
   * @param prefix The prefix to select.
   * @return the map supplied in the props parameter, modified to contain the prefixed params.
   */
  private static Map<String, Object> copyPropertiesWithPrefix(
      SolrParams params, Map<String, Object> props, String prefix) {
    Iterator<String> iter = params.getParameterNamesIterator();
    while (iter.hasNext()) {
      String param = iter.next();
      if (param.startsWith(prefix)) {
        final String[] values = params.getParams(param);
        if (values.length != 1) {
          throw new SolrException(
              BAD_REQUEST, "Only one value can be present for parameter " + param);
        }
        props.put(param, values[0]);
      }
    }
    return props;
  }

  public static ModifiableSolrParams params(String... params) {
    ModifiableSolrParams msp = new ModifiableSolrParams();
    for (int i = 0; i < params.length; i += 2) {
      msp.add(params[i], params[i + 1]);
    }
    return msp;
  }

  //////////////////////// SolrInfoMBeans methods //////////////////////

  @Override
  public String getDescription() {
    return "Manage SolrCloud Collections";
  }

  @Override
  public Category getCategory() {
    return Category.ADMIN;
  }

  private static void addStatusToResponse(
      NamedList<Object> results, RequestStatusState state, String msg) {
    SimpleOrderedMap<String> status = new SimpleOrderedMap<>();
    status.add("state", state.getKey());
    status.add("msg", msg);
    results.add("status", status);
  }

  @SuppressWarnings("ImmutableEnumChecker")
  public enum CollectionOperation implements CollectionOp {
    CREATE_OP(
        CREATE,
        (req, rsp, h) -> {
          final CreateCollectionAPI.CreateCollectionRequestBody requestBody =
              CreateCollectionAPI.CreateCollectionRequestBody.fromV1Params(req.getParams(), true);
          final CreateCollectionAPI createApi = new CreateCollectionAPI(h.coreContainer, req, rsp);
          final SolrJerseyResponse response = createApi.createCollection(requestBody);

          // 'rsp' may be null, as when overseer commands execute CollectionAction impl's directly.
          if (rsp != null) {
            V2ApiUtils.squashIntoSolrResponseWithoutHeader(rsp, response);
          }
          return null;
        }),
    COLSTATUS_OP(
        COLSTATUS,
        (req, rsp, h) -> {
          Map<String, Object> props =
              copy(
                  req.getParams(),
                  null,
                  COLLECTION_PROP,
                  ColStatus.CORE_INFO_PROP,
                  ColStatus.SEGMENTS_PROP,
                  ColStatus.FIELD_INFO_PROP,
                  ColStatus.RAW_SIZE_PROP,
                  ColStatus.RAW_SIZE_SUMMARY_PROP,
                  ColStatus.RAW_SIZE_DETAILS_PROP,
                  ColStatus.RAW_SIZE_SAMPLING_PERCENT_PROP,
                  ColStatus.SIZE_INFO_PROP);

          new ColStatus(
                  h.coreContainer.getSolrClientCache(),
                  h.coreContainer.getZkController().getZkStateReader().getClusterState(),
                  new ZkNodeProps(props))
              .getColStatus(rsp.getValues());
          return null;
        }),
    DELETE_OP(
        DELETE,
        (req, rsp, h) -> {
          final RequiredSolrParams requiredParams = req.getParams().required();
          final DeleteCollectionAPI deleteCollectionAPI =
              new DeleteCollectionAPI(h.coreContainer, req, rsp);
          final SolrJerseyResponse deleteCollResponse =
              deleteCollectionAPI.deleteCollection(
                  requiredParams.get(NAME),
                  req.getParams().getBool(FOLLOW_ALIASES),
                  req.getParams().get(ASYNC));
          V2ApiUtils.squashIntoSolrResponseWithoutHeader(rsp, deleteCollResponse);

          return null;
        }),
    // XXX should this command support followAliases?
    RELOAD_OP(
        RELOAD,
        (req, rsp, h) -> {
          ReloadCollectionAPI.invokeFromV1Params(h.coreContainer, req, rsp);
          return null;
        }),

    RENAME_OP(
        RENAME,
        (req, rsp, h) -> {
          Map<String, Object> map =
              copy(req.getParams().required(), null, NAME, CollectionAdminParams.TARGET);
          return copy(req.getParams(), map, FOLLOW_ALIASES);
        }),

    REINDEXCOLLECTION_OP(
        REINDEXCOLLECTION,
        (req, rsp, h) -> {
          Map<String, Object> m = copy(req.getParams().required(), null, NAME);
          copy(
              req.getParams(),
              m,
              ReindexCollectionCmd.COMMAND,
              ReindexCollectionCmd.REMOVE_SOURCE,
              ReindexCollectionCmd.TARGET,
              ZkStateReader.CONFIGNAME_PROP,
              NUM_SLICES,
              NRT_REPLICAS,
              PULL_REPLICAS,
              TLOG_REPLICAS,
              REPLICATION_FACTOR,
              CREATE_NODE_SET,
              CREATE_NODE_SET_SHUFFLE,
              "shards",
              CommonParams.ROWS,
              CommonParams.Q,
              CommonParams.FL,
              FOLLOW_ALIASES);
          if (req.getParams().get("collection." + ZkStateReader.CONFIGNAME_PROP) != null) {
            m.put(
                ZkStateReader.CONFIGNAME_PROP,
                req.getParams().get("collection." + ZkStateReader.CONFIGNAME_PROP));
          }
          copyPropertiesWithPrefix(req.getParams(), m, "router.");
          return m;
        }),

    SYNCSHARD_OP(
        SYNCSHARD,
        (req, rsp, h) -> {
          SyncShardAPI.invokeFromV1Params(h.coreContainer, req, rsp);
          return null;
        }),

    CREATEALIAS_OP(
        CREATEALIAS,
        (req, rsp, h) -> {
          final CreateAliasAPI.CreateAliasRequestBody reqBody =
              CreateAliasAPI.createFromSolrParams(req.getParams());
          final SolrJerseyResponse response =
              new CreateAliasAPI(h.coreContainer, req, rsp).createAlias(reqBody);
          V2ApiUtils.squashIntoSolrResponseWithoutHeader(rsp, response);
          return null;
        }),

    DELETEALIAS_OP(
        DELETEALIAS,
        (req, rsp, h) -> {
          final DeleteAliasAPI deleteAliasAPI = new DeleteAliasAPI(h.coreContainer, req, rsp);
          final SolrJerseyResponse response =
              deleteAliasAPI.deleteAlias(
                  req.getParams().required().get(NAME), req.getParams().get(ASYNC));
          V2ApiUtils.squashIntoSolrResponseWithoutHeader(rsp, response);
          return null;
        }),

    /**
     * Change properties for an alias (use CREATEALIAS_OP to change the actual value of the alias)
     */
    ALIASPROP_OP(
        ALIASPROP,
        (req, rsp, h) -> {
          String name = req.getParams().required().get(NAME);
          Map<String, Object> properties = collectToMap(req.getParams(), "property");
          AliasPropertyAPI.UpdateAliasPropertiesRequestBody requestBody =
              new AliasPropertyAPI.UpdateAliasPropertiesRequestBody();
          requestBody.properties = properties;
          requestBody.async = req.getParams().get(ASYNC);
          final AliasPropertyAPI aliasPropertyAPI = new AliasPropertyAPI(h.coreContainer, req, rsp);
          final SolrJerseyResponse getAliasesResponse =
              aliasPropertyAPI.updateAliasProperties(name, requestBody);
          V2ApiUtils.squashIntoSolrResponseWithoutHeader(rsp, getAliasesResponse);
          return null;
        }),

    /** List the aliases and associated properties. */
    LISTALIASES_OP(
        LISTALIASES,
        (req, rsp, h) -> {
          final ListAliasesAPI getAliasesAPI = new ListAliasesAPI(h.coreContainer, req, rsp);
          final SolrJerseyResponse getAliasesResponse = getAliasesAPI.getAliases();
          V2ApiUtils.squashIntoSolrResponseWithoutHeader(rsp, getAliasesResponse);
          return null;
        }),
    SPLITSHARD_OP(
        SPLITSHARD,
        DEFAULT_COLLECTION_OP_TIMEOUT * 5,
        (req, rsp, h) -> {
          String name = req.getParams().required().get(COLLECTION_PROP);
          // TODO : add support for multiple shards
          String shard = req.getParams().get(SHARD_ID_PROP);
          String rangesStr = req.getParams().get(CoreAdminParams.RANGES);
          String splitKey = req.getParams().get("split.key");
          String numSubShards = req.getParams().get(NUM_SUB_SHARDS);
          String fuzz = req.getParams().get(SPLIT_FUZZ);

          if (splitKey == null && shard == null) {
            throw new SolrException(
                ErrorCode.BAD_REQUEST, "At least one of shard, or split.key should be specified.");
          }
          if (splitKey != null && shard != null) {
            throw new SolrException(
                ErrorCode.BAD_REQUEST, "Only one of 'shard' or 'split.key' should be specified");
          }
          if (splitKey != null && rangesStr != null) {
            throw new SolrException(
                ErrorCode.BAD_REQUEST, "Only one of 'ranges' or 'split.key' should be specified");
          }
          if (numSubShards != null && (splitKey != null || rangesStr != null)) {
            throw new SolrException(
                ErrorCode.BAD_REQUEST,
                "numSubShards can not be specified with split.key or ranges parameters");
          }
          if (fuzz != null && (splitKey != null || rangesStr != null)) {
            throw new SolrException(
                ErrorCode.BAD_REQUEST,
                "fuzz can not be specified with split.key or ranges parameters");
          }

          Map<String, Object> map =
              copy(
                  req.getParams(),
                  null,
                  COLLECTION_PROP,
                  SHARD_ID_PROP,
                  "split.key",
                  CoreAdminParams.RANGES,
                  WAIT_FOR_FINAL_STATE,
                  TIMING,
                  SPLIT_METHOD,
                  NUM_SUB_SHARDS,
                  SPLIT_FUZZ,
                  SPLIT_BY_PREFIX,
                  FOLLOW_ALIASES,
                  CREATE_NODE_SET_PARAM);
          return copyPropertiesWithPrefix(req.getParams(), map, PROPERTY_PREFIX);
        }),
    DELETESHARD_OP(
        DELETESHARD,
        (req, rsp, h) -> {
          DeleteShardAPI.invokeWithV1Params(h.coreContainer, req, rsp);
          return null;
        }),
    FORCELEADER_OP(
        FORCELEADER,
        (req, rsp, h) -> {
          ForceLeaderAPI.invokeFromV1Params(h.coreContainer, req, rsp);
          return null;
        }),
    CREATESHARD_OP(
        CREATESHARD,
        (req, rsp, h) -> {
          CreateShardAPI.invokeFromV1Params(h.coreContainer, req, rsp);
          return null;
        }),
    DELETEREPLICA_OP(
        DELETEREPLICA,
        (req, rsp, h) -> {
          DeleteReplicaAPI.invokeWithV1Params(h.coreContainer, req, rsp);
          return null;
        }),
    MIGRATE_OP(
        MIGRATE,
        (req, rsp, h) -> {
          Map<String, Object> map =
              copy(
                  req.getParams().required(),
                  null,
                  COLLECTION_PROP,
                  "split.key",
                  "target.collection");
          return copy(req.getParams(), map, "forward.timeout", FOLLOW_ALIASES);
        }),
    ADDROLE_OP(
        ADDROLE,
        (req, rsp, h) -> {
          Map<String, Object> map = copy(req.getParams().required(), null, "role", "node");
          if (!KNOWN_ROLES.contains(map.get("role")))
            throw new SolrException(
                ErrorCode.BAD_REQUEST, "Unknown role. Supported roles are ," + KNOWN_ROLES);
          return map;
        }),
    REMOVEROLE_OP(
        REMOVEROLE,
        (req, rsp, h) -> {
          Map<String, Object> map = copy(req.getParams().required(), null, "role", "node");
          if (!KNOWN_ROLES.contains(map.get("role")))
            throw new SolrException(
                ErrorCode.BAD_REQUEST, "Unknown role. Supported roles are ," + KNOWN_ROLES);
          return map;
        }),
    CLUSTERPROP_OP(
        CLUSTERPROP,
        (req, rsp, h) -> {
          String name = req.getParams().required().get(NAME);
          String val = req.getParams().get(VALUE_LONG);
          ClusterProperties cp =
              new ClusterProperties(h.coreContainer.getZkController().getZkClient());
          cp.setClusterProperty(name, val);
          return null;
        }),
    COLLECTIONPROP_OP(
        COLLECTIONPROP,
        (req, rsp, h) -> {
          final String collection = req.getParams().required().get(NAME);
          final String propName = req.getParams().required().get(PROPERTY_NAME);
          final String val = req.getParams().get(PROPERTY_VALUE);

          final CollectionPropertyAPI setCollPropApi =
              new CollectionPropertyAPI(h.coreContainer, req, rsp);
          final SolrJerseyResponse setPropRsp =
              (val != null)
                  ? setCollPropApi.createOrUpdateCollectionProperty(
                      collection,
                      propName,
                      new CollectionPropertyAPI.UpdateCollectionPropertyRequestBody(val))
                  : setCollPropApi.deleteCollectionProperty(collection, propName);
          V2ApiUtils.squashIntoSolrResponseWithoutHeader(rsp, setPropRsp);
          return null;
        }),
    REQUESTSTATUS_OP(
        REQUESTSTATUS,
        (req, rsp, h) -> {
          req.getParams().required().check(REQUESTID);

          final CoreContainer coreContainer = h.coreContainer;
          final String requestId = req.getParams().get(REQUESTID);
          final ZkController zkController = coreContainer.getZkController();

          final NamedList<Object> status = new NamedList<>();
          if (coreContainer.getDistributedCollectionCommandRunner().isEmpty()) {
            if (zkController.getOverseerCompletedMap().contains(requestId)) {
              final byte[] mapEntry = zkController.getOverseerCompletedMap().get(requestId);
              rsp.getValues()
                  .addAll(OverseerSolrResponseSerializer.deserialize(mapEntry).getResponse());
              addStatusToResponse(
                  status, COMPLETED, "found [" + requestId + "] in completed tasks");
            } else if (zkController.getOverseerFailureMap().contains(requestId)) {
              final byte[] mapEntry = zkController.getOverseerFailureMap().get(requestId);
              rsp.getValues()
                  .addAll(OverseerSolrResponseSerializer.deserialize(mapEntry).getResponse());
              addStatusToResponse(status, FAILED, "found [" + requestId + "] in failed tasks");
            } else if (zkController.getOverseerRunningMap().contains(requestId)) {
              addStatusToResponse(status, RUNNING, "found [" + requestId + "] in running tasks");
            } else if (h.overseerCollectionQueueContains(requestId)) {
              addStatusToResponse(
                  status, SUBMITTED, "found [" + requestId + "] in submitted tasks");
            } else {
              addStatusToResponse(
                  status, NOT_FOUND, "Did not find [" + requestId + "] in any tasks queue");
            }
          } else {
            Pair<RequestStatusState, OverseerSolrResponse> sr =
                coreContainer
                    .getDistributedCollectionCommandRunner()
                    .get()
                    .getAsyncTaskRequestStatus(requestId);
            final String message;
            switch (sr.first()) {
              case COMPLETED:
                message = "found [" + requestId + "] in completed tasks";
                rsp.getValues().addAll(sr.second().getResponse());
                break;
              case FAILED:
                message = "found [" + requestId + "] in failed tasks";
                rsp.getValues().addAll(sr.second().getResponse());
                break;
              case RUNNING:
                message = "found [" + requestId + "] in running tasks";
                break;
              case SUBMITTED:
                message = "found [" + requestId + "] in submitted tasks";
                break;
              default:
                message = "Did not find [" + requestId + "] in any tasks queue";
            }
            addStatusToResponse(status, sr.first(), message);
          }

          rsp.getValues().addAll(status);
          return null;
        }),
    DELETESTATUS_OP(
        DELETESTATUS,
        new CollectionOp() {
          @Override
          public Map<String, Object> execute(
              SolrQueryRequest req, SolrQueryResponse rsp, CollectionsHandler h) throws Exception {
            final CoreContainer coreContainer = h.coreContainer;
            final String requestId = req.getParams().get(REQUESTID);
            final ZkController zkController = coreContainer.getZkController();
            boolean flush = req.getParams().getBool(CollectionAdminParams.FLUSH, false);

            if (requestId == null && !flush) {
              throw new SolrException(
                  ErrorCode.BAD_REQUEST, "Either requestid or flush parameter must be specified.");
            }

            if (requestId != null && flush) {
              throw new SolrException(
                  ErrorCode.BAD_REQUEST,
                  "Both requestid and flush parameters can not be specified together.");
            }

            if (coreContainer.getDistributedCollectionCommandRunner().isEmpty()) {
              if (flush) {
                Collection<String> completed = zkController.getOverseerCompletedMap().keys();
                Collection<String> failed = zkController.getOverseerFailureMap().keys();
                for (String asyncId : completed) {
                  zkController.getOverseerCompletedMap().remove(asyncId);
                  zkController.clearAsyncId(asyncId);
                }
                for (String asyncId : failed) {
                  zkController.getOverseerFailureMap().remove(asyncId);
                  zkController.clearAsyncId(asyncId);
                }
                rsp.getValues()
                    .add("status", "successfully cleared stored collection api responses");
              } else {
                // Request to cleanup
                if (zkController.getOverseerCompletedMap().remove(requestId)) {
                  zkController.clearAsyncId(requestId);
                  rsp.getValues()
                      .add(
                          "status", "successfully removed stored response for [" + requestId + "]");
                } else if (zkController.getOverseerFailureMap().remove(requestId)) {
                  zkController.clearAsyncId(requestId);
                  rsp.getValues()
                      .add(
                          "status", "successfully removed stored response for [" + requestId + "]");
                } else {
                  rsp.getValues()
                      .add("status", "[" + requestId + "] not found in stored responses");
                  // Don't call zkController.clearAsyncId for this, since it could be a
                  // running/pending task
                }
              }
            } else {
              if (flush) {
                coreContainer.getDistributedCollectionCommandRunner().get().deleteAllAsyncIds();
                rsp.getValues()
                    .add("status", "successfully cleared stored collection api responses");
              } else {
                if (coreContainer
                    .getDistributedCollectionCommandRunner()
                    .get()
                    .deleteSingleAsyncId(requestId)) {
                  rsp.getValues()
                      .add(
                          "status", "successfully removed stored response for [" + requestId + "]");
                } else {
                  rsp.getValues()
                      .add("status", "[" + requestId + "] not found in stored responses");
                }
              }
            }
            return null;
          }
        }),
    ADDREPLICA_OP(
        ADDREPLICA,
        (req, rsp, h) -> {
          final var params = req.getParams();
          params.required().check(COLLECTION_PROP, SHARD_ID_PROP);

          final var api = new CreateReplicaAPI(h.coreContainer, req, rsp);
          final var requestBody =
              CreateReplicaAPI.AddReplicaRequestBody.fromV1Params(req.getParams());
          final var response =
              api.createReplica(
                  params.get(COLLECTION_PROP), params.get(SHARD_ID_PROP), requestBody);
          V2ApiUtils.squashIntoSolrResponseWithoutHeader(rsp, response);
          return null;
        }),
    OVERSEERSTATUS_OP(OVERSEERSTATUS, (req, rsp, h) -> new LinkedHashMap<>()),
    DISTRIBUTEDAPIPROCESSING_OP(
        DISTRIBUTEDAPIPROCESSING,
        (req, rsp, h) -> {
          NamedList<Object> results = new NamedList<>();
          boolean isDistributedApi =
              h.coreContainer.getDistributedCollectionCommandRunner().isPresent();
          results.add("isDistributedApi", isDistributedApi);
          rsp.getValues().addAll(results);
          return null;
        }),
    /** Handle list collection request. Do list collection request to zk host */
    LIST_OP(
        LIST,
        (req, rsp, h) -> {
          final ListCollectionsAPI listCollectionsAPI =
              new ListCollectionsAPI(h.coreContainer, req, rsp);
          final SolrJerseyResponse listCollectionsResponse = listCollectionsAPI.listCollections();
          V2ApiUtils.squashIntoSolrResponseWithoutHeader(rsp, listCollectionsResponse);
          return null;
        }),
    /**
     * Handle cluster status request. Can return status per specific collection/shard or per all
     * collections.
     */
    CLUSTERSTATUS_OP(
        CLUSTERSTATUS,
        (req, rsp, h) -> {
          Map<String, Object> all =
              copy(req.getParams(), null, COLLECTION_PROP, SHARD_ID_PROP, _ROUTE_, "prs");
          new ClusterStatus(
                  h.coreContainer.getZkController().getZkStateReader(), new ZkNodeProps(all))
              .getClusterStatus(rsp.getValues());
          return null;
        }),
    ADDREPLICAPROP_OP(
        ADDREPLICAPROP,
        (req, rsp, h) -> {
          final RequiredSolrParams requiredParams = req.getParams().required();
          final AddReplicaPropertyAPI.AddReplicaPropertyRequestBody requestBody =
              new AddReplicaPropertyAPI.AddReplicaPropertyRequestBody();
          requestBody.value = requiredParams.get(PROPERTY_VALUE_PROP);
          requestBody.shardUnique = req.getParams().getBool(SHARD_UNIQUE);
          final String propName = requiredParams.get(PROPERTY_PROP);
          final String trimmedPropName =
              propName.startsWith(PROPERTY_PREFIX)
                  ? propName.substring(PROPERTY_PREFIX.length())
                  : propName;

          final AddReplicaPropertyAPI addReplicaPropertyAPI =
              new AddReplicaPropertyAPI(h.coreContainer, req, rsp);
          final SolrJerseyResponse addReplicaPropResponse =
              addReplicaPropertyAPI.addReplicaProperty(
                  requiredParams.get(COLLECTION_PROP),
                  requiredParams.get(SHARD_ID_PROP),
                  requiredParams.get(REPLICA_PROP),
                  trimmedPropName,
                  requestBody);
          V2ApiUtils.squashIntoSolrResponseWithoutHeader(rsp, addReplicaPropResponse);
          return null;
        }),
    DELETEREPLICAPROP_OP(
        DELETEREPLICAPROP,
        (req, rsp, h) -> {
          final var api = new DeleteReplicaPropertyAPI(h.coreContainer, req, rsp);
          final var deleteReplicaPropResponse =
              DeleteReplicaPropertyAPI.invokeUsingV1Inputs(api, req.getParams());
          V2ApiUtils.squashIntoSolrResponseWithoutHeader(rsp, deleteReplicaPropResponse);
          return null;
        }),
    // XXX should this command support followAliases?
    BALANCESHARDUNIQUE_OP(
        BALANCESHARDUNIQUE,
        (req, rsp, h) -> {
          BalanceShardUniqueAPI.invokeFromV1Params(h.coreContainer, req, rsp);
          return null;
        }),
    REBALANCELEADERS_OP(
        REBALANCELEADERS,
        (req, rsp, h) -> {
          new RebalanceLeaders(req, rsp, h).execute();
          return null;
        }),
    // XXX should this command support followAliases?
    MODIFYCOLLECTION_OP(
        MODIFYCOLLECTION,
        (req, rsp, h) -> {
          Map<String, Object> m =
              copy(req.getParams(), null, CollectionAdminRequest.MODIFIABLE_COLLECTION_PROPERTIES);
          copyPropertiesWithPrefix(req.getParams(), m, PROPERTY_PREFIX);
          if (m.isEmpty()) {
            throw new SolrException(
                ErrorCode.BAD_REQUEST,
                formatString(
                    "no supported values provided {0}",
                    CollectionAdminRequest.MODIFIABLE_COLLECTION_PROPERTIES.toString()));
          }
          copy(req.getParams().required(), m, COLLECTION_PROP);
          for (Map.Entry<String, Object> entry : m.entrySet()) {
            String prop = entry.getKey();
            if ("".equals(entry.getValue())) {
              // set to an empty string is equivalent to removing the property, see SOLR-12507
              entry.setValue(null);
            }
            DocCollection.verifyProp(m, prop);
          }
          if (m.get(REPLICATION_FACTOR) != null) {
            m.put(NRT_REPLICAS, m.get(REPLICATION_FACTOR));
          }
          return m;
        }),
    BACKUP_OP(
        BACKUP,
        (req, rsp, h) -> {
          final var response =
              CreateCollectionBackupAPI.invokeFromV1Params(req, rsp, h.coreContainer);
          V2ApiUtils.squashIntoSolrResponseWithoutHeader(rsp, response);
          return null;
        }),
    RESTORE_OP(
        RESTORE,
        (req, rsp, h) -> {
          final var response = RestoreCollectionAPI.invokeFromV1Params(req, rsp, h.coreContainer);
          V2ApiUtils.squashIntoSolrResponseWithoutHeader(rsp, response);
          return null;
        }),
    INSTALLSHARDDATA_OP(
        INSTALLSHARDDATA,
        (req, rsp, h) -> {
          req.getParams().required().check(COLLECTION, SHARD);
          final String collectionName = req.getParams().get(COLLECTION);
          final String shardName = req.getParams().get(SHARD);
          final InstallShardDataAPI.InstallShardRequestBody reqBody =
              new InstallShardDataAPI.InstallShardRequestBody();
          reqBody.asyncId = req.getParams().get(ASYNC);
          reqBody.repository = req.getParams().get(BACKUP_REPOSITORY);
          reqBody.location = req.getParams().get(BACKUP_LOCATION);

          final InstallShardDataAPI installApi = new InstallShardDataAPI(h.coreContainer, req, rsp);
          final SolrJerseyResponse installResponse =
              installApi.installShardData(collectionName, shardName, reqBody);
          V2ApiUtils.squashIntoSolrResponseWithoutHeader(rsp, installResponse);
          return null;
        }),
    DELETEBACKUP_OP(
        DELETEBACKUP,
        (req, rsp, h) -> {
          DeleteCollectionBackupAPI.invokeFromV1Params(h.coreContainer, req, rsp);
          return null;
        }),
    LISTBACKUP_OP(
        LISTBACKUP,
        (req, rsp, h) -> {
          req.getParams().required().check(NAME);
          ListCollectionBackupsAPI.invokeFromV1Params(h.coreContainer, req, rsp);
          return null;
        }),
    CREATESNAPSHOT_OP(
        CREATESNAPSHOT,
        (req, rsp, h) -> {
          req.getParams().required().check(COLLECTION_PROP, CoreAdminParams.COMMIT_NAME);

          final String extCollectionName = req.getParams().get(COLLECTION_PROP);
          final boolean followAliases = req.getParams().getBool(FOLLOW_ALIASES, false);
          final String commitName = req.getParams().get(CoreAdminParams.COMMIT_NAME);
          final String asyncId = req.getParams().get(ASYNC);

          final CreateCollectionSnapshotAPI createCollectionSnapshotAPI =
              new CreateCollectionSnapshotAPI(h.coreContainer, req, rsp);

          final CreateCollectionSnapshotAPI.CreateSnapshotRequestBody requestBody =
              new CreateCollectionSnapshotAPI.CreateSnapshotRequestBody();
          requestBody.followAliases = followAliases;
          requestBody.asyncId = asyncId;

          final CreateCollectionSnapshotAPI.CreateSnapshotResponse createSnapshotResponse =
              createCollectionSnapshotAPI.createSnapshot(
                  extCollectionName, commitName, requestBody);

          V2ApiUtils.squashIntoSolrResponseWithoutHeader(rsp, createSnapshotResponse);

          return null;
        }),
    DELETESNAPSHOT_OP(
        DELETESNAPSHOT,
        (req, rsp, h) -> {
          req.getParams().required().check(COLLECTION_PROP, CoreAdminParams.COMMIT_NAME);

          final String extCollectionName = req.getParams().get(COLLECTION_PROP);
          final String commitName = req.getParams().get(CoreAdminParams.COMMIT_NAME);
          final boolean followAliases = req.getParams().getBool(FOLLOW_ALIASES, false);
          final String asyncId = req.getParams().get(ASYNC);

          final DeleteCollectionSnapshotAPI deleteCollectionSnapshotAPI =
              new DeleteCollectionSnapshotAPI(h.coreContainer, req, rsp);

          final DeleteCollectionSnapshotAPI.DeleteSnapshotResponse deleteSnapshotResponse =
              deleteCollectionSnapshotAPI.deleteSnapshot(
                  extCollectionName, commitName, followAliases, asyncId);

          V2ApiUtils.squashIntoSolrResponseWithoutHeader(rsp, deleteSnapshotResponse);
          return null;
        }),
    LISTSNAPSHOTS_OP(
        LISTSNAPSHOTS,
        (req, rsp, h) -> {
          req.getParams().required().check(COLLECTION_PROP);

          final ListCollectionSnapshotsAPI listCollectionSnapshotsAPI =
              new ListCollectionSnapshotsAPI(h.coreContainer, req, rsp);

          final ListCollectionSnapshotsAPI.ListSnapshotsResponse response =
              listCollectionSnapshotsAPI.listSnapshots(req.getParams().get(COLLECTION_PROP));

          NamedList<Object> snapshots = new NamedList<>();
          for (CollectionSnapshotMetaData meta : response.snapshots.values()) {
            snapshots.add(meta.getName(), meta.toNamedList());
          }

          rsp.add(SolrSnapshotManager.SNAPSHOTS_INFO, snapshots);
          return null;
        }),
    REPLACENODE_OP(
        REPLACENODE,
        (req, rsp, h) -> {
          final SolrParams params = req.getParams();
          final RequiredSolrParams requiredParams = req.getParams().required();
          final ReplaceNodeAPI.ReplaceNodeRequestBody requestBody =
              new ReplaceNodeAPI.ReplaceNodeRequestBody();
          requestBody.targetNodeName = params.get(TARGET_NODE);
          requestBody.waitForFinalState = params.getBool(WAIT_FOR_FINAL_STATE);
          requestBody.async = params.get(ASYNC);
          final ReplaceNodeAPI replaceNodeAPI = new ReplaceNodeAPI(h.coreContainer, req, rsp);
          final SolrJerseyResponse replaceNodeResponse =
              replaceNodeAPI.replaceNode(requiredParams.get(SOURCE_NODE), requestBody);
          V2ApiUtils.squashIntoSolrResponseWithoutHeader(rsp, replaceNodeResponse);
          return null;
        }),
    MOVEREPLICA_OP(
        MOVEREPLICA,
        (req, rsp, h) -> {
          Map<String, Object> map = copy(req.getParams().required(), null, COLLECTION_PROP);

          return copy(
              req.getParams(),
              map,
              CollectionParams.FROM_NODE,
              CollectionParams.SOURCE_NODE,
              TARGET_NODE,
              WAIT_FOR_FINAL_STATE,
              IN_PLACE_MOVE,
              "replica",
              "shard",
              FOLLOW_ALIASES);
        }),
    DELETENODE_OP(
        DELETENODE,
        (req, rsp, h) -> {
          final DeleteNodeAPI deleteNodeAPI = new DeleteNodeAPI(h.coreContainer, req, rsp);
          final SolrJerseyResponse deleteNodeResponse =
              DeleteNodeAPI.invokeUsingV1Inputs(deleteNodeAPI, req.getParams());
          V2ApiUtils.squashIntoSolrResponseWithoutHeader(rsp, deleteNodeResponse);
          return null;
        }),
    MOCK_COLL_TASK_OP(
        MOCK_COLL_TASK,
        (req, rsp, h) -> {
          Map<String, Object> map = copy(req.getParams().required(), null, COLLECTION_PROP);
          return copy(req.getParams(), map, "sleep");
        });

    /**
     * Collects all prefixed properties in a new map. The resulting keys have the prefix removed.
     *
     * @param params The solr params from which to extract prefixed properties.
     * @param prefix The prefix to identify properties to be extracted
     * @return a map with collected properties
     */
    private static Map<String, Object> collectToMap(SolrParams params, String prefix) {
      Map<String, Object> sink = new LinkedHashMap<>();
      Iterator<String> iter = params.getParameterNamesIterator();
      while (iter.hasNext()) {
        String param = iter.next();
        if (param.startsWith(prefix)) {
          sink.put(param.substring(prefix.length() + 1), params.get(param));
        }
      }
      return sink;
    }

    public final CollectionOp fun;
    final CollectionAction action;
    final long timeOut;

    CollectionOperation(CollectionAction action, CollectionOp fun) {
      this(action, DEFAULT_COLLECTION_OP_TIMEOUT, fun);
    }

    CollectionOperation(CollectionAction action, long timeOut, CollectionOp fun) {
      this.action = action;
      this.timeOut = timeOut;
      this.fun = fun;
    }

    public static CollectionOperation get(CollectionAction action) {
      for (CollectionOperation op : values()) {
        if (op.action == action) return op;
      }
      throw new SolrException(ErrorCode.SERVER_ERROR, "No such action " + action);
    }

    @Override
    public Map<String, Object> execute(
        SolrQueryRequest req, SolrQueryResponse rsp, CollectionsHandler h) throws Exception {
      return fun.execute(req, rsp, h);
    }
  }

  public static void waitForActiveCollection(
      String collectionName, CoreContainer cc, SolrResponse createCollResponse)
      throws KeeperException, InterruptedException {

    if (createCollResponse.getResponse().get("exception") != null) {
      // the main called failed, don't wait
      if (log.isInfoEnabled()) {
        log.info(
            "Not waiting for active collection due to exception: {}",
            createCollResponse.getResponse().get("exception"));
      }
      return;
    }

    int replicaFailCount;
    if (createCollResponse.getResponse().get("failure") != null) {
      replicaFailCount = ((NamedList) createCollResponse.getResponse().get("failure")).size();
    } else {
      replicaFailCount = 0;
    }

    CloudConfig ccfg = cc.getConfig().getCloudConfig();
    Integer seconds = ccfg.getCreateCollectionWaitTimeTillActive();
    Boolean checkLeaderOnly = ccfg.isCreateCollectionCheckLeaderActive();
    if (log.isInfoEnabled()) {
      log.info(
          "Wait for new collection to be active for at most {} seconds. Check all shard {}",
          seconds,
          (checkLeaderOnly ? "leaders" : "replicas"));
    }

    try {
      cc.getZkController()
          .getZkStateReader()
          .waitForState(
              collectionName,
              seconds,
              TimeUnit.SECONDS,
              (n, c) -> {
                if (c == null) {
                  // the collection was not created, don't wait
                  return true;
                }

                if (c.getSlices() != null) {
                  Collection<Slice> shards = c.getSlices();
                  int replicaNotAliveCnt = 0;
                  for (Slice shard : shards) {
                    Collection<Replica> replicas;
                    if (!checkLeaderOnly) replicas = shard.getReplicas();
                    else {
                      replicas = new ArrayList<Replica>();
                      replicas.add(shard.getLeader());
                    }
                    for (Replica replica : replicas) {
                      State state = replica.getState();
                      if (log.isDebugEnabled()) {
                        log.debug(
                            "Checking replica status, collection={} replica={} state={}",
                            collectionName,
                            replica.getCoreUrl(),
                            state);
                      }
                      if (!n.contains(replica.getNodeName())
                          || !state.equals(Replica.State.ACTIVE)) {
                        replicaNotAliveCnt++;
                        return false;
                      }
                    }
                  }

                  return (replicaNotAliveCnt == 0) || (replicaNotAliveCnt <= replicaFailCount);
                }
                return false;
              });
    } catch (TimeoutException | InterruptedException e) {

      String error =
          "Timeout waiting for active collection " + collectionName + " with timeout=" + seconds;
      throw new NotInClusterStateException(ErrorCode.SERVER_ERROR, error);
    }
  }

  interface CollectionOp {
    Map<String, Object> execute(SolrQueryRequest req, SolrQueryResponse rsp, CollectionsHandler h)
        throws Exception;
  }

  @Override
  public Boolean registerV2() {
    return Boolean.TRUE;
  }

  @Override
  public Collection<Class<? extends JerseyResource>> getJerseyResources() {
    return List.of(
        CreateReplicaAPI.class,
        AddReplicaPropertyAPI.class,
        BalanceShardUniqueAPI.class,
        CreateAliasAPI.class,
        CreateCollectionAPI.class,
        CreateCollectionBackupAPI.class,
        CreateShardAPI.class,
        DeleteAliasAPI.class,
        DeleteCollectionBackupAPI.class,
        DeleteCollectionAPI.class,
        DeleteReplicaAPI.class,
        DeleteReplicaPropertyAPI.class,
        DeleteShardAPI.class,
        ForceLeaderAPI.class,
        InstallShardDataAPI.class,
        ListCollectionsAPI.class,
        ListCollectionBackupsAPI.class,
        ReloadCollectionAPI.class,
        RenameCollectionAPI.class,
        ReplaceNodeAPI.class,
        RestoreCollectionAPI.class,
        SyncShardAPI.class,
        CollectionPropertyAPI.class,
        DeleteNodeAPI.class,
        ListAliasesAPI.class,
        AliasPropertyAPI.class,
        ListCollectionSnapshotsAPI.class,
        CreateCollectionSnapshotAPI.class,
        DeleteCollectionSnapshotAPI.class);
  }

  @Override
  public Collection<Api> getApis() {
    final List<Api> apis = new ArrayList<>();
    apis.addAll(AnnotatedApi.getApis(new SplitShardAPI(this)));
<<<<<<< HEAD
    apis.addAll(AnnotatedApi.getApis(new AddReplicaAPI(this)));
    apis.addAll(AnnotatedApi.getApis(new SyncShardAPI(this)));
    apis.addAll(AnnotatedApi.getApis(new ForceLeaderAPI(this)));
=======
    apis.addAll(AnnotatedApi.getApis(new BalanceShardUniqueAPI(this)));
>>>>>>> f70696a9
    apis.addAll(AnnotatedApi.getApis(new MigrateDocsAPI(this)));
    apis.addAll(AnnotatedApi.getApis(new ModifyCollectionAPI(this)));
    apis.addAll(AnnotatedApi.getApis(new MoveReplicaAPI(this)));
    apis.addAll(AnnotatedApi.getApis(new RebalanceLeadersAPI(this)));
    apis.addAll(AnnotatedApi.getApis(new CollectionStatusAPI(this)));
    return apis;
  }

  // These "copy" methods were once SolrParams.getAll but were moved here as there is no universal
  // way that a SolrParams can be represented in a Map; there are various choices.

  /** Copy all params to the given map or if the given map is null create a new one */
  static Map<String, Object> copy(
      SolrParams source, Map<String, Object> sink, Collection<String> paramNames) {
    if (sink == null) sink = new LinkedHashMap<>();
    for (String param : paramNames) {
      String[] v = source.getParams(param);
      if (v != null && v.length > 0) {
        if (v.length == 1) {
          sink.put(param, v[0]);
        } else {
          sink.put(param, v);
        }
      }
    }
    return sink;
  }

  /** Copy all params to the given map or if the given map is null create a new one */
  static Map<String, Object> copy(
      SolrParams source, Map<String, Object> sink, String... paramNames) {
    return copy(
        source, sink, paramNames == null ? Collections.emptyList() : Arrays.asList(paramNames));
  }
}<|MERGE_RESOLUTION|>--- conflicted
+++ resolved
@@ -1396,13 +1396,6 @@
   public Collection<Api> getApis() {
     final List<Api> apis = new ArrayList<>();
     apis.addAll(AnnotatedApi.getApis(new SplitShardAPI(this)));
-<<<<<<< HEAD
-    apis.addAll(AnnotatedApi.getApis(new AddReplicaAPI(this)));
-    apis.addAll(AnnotatedApi.getApis(new SyncShardAPI(this)));
-    apis.addAll(AnnotatedApi.getApis(new ForceLeaderAPI(this)));
-=======
-    apis.addAll(AnnotatedApi.getApis(new BalanceShardUniqueAPI(this)));
->>>>>>> f70696a9
     apis.addAll(AnnotatedApi.getApis(new MigrateDocsAPI(this)));
     apis.addAll(AnnotatedApi.getApis(new ModifyCollectionAPI(this)));
     apis.addAll(AnnotatedApi.getApis(new MoveReplicaAPI(this)));
