--- conflicted
+++ resolved
@@ -1486,12 +1486,8 @@
     return TimeUnit.MILLISECONDS.convert(readIntervalNs(interval), TimeUnit.NANOSECONDS);
   }
 
-<<<<<<< HEAD
   @VisibleForTesting
   public static Long readIntervalNs(String interval) {
-=======
-  private Long readIntervalNs(String interval) {
->>>>>>> 3be16e25
     if (interval == null) return null;
     int result = 0;
     Matcher m = INTERVAL_PATTERN.matcher(interval.trim());
