/*
 * Licensed to the Apache Software Foundation (ASF) under one or more
 * contributor license agreements.  See the NOTICE file distributed with
 * this work for additional information regarding copyright ownership.
 * The ASF licenses this file to You under the Apache License, Version 2.0
 * (the "License"); you may not use this file except in compliance with
 * the License.  You may obtain a copy of the License at
 *
 *     http://www.apache.org/licenses/LICENSE-2.0
 *
 * Unless required by applicable law or agreed to in writing, software
 * distributed under the License is distributed on an "AS IS" BASIS,
 * WITHOUT WARRANTIES OR CONDITIONS OF ANY KIND, either express or implied.
 * See the License for the specific language governing permissions and
 * limitations under the License.
 */
package org.apache.solr.handler;

import static org.apache.solr.common.params.CommonParams.NAME;
import static org.apache.solr.handler.admin.api.ReplicationAPIBase.CHECKSUM;
import static org.apache.solr.handler.admin.api.ReplicationAPIBase.COMPRESSION;
import static org.apache.solr.handler.admin.api.ReplicationAPIBase.CONF_FILE_SHORT;
import static org.apache.solr.handler.admin.api.ReplicationAPIBase.FILE;
import static org.apache.solr.handler.admin.api.ReplicationAPIBase.GENERATION;
import static org.apache.solr.handler.admin.api.ReplicationAPIBase.INTERVAL_ERR_MSG;
import static org.apache.solr.handler.admin.api.ReplicationAPIBase.INTERVAL_PATTERN;
import static org.apache.solr.handler.admin.api.ReplicationAPIBase.LEN;
import static org.apache.solr.handler.admin.api.ReplicationAPIBase.MAX_WRITE_PER_SECOND;
import static org.apache.solr.handler.admin.api.ReplicationAPIBase.OFFSET;
import static org.apache.solr.handler.admin.api.ReplicationAPIBase.STATUS;
import static org.apache.solr.handler.admin.api.ReplicationAPIBase.TLOG_FILE;

import java.io.FileNotFoundException;
import java.io.IOException;
import java.io.InputStream;
import java.io.InputStreamReader;
import java.lang.invoke.MethodHandles;
import java.net.URI;
import java.nio.charset.StandardCharsets;
import java.nio.file.Files;
import java.nio.file.NoSuchFileException;
import java.nio.file.Path;
import java.nio.file.Paths;
import java.util.ArrayList;
import java.util.Arrays;
import java.util.Collection;
import java.util.Collections;
import java.util.Date;
import java.util.HashMap;
import java.util.List;
import java.util.Map;
import java.util.Properties;
import java.util.Random;
import java.util.concurrent.ExecutorService;
import java.util.concurrent.Executors;
import java.util.concurrent.Future;
import java.util.concurrent.ScheduledExecutorService;
import java.util.concurrent.TimeUnit;
import java.util.concurrent.atomic.AtomicBoolean;
import java.util.concurrent.locks.ReentrantLock;
import java.util.function.BiConsumer;
import java.util.function.Consumer;
import java.util.regex.Matcher;
import java.util.zip.Adler32;
import java.util.zip.Checksum;
import org.apache.lucene.index.DirectoryReader;
import org.apache.lucene.index.IndexCommit;
import org.apache.lucene.index.IndexDeletionPolicy;
import org.apache.lucene.index.IndexWriter;
import org.apache.lucene.store.Directory;
import org.apache.lucene.store.IOContext;
import org.apache.lucene.store.IndexInput;
import org.apache.solr.api.JerseyResource;
import org.apache.solr.client.api.model.FileMetaData;
import org.apache.solr.client.api.model.IndexVersionResponse;
import org.apache.solr.client.api.model.SolrJerseyResponse;
import org.apache.solr.common.SolrException;
import org.apache.solr.common.SolrException.ErrorCode;
import org.apache.solr.common.params.CommonParams;
import org.apache.solr.common.params.CoreAdminParams;
import org.apache.solr.common.params.ModifiableSolrParams;
import org.apache.solr.common.params.SolrParams;
import org.apache.solr.common.util.ExecutorUtil;
import org.apache.solr.common.util.NamedList;
import org.apache.solr.common.util.SimpleOrderedMap;
import org.apache.solr.common.util.SolrNamedThreadFactory;
import org.apache.solr.common.util.StrUtils;
import org.apache.solr.common.util.SuppressForbidden;
import org.apache.solr.core.CloseHook;
import org.apache.solr.core.CoreContainer;
import org.apache.solr.core.DirectoryFactory.DirContext;
import org.apache.solr.core.IndexDeletionPolicyWrapper;
import org.apache.solr.core.SolrCore;
import org.apache.solr.core.SolrDeletionPolicy;
import org.apache.solr.core.SolrEventListener;
import org.apache.solr.core.backup.repository.BackupRepository;
import org.apache.solr.core.backup.repository.LocalFileSystemRepository;
import org.apache.solr.handler.IndexFetcher.IndexFetchResult;
import org.apache.solr.handler.ReplicationHandler.ReplicationHandlerConfig;
import org.apache.solr.handler.admin.api.CoreReplication;
import org.apache.solr.handler.admin.api.ReplicationAPIBase;
import org.apache.solr.handler.admin.api.SnapshotBackupAPI;
import org.apache.solr.handler.api.V2ApiUtils;
import org.apache.solr.jersey.APIConfigProvider;
import org.apache.solr.metrics.MetricsMap;
import org.apache.solr.metrics.SolrMetricsContext;
import org.apache.solr.request.SolrQueryRequest;
import org.apache.solr.response.SolrQueryResponse;
import org.apache.solr.search.SolrIndexSearcher;
import org.apache.solr.security.AuthorizationContext;
import org.apache.solr.update.SolrIndexWriter;
import org.apache.solr.util.NumberUtils;
import org.apache.solr.util.PropertiesInputStream;
import org.apache.solr.util.RefCounted;
import org.apache.solr.util.plugin.SolrCoreAware;
import org.slf4j.Logger;
import org.slf4j.LoggerFactory;
import org.slf4j.MDC;

/**
 * A Handler which provides a REST API for replication and serves replication requests from
 * Followers.
 *
 * <p>When running on the leader, it provides the following commands
 *
 * <ol>
 *   <li>Get the current replicable index version (command=indexversion)
 *   <li>Get the list of files for a given index version
 *       (command=filelist&amp;indexversion=&lt;VERSION&gt;)
 *   <li>Get full or a part (chunk) of a given index or a config file
 *       (command=filecontent&amp;file=&lt;FILE_NAME&gt;) You can optionally specify an offset and
 *       length to get that chunk of the file. You can request a configuration file by using "cf"
 *       parameter instead of the "file" parameter.
 *   <li>Get status/statistics (command=details)
 * </ol>
 *
 * <p>When running on the follower, it provides the following commands
 *
 * <ol>
 *   <li>Perform an index fetch now (command=snappull)
 *   <li>Get status/statistics (command=details)
 *   <li>Abort an index fetch (command=abort)
 *   <li>Enable/Disable polling the leader for new versions (command=enablepoll or
 *       command=disablepoll)
 * </ol>
 *
 * @since solr 1.4
 */
public class ReplicationHandler extends RequestHandlerBase
    implements SolrCoreAware, APIConfigProvider<ReplicationHandlerConfig> {

  public static final String PATH = "/replication";

  private static final Logger log = LoggerFactory.getLogger(MethodHandles.lookup().lookupClass());
  SolrCore core;

  private volatile boolean closed = false;

  @Override
  public Name getPermissionName(AuthorizationContext request) {
    return Name.READ_PERM;
  }

  private static final class CommitVersionInfo {
    public final long version;
    public final long generation;

    private CommitVersionInfo(long g, long v) {
      generation = g;
      version = v;
    }

    /**
     * builds a CommitVersionInfo data for the specified IndexCommit. Will never be null, ut version
     * and generation may be zero if there are problems extracting them from the commit data
     */
    public static CommitVersionInfo build(IndexCommit commit) {
      long generation = commit.getGeneration();
      long version = 0;
      try {
        final Map<String, String> commitData = commit.getUserData();
        String commitTime = commitData.get(SolrIndexWriter.COMMIT_TIME_MSEC_KEY);
        if (commitTime != null) {
          try {
            version = Long.parseLong(commitTime);
          } catch (NumberFormatException e) {
            log.warn("Version in commitData was not formatted correctly: {}", commitTime, e);
          }
        }
      } catch (IOException e) {
        log.warn("Unable to get version from commitData, commit: {}", commit, e);
      }
      return new CommitVersionInfo(generation, version);
    }

    @Override
    public String toString() {
      return "generation=" + generation + ",version=" + version;
    }
  }

  private IndexFetcher pollingIndexFetcher;

  private ReentrantLock indexFetchLock = new ReentrantLock();

  private ExecutorService restoreExecutor =
      ExecutorUtil.newMDCAwareSingleThreadExecutor(new SolrNamedThreadFactory("restoreExecutor"));

  private volatile Future<Boolean> restoreFuture;

  private volatile String currentRestoreName;

  private String includeConfFiles;

  private NamedList<String> confFileNameAlias = new NamedList<>();

  private boolean isLeader = false;

  private boolean isFollower = false;

  private boolean replicateOnOptimize = false;

  private boolean replicateOnCommit = false;

  private boolean replicateOnStart = false;

  private volatile ScheduledExecutorService executorService;

  private volatile long executorStartTime;

  private int numTimesReplicated = 0;

  private final Map<String, FileInfo> confFileInfoCache = new HashMap<>();

  private Long reserveCommitDuration = readIntervalMs("00:00:10");

  volatile IndexCommit indexCommitPoint;

  volatile NamedList<?> snapShootDetails;

  private AtomicBoolean replicationEnabled = new AtomicBoolean(true);

  private Long pollIntervalNs;
  private String pollIntervalStr;

  private PollListener pollListener;

  private final ReplicationHandlerConfig replicationHandlerConfig = new ReplicationHandlerConfig();

  public interface PollListener {
    void onComplete(SolrCore solrCore, IndexFetchResult fetchResult) throws IOException;
  }

  /** Disable the timer task for polling */
  private AtomicBoolean pollDisabled = new AtomicBoolean(false);

  String getPollInterval() {
    return pollIntervalStr;
  }

  public void setPollListener(PollListener pollListener) {
    this.pollListener = pollListener;
  }

  public boolean isFollower() {
    return this.isFollower;
  }

  @Override
  public void handleRequestBody(SolrQueryRequest req, SolrQueryResponse rsp) throws Exception {
    rsp.setHttpCaching(false);
    final SolrParams solrParams = req.getParams();
    String command = solrParams.required().get(COMMAND);

    // This command does not give the current index version of the leader
    // It gives the current 'replicateable' index version
    if (command.equals(CMD_INDEX_VERSION)) {
      final SolrJerseyResponse indexVersionResponse = getIndexVersionResponse();
      V2ApiUtils.squashIntoSolrResponseWithoutHeader(rsp, indexVersionResponse);
    } else if (command.equals(CMD_GET_FILE)) {
      getFileStream(solrParams, rsp, req);
    } else if (command.equals(CMD_GET_FILE_LIST)) {
      final CoreReplication coreReplicationAPI = new CoreReplication(core, req, rsp);
      V2ApiUtils.squashIntoSolrResponseWithoutHeader(
          rsp,
          coreReplicationAPI.fetchFileList(Long.parseLong(solrParams.required().get(GENERATION))));
    } else if (command.equalsIgnoreCase(CMD_BACKUP)) {
      doSnapShoot(new ModifiableSolrParams(solrParams), rsp, req);
    } else if (command.equalsIgnoreCase(CMD_RESTORE)) {
      restore(new ModifiableSolrParams(solrParams), rsp, req);
    } else if (command.equalsIgnoreCase(CMD_RESTORE_STATUS)) {
      populateRestoreStatus(rsp);
    } else if (command.equalsIgnoreCase(CMD_DELETE_BACKUP)) {
      deleteSnapshot(new ModifiableSolrParams(solrParams), rsp);
    } else if (command.equalsIgnoreCase(CMD_FETCH_INDEX)) {
      fetchIndex(solrParams, rsp);
    } else if (command.equalsIgnoreCase(CMD_DISABLE_POLL)) {
      disablePoll(rsp);
    } else if (command.equalsIgnoreCase(CMD_ENABLE_POLL)) {
      enablePoll(rsp);
    } else if (command.equalsIgnoreCase(CMD_ABORT_FETCH)) {
      if (abortFetch()) {
        rsp.add(STATUS, OK_STATUS);
      } else {
        reportErrorOnResponse(rsp, "No follower configured", null);
      }
    } else if (command.equals(CMD_SHOW_COMMITS)) {
      populateCommitInfo(rsp);
    } else if (command.equals(CMD_DETAILS)) {
      getReplicationDetails(rsp, solrParams.getBool("follower", true));
    } else if (CMD_ENABLE_REPL.equalsIgnoreCase(command)) {
      replicationEnabled.set(true);
      rsp.add(STATUS, OK_STATUS);
    } else if (CMD_DISABLE_REPL.equalsIgnoreCase(command)) {
      replicationEnabled.set(false);
      rsp.add(STATUS, OK_STATUS);
    }
  }

<<<<<<< HEAD
=======
  /**
   * This method adds an Object of FileStream to the response . The FileStream implements a custom
   * protocol which is understood by IndexFetcher.FileFetcher
   *
   * @see IndexFetcher.LocalFsFileFetcher
   * @see IndexFetcher.DirectoryFileFetcher
   */
  private void getFileStream(SolrParams solrParams, SolrQueryResponse rsp, SolrQueryRequest req)
      throws IOException {
    final CoreReplication coreReplicationAPI = new CoreReplication(core, req, rsp);
    String fileName;
    String dirType;

    if (solrParams.get(CONF_FILE_SHORT) != null) {
      fileName = solrParams.get(CONF_FILE_SHORT);
      dirType = CONF_FILE_SHORT;
    } else if (solrParams.get(TLOG_FILE) != null) {
      fileName = solrParams.get(TLOG_FILE);
      dirType = TLOG_FILE;
    } else if (solrParams.get(FILE) != null) {
      fileName = solrParams.get(FILE);
      dirType = FILE;
    } else {
      reportErrorOnResponse(
          rsp,
          "Missing file parameter",
          new SolrException(SolrException.ErrorCode.BAD_REQUEST, "File not specified in request"));
      return;
    }

    if (solrParams.getParams(CommonParams.WT) == null) {
      reportErrorOnResponse(
          rsp,
          "Missing wt parameter",
          new SolrException(SolrException.ErrorCode.BAD_REQUEST, "wt not specified in request"));
      return;
    }

    coreReplicationAPI.fetchFile(
        fileName,
        dirType,
        solrParams.get(OFFSET),
        solrParams.get(LEN),
        Boolean.parseBoolean(solrParams.get(COMPRESSION)),
        solrParams.getBool(CHECKSUM, false),
        solrParams.getDouble(MAX_WRITE_PER_SECOND, Double.MAX_VALUE),
        solrParams.getLong(GENERATION));
  }

  static boolean getBoolWithBackwardCompatibility(
      SolrParams params, String preferredKey, String alternativeKey, boolean defaultValue) {
    Boolean value = params.getBool(preferredKey);
    if (value != null) {
      return value;
    }
    return params.getBool(alternativeKey, defaultValue);
  }

  @SuppressWarnings("unchecked")
  static <T> T getObjectWithBackwardCompatibility(
      SolrParams params, String preferredKey, String alternativeKey, T defaultValue) {
    Object value = params.get(preferredKey);
    if (value != null) {
      return (T) value;
    }
    value = params.get(alternativeKey);
    if (value != null) {
      return (T) value;
    }
    return defaultValue;
  }

>>>>>>> 6d167b1b
  @SuppressWarnings("unchecked")
  public static <T> T getObjectWithBackwardCompatibility(
      NamedList<?> params, String preferredKey, String alternativeKey) {
    Object value = params.get(preferredKey);
    if (value != null) {
      return (T) value;
    }
    return (T) params.get(alternativeKey);
  }

  private void reportErrorOnResponse(SolrQueryResponse response, String message, Exception e) {
    response.add(STATUS, ERR_STATUS);
    response.add(MESSAGE, message);
    if (e != null) {
      response.add(EXCEPTION, e);
    }
  }

  public boolean abortFetch() {
    IndexFetcher fetcher = currentIndexFetcher;
    if (fetcher != null) {
      fetcher.abortFetch();
      return true;
    } else {
      return false;
    }
  }

  @SuppressWarnings("deprecation")
  private void deleteSnapshot(ModifiableSolrParams params, SolrQueryResponse rsp) {
    params.required().get(NAME);

    String location = params.get(CoreAdminParams.BACKUP_LOCATION);
    core.getCoreContainer().assertPathAllowed(location == null ? null : Path.of(location));
    SnapShooter snapShooter = new SnapShooter(core, location, params.get(NAME));
    snapShooter.validateDeleteSnapshot();
    snapShooter.deleteSnapAsync(this);
    rsp.add(STATUS, OK_STATUS);
  }

  private void fetchIndex(SolrParams solrParams, SolrQueryResponse rsp)
      throws InterruptedException {
    String leaderUrl = solrParams.get(LEADER_URL, null);
    if (!isFollower && leaderUrl == null) {
      reportErrorOnResponse(rsp, "No follower configured or no 'leaderUrl' specified", null);
      return;
    }
    final SolrParams paramsCopy = new ModifiableSolrParams(solrParams);
    final IndexFetchResult[] results = new IndexFetchResult[1];
    Thread fetchThread =
        new Thread(
            () -> {
              IndexFetchResult result = doFetch(paramsCopy, false);
              results[0] = result;
            },
            "explicit-fetchindex-cmd");
    fetchThread.setDaemon(false);
    fetchThread.start();
    if (solrParams.getBool(WAIT, false)) {
      fetchThread.join();
      if (results[0] == null) {
        reportErrorOnResponse(rsp, "Unable to determine result of synchronous index fetch", null);
      } else if (results[0].getSuccessful()) {
        rsp.add(STATUS, OK_STATUS);
      } else {
        reportErrorOnResponse(rsp, results[0].getMessage(), null);
      }
    } else {
      rsp.add(STATUS, OK_STATUS);
    }
  }

  private List<NamedList<Object>> getCommits() {
    Map<Long, IndexCommit> commits = core.getDeletionPolicy().getCommits();
    List<NamedList<Object>> l = new ArrayList<>();

    for (IndexCommit c : commits.values()) {
      try {
        NamedList<Object> nl = new NamedList<>();
        nl.add("indexVersion", IndexDeletionPolicyWrapper.getCommitTimestamp(c));
        nl.add(GENERATION, c.getGeneration());
        List<String> commitList = new ArrayList<>(c.getFileNames().size());
        commitList.addAll(c.getFileNames());
        Collections.sort(commitList);
        nl.add(CMD_GET_FILE_LIST, commitList);
        l.add(nl);
      } catch (IOException e) {
        log.warn("Exception while reading files for commit {}", c, e);
      }
    }
    return l;
  }

  static Long getCheckSum(Checksum checksum, Path f) {
    checksum.reset();
    byte[] buffer = new byte[1024 * 1024];
    try (InputStream in = Files.newInputStream(f)) {
      int bytesRead;
      while ((bytesRead = in.read(buffer)) >= 0) checksum.update(buffer, 0, bytesRead);
      return checksum.getValue();
    } catch (Exception e) {
      log.warn("Exception in finding checksum of {}", f, e);
    }
    return null;
  }

  private volatile IndexFetcher currentIndexFetcher;

  public IndexFetchResult doFetch(SolrParams solrParams, boolean forceReplication) {
    String leaderUrl = solrParams == null ? null : solrParams.get(LEADER_URL, null);
    if (!indexFetchLock.tryLock()) return IndexFetchResult.LOCK_OBTAIN_FAILED;
    if (core.getCoreContainer().isShutDown()) {
      log.warn("I was asked to replicate but CoreContainer is shutting down");
      return IndexFetchResult.CONTAINER_IS_SHUTTING_DOWN;
    }
    try {
      if (leaderUrl != null) {
        if (currentIndexFetcher != null && currentIndexFetcher != pollingIndexFetcher) {
          currentIndexFetcher.destroy();
        }
        currentIndexFetcher = new IndexFetcher(solrParams.toNamedList(), this, core);
      } else {
        currentIndexFetcher = pollingIndexFetcher;
      }
      return currentIndexFetcher.fetchLatestIndex(forceReplication);
    } catch (Exception e) {
      log.error("Index fetch failed", e);
      if (currentIndexFetcher != pollingIndexFetcher) {
        currentIndexFetcher.destroy();
      }
      return new IndexFetchResult(IndexFetchResult.FAILED_BY_EXCEPTION_MESSAGE, false, e);
    } finally {
      if (pollingIndexFetcher != null) {
        if (currentIndexFetcher != pollingIndexFetcher) {
          currentIndexFetcher.destroy();
        }
        currentIndexFetcher = pollingIndexFetcher;
      }
      indexFetchLock.unlock();
    }
  }

  boolean isReplicating() {
    return indexFetchLock.isLocked();
  }

  private void restore(SolrParams params, SolrQueryResponse rsp, SolrQueryRequest req)
      throws IOException {
    if (restoreFuture != null && !restoreFuture.isDone()) {
      throw new SolrException(
          ErrorCode.BAD_REQUEST,
          "Restore in progress. Cannot run multiple restore operations" + "for the same core");
    }
    String name = params.get(NAME);
    String location = params.get(CoreAdminParams.BACKUP_LOCATION);
    String repoName = params.get(CoreAdminParams.BACKUP_REPOSITORY);
    CoreContainer cc = core.getCoreContainer();
    BackupRepository repo = null;
    if (repoName != null) {
      repo = cc.newBackupRepository(repoName);
      location = repo.getBackupLocation(location);
      if (location == null) {
        throw new IllegalArgumentException("location is required");
      }
    } else {
      repo = new LocalFileSystemRepository();
      // If location is not provided then assume that the restore index is present inside the data
      // directory.
      if (location == null) {
        location = core.getDataDir();
      }
    }
    if ("file".equals(repo.createURI("x").getScheme())) {
      core.getCoreContainer().assertPathAllowed(Paths.get(location));
    }

    URI locationUri = repo.createDirectoryURI(location);

    // If name is not provided then look for the last unnamed( the ones with the snapshot.timestamp
    // format) snapshot folder since we allow snapshots to be taken without providing a name. Pick
    // the latest timestamp.
    if (name == null) {
      String[] filePaths = repo.listAll(locationUri);
      List<OldBackupDirectory> dirs = new ArrayList<>();
      for (String f : filePaths) {
        OldBackupDirectory obd = new OldBackupDirectory(locationUri, f);
        if (obd.getTimestamp().isPresent()) {
          dirs.add(obd);
        }
      }
      Collections.sort(dirs);
      if (dirs.size() == 0) {
        throw new SolrException(
            ErrorCode.BAD_REQUEST,
            "No backup name specified and none found in " + core.getDataDir());
      }
      name = dirs.get(0).getDirName();
    } else {
      // "snapshot." is prefixed by snapshooter
      name = "snapshot." + name;
    }

    RestoreCore restoreCore = RestoreCore.create(repo, core, locationUri, name);
    try {
      MDC.put("RestoreCore.core", core.getName());
      MDC.put("RestoreCore.backupLocation", location);
      MDC.put("RestoreCore.backupName", name);
      restoreFuture = restoreExecutor.submit(restoreCore);
      currentRestoreName = name;
      rsp.add(STATUS, OK_STATUS);
    } finally {
      MDC.remove("RestoreCore.core");
      MDC.remove("RestoreCore.backupLocation");
      MDC.remove("RestoreCore.backupName");
    }
  }

  private void populateRestoreStatus(SolrQueryResponse rsp) {
    NamedList<Object> restoreStatus = new SimpleOrderedMap<>();
    if (restoreFuture == null) {
      restoreStatus.add(STATUS, "No restore actions in progress");
      rsp.add(CMD_RESTORE_STATUS, restoreStatus);
      rsp.add(STATUS, OK_STATUS);
      return;
    }

    restoreStatus.add("snapshotName", currentRestoreName);
    if (restoreFuture.isDone()) {
      try {
        boolean success = restoreFuture.get();
        if (success) {
          restoreStatus.add(STATUS, SUCCESS);
        } else {
          restoreStatus.add(STATUS, FAILED);
        }
      } catch (Exception e) {
        restoreStatus.add(STATUS, FAILED);
        restoreStatus.add(EXCEPTION, e.getMessage());
        rsp.add(CMD_RESTORE_STATUS, restoreStatus);
        reportErrorOnResponse(rsp, "Unable to read restorestatus", e);
        return;
      }
    } else {
      restoreStatus.add(STATUS, "In Progress");
    }

    rsp.add(CMD_RESTORE_STATUS, restoreStatus);
    rsp.add(STATUS, OK_STATUS);
  }

  private void populateCommitInfo(SolrQueryResponse rsp) {
    rsp.add(CMD_SHOW_COMMITS, getCommits());
    rsp.add(STATUS, OK_STATUS);
  }

  private void doSnapShoot(SolrParams params, SolrQueryResponse rsp, SolrQueryRequest req) {
    try {
      int numberToKeep = params.getInt(NUMBER_BACKUPS_TO_KEEP_REQUEST_PARAM, 0);
      String location = params.get(CoreAdminParams.BACKUP_LOCATION);
      String repoName = params.get(CoreAdminParams.BACKUP_REPOSITORY);
      String commitName = params.get(CoreAdminParams.COMMIT_NAME);
      String name = params.get(NAME);
      doSnapShoot(
          numberToKeep,
          replicationHandlerConfig.numberBackupsToKeep,
          location,
          repoName,
          commitName,
          name,
          core,
          (nl) -> snapShootDetails = nl);
      rsp.add(STATUS, OK_STATUS);
    } catch (SolrException e) {
      throw e;
    } catch (Exception e) {
      log.error("Exception while creating a snapshot", e);
      reportErrorOnResponse(
          rsp, "Error encountered while creating a snapshot: " + e.getMessage(), e);
    }
  }

  public static void doSnapShoot(
      int numberToKeep,
      int numberBackupsToKeep,
      String location,
      String repoName,
      String commitName,
      String name,
      SolrCore core,
      Consumer<NamedList<?>> result)
      throws IOException {
    if (numberToKeep > 0 && numberBackupsToKeep > 0) {
      throw new SolrException(
          ErrorCode.BAD_REQUEST,
          "Cannot use "
              + NUMBER_BACKUPS_TO_KEEP_REQUEST_PARAM
              + " if "
              + NUMBER_BACKUPS_TO_KEEP_INIT_PARAM
              + " was specified in the configuration.");
    }
    numberToKeep = Math.max(numberToKeep, numberBackupsToKeep);
    if (numberToKeep < 1) {
      numberToKeep = Integer.MAX_VALUE;
    }

    CoreContainer cc = core.getCoreContainer();
    BackupRepository repo = null;
    if (repoName != null) {
      repo = cc.newBackupRepository(repoName);
      location = repo.getBackupLocation(location);
      if (location == null) {
        throw new IllegalArgumentException("location is required");
      }
    } else {
      repo = new LocalFileSystemRepository();
      if (location == null) {
        location = core.getDataDir();
      } else {
        location =
            core.getCoreDescriptor().getInstanceDir().resolve(location).normalize().toString();
      }
    }
    if ("file".equals(repo.createURI("x").getScheme())) {
      core.getCoreContainer().assertPathAllowed(Paths.get(location));
    }

    // small race here before the commit point is saved
    URI locationUri = repo.createDirectoryURI(location);
    SnapShooter snapShooter = new SnapShooter(repo, core, locationUri, name, commitName);
    snapShooter.validateCreateSnapshot();
    snapShooter.createSnapAsync(numberToKeep, result);
  }

  public IndexVersionResponse getIndexVersionResponse() throws IOException {

    IndexCommit commitPoint = indexCommitPoint; // make a copy so it won't change
    IndexVersionResponse rsp = new IndexVersionResponse();
    if (commitPoint == null) {
      // if this handler is 'lazy', we may not have tracked the last commit
      // because our commit listener is registered on inform
      commitPoint = core.getDeletionPolicy().getLatestCommit();
    }

    if (commitPoint != null && replicationEnabled.get()) {
      //
      // There is a race condition here.  The commit point may be changed / deleted by the time
      // we get around to reserving it.  This is a very small window though, and should not result
      // in a catastrophic failure, but will result in the client getting an empty file list for
      // the CMD_GET_FILE_LIST command.
      //
      core.getDeletionPolicy()
          .setReserveDuration(commitPoint.getGeneration(), reserveCommitDuration);
      rsp.indexVersion = IndexDeletionPolicyWrapper.getCommitTimestamp(commitPoint);
      rsp.generation = commitPoint.getGeneration();
    } else {
      // This happens when replication is not configured to happen after startup and no
      // commit/optimize has happened yet.
      rsp.indexVersion = 0L;
      rsp.generation = 0L;
    }
    rsp.status = OK_STATUS;

    return rsp;
  }

  /**
   * For configuration files, checksum of the file is included because, unlike index files, they may
   * have same content but different timestamps.
   *
   * <p>The local conf files information is cached so that everytime it does not have to compute the
   * checksum. The cache is refreshed only if the lastModified of the file changes
   */
  public List<FileMetaData> getConfFileInfoFromCache(
      NamedList<String> nameAndAlias, final Map<String, FileInfo> confFileInfoCache) {
    List<FileMetaData> confFiles = new ArrayList<>();
    synchronized (confFileInfoCache) {
      Checksum checksum = null;
      for (int i = 0; i < nameAndAlias.size(); i++) {
        String cf = nameAndAlias.getName(i);
        Path f = core.getResourceLoader().getConfigPath().resolve(cf);
        if (!Files.exists(f) || Files.isDirectory(f)) continue; // must not happen
        FileInfo info = confFileInfoCache.get(cf);
        long lastModified = 0;
        long size = 0;
        try {
          lastModified = Files.getLastModifiedTime(f).toMillis();
          size = Files.size(f);
        } catch (IOException e) {
          // proceed with zeroes for now, will probably error on checksum anyway
        }
        if (info == null || info.lastmodified != lastModified || info.fileMetaData.size != size) {
          if (checksum == null) checksum = new Adler32();
          info = new FileInfo(lastModified, cf, size, getCheckSum(checksum, f));
          confFileInfoCache.put(cf, info);
        }
        FileMetaData m = info.fileMetaData;
        if (nameAndAlias.getVal(i) != null) m.alias = nameAndAlias.getVal(i);
        confFiles.add(m);
      }
    }
    return confFiles;
  }

  static class FileInfo {
    long lastmodified;
    FileMetaData fileMetaData;

    public FileInfo(long lasmodified, String name, long size, long checksum) {
      this.lastmodified = lasmodified;
      this.fileMetaData = new FileMetaData(size, name, checksum);
    }
  }

  private void disablePoll(SolrQueryResponse rsp) {
    if (pollingIndexFetcher != null) {
      pollDisabled.set(true);
      log.info("inside disable poll, value of pollDisabled = {}", pollDisabled);
      rsp.add(STATUS, OK_STATUS);
    } else {
      reportErrorOnResponse(rsp, "No follower configured", null);
    }
  }

  private void enablePoll(SolrQueryResponse rsp) {
    if (pollingIndexFetcher != null) {
      pollDisabled.set(false);
      log.info("inside enable poll, value of pollDisabled = {}", pollDisabled);
      rsp.add(STATUS, OK_STATUS);
    } else {
      reportErrorOnResponse(rsp, "No follower configured", null);
    }
  }

  boolean isPollingDisabled() {
    return pollDisabled.get();
  }

  @SuppressForbidden(
      reason = "Need currentTimeMillis, to output next execution time in replication details")
  private void markScheduledExecutionStart() {
    executorStartTime = System.currentTimeMillis();
  }

  private Date getNextScheduledExecTime() {
    Date nextTime = null;
    if (executorStartTime > 0)
      nextTime =
          new Date(
              executorStartTime
                  + TimeUnit.MILLISECONDS.convert(pollIntervalNs, TimeUnit.NANOSECONDS));
    return nextTime;
  }

  int getTimesReplicatedSinceStartup() {
    return numTimesReplicated;
  }

  void setTimesReplicatedSinceStartup() {
    numTimesReplicated++;
  }

  @Override
  public Category getCategory() {
    return Category.REPLICATION;
  }

  @Override
  public String getDescription() {
    return "ReplicationHandler provides replication of index and configuration files from Leader to Followers";
  }

  public NamedList<String> getConfFileNameAlias() {
    return confFileNameAlias;
  }

  public Map<String, FileInfo> getConfFileInfoCache() {
    return confFileInfoCache;
  }

  public String getIncludeConfFiles() {
    return includeConfFiles;
  }

  public Long getReserveCommitDuration() {
    return reserveCommitDuration;
  }

  /** returns the CommitVersionInfo for the current searcher, or null on error. */
  private CommitVersionInfo getIndexVersion() {
    try {
      return core.withSearcher(
          searcher -> CommitVersionInfo.build(searcher.getIndexReader().getIndexCommit()));
    } catch (IOException e) {
      log.warn("Unable to get index commit: ", e);
      return null;
    }
  }

  // TODO: Handle compatibility in 8.x
  @Override
  public void initializeMetrics(SolrMetricsContext parentContext, String scope) {
    super.initializeMetrics(parentContext, scope);
    solrMetricsContext.gauge(
        () ->
            (core != null && !core.isClosed()
                ? NumberUtils.readableSize(core.getIndexSize())
                : parentContext.nullString()),
        true,
        "indexSize",
        getCategory().toString(),
        scope);
    solrMetricsContext.gauge(
        () ->
            (core != null && !core.isClosed()
                ? getIndexVersion().toString()
                : parentContext.nullString()),
        true,
        "indexVersion",
        getCategory().toString(),
        scope);
    solrMetricsContext.gauge(
        () ->
            (core != null && !core.isClosed()
                ? getIndexVersion().generation
                : parentContext.nullNumber()),
        true,
        GENERATION,
        getCategory().toString(),
        scope);
    solrMetricsContext.gauge(
        () -> (core != null && !core.isClosed() ? core.getIndexDir() : parentContext.nullString()),
        true,
        "indexPath",
        getCategory().toString(),
        scope);
    solrMetricsContext.gauge(() -> isLeader, true, "isLeader", getCategory().toString(), scope);
    solrMetricsContext.gauge(() -> isFollower, true, "isFollower", getCategory().toString(), scope);
    final MetricsMap fetcherMap =
        new MetricsMap(
            map -> {
              IndexFetcher fetcher = currentIndexFetcher;
              if (fetcher != null) {
                map.put(LEADER_URL, fetcher.getLeaderCoreUrl());
                if (getPollInterval() != null) {
                  map.put(ReplicationAPIBase.POLL_INTERVAL, getPollInterval());
                }
                map.put("isPollingDisabled", isPollingDisabled());
                map.put("isReplicating", isReplicating());
                long elapsed = fetcher.getReplicationTimeElapsed();
                long val = fetcher.getTotalBytesDownloaded();
                if (elapsed > 0) {
                  map.put("timeElapsed", elapsed);
                  map.put("bytesDownloaded", val);
                  map.put("downloadSpeed", val / elapsed);
                }
                Properties props = loadReplicationProperties();
                addReplicationProperties(map::putNoEx, props);
              }
            });
    solrMetricsContext.gauge(fetcherMap, true, "fetcher", getCategory().toString(), scope);
    solrMetricsContext.gauge(
        () -> isLeader && includeConfFiles != null ? includeConfFiles : "",
        true,
        "confFilesToReplicate",
        getCategory().toString(),
        scope);
    solrMetricsContext.gauge(
        () -> isLeader ? getReplicateAfterStrings() : Collections.<String>emptyList(),
        true,
        REPLICATE_AFTER,
        getCategory().toString(),
        scope);
    solrMetricsContext.gauge(
        () -> isLeader && replicationEnabled.get(),
        true,
        "replicationEnabled",
        getCategory().toString(),
        scope);
  }

  // TODO Should a failure retrieving any piece of info mark the overall request as a failure?  Is
  // there a core set of values that are required to make a response here useful?
  /** Used for showing statistics and progress information. */
  private NamedList<Object> getReplicationDetails(
      SolrQueryResponse rsp, boolean showFollowerDetails) {
    NamedList<Object> details = new SimpleOrderedMap<>();
    NamedList<Object> leader = new SimpleOrderedMap<>();
    NamedList<Object> follower = new SimpleOrderedMap<>();

    details.add("indexSize", NumberUtils.readableSize(core.getIndexSize()));
    details.add("indexPath", core.getIndexDir());
    details.add(CMD_SHOW_COMMITS, getCommits());
    details.add("isLeader", String.valueOf(isLeader));
    details.add("isFollower", String.valueOf(isFollower));
    CommitVersionInfo vInfo = getIndexVersion();
    details.add("indexVersion", null == vInfo ? 0 : vInfo.version);
    details.add(GENERATION, null == vInfo ? 0 : vInfo.generation);

    IndexCommit commit = indexCommitPoint; // make a copy so it won't change

    if (isLeader) {
      if (includeConfFiles != null) leader.add(CONF_FILES, includeConfFiles);
      leader.add(REPLICATE_AFTER, getReplicateAfterStrings());
      leader.add("replicationEnabled", String.valueOf(replicationEnabled.get()));
    }

    if (isLeader && commit != null) {
      CommitVersionInfo repCommitInfo = CommitVersionInfo.build(commit);
      leader.add("replicableVersion", repCommitInfo.version);
      leader.add("replicableGeneration", repCommitInfo.generation);
    }

    IndexFetcher fetcher = currentIndexFetcher;
    if (fetcher != null) {
      Properties props = loadReplicationProperties();
      if (showFollowerDetails) {
        try {
          NamedList<Object> nl = fetcher.getDetails();
          follower.add("leaderDetails", nl.get(CMD_DETAILS));
        } catch (Exception e) {
          log.warn("Exception while invoking 'details' method for replication on leader ", e);
          follower.add(ERR_STATUS, "invalid_leader");
        }
      }
      follower.add(LEADER_URL, fetcher.getLeaderCoreUrl());
      if (getPollInterval() != null) {
        follower.add(ReplicationAPIBase.POLL_INTERVAL, getPollInterval());
      }
      Date nextScheduled = getNextScheduledExecTime();
      if (nextScheduled != null && !isPollingDisabled()) {
        follower.add(NEXT_EXECUTION_AT, nextScheduled.toString());
      } else if (isPollingDisabled()) {
        follower.add(NEXT_EXECUTION_AT, "Polling disabled");
      }
      addReplicationProperties(follower::add, props);

      follower.add("currentDate", new Date().toString());
      follower.add("isPollingDisabled", String.valueOf(isPollingDisabled()));
      boolean isReplicating = isReplicating();
      follower.add("isReplicating", String.valueOf(isReplicating));
      if (isReplicating) {
        try {
          long bytesToDownload = 0;
          List<String> filesToDownload = new ArrayList<>();
          for (Map<String, Object> file : fetcher.getFilesToDownload()) {
            filesToDownload.add((String) file.get(NAME));
            bytesToDownload += (Long) file.get(SIZE);
          }

          // get list of conf files to download
          for (Map<String, Object> file : fetcher.getConfFilesToDownload()) {
            filesToDownload.add((String) file.get(NAME));
            bytesToDownload += (Long) file.get(SIZE);
          }

          follower.add("filesToDownload", filesToDownload);
          follower.add("numFilesToDownload", String.valueOf(filesToDownload.size()));
          follower.add("bytesToDownload", NumberUtils.readableSize(bytesToDownload));

          long bytesDownloaded = 0;
          List<String> filesDownloaded = new ArrayList<>();
          for (Map<String, Object> file : fetcher.getFilesDownloaded()) {
            filesDownloaded.add((String) file.get(NAME));
            bytesDownloaded += (Long) file.get(SIZE);
          }

          // get list of conf files downloaded
          for (Map<String, Object> file : fetcher.getConfFilesDownloaded()) {
            filesDownloaded.add((String) file.get(NAME));
            bytesDownloaded += (Long) file.get(SIZE);
          }

          Map<String, Object> currentFile = fetcher.getCurrentFile();
          String currFile = null;
          long currFileSize = 0, currFileSizeDownloaded = 0;
          float percentDownloaded = 0;
          if (currentFile != null) {
            currFile = (String) currentFile.get(NAME);
            currFileSize = (Long) currentFile.get(SIZE);
            if (currentFile.containsKey("bytesDownloaded")) {
              currFileSizeDownloaded = (Long) currentFile.get("bytesDownloaded");
              bytesDownloaded += currFileSizeDownloaded;
              if (currFileSize > 0)
                percentDownloaded = (float) (currFileSizeDownloaded * 100) / currFileSize;
            }
          }
          follower.add("filesDownloaded", filesDownloaded);
          follower.add("numFilesDownloaded", String.valueOf(filesDownloaded.size()));

          long estimatedTimeRemaining = 0;

          Date replicationStartTimeStamp = fetcher.getReplicationStartTimeStamp();
          if (replicationStartTimeStamp != null) {
            follower.add("replicationStartTime", replicationStartTimeStamp.toString());
          }
          long elapsed = fetcher.getReplicationTimeElapsed();
          follower.add("timeElapsed", String.valueOf(elapsed) + "s");

          if (bytesDownloaded > 0)
            estimatedTimeRemaining =
                ((bytesToDownload - bytesDownloaded) * elapsed) / bytesDownloaded;
          float totalPercent = 0;
          long downloadSpeed = 0;
          if (bytesToDownload > 0) totalPercent = (float) (bytesDownloaded * 100) / bytesToDownload;
          if (elapsed > 0) downloadSpeed = (bytesDownloaded / elapsed);
          if (currFile != null) follower.add("currentFile", currFile);
          follower.add("currentFileSize", NumberUtils.readableSize(currFileSize));
          follower.add(
              "currentFileSizeDownloaded", NumberUtils.readableSize(currFileSizeDownloaded));
          follower.add("currentFileSizePercent", String.valueOf(percentDownloaded));
          follower.add("bytesDownloaded", NumberUtils.readableSize(bytesDownloaded));
          follower.add("totalPercent", String.valueOf(totalPercent));
          follower.add("timeRemaining", String.valueOf(estimatedTimeRemaining) + "s");
          follower.add("downloadSpeed", NumberUtils.readableSize(downloadSpeed));
        } catch (Exception e) {
          log.error("Exception while writing replication details: ", e);
        }
      }
    }

    if (isLeader) details.add("leader", leader);
    if (follower.size() > 0) details.add("follower", follower);

    NamedList<?> snapshotStats = snapShootDetails;
    if (snapshotStats != null) details.add(CMD_BACKUP, snapshotStats);

    if (rsp.getValues().get(STATUS) == null) {
      rsp.add(STATUS, OK_STATUS);
    }
    rsp.add(CMD_DETAILS, details);
    return details;
  }

  private void addReplicationProperties(BiConsumer<String, Object> consumer, Properties props) {
    addVal(consumer, IndexFetcher.INDEX_REPLICATED_AT, props, Date.class);
    addVal(consumer, IndexFetcher.INDEX_REPLICATED_AT_LIST, props, List.class);
    addVal(consumer, IndexFetcher.REPLICATION_FAILED_AT_LIST, props, List.class);
    addVal(consumer, IndexFetcher.TIMES_INDEX_REPLICATED, props, Integer.class);
    addVal(consumer, IndexFetcher.CONF_FILES_REPLICATED, props, String.class);
    addVal(consumer, IndexFetcher.TIMES_CONFIG_REPLICATED, props, Integer.class);
    addVal(consumer, IndexFetcher.CONF_FILES_REPLICATED_AT, props, Date.class);
    addVal(consumer, IndexFetcher.LAST_CYCLE_BYTES_DOWNLOADED, props, Long.class);
    addVal(consumer, IndexFetcher.TIMES_FAILED, props, Integer.class);
    addVal(consumer, IndexFetcher.REPLICATION_FAILED_AT, props, Date.class);
    addVal(consumer, IndexFetcher.PREVIOUS_CYCLE_TIME_TAKEN, props, Long.class);
    addVal(consumer, IndexFetcher.CLEARED_LOCAL_IDX, props, Boolean.class);
  }

  private void addVal(
      BiConsumer<String, Object> consumer, String key, Properties props, Class<?> clzz) {
    Object val = formatVal(key, props, clzz);
    if (val != null) {
      consumer.accept(key, val);
    }
  }

  private Object formatVal(String key, Properties props, Class<?> clzz) {
    String s = props.getProperty(key);
    if (s == null || s.trim().length() == 0) return null;
    if (clzz == Date.class) {
      try {
        Long l = Long.parseLong(s);
        return new Date(l).toString();
      } catch (NumberFormatException e) {
        return null;
      }
    } else if (clzz == List.class) {
      String ss[] = s.split(",");
      List<String> l = new ArrayList<>();
      for (String s1 : ss) {
        l.add(new Date(Long.parseLong(s1)).toString());
      }
      return l;
    } else if (clzz == Long.class) {
      try {
        Long l = Long.parseLong(s);
        return l;
      } catch (NumberFormatException e) {
        return null;
      }
    } else if (clzz == Integer.class) {
      try {
        Integer i = Integer.parseInt(s);
        return i;
      } catch (NumberFormatException e) {
        return null;
      }
    } else if (clzz == Boolean.class) {
      return Boolean.parseBoolean(s);
    } else {
      return s;
    }
  }

  private List<String> getReplicateAfterStrings() {
    List<String> replicateAfter = new ArrayList<>();
    if (replicateOnCommit) replicateAfter.add("commit");
    if (replicateOnOptimize) replicateAfter.add("optimize");
    if (replicateOnStart) replicateAfter.add("startup");
    return replicateAfter;
  }

  Properties loadReplicationProperties() {
    Directory dir = null;
    try {
      try {
        dir =
            core.getDirectoryFactory()
                .get(
                    core.getDataDir(),
                    DirContext.META_DATA,
                    core.getSolrConfig().indexConfig.lockType);
        IndexInput input;
        try {
          input = dir.openInput(IndexFetcher.REPLICATION_PROPERTIES, IOContext.DEFAULT);
        } catch (FileNotFoundException | NoSuchFileException e) {
          return new Properties();
        }

        try {
          final InputStream is = new PropertiesInputStream(input);
          Properties props = new Properties();
          props.load(new InputStreamReader(is, StandardCharsets.UTF_8));
          return props;
        } finally {
          input.close();
        }
      } finally {
        if (dir != null) {
          core.getDirectoryFactory().release(dir);
        }
      }
    } catch (IOException e) {
      throw new SolrException(ErrorCode.SERVER_ERROR, e);
    }
  }

  //  void refreshCommitpoint() {
  //    IndexCommit commitPoint = core.getDeletionPolicy().getLatestCommit();
  //    if(replicateOnCommit || (replicateOnOptimize && commitPoint.getSegmentCount() == 1)) {
  //      indexCommitPoint = commitPoint;
  //    }
  //  }

  private void setupPolling(String intervalStr) {
    pollIntervalStr = intervalStr;
    pollIntervalNs = readIntervalNs(pollIntervalStr);
    if (pollIntervalNs == null || pollIntervalNs <= 0) {
      log.info(" No value set for 'pollInterval'. Timer Task not started.");
      return;
    }
    final Map<String, String> context = MDC.getCopyOfContextMap();
    Runnable task =
        () -> {
          MDC.setContextMap(context);
          if (pollDisabled.get()) {
            log.info("Poll disabled");
            return;
          }
          ExecutorUtil.setServerThreadFlag(true); // so PKI auth works
          try {
            log.debug("Polling for index modifications");
            markScheduledExecutionStart();
            IndexFetchResult fetchResult = doFetch(null, false);
            if (pollListener != null) pollListener.onComplete(core, fetchResult);
          } catch (Exception e) {
            log.error("Exception in fetching index", e);
          } finally {
            ExecutorUtil.setServerThreadFlag(null);
          }
        };
    executorService =
        Executors.newSingleThreadScheduledExecutor(new SolrNamedThreadFactory("indexFetcher"));
    // Randomize initial delay, with a minimum of 1ms
    long initialDelayNs =
        new Random().nextLong() % pollIntervalNs
            + TimeUnit.NANOSECONDS.convert(1, TimeUnit.MILLISECONDS);
    executorService.scheduleWithFixedDelay(
        task, initialDelayNs, pollIntervalNs, TimeUnit.NANOSECONDS);
    log.info(
        "Poll scheduled at an interval of {}ms",
        TimeUnit.MILLISECONDS.convert(pollIntervalNs, TimeUnit.NANOSECONDS));
  }

  @Override
  @SuppressWarnings({"resource"})
  public void inform(SolrCore core) {
    this.core = core;
    registerCloseHook();
    Object nbtk = initArgs.get(NUMBER_BACKUPS_TO_KEEP_INIT_PARAM);
    if (nbtk != null) {
      replicationHandlerConfig.numberBackupsToKeep = Integer.parseInt(nbtk.toString());
    } else {
      replicationHandlerConfig.numberBackupsToKeep = 0;
    }
    NamedList<?> follower = (NamedList<?>) initArgs.get("follower");
    boolean enableFollower = isEnabled(follower);
    if (enableFollower) {
      currentIndexFetcher = pollingIndexFetcher = new IndexFetcher(follower, this, core);
      setupPolling((String) follower.get(ReplicationAPIBase.POLL_INTERVAL));
      isFollower = true;
    }
    NamedList<?> leader = (NamedList<?>) initArgs.get("leader");
    boolean enableLeader = isEnabled(leader);

    if (enableLeader || (enableFollower && !currentIndexFetcher.fetchFromLeader)) {
      if (core.getCoreContainer().getZkController() != null) {
        log.warn(
            "SolrCloud is enabled for core {} but so is old-style replication. "
                + "Make sure you intend this behavior, it usually indicates a mis-configuration. "
                + "Leader setting is {} and follower setting is {}",
            core.getName(),
            enableLeader,
            enableFollower);
      }
    }

    if (!enableFollower && !enableLeader) {
      enableLeader = true;
      leader = new NamedList<>();
    }

    if (enableLeader) {
      includeConfFiles = (String) leader.get(CONF_FILES);
      if (includeConfFiles != null && includeConfFiles.trim().length() > 0) {
        List<String> files = Arrays.asList(includeConfFiles.split(","));
        for (String file : files) {
          if (file.trim().length() == 0) continue;
          String[] strs = file.trim().split(":");
          // if there is an alias add it or it is null
          confFileNameAlias.add(strs[0], strs.length > 1 ? strs[1] : null);
        }
        log.info("Replication enabled for following config files: {}", includeConfFiles);
      }
      List<?> backup = leader.getAll("backupAfter");
      boolean backupOnCommit = backup.contains("commit");
      boolean backupOnOptimize = !backupOnCommit && backup.contains("optimize");
      List<?> replicateAfter = leader.getAll(REPLICATE_AFTER);
      replicateOnCommit = replicateAfter.contains("commit");
      replicateOnOptimize = !replicateOnCommit && replicateAfter.contains("optimize");

      if (!replicateOnCommit && !replicateOnOptimize) {
        replicateOnCommit = true;
      }

      // if we only want to replicate on optimize, we need the deletion policy to
      // save the last optimized commit point.
      if (replicateOnOptimize) {
        IndexDeletionPolicyWrapper wrapper = core.getDeletionPolicy();
        IndexDeletionPolicy policy = wrapper == null ? null : wrapper.getWrappedDeletionPolicy();
        if (policy instanceof SolrDeletionPolicy solrPolicy) {
          if (solrPolicy.getMaxOptimizedCommitsToKeep() < 1) {
            solrPolicy.setMaxOptimizedCommitsToKeep(1);
          }
        } else {
          log.warn("Replication can't call setMaxOptimizedCommitsToKeep on {}", policy);
        }
      }

      if (replicateOnOptimize || backupOnOptimize) {
        core.getUpdateHandler()
            .registerOptimizeCallback(getEventListener(backupOnOptimize, replicateOnOptimize));
      }
      if (replicateOnCommit || backupOnCommit) {
        replicateOnCommit = true;
        core.getUpdateHandler()
            .registerCommitCallback(getEventListener(backupOnCommit, replicateOnCommit));
      }
      if (replicateAfter.contains("startup")) {
        replicateOnStart = true;
        RefCounted<SolrIndexSearcher> s = core.getNewestSearcher(false);
        try {
          DirectoryReader reader = (s == null) ? null : s.get().getIndexReader();
          if (reader != null
              && reader.getIndexCommit() != null
              && reader.getIndexCommit().getGeneration() != 1L) {
            try {
              if (replicateOnOptimize) {
                Collection<IndexCommit> commits = DirectoryReader.listCommits(reader.directory());
                for (IndexCommit ic : commits) {
                  if (ic.getSegmentCount() == 1) {
                    if (indexCommitPoint == null
                        || indexCommitPoint.getGeneration() < ic.getGeneration())
                      indexCommitPoint = ic;
                  }
                }
              } else {
                indexCommitPoint = reader.getIndexCommit();
              }
            } finally {
              // We don't need to save commit points for replication, the SolrDeletionPolicy
              // always saves the last commit point (and the last optimized commit point, if needed)
              /*
              if(indexCommitPoint != null){
               core.getDeletionPolicy().saveCommitPoint(indexCommitPoint.getGeneration());
              }
              */
            }
          }

          // ensure the writer is init'd so that we have a list of commit points
          RefCounted<IndexWriter> iw =
              core.getUpdateHandler().getSolrCoreState().getIndexWriter(core);
          iw.decref();

        } catch (IOException e) {
          log.warn("Unable to get IndexCommit on startup", e);
        } finally {
          if (s != null) s.decref();
        }
      }
      isLeader = true;
    }

    {
      final String reserve = (String) initArgs.get(RESERVE);
      if (reserve != null && !reserve.trim().isEmpty()) {
        reserveCommitDuration = readIntervalMs(reserve);
      }
    }
    log.info("Commits will be reserved for {} ms", reserveCommitDuration);
  }

  @Override
  public Collection<Class<? extends JerseyResource>> getJerseyResources() {
    return List.of(CoreReplication.class, SnapshotBackupAPI.class);
  }

  @Override
  public Boolean registerV2() {
    return Boolean.TRUE;
  }

  // check leader or follower is enabled
  private boolean isEnabled(NamedList<?> params) {
    if (params == null) return false;
    Object enable = params.get("enable");
    if (enable == null) return true;
    if (enable instanceof String) return StrUtils.parseBool((String) enable);
    return Boolean.TRUE.equals(enable);
  }

  private final CloseHook startShutdownHook =
      new CloseHook() {
        @Override
        public void preClose(SolrCore core) {
          if (executorService != null) {
            // we don't wait for shutdown - this can deadlock core reload
            executorService.shutdown();
          }
        }

        @Override
        public void postClose(SolrCore core) {
          if (pollingIndexFetcher != null) {
            pollingIndexFetcher.destroy();
          }
          if (currentIndexFetcher != null && currentIndexFetcher != pollingIndexFetcher) {
            currentIndexFetcher.destroy();
          }
        }
      };
  private final CloseHook finishShutdownHook =
      new CloseHook() {
        @Override
        public void preClose(SolrCore core) {
          ExecutorUtil.shutdownAndAwaitTermination(restoreExecutor);
          if (restoreFuture != null) {
            restoreFuture.cancel(false);
          }
        }
      };

  /** register a closehook */
  private void registerCloseHook() {
    core.addCloseHook(startShutdownHook);
    core.addCloseHook(finishShutdownHook);
  }

  public void shutdown() {
    startShutdownHook.preClose(core);
    startShutdownHook.postClose(core);
    finishShutdownHook.preClose(core);
    finishShutdownHook.postClose(core);

    ExecutorUtil.shutdownAndAwaitTermination(executorService);

    core.removeCloseHook(startShutdownHook);
    core.removeCloseHook(finishShutdownHook);
  }

  /**
   * Register a listener for postcommit/optimize
   *
   * @param snapshoot do a snapshoot
   * @param getCommit get a commitpoint also
   * @return an instance of the eventlistener
   */
  private SolrEventListener getEventListener(final boolean snapshoot, final boolean getCommit) {
    return new SolrEventListener() {
      /**
       * This refreshes the latest replicateable index commit and optionally can create Snapshots as
       * well
       */
      @Override
      public void postCommit() {
        IndexCommit currentCommitPoint = core.getDeletionPolicy().getLatestCommit();

        if (getCommit) {
          // IndexCommit oldCommitPoint = indexCommitPoint;
          indexCommitPoint = currentCommitPoint;

          // We don't need to save commit points for replication, the SolrDeletionPolicy
          // always saves the last commit point (and the last optimized commit point, if needed)
          /*
          if (indexCommitPoint != null) {
            core.getDeletionPolicy().saveCommitPoint(indexCommitPoint.getGeneration());
          }
          if(oldCommitPoint != null){
            core.getDeletionPolicy().releaseCommitPointAndExtendReserve(oldCommitPoint.getGeneration());
          }
          */
        }
        if (snapshoot) {
          try {
            int numberToKeep = replicationHandlerConfig.numberBackupsToKeep;
            if (numberToKeep < 1) {
              numberToKeep = Integer.MAX_VALUE;
            }
            SnapShooter snapShooter = new SnapShooter(core, null, null);
            snapShooter.validateCreateSnapshot();
            snapShooter.createSnapAsync(numberToKeep, (nl) -> snapShootDetails = nl);
          } catch (Exception e) {
            log.error("Exception while snapshooting", e);
          }
        }
      }

      @Override
      public void newSearcher(SolrIndexSearcher newSearcher, SolrIndexSearcher currentSearcher) {
        /*no op*/
      }

      @Override
      public void postSoftCommit() {}
    };
  }

  private Long readIntervalMs(String interval) {
    return TimeUnit.MILLISECONDS.convert(readIntervalNs(interval), TimeUnit.NANOSECONDS);
  }

  private Long readIntervalNs(String interval) {
    if (interval == null) return null;
    int result = 0;
    Matcher m = INTERVAL_PATTERN.matcher(interval.trim());
    if (m.find()) {
      String hr = m.group(1);
      String min = m.group(2);
      String sec = m.group(3);
      result = 0;
      try {
        if (sec != null && sec.length() > 0) result += Integer.parseInt(sec);
        if (min != null && min.length() > 0) result += (60 * Integer.parseInt(min));
        if (hr != null && hr.length() > 0) result += (60 * 60 * Integer.parseInt(hr));
        return TimeUnit.NANOSECONDS.convert(result, TimeUnit.SECONDS);
      } catch (NumberFormatException e) {
        throw new SolrException(ErrorCode.SERVER_ERROR, INTERVAL_ERR_MSG);
      }
    } else {
      throw new SolrException(ErrorCode.SERVER_ERROR, INTERVAL_ERR_MSG);
    }
  }

  private static final String SUCCESS = "success";

  private static final String FAILED = "failed";

  public static final String EXCEPTION = "exception";

  public static final String LEADER_URL = "leaderUrl";

  public static final String FETCH_FROM_LEADER = "fetchFromLeader";

  // in case of TLOG replica, if leaderVersion = zero, don't do commit
  // otherwise updates from current tlog won't copied over properly to the new tlog, leading to data
  // loss
  // don't commit on leader version zero for PULL replicas as PULL should only get its index
  // state from leader
  public static final String SKIP_COMMIT_ON_LEADER_VERSION_ZERO = "skipCommitOnLeaderVersionZero";

  /**
   * @deprecated Only used for backwards compatibility. Use {@link
   *     #SKIP_COMMIT_ON_LEADER_VERSION_ZERO}
   */
  @Deprecated
  public static final String LEGACY_SKIP_COMMIT_ON_LEADER_VERSION_ZERO =
      "skipCommitOnMasterVersionZero";

  public static final String MESSAGE = "message";

  public static final String COMMAND = "command";

  public static final String CMD_DETAILS = "details";

  public static final String CMD_BACKUP = "backup";

  public static final String CMD_RESTORE = "restore";

  public static final String CMD_RESTORE_STATUS = "restorestatus";

  public static final String CMD_FETCH_INDEX = "fetchindex";

  public static final String CMD_ABORT_FETCH = "abortfetch";

  public static final String CMD_GET_FILE_LIST = "filelist";

  public static final String CMD_GET_FILE = "filecontent";

  public static final String CMD_DISABLE_POLL = "disablepoll";

  public static final String CMD_DISABLE_REPL = "disablereplication";

  public static final String CMD_ENABLE_REPL = "enablereplication";

  public static final String CMD_ENABLE_POLL = "enablepoll";

  public static final String CMD_INDEX_VERSION = "indexversion";

  public static final String CMD_SHOW_COMMITS = "commits";

  public static final String CMD_DELETE_BACKUP = "deletebackup";

  public static final String SIZE = "size";

  public static final String ALIAS = "alias";

  public static final String CONF_CHECKSUM = "confchecksum";

  public static final String CONF_FILES = "confFiles";

  public static final String REPLICATE_AFTER = "replicateAfter";

  public static final String RESERVE = "commitReserveDuration";

  public static final String EXTERNAL = "external";

  public static final String INTERNAL = "internal";

  public static final String ERR_STATUS = "ERROR";

  public static final String OK_STATUS = "OK";

  public static final String NEXT_EXECUTION_AT = "nextExecutionAt";

  public static final String NUMBER_BACKUPS_TO_KEEP_REQUEST_PARAM = "numberToKeep";

  public static final String NUMBER_BACKUPS_TO_KEEP_INIT_PARAM = "maxNumberOfBackups";

  /**
   * Boolean param for tests that can be specified when using {@link #CMD_FETCH_INDEX} to force the
   * current request to block until the fetch is complete. <b>NOTE:</b> This param is not advised
   * for non-test code, since the duration of the fetch for non-trivial indexes will likeley cause
   * the request to time out.
   *
   * @lucene.internal
   */
  public static final String WAIT = "wait";

  public static class ReplicationHandlerConfig implements APIConfigProvider.APIConfig {

    private int numberBackupsToKeep = 0; // zero: do not delete old backups

    public int getNumberBackupsToKeep() {
      return numberBackupsToKeep;
    }
  }

  @Override
  public ReplicationHandlerConfig provide() {
    return replicationHandlerConfig;
  }

  @Override
  public Class<ReplicationHandlerConfig> getConfigClass() {
    return ReplicationHandlerConfig.class;
  }
}<|MERGE_RESOLUTION|>--- conflicted
+++ resolved
@@ -317,8 +317,6 @@
     }
   }
 
-<<<<<<< HEAD
-=======
   /**
    * This method adds an Object of FileStream to the response . The FileStream implements a custom
    * protocol which is understood by IndexFetcher.FileFetcher
@@ -368,30 +366,6 @@
         solrParams.getLong(GENERATION));
   }
 
-  static boolean getBoolWithBackwardCompatibility(
-      SolrParams params, String preferredKey, String alternativeKey, boolean defaultValue) {
-    Boolean value = params.getBool(preferredKey);
-    if (value != null) {
-      return value;
-    }
-    return params.getBool(alternativeKey, defaultValue);
-  }
-
-  @SuppressWarnings("unchecked")
-  static <T> T getObjectWithBackwardCompatibility(
-      SolrParams params, String preferredKey, String alternativeKey, T defaultValue) {
-    Object value = params.get(preferredKey);
-    if (value != null) {
-      return (T) value;
-    }
-    value = params.get(alternativeKey);
-    if (value != null) {
-      return (T) value;
-    }
-    return defaultValue;
-  }
-
->>>>>>> 6d167b1b
   @SuppressWarnings("unchecked")
   public static <T> T getObjectWithBackwardCompatibility(
       NamedList<?> params, String preferredKey, String alternativeKey) {
