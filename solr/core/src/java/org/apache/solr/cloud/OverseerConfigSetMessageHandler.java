/*
 * Licensed to the Apache Software Foundation (ASF) under one or more
 * contributor license agreements.  See the NOTICE file distributed with
 * this work for additional information regarding copyright ownership.
 * The ASF licenses this file to You under the Apache License, Version 2.0
 * (the "License"); you may not use this file except in compliance with
 * the License.  You may obtain a copy of the License at
 *
 *     http://www.apache.org/licenses/LICENSE-2.0
 *
 * Unless required by applicable law or agreed to in writing, software
 * distributed under the License is distributed on an "AS IS" BASIS,
 * WITHOUT WARRANTIES OR CONDITIONS OF ANY KIND, either express or implied.
 * See the License for the specific language governing permissions and
 * limitations under the License.
 */
package org.apache.solr.cloud;

import static org.apache.solr.cloud.api.collections.CollectionHandlingUtils.addExceptionToNamedList;
import static org.apache.solr.common.params.CommonParams.NAME;

import java.lang.invoke.MethodHandles;
import java.util.HashSet;
import java.util.Set;
import org.apache.solr.common.SolrException;
import org.apache.solr.common.SolrException.ErrorCode;
import org.apache.solr.common.cloud.ZkNodeProps;
import org.apache.solr.common.cloud.ZkStateReader;
import org.apache.solr.common.params.ConfigSetParams;
import org.apache.solr.common.util.NamedList;
import org.apache.solr.core.CoreContainer;
import org.slf4j.Logger;
import org.slf4j.LoggerFactory;

/** A {@link OverseerMessageHandler} that handles ConfigSets API related overseer messages. */
public class OverseerConfigSetMessageHandler implements OverseerMessageHandler {

  /** Prefix to specify an action should be handled by this handler. */
  public static final String CONFIGSETS_ACTION_PREFIX = "configsets:";

  private ZkStateReader zkStateReader;

  private CoreContainer coreContainer;

  // we essentially implement a read/write lock for the ConfigSet exclusivity as follows:
  // WRITE: CREATE/DELETE on the ConfigSet under operation
  // READ: for the Base ConfigSet being copied in CREATE.
  // in this way, we prevent a Base ConfigSet from being deleted while it is being copied
  // but don't prevent different ConfigSets from being created with the same Base ConfigSet
  // at the same time.
  private final Set<String> configSetWriteWip;
  private final Set<String> configSetReadWip;

  private static final Logger log = LoggerFactory.getLogger(MethodHandles.lookup().lookupClass());

  public OverseerConfigSetMessageHandler(ZkStateReader zkStateReader, CoreContainer coreContainer) {
    this.zkStateReader = zkStateReader;
    this.coreContainer = coreContainer;
    this.configSetWriteWip = new HashSet<>();
    this.configSetReadWip = new HashSet<>();
  }

  @Override
  public OverseerSolrResponse processMessage(ZkNodeProps message, String operation) {
    NamedList<Object> results = new NamedList<>();
    try {
      if (!operation.startsWith(CONFIGSETS_ACTION_PREFIX)) {
        throw new SolrException(
            ErrorCode.BAD_REQUEST,
            "Operation does not contain proper prefix: "
                + operation
                + " expected: "
                + CONFIGSETS_ACTION_PREFIX);
      }
      operation = operation.substring(CONFIGSETS_ACTION_PREFIX.length());
      log.info("OverseerConfigSetMessageHandler.processMessage : {}, {}", operation, message);

      ConfigSetParams.ConfigSetAction action = ConfigSetParams.ConfigSetAction.get(operation);
      if (action == null) {
        throw new SolrException(ErrorCode.BAD_REQUEST, "Unknown operation:" + operation);
      }
      switch (action) {
        case CREATE:
          ConfigSetCmds.createConfigSet(message, coreContainer);
          break;
        case DELETE:
          ConfigSetCmds.deleteConfigSet(message, coreContainer);
          break;
        default:
          throw new SolrException(ErrorCode.BAD_REQUEST, "Unknown operation:" + operation);
      }
    } catch (Exception e) {
      String configSetName = message.getStr(NAME);

      if (configSetName == null) {
        log.error("Operation {} failed", operation, e);
      } else {
        log.error("ConfigSet: {} operation: {} failed", configSetName, operation, e);
      }
<<<<<<< HEAD

      addExceptionToNamedList(operation, e, results);

      results.add("Operation " + operation + " caused exception:", e);
      SimpleOrderedMap<Object> nl = new SimpleOrderedMap<>();
      nl.add("msg", e.getMessage());
      nl.add("rspCode", e instanceof SolrException ? ((SolrException) e).code() : -1);
      results.add("exception", nl);
=======
      addExceptionToNamedList(operation, e, results);
>>>>>>> 4bf1917b
    }
    return new OverseerSolrResponse(results);
  }

  @Override
  public String getName() {
    return "Overseer ConfigSet Message Handler";
  }

  @Override
  public String getTimerName(String operation) {
    return "configset_" + operation;
  }

  @Override
  public Lock lockTask(ZkNodeProps message, long ignored) {
    String configSetName = getTaskKey(message);
    if (canExecute(configSetName, message)) {
      markExclusiveTask(configSetName, message);
      return () -> unmarkExclusiveTask(configSetName, message);
    }
    return null;
  }

  @Override
  public String getTaskKey(ZkNodeProps message) {
    return message.getStr(NAME);
  }

  private void markExclusiveTask(String configSetName, ZkNodeProps message) {
    String baseConfigSet = getBaseConfigSetIfCreate(message);
    markExclusive(configSetName, baseConfigSet);
  }

  private void markExclusive(String configSetName, String baseConfigSetName) {
    synchronized (configSetWriteWip) {
      configSetWriteWip.add(configSetName);
      if (baseConfigSetName != null) configSetReadWip.add(baseConfigSetName);
    }
  }

  private void unmarkExclusiveTask(String configSetName, ZkNodeProps message) {
    String baseConfigSet = getBaseConfigSetIfCreate(message);
    unmarkExclusiveConfigSet(configSetName, baseConfigSet);
  }

  private void unmarkExclusiveConfigSet(String configSetName, String baseConfigSetName) {
    synchronized (configSetWriteWip) {
      configSetWriteWip.remove(configSetName);
      if (baseConfigSetName != null) configSetReadWip.remove(baseConfigSetName);
    }
  }

  private boolean canExecute(String configSetName, ZkNodeProps message) {
    String baseConfigSetName = getBaseConfigSetIfCreate(message);

    synchronized (configSetWriteWip) {
      // need to acquire:
      // 1) write lock on ConfigSet
      // 2) read lock on Base ConfigSet
      if (configSetWriteWip.contains(configSetName) || configSetReadWip.contains(configSetName)) {
        return false;
      }
      if (baseConfigSetName != null && configSetWriteWip.contains(baseConfigSetName)) {
        return false;
      }
    }

    return true;
  }

  private String getBaseConfigSetIfCreate(ZkNodeProps message) {
    String operation =
        message.getStr(Overseer.QUEUE_OPERATION).substring(CONFIGSETS_ACTION_PREFIX.length());
    ConfigSetParams.ConfigSetAction action = ConfigSetParams.ConfigSetAction.get(operation);
    return ConfigSetCmds.getBaseConfigSetName(action, message.getStr(ConfigSetCmds.BASE_CONFIGSET));
  }
}<|MERGE_RESOLUTION|>--- conflicted
+++ resolved
@@ -97,18 +97,7 @@
       } else {
         log.error("ConfigSet: {} operation: {} failed", configSetName, operation, e);
       }
-<<<<<<< HEAD
-
       addExceptionToNamedList(operation, e, results);
-
-      results.add("Operation " + operation + " caused exception:", e);
-      SimpleOrderedMap<Object> nl = new SimpleOrderedMap<>();
-      nl.add("msg", e.getMessage());
-      nl.add("rspCode", e instanceof SolrException ? ((SolrException) e).code() : -1);
-      results.add("exception", nl);
-=======
-      addExceptionToNamedList(operation, e, results);
->>>>>>> 4bf1917b
     }
     return new OverseerSolrResponse(results);
   }
