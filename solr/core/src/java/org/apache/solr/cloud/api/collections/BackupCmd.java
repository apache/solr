/*
 * Licensed to the Apache Software Foundation (ASF) under one or more
 * contributor license agreements.  See the NOTICE file distributed with
 * this work for additional information regarding copyright ownership.
 * The ASF licenses this file to You under the Apache License, Version 2.0
 * (the "License"); you may not use this file except in compliance with
 * the License.  You may obtain a copy of the License at
 *
 *     http://www.apache.org/licenses/LICENSE-2.0
 *
 * Unless required by applicable law or agreed to in writing, software
 * distributed under the License is distributed on an "AS IS" BASIS,
 * WITHOUT WARRANTIES OR CONDITIONS OF ANY KIND, either express or implied.
 * See the License for the specific language governing permissions and
 * limitations under the License.
 */
package org.apache.solr.cloud.api.collections;

import org.apache.solr.cloud.api.collections.CollectionHandlingUtils.ShardRequestTracker;
import org.apache.solr.common.SolrException;
import org.apache.solr.common.SolrException.ErrorCode;
import org.apache.solr.common.cloud.ClusterState;
import org.apache.solr.common.cloud.DocCollection;
import org.apache.solr.common.cloud.Replica;
import org.apache.solr.common.cloud.Replica.State;
import org.apache.solr.common.cloud.Slice;
import org.apache.solr.common.cloud.SolrZkClient;
import org.apache.solr.common.cloud.ZkNodeProps;
import org.apache.solr.common.params.CollectionAdminParams;
import org.apache.solr.common.params.CoreAdminParams;
import org.apache.solr.common.params.ModifiableSolrParams;
import org.apache.solr.common.util.NamedList;
import org.apache.solr.common.util.SimpleOrderedMap;
import org.apache.solr.core.CoreContainer;
import org.apache.solr.core.backup.BackupFilePaths;
import org.apache.solr.core.backup.BackupManager;
import org.apache.solr.core.backup.BackupProperties;
import org.apache.solr.core.backup.ShardBackupId;
import org.apache.solr.core.backup.repository.BackupRepository;
import org.apache.solr.core.snapshots.CollectionSnapshotMetaData;
import org.apache.solr.core.snapshots.CollectionSnapshotMetaData.CoreSnapshotMetaData;
import org.apache.solr.core.snapshots.CollectionSnapshotMetaData.SnapshotStatus;
import org.apache.solr.core.snapshots.SolrSnapshotManager;
import org.apache.solr.handler.component.ShardHandler;
import org.slf4j.Logger;
import org.slf4j.LoggerFactory;

import javax.annotation.Nullable;
import java.io.IOException;
import java.lang.invoke.MethodHandles;
import java.net.URI;
import java.util.ArrayList;
import java.util.Collection;
import java.util.Collections;
import java.util.List;
import java.util.Optional;

import static org.apache.solr.common.cloud.ZkStateReader.COLLECTION_PROP;
import static org.apache.solr.common.cloud.ZkStateReader.CORE_NAME_PROP;
import static org.apache.solr.common.params.CollectionAdminParams.FOLLOW_ALIASES;
import static org.apache.solr.common.params.CommonAdminParams.ASYNC;
import static org.apache.solr.common.params.CommonParams.NAME;

public class BackupCmd implements CollApiCmds.CollectionApiCommand {
  private static final Logger log = LoggerFactory.getLogger(MethodHandles.lookup().lookupClass());

  private final CollectionCommandContext ccc;

  public BackupCmd(CollectionCommandContext ccc) {
    this.ccc = ccc;
  }

  @Override
  public void call(ClusterState state, ZkNodeProps message, NamedList<Object> results) throws Exception {

    String extCollectionName = message.getStr(COLLECTION_PROP);
    boolean followAliases = message.getBool(FOLLOW_ALIASES, false);
    String collectionName;
    if (followAliases) {
      collectionName = ccc.getSolrCloudManager().getClusterStateProvider().resolveSimpleAlias(extCollectionName);
    } else {
      collectionName = extCollectionName;
    }
    String backupName = message.getStr(NAME);
    String repo = message.getStr(CoreAdminParams.BACKUP_REPOSITORY);
    boolean incremental = message.getBool(CoreAdminParams.BACKUP_INCREMENTAL, true);
    String configName = ccc.getSolrCloudManager().getClusterStateProvider().getCollection(collectionName).getConfigName();

    BackupProperties backupProperties = BackupProperties.create(backupName, collectionName,
            extCollectionName, configName);

    CoreContainer cc = ccc.getCoreContainer();
    try (BackupRepository repository = cc.newBackupRepository(repo)) {

      // Backup location
      URI location = repository.createDirectoryURI(message.getStr(CoreAdminParams.BACKUP_LOCATION));
      final URI backupUri = createAndValidateBackupPath(repository, incremental, location, backupName, collectionName);

      BackupManager backupMgr = (incremental) ?
              BackupManager.forIncrementalBackup(repository, ccc.getZkStateReader(), backupUri) :
              BackupManager.forBackup(repository, ccc.getZkStateReader(), backupUri);

      String strategy = message.getStr(CollectionAdminParams.INDEX_BACKUP_STRATEGY, CollectionAdminParams.COPY_FILES_STRATEGY);
      switch (strategy) {
        case CollectionAdminParams.COPY_FILES_STRATEGY: {
          if (incremental) {
            try {
              incrementalCopyIndexFiles(backupUri, collectionName, message, results, backupProperties, backupMgr);
            } catch (SolrException e) {
              log.error("Error happened during incremental backup for collection: {}", collectionName, e);
              CollectionHandlingUtils.cleanBackup(repository, backupUri, backupMgr.getBackupId(), ccc);
              throw e;
            }
          } else {
            copyIndexFiles(backupUri, collectionName, message, results);
          }
          break;
        }
        case CollectionAdminParams.NO_INDEX_BACKUP_STRATEGY: {
          break;
        }
      }

      log.info("Starting to backup ZK data for backupName={}", backupName);

      //Download the configs
      backupMgr.downloadConfigDir(configName, cc.getConfigSetService());

      //Save the collection's state. Can be part of the monolithic clusterstate.json or a individual state.json
      //Since we don't want to distinguish we extract the state and back it up as a separate json
      DocCollection collectionState = ccc.getZkStateReader().getClusterState().getCollection(collectionName);
      backupMgr.writeCollectionState(collectionName, collectionState);
      backupMgr.downloadCollectionProperties(collectionName);

      //TODO: Add MD5 of the configset. If during restore the same name configset exists then we can compare checksums to see if they are the same.
      //if they are not the same then we can throw an error or have an 'overwriteConfig' flag
      //TODO save numDocs for the shardLeader. We can use it to sanity check the restore.

      backupMgr.writeBackupProperties(backupProperties);

      log.info("Completed backing up ZK data for backupName={}", backupName);

      int maxNumBackup = message.getInt(CoreAdminParams.MAX_NUM_BACKUP_POINTS, -1);
      if (incremental && maxNumBackup != -1) {
        CollectionHandlingUtils.deleteBackup(repository, backupUri, maxNumBackup, results, ccc);
      }
    }
  }

  private URI createAndValidateBackupPath(BackupRepository repository, boolean incremental, URI location, String backupName, String collection) throws IOException{
    final URI backupNamePath = repository.resolveDirectory(location, backupName);

    if ( (!incremental) && repository.exists(backupNamePath)) {
        throw new SolrException(SolrException.ErrorCode.BAD_REQUEST, "The backup directory already exists: " + backupNamePath);
    }

    if (! repository.exists(backupNamePath)) {
      repository.createDirectory(backupNamePath);
    } else if (incremental){
      final String[] directoryContents = repository.listAll(backupNamePath);
      if (directoryContents.length == 1) {
        String directoryContentsName = directoryContents[0];
        // Strip the trailing '/' if it exists
        if (directoryContentsName.endsWith("/")) {
          directoryContentsName = directoryContentsName.substring(0, directoryContentsName.length()-1);
        }
        if (!directoryContentsName.equals(collection)) {
          throw new SolrException(ErrorCode.BAD_REQUEST, "The backup [" + backupName + "] at location [" + location +
              "] cannot be used to back up [" + collection + "], as it already holds a different collection [" +
              directoryContents[0] + "]");
        }
      }
    }

    if (! incremental) {
      return backupNamePath;
    }

    // Incremental backups have an additional directory named after the collection that needs created
    final URI backupPathWithCollection = repository.resolveDirectory(backupNamePath, collection);
    if (! repository.exists(backupPathWithCollection)) {
      repository.createDirectory(backupPathWithCollection);
    }
    BackupFilePaths incBackupFiles = new BackupFilePaths(repository, backupPathWithCollection);
    incBackupFiles.createIncrementalBackupFolders();
    return backupPathWithCollection;
  }

  private Replica selectReplicaWithSnapshot(CollectionSnapshotMetaData snapshotMeta, Slice slice) {
    // The goal here is to choose the snapshot of the replica which was the leader at the time snapshot was created.
    // If that is not possible, we choose any other replica for the given shard.
    Collection<CoreSnapshotMetaData> snapshots = snapshotMeta.getReplicaSnapshotsForShard(slice.getName());

    Optional<CoreSnapshotMetaData> leaderCore = snapshots.stream().filter(CoreSnapshotMetaData::isLeader).findFirst();
    if (leaderCore.isPresent()) {
      if (log.isInfoEnabled())  {
        log.info("Replica {} was the leader when snapshot {} was created.", leaderCore.get().getCoreName(), snapshotMeta.getName());
      }
      Replica r = slice.getReplica(leaderCore.get().getCoreName());
      if ((r != null) && !r.getState().equals(State.DOWN)) {
        return r;
      }
    }

    Optional<Replica> r = slice.getReplicas().stream()
            .filter(x -> x.getState() != State.DOWN && snapshotMeta.isSnapshotExists(slice.getName(), x))
            .findFirst();

    if (!r.isPresent()) {
      throw new SolrException(ErrorCode.SERVER_ERROR,
              "Unable to find any live replica with a snapshot named " + snapshotMeta.getName() + " for shard " + slice.getName());
    }

    return r.get();
  }

  private void incrementalCopyIndexFiles(URI backupUri, String collectionName, ZkNodeProps request,
                                         NamedList<Object> results, BackupProperties backupProperties,
                                         BackupManager backupManager) throws IOException {
    String backupName = request.getStr(NAME);
    String asyncId = request.getStr(ASYNC);
    String repoName = request.getStr(CoreAdminParams.BACKUP_REPOSITORY);
    ShardHandler shardHandler = ccc.newShardHandler();

    log.info("Starting backup of collection={} with backupName={} at location={}", collectionName, backupName,
            backupUri);

    Optional<BackupProperties> previousProps = backupManager.tryReadBackupProperties();
    final ShardRequestTracker shardRequestTracker = CollectionHandlingUtils.asyncRequestTracker(asyncId, ccc);

    Collection<Slice> slices = ccc.getZkStateReader().getClusterState().getCollection(collectionName).getActiveSlices();
    for (Slice slice : slices) {
      // Note - Actually this can return a null value when there is no leader for this shard.
      Replica replica = slice.getLeader();
      if (replica == null) {
        throw new SolrException(ErrorCode.SERVER_ERROR, "No 'leader' replica available for shard " + slice.getName() + " of collection " + collectionName);
      }
      String coreName = replica.getStr(CORE_NAME_PROP);

      ModifiableSolrParams params = coreBackupParams(backupUri, repoName, slice, coreName, true /* incremental backup */);
      params.set(CoreAdminParams.BACKUP_INCREMENTAL, true);
      previousProps.flatMap(bp -> bp.getShardBackupIdFor(slice.getName()))
              .ifPresent(prevBackupPoint -> params.set(CoreAdminParams.PREV_SHARD_BACKUP_ID, prevBackupPoint.getIdAsString()));

      ShardBackupId shardBackupId = backupProperties.putAndGetShardBackupIdFor(slice.getName(),
              backupManager.getBackupId().getId());
      params.set(CoreAdminParams.SHARD_BACKUP_ID, shardBackupId.getIdAsString());

      shardRequestTracker.sendShardRequest(replica.getNodeName(), params, shardHandler);
      log.debug("Sent backup request to core={} for backupName={}", coreName, backupName);
    }
    log.debug("Sent backup requests to all shard leaders for backupName={}", backupName);

    String msgOnError = "Could not backup all shards";
    shardRequestTracker.processResponses(results, shardHandler, true, msgOnError);
    if (results.get("failure") != null) {
      throw new SolrException(ErrorCode.SERVER_ERROR, msgOnError);
    }

    //Aggregating result from different shards
    NamedList<Object> aggRsp = aggregateResults(results, collectionName, slices, backupManager, backupProperties);
    results.add("response", aggRsp);
  }

<<<<<<< HEAD
  private NamedList<Object> aggregateResults(NamedList<Object> results,
                                             String collectionName,
                                             Collection<Slice> slices,
                                             @Nullable BackupManager backupManager,
                                             @Nullable BackupProperties backupProps) {
    NamedList<Object> aggRsp = new NamedList<>();
=======
  private NamedList<Object> aggregateResults(NamedList<Object> results, String collectionName,
                                     BackupManager backupManager,
                                     BackupProperties backupProps,
                                     Collection<Slice> slices) {
    NamedList<Object> aggRsp = new SimpleOrderedMap<>();
>>>>>>> bf55ef08
    aggRsp.add("collection", collectionName);
    aggRsp.add("numShards", slices.size());
    if (backupManager != null) {
      aggRsp.add("backupId", backupManager.getBackupId().id);
    }
    if (backupProps != null) {
      aggRsp.add("indexVersion", backupProps.getIndexVersion());
      aggRsp.add("startTime", backupProps.getStartTime());
    }

    // Optional options for incremental backups
    Optional<Integer> indexFileCount = Optional.empty();
    Optional<Integer> uploadedIndexFileCount = Optional.empty();
    Optional<Double> indexSizeMB = Optional.empty();
    Optional<Double> uploadedIndexFileMB = Optional.empty();
    NamedList<?> shards = (NamedList<?>) results.get("success");
    List<String> shardBackupIds = new ArrayList<>(shards.size());
    for (int i = 0; i < shards.size(); i++) {
      NamedList<?> shardResp = (NamedList<?>)((NamedList<?>)shards.getVal(i)).get("response");
      if (shardResp == null)
        continue;
      Integer shardIndexFileCount = (Integer) shardResp.get("indexFileCount");
      if (shardIndexFileCount != null) {
        indexFileCount = Optional.of(indexFileCount.orElse(0) + shardIndexFileCount);
      }
      Integer shardUploadedIndexFileCount = (Integer) shardResp.get("uploadedIndexFileCount");
      if (shardUploadedIndexFileCount != null) {
        uploadedIndexFileCount = Optional.of(uploadedIndexFileCount.orElse(0) + shardUploadedIndexFileCount);
      }
      Double shardIndexSizeMB = (Double) shardResp.get("indexSizeMB");
      if (shardUploadedIndexFileCount != null) {
        indexSizeMB = Optional.of(indexSizeMB.orElse(0.0) + shardIndexSizeMB);
      }
      Double shardUploadedIndexFileMB = (Double) shardResp.get("uploadedIndexFileMB");
      if (shardUploadedIndexFileMB != null) {
        uploadedIndexFileMB = Optional.of(uploadedIndexFileMB.orElse(0.0) + shardUploadedIndexFileMB);
      }
      Optional.ofNullable((String) shardResp.get("shardBackupId")).ifPresent(shardBackupIds::add);
    }
    indexFileCount.ifPresent(val -> aggRsp.add("indexFileCount", val));
    uploadedIndexFileCount.ifPresent(val -> aggRsp.add("uploadedIndexFileCount", val));
    indexSizeMB.ifPresent(val -> aggRsp.add("indexSizeMB", val));
    uploadedIndexFileMB.ifPresent(val -> aggRsp.add("uploadedIndexFileMB", val));
    if (!shardBackupIds.isEmpty()) {
      aggRsp.add("shardBackupIds", shardBackupIds);
    }

    return aggRsp;
  }

  private ModifiableSolrParams coreBackupParams(URI backupPath, String repoName, Slice slice, String coreName, boolean incremental) {
    ModifiableSolrParams params = new ModifiableSolrParams();
    params.set(CoreAdminParams.ACTION, CoreAdminParams.CoreAdminAction.BACKUPCORE.toString());
    params.set(NAME, slice.getName());
    params.set(CoreAdminParams.BACKUP_REPOSITORY, repoName);
    params.set(CoreAdminParams.BACKUP_LOCATION, backupPath.toASCIIString()); // note: index dir will be here then the "snapshot." + slice name
    params.set(CORE_NAME_PROP, coreName);
    params.set(CoreAdminParams.BACKUP_INCREMENTAL, incremental);
    return params;
  }

  private void copyIndexFiles(URI backupPath, String collectionName, ZkNodeProps request, NamedList<Object> results) throws Exception {
    String backupName = request.getStr(NAME);
    String asyncId = request.getStr(ASYNC);
    String repoName = request.getStr(CoreAdminParams.BACKUP_REPOSITORY);
    ShardHandler shardHandler = ccc.newShardHandler();

    String commitName = request.getStr(CoreAdminParams.COMMIT_NAME);
    Optional<CollectionSnapshotMetaData> snapshotMeta = Optional.empty();
    if (commitName != null) {
      SolrZkClient zkClient = ccc.getZkStateReader().getZkClient();
      snapshotMeta = SolrSnapshotManager.getCollectionLevelSnapshot(zkClient, collectionName, commitName);
      if (!snapshotMeta.isPresent()) {
        throw new SolrException(ErrorCode.BAD_REQUEST, "Snapshot with name " + commitName
                + " does not exist for collection " + collectionName);
      }
      if (snapshotMeta.get().getStatus() != SnapshotStatus.Successful) {
        throw new SolrException(ErrorCode.BAD_REQUEST, "Snapshot with name " + commitName + " for collection " + collectionName
                + " has not completed successfully. The status is " + snapshotMeta.get().getStatus());
      }
    }

    log.info("Starting backup of collection={} with backupName={} at location={}", collectionName, backupName,
            backupPath);

    Collection<String> shardsToConsider = Collections.emptySet();
    if (snapshotMeta.isPresent()) {
      shardsToConsider = snapshotMeta.get().getShards();
    }

    final ShardRequestTracker shardRequestTracker = CollectionHandlingUtils.asyncRequestTracker(asyncId, ccc);
    Collection<Slice> slices = ccc.getZkStateReader().getClusterState().getCollection(collectionName).getActiveSlices();
    for (Slice slice : slices) {
      Replica replica = null;

      if (snapshotMeta.isPresent()) {
        if (!shardsToConsider.contains(slice.getName())) {
          log.warn("Skipping the backup for shard {} since it wasn't part of the collection {} when snapshot {} was created.",
                  slice.getName(), collectionName, snapshotMeta.get().getName());
          continue;
        }
        replica = selectReplicaWithSnapshot(snapshotMeta.get(), slice);
      } else {
        // Note - Actually this can return a null value when there is no leader for this shard.
        replica = slice.getLeader();
        if (replica == null) {
          throw new SolrException(ErrorCode.SERVER_ERROR, "No 'leader' replica available for shard " + slice.getName() + " of collection " + collectionName);
        }
      }

      String coreName = replica.getStr(CORE_NAME_PROP);

      ModifiableSolrParams params = coreBackupParams(backupPath, repoName, slice, coreName, false /*non-incremental backup */);
      if (snapshotMeta.isPresent()) {
        params.set(CoreAdminParams.COMMIT_NAME, snapshotMeta.get().getName());
      }

      shardRequestTracker.sendShardRequest(replica.getNodeName(), params, shardHandler);
      log.debug("Sent backup request to core={} for backupName={}", coreName, backupName);
    }
    log.debug("Sent backup requests to all shard leaders for backupName={}", backupName);

    shardRequestTracker.processResponses(results, shardHandler, true, "Could not backup all shards");

    //Aggregating result from different shards
    NamedList<Object> aggRsp = aggregateResults(results, collectionName, slices, null, null);
    results.add("response", aggRsp);
  }
}<|MERGE_RESOLUTION|>--- conflicted
+++ resolved
@@ -262,20 +262,12 @@
     results.add("response", aggRsp);
   }
 
-<<<<<<< HEAD
   private NamedList<Object> aggregateResults(NamedList<Object> results,
                                              String collectionName,
                                              Collection<Slice> slices,
                                              @Nullable BackupManager backupManager,
                                              @Nullable BackupProperties backupProps) {
-    NamedList<Object> aggRsp = new NamedList<>();
-=======
-  private NamedList<Object> aggregateResults(NamedList<Object> results, String collectionName,
-                                     BackupManager backupManager,
-                                     BackupProperties backupProps,
-                                     Collection<Slice> slices) {
     NamedList<Object> aggRsp = new SimpleOrderedMap<>();
->>>>>>> bf55ef08
     aggRsp.add("collection", collectionName);
     aggRsp.add("numShards", slices.size());
     if (backupManager != null) {
