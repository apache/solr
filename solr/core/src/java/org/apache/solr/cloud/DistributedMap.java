--- conflicted
+++ resolved
@@ -23,10 +23,7 @@
 import org.apache.solr.common.SolrException;
 import org.apache.solr.common.SolrException.ErrorCode;
 import org.apache.solr.common.cloud.SolrZkClient;
-<<<<<<< HEAD
-=======
 import org.apache.solr.common.cloud.ZkMaintenanceUtils;
->>>>>>> 16d57e93
 import org.apache.zookeeper.CreateMode;
 import org.apache.zookeeper.KeeperException;
 import org.apache.zookeeper.KeeperException.NodeExistsException;
@@ -52,11 +49,7 @@
     this.dir = dir;
 
     try {
-<<<<<<< HEAD
-      zookeeper.ensureExists(dir);
-=======
       ZkMaintenanceUtils.ensureExists(dir, zookeeper);
->>>>>>> 16d57e93
     } catch (KeeperException e) {
       throw new SolrException(ErrorCode.SERVER_ERROR, e);
     } catch (InterruptedException e) {
@@ -117,11 +110,7 @@
   public boolean remove(String trackingId) throws KeeperException, InterruptedException {
     final var path = dir + "/" + PREFIX + trackingId;
     try {
-<<<<<<< HEAD
-      zookeeper.delete(dir + "/" + PREFIX + trackingId, -1);
-=======
-      zookeeper.delete(path, -1, true);
->>>>>>> 16d57e93
+      zookeeper.delete(path, -1);
     } catch (KeeperException.NoNodeException e) {
       return false;
     } catch (KeeperException.NotEmptyException hack) {
