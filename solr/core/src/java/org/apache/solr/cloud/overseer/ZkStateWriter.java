/*
 * Licensed to the Apache Software Foundation (ASF) under one or more
 * contributor license agreements.  See the NOTICE file distributed with
 * this work for additional information regarding copyright ownership.
 * The ASF licenses this file to You under the Apache License, Version 2.0
 * (the "License"); you may not use this file except in compliance with
 * the License.  You may obtain a copy of the License at
 *
 *     http://www.apache.org/licenses/LICENSE-2.0
 *
 * Unless required by applicable law or agreed to in writing, software
 * distributed under the License is distributed on an "AS IS" BASIS,
 * WITHOUT WARRANTIES OR CONDITIONS OF ANY KIND, either express or implied.
 * See the License for the specific language governing permissions and
 * limitations under the License.
 */
package org.apache.solr.cloud.overseer;

import static java.util.Collections.singletonMap;

import com.codahale.metrics.Timer;
import java.lang.invoke.MethodHandles;
import java.util.HashMap;
import java.util.List;
import java.util.Locale;
import java.util.Map;
import java.util.concurrent.TimeUnit;
import java.util.function.Function;
import org.apache.solr.cloud.Overseer;
import org.apache.solr.cloud.Stats;
import org.apache.solr.common.cloud.ClusterState;
import org.apache.solr.common.cloud.DocCollection;
import org.apache.solr.common.cloud.PerReplicaStatesOps;
import org.apache.solr.common.cloud.ZkStateReader;
import org.apache.solr.common.util.Compressor;
import org.apache.solr.common.util.Utils;
import org.apache.zookeeper.CreateMode;
import org.apache.zookeeper.KeeperException;
import org.apache.zookeeper.data.Stat;
import org.slf4j.Logger;
import org.slf4j.LoggerFactory;

/**
 * ZkStateWriter is responsible for writing updates to the cluster state stored in ZooKeeper for
 * collections each of which gets their own individual state.json in ZK.
 *
 * <p>Updates to the cluster state are specified using the {@link #enqueueUpdate(ClusterState, List,
 * ZkWriteCallback)} method. The class buffers updates to reduce the number of writes to ZK. The
 * buffered updates are flushed during <code>enqueueUpdate</code> automatically if necessary. The
 * {@link #writePendingUpdates()} can be used to force flush any pending updates.
 *
 * <p>If either {@link #enqueueUpdate(ClusterState, List, ZkWriteCallback)} or {@link
 * #writePendingUpdates()} throws a {@link org.apache.zookeeper.KeeperException.BadVersionException}
 * then the internal buffered state of the class is suspect and the current instance of the class
 * should be discarded and a new instance should be created and used for any future updates.
 */
public class ZkStateWriter {
  private static final long MAX_FLUSH_INTERVAL =
      TimeUnit.NANOSECONDS.convert(Overseer.STATE_UPDATE_DELAY, TimeUnit.MILLISECONDS);
  private static final Logger log = LoggerFactory.getLogger(MethodHandles.lookup().lookupClass());

  /**
   * Represents a no-op {@link ZkWriteCommand} which will result in no modification to cluster state
   */
  public static ZkWriteCommand NO_OP = ZkWriteCommand.NO_OP;

  protected final ZkStateReader reader;
  protected final Stats stats;

  protected Map<String, ZkWriteCommand> updates = new HashMap<>();
  private int numUpdates = 0;
  protected ClusterState clusterState = null;
  protected long lastUpdatedTime = 0;

  /**
   * Set to true if we ever get a BadVersionException so that we can disallow future operations with
   * this instance
   */
  protected boolean invalidState = false;

  // If the state.json is greater than this many bytes and compression is enabled in solr.xml, then
  // the data will be compressed
  protected int minStateByteLenForCompression;

  protected Compressor compressor;

  public ZkStateWriter(
      ZkStateReader zkStateReader,
      Stats stats,
      int minStateByteLenForCompression,
      Compressor compressor) {
    assert zkStateReader != null;

    this.reader = zkStateReader;
    this.stats = stats;
    this.clusterState = zkStateReader.getClusterState();
    this.minStateByteLenForCompression = minStateByteLenForCompression;
    this.compressor = compressor;
  }

  /**
   * if any collection is updated not through this class (directly written to ZK, then it needs to
   * be updated locally)
   */
  public void updateClusterState(Function<ClusterState, ClusterState> fun) {
    clusterState = fun.apply(clusterState);
  }

  /**
   * Applies the given {@link ZkWriteCommand} on the <code>prevState</code>. The modified {@link
   * ClusterState} is returned and it is expected that the caller will use the returned cluster
   * state for the subsequent invocation of this method.
   *
   * <p>The modified state may be buffered or flushed to ZooKeeper depending on the internal
   * buffering logic of this class. The {@link #hasPendingUpdates()} method may be used to determine
   * if the last enqueue operation resulted in buffered state. The method {@link
   * #writePendingUpdates()} can be used to force an immediate flush of pending cluster state
   * changes.
   *
   * @param prevState the cluster state information on which the given <code>cmd</code> is applied
   * @param cmds the list of {@link ZkWriteCommand} which specifies the change to be applied to
   *     cluster state in atomic
   * @param callback a {@link org.apache.solr.cloud.overseer.ZkStateWriter.ZkWriteCallback} object
   *     to be used for any callbacks
   * @return modified cluster state created after applying <code>cmd</code> to <code>prevState
   *     </code>. If <code>cmd</code> is a no-op ({@link #NO_OP}) then the <code>prevState</code> is
   *     returned unmodified.
   * @throws IllegalStateException if the current instance is no longer usable. The current instance
   *     must be discarded.
   * @throws Exception on an error in ZK operations or callback. If a flush to ZooKeeper results in
   *     a {@link org.apache.zookeeper.KeeperException.BadVersionException} this instance becomes
   *     unusable and must be discarded
   */
  public ClusterState enqueueUpdate(
      ClusterState prevState, List<ZkWriteCommand> cmds, ZkWriteCallback callback)
      throws IllegalStateException, Exception {
    if (invalidState) {
      throw new IllegalStateException(
          "ZkStateWriter has seen a tragic error, this instance can no longer be used");
    }
    if (cmds.isEmpty()) return prevState;
    if (isNoOps(cmds)) return prevState;

    boolean forceFlush = false;
    if (cmds.size() == 1) {
      // most messages result in only one command. let's deal with it right away
      ZkWriteCommand cmd = cmds.get(0);
      if (cmd.collection != null && cmd.collection.isPerReplicaState()) {
        // we do not wish to batch any updates for collections with per-replica state because
        // these changes go to individual ZK nodes and there is zero advantage to batching
        // now check if there are any updates for the same collection already present
        if (updates.containsKey(cmd.name)) {
          // this should not happen
          // but let's get those updates out anyway
          writeUpdate(updates.remove(cmd.name));
        }
        // now let's write the current message
        try {
          return writeUpdate(cmd);
        } finally {
          if (callback != null) callback.onWrite();
        }
      }
    } else {
      // there are more than one commands created as a result of this message
      for (ZkWriteCommand cmd : cmds) {
        if (cmd.collection != null && cmd.collection.isPerReplicaState()) {
          // we don't try to optimize for this case. let's flush out all after this
          forceFlush = true;
          break;
        }
      }
    }

    for (ZkWriteCommand cmd : cmds) {
      if (cmd == NO_OP) continue;
      prevState = prevState.copyWith(cmd.name, cmd.collection);
      updates.put(cmd.name, cmd);
      numUpdates++;
    }
    clusterState = prevState;

    if (forceFlush || maybeFlushAfter()) {
      ClusterState state = writePendingUpdates();
      if (callback != null) {
        callback.onWrite();
      }
      return state;
    }

    return clusterState;
  }

  private boolean isNoOps(List<ZkWriteCommand> cmds) {
    for (ZkWriteCommand cmd : cmds) {
      if (cmd != NO_OP) return false;
    }
    return true;
  }

  /**
   * Logic to decide a flush after processing a list of ZkWriteCommand
   *
   * @return true if a flush to ZK is required, false otherwise
   */
  private boolean maybeFlushAfter() {
    return System.nanoTime() - lastUpdatedTime > MAX_FLUSH_INTERVAL
        || numUpdates > Overseer.STATE_UPDATE_BATCH_SIZE;
  }

  public boolean hasPendingUpdates() {
    return numUpdates != 0;
  }

  public ClusterState writeUpdate(ZkWriteCommand command)
      throws IllegalStateException, KeeperException, InterruptedException {
    Map<String, ZkWriteCommand> commands = new HashMap<>();
    commands.put(command.name, command);
    return writePendingUpdates(commands, false);
  }

  public ClusterState writePendingUpdates() throws KeeperException, InterruptedException {
    return writePendingUpdates(updates, true);
  }
  /**
   * Writes all pending updates to ZooKeeper and returns the modified cluster state
   *
   * @return the modified cluster state
   * @throws IllegalStateException if the current instance is no longer usable and must be discarded
   * @throws KeeperException if any ZooKeeper operation results in an error
   * @throws InterruptedException if the current thread is interrupted
   */
  public ClusterState writePendingUpdates(
      Map<String, ZkWriteCommand> updates, boolean resetPendingUpdateCounters)
      throws IllegalStateException, KeeperException, InterruptedException {
    if (invalidState) {
      throw new IllegalStateException(
          "ZkStateWriter has seen a tragic error, this instance can no longer be used");
    }

    if (log.isDebugEnabled()) {
      log.debug(
          String.format(
              Locale.ROOT,
              "Request to write pending updates with updates of length: %d, "
                  + "pending updates of length: %d, writing all pending updates: %b",
              updates.size(),
              this.updates.size(),
              updates == this.updates));
    }

    if ((updates == this.updates) && !hasPendingUpdates()) {
      if (log.isDebugEnabled()) {
        log.debug("Attempted to flush all pending updates, but there are no pending updates");
      }
      return clusterState;
    }
    Timer.Context timerContext = stats.time("update_state");
    boolean success = false;
    try {
      if (!updates.isEmpty()) {
        for (Map.Entry<String, ZkWriteCommand> entry : updates.entrySet()) {
          String name = entry.getKey();
          String path = DocCollection.getCollectionPath(name);
          ZkWriteCommand cmd = entry.getValue();
          DocCollection c = cmd.collection;

          // Update the Per Replica State znodes if needed
          if (cmd.ops != null) {
            cmd.ops.persist(path, reader.getZkClient());

            clusterState =
                clusterState.copyWith(
                    name,
                    cmd.collection.setPerReplicaStates(
                        PerReplicaStatesOps.fetch(
                            cmd.collection.getZNode(), reader.getZkClient(), null)));
          }

          // Update the state.json file if needed
          if (!cmd.persistJsonState) continue;
          if (c == null) {
            // let's clean up the state.json of this collection only, the rest should be cleaned by
            // delete collection cmd
            log.debug("going to delete state.json {}", path);
            reader.getZkClient().clean(path);
          } else {
            byte[] data = Utils.toJSON(singletonMap(c.getName(), c));
<<<<<<< HEAD
            if (reader.getZkClient().exists(path)) {
=======
            if (minStateByteLenForCompression > -1 && data.length > minStateByteLenForCompression) {
              // When compressing state.json, we expect at least a 10:1 compression ratio.
              data = compressor.compressBytes(data, data.length / 10);
            }
            if (reader.getZkClient().exists(path, true)) {
>>>>>>> 16d57e93
              if (log.isDebugEnabled()) {
                log.debug("going to update_collection {} version: {}", path, c.getZNodeVersion());
              }
              Stat stat = reader.getZkClient().setData(path, data, c.getZNodeVersion());
              DocCollection newCollection =
                  DocCollection.create(
                      name,
                      c.getSlicesMap(),
                      c.getProperties(),
                      c.getRouter(),
                      stat.getVersion(),
                      PerReplicaStatesOps.getZkClientPrsSupplier(reader.getZkClient(), path));
              clusterState = clusterState.copyWith(name, newCollection);
            } else {
              log.debug("going to create_collection {}", path);
              reader.getZkClient().create(path, data, CreateMode.PERSISTENT);
              DocCollection newCollection =
                  DocCollection.create(
                      name,
                      c.getSlicesMap(),
                      c.getProperties(),
                      c.getRouter(),
                      0,
                      PerReplicaStatesOps.getZkClientPrsSupplier(reader.getZkClient(), path));
              clusterState = clusterState.copyWith(name, newCollection);
            }
          }

          if (cmd.ops == null && cmd.isPerReplicaStateCollection) {
            DocCollection currentCollState = clusterState.getCollection(cmd.name);
            if (currentCollState != null) {
              clusterState =
                  clusterState.copyWith(
                      name,
                      currentCollState.setPerReplicaStates(
                          PerReplicaStatesOps.fetch(
                              currentCollState.getZNode(), reader.getZkClient(), null)));
            }
          }
        }

        updates.clear();
      }

      if (resetPendingUpdateCounters) {
        resetPendingUpdateCounters();
      }
      success = true;
    } catch (KeeperException.BadVersionException bve) {
      // this is a tragic error, we must disallow usage of this instance
      invalidState = true;
      throw bve;
    } finally {
      timerContext.stop();
      if (success) {
        stats.success("update_state");
      } else {
        stats.error("update_state");
      }
    }

    log.trace("New Cluster State is: {}", clusterState);
    return clusterState;
  }

  public void resetPendingUpdateCounters() {
    lastUpdatedTime = System.nanoTime();
    numUpdates = 0;
  }

  /**
   * @return the most up-to-date cluster state until the last enqueueUpdate operation
   */
  public ClusterState getClusterState() {
    return clusterState;
  }

  public interface ZkWriteCallback {
    /** Called by ZkStateWriter if state is flushed to ZK */
    void onWrite() throws Exception;
  }
}<|MERGE_RESOLUTION|>--- conflicted
+++ resolved
@@ -286,15 +286,11 @@
             reader.getZkClient().clean(path);
           } else {
             byte[] data = Utils.toJSON(singletonMap(c.getName(), c));
-<<<<<<< HEAD
-            if (reader.getZkClient().exists(path)) {
-=======
             if (minStateByteLenForCompression > -1 && data.length > minStateByteLenForCompression) {
               // When compressing state.json, we expect at least a 10:1 compression ratio.
               data = compressor.compressBytes(data, data.length / 10);
             }
-            if (reader.getZkClient().exists(path, true)) {
->>>>>>> 16d57e93
+            if (reader.getZkClient().exists(path)) {
               if (log.isDebugEnabled()) {
                 log.debug("going to update_collection {} version: {}", path, c.getZNodeVersion());
               }
