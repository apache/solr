/*
 * Licensed to the Apache Software Foundation (ASF) under one or more
 * contributor license agreements.  See the NOTICE file distributed with
 * this work for additional information regarding copyright ownership.
 * The ASF licenses this file to You under the Apache License, Version 2.0
 * (the "License"); you may not use this file except in compliance with
 * the License.  You may obtain a copy of the License at
 *
 *     http://www.apache.org/licenses/LICENSE-2.0
 *
 * Unless required by applicable law or agreed to in writing, software
 * distributed under the License is distributed on an "AS IS" BASIS,
 * WITHOUT WARRANTIES OR CONDITIONS OF ANY KIND, either express or implied.
 * See the License for the specific language governing permissions and
 * limitations under the License.
 */
package org.apache.solr.cloud;

import java.lang.invoke.MethodHandles;
import java.util.EnumSet;
import java.util.concurrent.Future;
import java.util.concurrent.TimeUnit;
import org.apache.lucene.search.MatchAllDocsQuery;
import org.apache.solr.cloud.overseer.OverseerAction;
import org.apache.solr.common.MapWriter;
import org.apache.solr.common.SolrException;
import org.apache.solr.common.SolrException.ErrorCode;
import org.apache.solr.common.cloud.ClusterState;
import org.apache.solr.common.cloud.DocCollection;
import org.apache.solr.common.cloud.Replica;
import org.apache.solr.common.cloud.Slice;
import org.apache.solr.common.cloud.ZkCoreNodeProps;
import org.apache.solr.common.cloud.ZkNodeProps;
import org.apache.solr.common.cloud.ZkStateReader;
import org.apache.solr.core.CoreContainer;
import org.apache.solr.core.SolrCore;
import org.apache.solr.logging.MDCLoggingContext;
import org.apache.solr.search.SolrIndexSearcher;
import org.apache.solr.update.PeerSync;
import org.apache.solr.update.UpdateLog;
import org.apache.solr.util.RefCounted;
import org.apache.zookeeper.KeeperException;
import org.apache.zookeeper.KeeperException.SessionExpiredException;
import org.slf4j.Logger;
import org.slf4j.LoggerFactory;

final class ShardLeaderElectionContext extends ShardLeaderElectionContextBase {
  private static final Logger log = LoggerFactory.getLogger(MethodHandles.lookup().lookupClass());

  private final CoreContainer cc;
  private final SyncStrategy syncStrategy;
  private final DistributedClusterStateUpdater distributedClusterStateUpdater;

  private volatile boolean isClosed = false;

  public ShardLeaderElectionContext(
      LeaderElector leaderElector,
      final String shardId,
      final String collection,
      final String coreNodeName,
      ZkNodeProps props,
      ZkController zkController,
      CoreContainer cc) {
    super(leaderElector, shardId, collection, coreNodeName, props, zkController);
    this.cc = cc;
    this.syncStrategy = new SyncStrategy(cc);
    this.distributedClusterStateUpdater = zkController.getDistributedClusterStateUpdater();
  }

  @Override
  public void close() {
    super.close();
    this.isClosed = true;
    syncStrategy.close();
  }

  @Override
  public void cancelElection() throws InterruptedException, KeeperException {
    String coreName = leaderProps.getStr(ZkStateReader.CORE_NAME_PROP);
    try (SolrCore core = cc.getCore(coreName)) {
      if (core != null) {
        core.getCoreDescriptor().getCloudDescriptor().setLeader(false);
      }
    }

    super.cancelElection();
  }

  @Override
  public ElectionContext copy() {
    return new ShardLeaderElectionContext(
        leaderElector, shardId, collection, id, leaderProps, zkController, cc);
  }

  /*
   * weAreReplacement: has someone else been the leader already?
   */
  @Override
  void runLeaderProcess(boolean weAreReplacement, int pauseBeforeStart)
      throws KeeperException, InterruptedException {
    String coreName = leaderProps.getStr(ZkStateReader.CORE_NAME_PROP);
    ActionThrottle lt;
    try (SolrCore core = cc.getCore(coreName)) {
      if (core == null) {
        // shutdown or removed
        return;
      }
      MDCLoggingContext.setCore(core);
      lt = core.getUpdateHandler().getSolrCoreState().getLeaderThrottle();
    }

    try {
      lt.minimumWaitBetweenActions();
      lt.markAttemptingAction();

      int leaderVoteWait = cc.getZkController().getLeaderVoteWait();

      log.debug(
          "Running the leader process for shard={} and weAreReplacement={} and leaderVoteWait={}",
          shardId,
          weAreReplacement,
          leaderVoteWait);
      if (zkController
              .getClusterState()
              .getCollection(collection)
              .getSlice(shardId)
              .getNumLeaderReplicas()
          > 1) {
        // Clear the leader in clusterstate. We only need to worry about this if there is actually
        // more than one replica.
        MapWriter m =
            ew ->
                ew.put(Overseer.QUEUE_OPERATION, OverseerAction.LEADER.toLower())
                    .put(ZkStateReader.SHARD_ID_PROP, shardId)
                    .put(ZkStateReader.COLLECTION_PROP, collection);
        if (distributedClusterStateUpdater.isDistributedStateUpdate()) {
          distributedClusterStateUpdater.doSingleStateUpdate(
              DistributedClusterStateUpdater.MutatingCommand.SliceSetShardLeader,
              new ZkNodeProps(m),
              zkController.getSolrCloudManager(),
              zkStateReader);
        } else {
          zkController.getOverseer().getStateUpdateQueue().offer(m);
        }
      }

      if (!weAreReplacement) {
        waitForReplicasToComeUp(leaderVoteWait);
      }

      if (isClosed) {
        // Solr is shutting down or the ZooKeeper session expired while waiting for replicas. If the
        // later, we cannot be sure we are still the leader, so we should bail out. The OnReconnect
        // handler will re-register the cores and handle a new leadership election.
        return;
      }

      Replica.Type replicaType;
      String coreNodeName;
      boolean setTermToMax = false;
      try (SolrCore core = cc.getCore(coreName)) {

        if (core == null) {
          return;
        }

        replicaType = core.getCoreDescriptor().getCloudDescriptor().getReplicaType();
        coreNodeName = core.getCoreDescriptor().getCloudDescriptor().getCoreNodeName();
        // should I be leader?
        ZkShardTerms zkShardTerms = zkController.getShardTerms(collection, shardId);
        if (zkShardTerms.registered(coreNodeName) && !zkShardTerms.canBecomeLeader(coreNodeName)) {
          if (!waitForEligibleBecomeLeaderAfterTimeout(
              zkShardTerms, coreNodeName, leaderVoteWait)) {
            rejoinLeaderElection(core);
            return;
          } else {
            // only log an error if this replica win the election
            setTermToMax = true;
          }
        }

        if (isClosed) {
          return;
        }

        log.info("I may be the new leader - try and sync");

        // we are going to attempt to be the leader
        // first cancel any current recovery
        core.getUpdateHandler().getSolrCoreState().cancelRecovery();

        if (weAreReplacement) {
          // wait a moment for any floating updates to finish
          try {
            Thread.sleep(2500);
          } catch (InterruptedException e) {
            Thread.currentThread().interrupt();
            throw new SolrException(SolrException.ErrorCode.SERVICE_UNAVAILABLE, e);
          }
        }

        PeerSync.PeerSyncResult result = null;
        boolean success = false;
        try {
          result = syncStrategy.sync(zkController, core, leaderProps, weAreReplacement);
          success = result.isSuccess();
        } catch (Exception e) {
          log.error("Exception while trying to sync", e);
          result = PeerSync.PeerSyncResult.failure();
        }

        UpdateLog ulog = core.getUpdateHandler().getUpdateLog();

        if (!success) {
          boolean hasRecentUpdates = false;
          if (ulog != null) {
            // TODO: we could optimize this if necessary
            try (UpdateLog.RecentUpdates recentUpdates = ulog.getRecentUpdates()) {
              hasRecentUpdates = !recentUpdates.getVersions(1).isEmpty();
            }
          }

          if (!hasRecentUpdates) {
            // we failed sync, but we have no versions - we can't sync in that case
            // - we were active
            // before, so become leader anyway if no one else has any versions either
            if (result.getOtherHasVersions().orElse(false)) {
              log.info(
                  "We failed sync, but we have no versions - we can't sync in that case. But others have some versions, so we should not become leader");
              success = false;
            } else {
              log.info(
                  "We failed sync, but we have no versions - we can't sync in that case - we were active before, so become leader anyway");
              success = true;
            }
          }
        }

        // solrcloud_debug
        if (log.isDebugEnabled()) {
          try {
            RefCounted<SolrIndexSearcher> searchHolder = core.getNewestSearcher(false);
            SolrIndexSearcher searcher = searchHolder.get();
            try {
              if (log.isDebugEnabled()) {
                log.debug(
                    "{} synched {}",
                    core.getCoreContainer().getZkController().getNodeName(),
                    searcher.count(new MatchAllDocsQuery()));
              }
            } finally {
              searchHolder.decref();
            }
          } catch (Exception e) {
            log.error("Error in solrcloud_debug block", e);
          }
        }
        if (!success) {
          rejoinLeaderElection(core);
          return;
        }
      }

      if (!isClosed) {
        try {
          if (replicaType == Replica.Type.TLOG) {
            // stop replicate from old leader
            zkController.stopReplicationFromLeader(coreName);
            if (weAreReplacement) {
              try (SolrCore core = cc.getCore(coreName)) {
                Future<UpdateLog.RecoveryInfo> future =
                    core.getUpdateHandler().getUpdateLog().recoverFromCurrentLog();
                if (future != null) {
                  log.info("Replaying tlog before become new leader");
                  future.get();
                } else {
                  log.info("New leader does not have old tlog to replay");
                }
              }
            }
          }
          // in case of leaderVoteWait timeout, a replica with lower term can win the election
          if (setTermToMax) {
            log.error(
                "WARNING: Potential data loss -- Replica {} became leader after timeout (leaderVoteWait) {}",
                "without being up-to-date with the previous leader",
                coreNodeName);
            zkController.getShardTerms(collection, shardId).setTermEqualsToLeader(coreNodeName);
          }
          super.runLeaderProcess(weAreReplacement, 0);
          try (SolrCore core = cc.getCore(coreName)) {
            if (core != null) {
              core.getCoreDescriptor().getCloudDescriptor().setLeader(true);
              publishActiveIfRegisteredAndNotActive(core);
            } else {
              return;
            }
          }
          if (log.isInfoEnabled()) {
            log.info(
                "I am the new leader: {} {}", ZkCoreNodeProps.getCoreUrl(leaderProps), shardId);
          }

          // we made it as leader - send any recovery requests we need to
          syncStrategy.requestRecoveries();

        } catch (SessionExpiredException e) {
          throw new SolrException(
              ErrorCode.SERVER_ERROR,
              "ZK session expired - cancelling election for " + collection + " " + shardId);
        } catch (Exception e) {
          log.error("There was a problem trying to register as the leader", e);

          try (SolrCore core = cc.getCore(coreName)) {

            if (core == null) {
              if (log.isDebugEnabled()) {
                log.debug(
                    "SolrCore not found: {} in {}",
                    coreName,
                    CloudUtil.getLoadedCoreNamesAsString(cc));
              }
              return;
            }

            core.getCoreDescriptor().getCloudDescriptor().setLeader(false);

            // we could not publish ourselves as leader - try and rejoin election
            try {
              rejoinLeaderElection(core);
            } catch (SessionExpiredException exc) {
              throw new SolrException(
                  ErrorCode.SERVER_ERROR,
                  "ZK session expired - cancelling election for " + collection + " " + shardId);
            }
          }
        }
      } else {
        cancelElection();
      }
    } finally {
      MDCLoggingContext.clear();
    }
  }

  /**
   * Wait for other replicas with higher terms participate in the electioon
   *
   * @return true if after {@code timeout} there are no other replicas with higher term participate
   *     in the election, false if otherwise
   */
  private boolean waitForEligibleBecomeLeaderAfterTimeout(
      ZkShardTerms zkShardTerms, String coreNodeName, int timeout) throws InterruptedException {
    long timeoutAt =
        System.nanoTime() + TimeUnit.NANOSECONDS.convert(timeout, TimeUnit.MILLISECONDS);
    while (!isClosed && !cc.isShutDown()) {
      if (System.nanoTime() > timeoutAt) {
        log.warn(
            "After waiting for {}ms, no other potential leader was found, {} try to become leader anyway (core_term:{}, highest_term:{})",
            timeout,
            coreNodeName,
            zkShardTerms.getTerm(coreNodeName),
            zkShardTerms.getHighestTerm());
        return true;
      }
      if (replicasWithHigherTermParticipated(zkShardTerms, coreNodeName)) {
        log.info(
            "Can't become leader, other replicas with higher term participated in leader election");
        return false;
      }
      Thread.sleep(500L);
    }
    return false;
  }

  /**
   * Do other replicas with higher term participated in the election
   *
   * @return true if other replicas with higher term participated in the election, false if
   *     otherwise
   */
  private boolean replicasWithHigherTermParticipated(
      ZkShardTerms zkShardTerms, String coreNodeName) {
    ClusterState clusterState = zkController.getClusterState();
    DocCollection docCollection = clusterState.getCollectionOrNull(collection);
    Slice slices = (docCollection == null) ? null : docCollection.getSlice(shardId);
    if (slices == null) return false;

    long replicaTerm = zkShardTerms.getTerm(coreNodeName);
    boolean isRecovering = zkShardTerms.isRecovering(coreNodeName);

    for (Replica replica : slices.getReplicas()) {
      if (replica.getName().equals(coreNodeName)) continue;

      if (clusterState.getLiveNodes().contains(replica.getNodeName())) {
        long otherTerm = zkShardTerms.getTerm(replica.getName());
        boolean isOtherReplicaRecovering = zkShardTerms.isRecovering(replica.getName());

        if (isRecovering && !isOtherReplicaRecovering) return true;
        if (otherTerm > replicaTerm) return true;
      }
    }
    return false;
  }

  public void publishActiveIfRegisteredAndNotActive(SolrCore core) throws Exception {
    if (core.getCoreDescriptor().getCloudDescriptor().hasRegistered()) {
      ZkStateReader zkStateReader = zkController.getZkStateReader();
      zkStateReader.forceUpdateCollection(collection);
      ClusterState clusterState = zkStateReader.getClusterState();
      Replica rep =
          getReplica(
              clusterState, collection, leaderProps.getStr(ZkStateReader.CORE_NODE_NAME_PROP));
      if (rep == null) return;
      if (rep.getState() != Replica.State.ACTIVE
          || core.getCoreDescriptor().getCloudDescriptor().getLastPublished()
              != Replica.State.ACTIVE) {
        log.debug(
            "We have become the leader after core registration but are not in an ACTIVE state - publishing ACTIVE");
        zkController.publish(core.getCoreDescriptor(), Replica.State.ACTIVE);
      }
    }
  }

  private Replica getReplica(ClusterState clusterState, String collectionName, String replicaName) {
    if (clusterState == null) return null;
    final DocCollection docCollection = clusterState.getCollectionOrNull(collectionName);
    if (docCollection == null) return null;
    return docCollection.getReplica(replicaName);
  }

  // returns true if all replicas are found to be up, false if not
  private boolean waitForReplicasToComeUp(int timeoutms) throws InterruptedException {
    long timeoutAt =
        System.nanoTime() + TimeUnit.NANOSECONDS.convert(timeoutms, TimeUnit.MILLISECONDS);
    final String shardsElectZkPath = electionPath + LeaderElector.ELECTION_NODE;

    DocCollection docCollection = zkController.getClusterState().getCollectionOrNull(collection);
    Slice slices = (docCollection == null) ? null : docCollection.getSlice(shardId);
    int cnt = 0;
    while (!isClosed && !cc.isShutDown()) {
      // wait for everyone to be up
      if (slices != null) {
        int found = 0;
        try {
          found = zkClient.getChildren(shardsElectZkPath, null, true).size();
        } catch (KeeperException e) {
          if (e instanceof KeeperException.SessionExpiredException) {
            // if the session has expired, then another election will be launched, so
            // quit here
            throw new SolrException(
                ErrorCode.SERVER_ERROR,
                "ZK session expired - cancelling election for " + collection + " " + shardId);
          }
          log.error("Error checking for the number of election participants", e);
        }

        // on startup and after connection timeout, wait for all known shards
        if (found >= slices.getReplicas(EnumSet.of(Replica.Type.TLOG, Replica.Type.NRT)).size()) {
          log.info("Enough replicas found to continue.");
          return true;
        } else {
          if (cnt % 40 == 0) {
            if (log.isInfoEnabled()) {
              log.info(
                  "Waiting until we see more replicas up for shard {}: total={} found={} timeoute in={}ms",
                  shardId,
                  slices.getReplicas(EnumSet.of(Replica.Type.TLOG, Replica.Type.NRT)).size(),
                  found,
                  TimeUnit.MILLISECONDS.convert(
                      timeoutAt - System.nanoTime(), TimeUnit.NANOSECONDS));
            }
          }
        }

        if (System.nanoTime() > timeoutAt) {
          log.info(
              "Was waiting for replicas to come up, but they are taking too long - assuming they won't come back till later");
          return false;
        }
      } else {
        log.warn("Shard not found: {} for collection {}", shardId, collection);

        return false;
      }

      Thread.sleep(500);
      docCollection = zkController.getClusterState().getCollectionOrNull(collection);
      slices = (docCollection == null) ? null : docCollection.getSlice(shardId);
      cnt++;
    }
    return false;
  }

<<<<<<< HEAD
=======
  // returns true if all replicas are found to be up, false if not
  private boolean areAllReplicasParticipating() throws InterruptedException {
    final String shardsElectZkPath = electionPath + LeaderElector.ELECTION_NODE;
    final DocCollection docCollection =
        zkController.getClusterState().getCollectionOrNull(collection);

    if (docCollection != null && docCollection.getSlice(shardId) != null) {
      final Slice slices = docCollection.getSlice(shardId);
      int found = 0;
      try {
        found = zkClient.getChildren(shardsElectZkPath, null, true).size();
      } catch (KeeperException e) {
        if (e instanceof KeeperException.SessionExpiredException) {
          // if the session has expired, then another election will be launched, so
          // quit here
          throw new SolrException(
              ErrorCode.SERVER_ERROR,
              "ZK session expired - cancelling election for " + collection + " " + shardId);
        }
        log.error("Error checking for the number of election participants", e);
      }

      if (found >= slices.getReplicasMap().size()) {
        log.debug("All replicas are ready to participate in election.");
        return true;
      }
    } else {
      log.warn("Shard not found: {} for collection {}", shardId, collection);
      return false;
    }
    return false;
  }

>>>>>>> c9d5bcbf
  private void rejoinLeaderElection(SolrCore core) throws InterruptedException, KeeperException {
    // remove our ephemeral and re join the election
    if (cc.isShutDown()) {
      log.debug("Not rejoining election because CoreContainer is closed");
      return;
    }

    log.info("There may be a better leader candidate than us - going back into recovery");

    cancelElection();

    core.getUpdateHandler().getSolrCoreState().doRecovery(cc, core.getCoreDescriptor());

    leaderElector.joinElection(this, true);
  }
}<|MERGE_RESOLUTION|>--- conflicted
+++ resolved
@@ -492,42 +492,6 @@
     return false;
   }
 
-<<<<<<< HEAD
-=======
-  // returns true if all replicas are found to be up, false if not
-  private boolean areAllReplicasParticipating() throws InterruptedException {
-    final String shardsElectZkPath = electionPath + LeaderElector.ELECTION_NODE;
-    final DocCollection docCollection =
-        zkController.getClusterState().getCollectionOrNull(collection);
-
-    if (docCollection != null && docCollection.getSlice(shardId) != null) {
-      final Slice slices = docCollection.getSlice(shardId);
-      int found = 0;
-      try {
-        found = zkClient.getChildren(shardsElectZkPath, null, true).size();
-      } catch (KeeperException e) {
-        if (e instanceof KeeperException.SessionExpiredException) {
-          // if the session has expired, then another election will be launched, so
-          // quit here
-          throw new SolrException(
-              ErrorCode.SERVER_ERROR,
-              "ZK session expired - cancelling election for " + collection + " " + shardId);
-        }
-        log.error("Error checking for the number of election participants", e);
-      }
-
-      if (found >= slices.getReplicasMap().size()) {
-        log.debug("All replicas are ready to participate in election.");
-        return true;
-      }
-    } else {
-      log.warn("Shard not found: {} for collection {}", shardId, collection);
-      return false;
-    }
-    return false;
-  }
-
->>>>>>> c9d5bcbf
   private void rejoinLeaderElection(SolrCore core) throws InterruptedException, KeeperException {
     // remove our ephemeral and re join the election
     if (cc.isShutDown()) {
