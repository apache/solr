/*
 * Licensed to the Apache Software Foundation (ASF) under one or more
 * contributor license agreements.  See the NOTICE file distributed with
 * this work for additional information regarding copyright ownership.
 * The ASF licenses this file to You under the Apache License, Version 2.0
 * (the "License"); you may not use this file except in compliance with
 * the License.  You may obtain a copy of the License at
 *
 *     http://www.apache.org/licenses/LICENSE-2.0
 *
 * Unless required by applicable law or agreed to in writing, software
 * distributed under the License is distributed on an "AS IS" BASIS,
 * WITHOUT WARRANTIES OR CONDITIONS OF ANY KIND, either express or implied.
 * See the License for the specific language governing permissions and
 * limitations under the License.
 */

package org.apache.solr.cloud.api.collections;

import static org.apache.solr.common.cloud.ZkStateReader.COLLECTION_PROP;
import static org.apache.solr.common.cloud.ZkStateReader.REPLICA_PROP;
import static org.apache.solr.common.cloud.ZkStateReader.SHARD_ID_PROP;
import static org.apache.solr.common.params.CommonAdminParams.ASYNC;
import static org.apache.solr.common.params.CommonParams.NAME;

import java.io.IOException;
import java.lang.invoke.MethodHandles;
import java.util.Map;
import java.util.concurrent.Callable;
import java.util.concurrent.ExecutorService;
import java.util.concurrent.Future;
import java.util.concurrent.RejectedExecutionException;
import java.util.concurrent.SynchronousQueue;
import java.util.concurrent.TimeUnit;
import java.util.concurrent.TimeoutException;
import org.apache.solr.client.solrj.response.RequestStatusState;
import org.apache.solr.cloud.ConfigSetApiLockFactory;
import org.apache.solr.cloud.ConfigSetCmds;
import org.apache.solr.cloud.DistributedApiAsyncTracker;
import org.apache.solr.cloud.DistributedMultiLock;
import org.apache.solr.cloud.OverseerSolrResponse;
import org.apache.solr.cloud.ZkDistributedCollectionLockFactory;
import org.apache.solr.cloud.ZkDistributedConfigSetLockFactory;
import org.apache.solr.common.SolrException;
import org.apache.solr.common.cloud.ZkNodeProps;
import org.apache.solr.common.params.CollectionParams;
import org.apache.solr.common.params.ConfigSetParams;
import org.apache.solr.common.params.CoreAdminParams;
import org.apache.solr.common.util.ExecutorUtil;
import org.apache.solr.common.util.NamedList;
import org.apache.solr.common.util.Pair;
import org.apache.solr.common.util.SimpleOrderedMap;
import org.apache.solr.common.util.SolrNamedThreadFactory;
import org.apache.solr.core.CoreContainer;
import org.apache.solr.handler.admin.ConfigSetsHandler;
import org.apache.solr.logging.MDCLoggingContext;
import org.apache.solr.response.SolrQueryResponse;
import org.slf4j.Logger;
import org.slf4j.LoggerFactory;

/**
 * Class for execution Collection API and Config Set API commands in a distributed way, without
 * going through Overseer and {@link OverseerCollectionMessageHandler} or {@link
 * org.apache.solr.cloud.OverseerConfigSetMessageHandler}.
 *
 * <p>This class is only called when Collection and Config Set API calls are configured to be
 * distributed, which implies cluster state updates are distributed as well.
 */
public class DistributedCollectionConfigSetCommandRunner {
  private static final Logger log = LoggerFactory.getLogger(MethodHandles.lookup().lookupClass());

  public static final String ZK_PATH_SEPARATOR = "/";

  private static final String ZK_DISTRIBUTED_API_ROOT = "/distributedapi";

  /** Zookeeper node below which the locking hierarchy is anchored */
  private static final String ZK_COLLECTION_LOCKS = ZK_DISTRIBUTED_API_ROOT + "/collectionlocks";

  private static final String ZK_CONFIG_SET_LOCKS = ZK_DISTRIBUTED_API_ROOT + "/configsetlocks";

  /** Zookeeper node below which the async id (requestId) tracking is done (for async requests) */
  private static final String ZK_ASYNC_ROOT = ZK_DISTRIBUTED_API_ROOT + "/async";

  private final ExecutorService distributedCollectionApiExecutorService;
  /**
   * All Collection API commands are executed as if they are asynchronous to stick to the same
   * behavior as the Overseer based Collection API execution. The difference between sync and async
   * is twofold: 1. Non async execution does wait for a while to see if the command has completed
   * and if so, returns success (and if not, returns failure) 2. There is no way to query the status
   * of a non async command that is still running, or to kill it (short of shutting down the node on
   * which it's running). This is not the best design, but at this stage that's what happens with
   * Overseer based Collection API, so implementing the same.
   *
   * <p>The common aspects between sync and async is that actual command execution is given an
   * infinite time to eventually complete (or fail). Again this is not great, but that's how it is
   * for now. Likely some cleanup required later (once Overseer is actually remove? Like Solr 10 or
   * 11?).
   */
  private final ExecutorService commandsExecutor;

  private final CoreContainer coreContainer;
  private final CollApiCmds.CommandMap commandMapper;
  private final CollectionCommandContext ccc;
  private final DistributedApiAsyncTracker asyncTaskTracker;

  private volatile boolean shuttingDown = false;

  public DistributedCollectionConfigSetCommandRunner(CoreContainer coreContainer) {
    this.coreContainer = coreContainer;

    if (log.isInfoEnabled()) {
      // Note is it hard to print a log when Collection API is handled by Overseer because Overseer
      // is started regardless of how Collection API is handled, so it doesn't really know...
      log.info(
          "Creating DistributedCollectionConfigSetCommandRunner. Collection and ConfigSet APIs are running distributed (not Overseer based)");
    }

    // TODO we should look at how everything is getting closed when the node is shutdown. But it
    // seems that CollectionsHandler (that creates instances of this class) is not really closed, so
    // maybe it doesn't matter?
    // With distributed Collection API execution, each node will have such an executor but given how
    // thread pools work, threads will only be created if needed (including the corePoolSize
    // threads).
    distributedCollectionApiExecutorService =
        new ExecutorUtil.MDCAwareThreadPoolExecutor(
            5,
            10,
            0L,
            TimeUnit.MILLISECONDS,
            new SynchronousQueue<>(),
            new SolrNamedThreadFactory("DistributedCollectionApiExecutorService"));

    commandsExecutor =
        new ExecutorUtil.MDCAwareThreadPoolExecutor(
            5,
            20,
            0L,
            TimeUnit.MILLISECONDS,
            new SynchronousQueue<>(),
            new SolrNamedThreadFactory("DistributedCollectionApiCommandExecutor"));

    ccc =
        new DistributedCollectionCommandContext(
            this.coreContainer, this.distributedCollectionApiExecutorService);
    commandMapper = new CollApiCmds.CommandMap(ccc);
    asyncTaskTracker =
        new DistributedApiAsyncTracker(ccc.getZkStateReader().getZkClient(), ZK_ASYNC_ROOT);
  }

  /** See {@link DistributedApiAsyncTracker#getAsyncTaskRequestStatus(String)} */
  public Pair<RequestStatusState, OverseerSolrResponse> getAsyncTaskRequestStatus(String asyncId)
      throws Exception {
    return asyncTaskTracker.getAsyncTaskRequestStatus(asyncId);
  }

  /** See {@link DistributedApiAsyncTracker#deleteSingleAsyncId(String)} */
  public boolean deleteSingleAsyncId(String asyncId) throws Exception {
    return asyncTaskTracker.deleteSingleAsyncId(asyncId);
  }

  /** See {@link DistributedApiAsyncTracker#deleteAllAsyncIds()} */
  public void deleteAllAsyncIds() throws Exception {
    asyncTaskTracker.deleteAllAsyncIds();
  }

  /**
   * When {@link org.apache.solr.handler.admin.CollectionsHandler#invokeAction} does not enqueue to
   * overseer queue and instead calls this method, this method is expected to do the equivalent of
   * what Overseer does in {@link
   * org.apache.solr.cloud.OverseerConfigSetMessageHandler#processMessage}.
   *
   * <p>The steps leading to that call in the Overseer execution path are (and the equivalent is
   * done here):
   *
   * <ul>
   *   <li>{@link org.apache.solr.cloud.OverseerTaskProcessor#run()} gets the message from the ZK
   *       queue, grabs the corresponding locks (write lock on the config set target of the API
   *       command and a read lock on the base config set if any - the case for config set creation)
   *       then executes the command using an executor service (it also checks the asyncId if any is
   *       specified but async calls are not supported for Config Set API calls).
   *   <li>In {@link org.apache.solr.cloud.OverseerTaskProcessor}.{@code Runner.run()} (run on an
   *       executor thread) a call is made to {@link
   *       org.apache.solr.cloud.OverseerConfigSetMessageHandler#processMessage} which does a few
   *       checks and calls the appropriate Config Set method.
   * </ul>
   */
  public void runConfigSetCommand(
      SolrQueryResponse rsp,
      ConfigSetsHandler.ConfigSetOperation operation,
      Map<String, Object> result,
      long timeoutMs)
      throws Exception {
    // We refuse new tasks, but will wait for already submitted ones (i.e. those that made it
    // through this method earlier). See stopAndWaitForPendingTasksToComplete() below
    if (shuttingDown) {
      throw new SolrException(
          SolrException.ErrorCode.CONFLICT,
          "Solr is shutting down, no more Config Set API tasks may be executed");
    }

    ConfigSetParams.ConfigSetAction action = operation.getAction();

    // never null
    String configSetName = (String) result.get(NAME);
    // baseConfigSetName will be null if we're not creating a new config set
    String baseConfigSetName =
        ConfigSetCmds.getBaseConfigSetName(
            action, (String) result.get(ConfigSetCmds.BASE_CONFIGSET));

    if (log.isInfoEnabled()) {
      log.info("Running Config Set API locally for " + action + " " + configSetName); // nowarn
    }

    ConfigSetCommandRunner commandRunner =
        new ConfigSetCommandRunner(
            new ZkNodeProps(result), action, configSetName, baseConfigSetName);
    final Future<Void> taskFuture;
    try {
      taskFuture = commandsExecutor.submit(commandRunner);
    } catch (RejectedExecutionException ree) {
      throw new SolrException(
          SolrException.ErrorCode.SERVICE_UNAVAILABLE, "Too many executing commands", ree);
    }

    // Wait for a while... Just like Overseer based Config Set API (wait can timeout but actual
    // command execution does not)
    try {
      taskFuture.get(timeoutMs, TimeUnit.MILLISECONDS);
    } catch (TimeoutException te) {
      throw new SolrException(
          SolrException.ErrorCode.SERVER_ERROR,
          action + " " + configSetName + " timed out after " + timeoutMs + "ms");
    } catch (InterruptedException e) {
      Thread.currentThread().interrupt();
      throw new SolrException(
          SolrException.ErrorCode.SERVER_ERROR, action + " " + configSetName + " interrupted", e);
    }
  }

  /**
   * When {@link org.apache.solr.handler.admin.CollectionsHandler#invokeAction} does not enqueue to
   * overseer queue and instead calls this method, this method is expected to do the equivalent of
   * what Overseer does in {@link
   * org.apache.solr.cloud.api.collections.OverseerCollectionMessageHandler#processMessage}.
   *
   * <p>The steps leading to that call in the Overseer execution path are (and the equivalent is
   * done here):
   *
   * <ul>
   *   <li>{@link org.apache.solr.cloud.OverseerTaskProcessor#run()} gets the message from the ZK
   *       queue, grabs the corresponding lock (Collection API calls do locking to prevent non
   *       compatible concurrent modifications of a collection), marks the async id of the task as
   *       running then executes the command using an executor service
   *   <li>In {@link org.apache.solr.cloud.OverseerTaskProcessor}.{@code Runner.run()} (run on an
   *       executor thread) a call is made to {@link
   *       org.apache.solr.cloud.api.collections.OverseerCollectionMessageHandler#processMessage}
   *       which sets the logging context, calls {@link CollApiCmds.CollectionApiCommand#call}
   * </ul>
   */
  public OverseerSolrResponse runCollectionCommand(
      ZkNodeProps message, CollectionParams.CollectionAction action, long timeoutMs) {
    // We refuse new tasks, but will wait for already submitted ones (i.e. those that made it
    // through this method earlier). See stopAndWaitForPendingTasksToComplete() below
    if (shuttingDown) {
      throw new SolrException(
          SolrException.ErrorCode.CONFLICT,
          "Solr is shutting down, no more Collection API tasks may be executed");
    }

    final String asyncId = message.getStr(ASYNC);

    if (log.isInfoEnabled()) {
      log.info(
          "Running Collection API locally for " + action.name() + " asyncId=" + asyncId); // nowarn
    }

    // Following the call below returning true, we must eventually cancel or complete the task.
    // Happens either in the CollectionCommandRunner below or in the catch when the runner would not
    // execute.
    if (!asyncTaskTracker.createNewAsyncJobTracker(asyncId)) {
      NamedList<Object> resp = new NamedList<>();
      resp.add("error", "Task with the same requestid already exists. (" + asyncId + ")");
      resp.add(CoreAdminParams.REQUESTID, asyncId);
      return new OverseerSolrResponse(resp);
    }

    CollectionCommandRunner commandRunner = new CollectionCommandRunner(message, action, asyncId);
    final Future<OverseerSolrResponse> taskFuture;
    try {
      taskFuture = commandsExecutor.submit(commandRunner);
    } catch (RejectedExecutionException ree) {
      // The command will not run, need to cancel the async ID so it can be reused on a subsequent
      // attempt by the client
      asyncTaskTracker.cancelAsyncId(asyncId);
      throw new SolrException(
          SolrException.ErrorCode.SERVICE_UNAVAILABLE, "Too many executing commands", ree);
    }

    if (asyncId == null) {
      // Non async calls wait for a while in case the command completes. If they time out, there's
      // no way to track the job progress (improvement suggestion: decorrelate having a task ID from
      // the fact of waiting for the job to complete)
      try {
        return taskFuture.get(timeoutMs, TimeUnit.MILLISECONDS);
      } catch (TimeoutException te) {
        throw new SolrException(
            SolrException.ErrorCode.SERVER_ERROR, action + " timed out after " + timeoutMs + "ms");
      } catch (InterruptedException e) {
        Thread.currentThread().interrupt();
        throw new SolrException(SolrException.ErrorCode.SERVER_ERROR, action + " interrupted", e);
      } catch (Exception e) {
        throw new SolrException(SolrException.ErrorCode.SERVER_ERROR, action + " failed", e);
      }
    } else {
      // Async calls do not wait for the command to finish but get instead back the async id (that
      // they just sent...)
      NamedList<Object> resp = new NamedList<>();
      resp.add(CoreAdminParams.REQUESTID, asyncId);
      return new OverseerSolrResponse(resp);
    }
  }

  /**
   * Best effort wait for termination of all tasks for a (short) while, then return. This method is
   * called when the JVM shuts down so tasks that did not complete are expected to be stopped mid
   * processing.
   */
  public void stopAndWaitForPendingTasksToComplete() {
    shuttingDown = true;

    commandsExecutor.shutdown();
    distributedCollectionApiExecutorService.shutdown();

    // Duration we are willing to wait for threads to terminate, total.
    final long TOTAL_WAIT_NS = 10L * 1000 * 1000 * 1000;

    long start = System.nanoTime();
    try {
      commandsExecutor.awaitTermination(TOTAL_WAIT_NS, TimeUnit.NANOSECONDS);
      long remaining = TOTAL_WAIT_NS - (System.nanoTime() - start);
      if (remaining > 0L) {
        distributedCollectionApiExecutorService.awaitTermination(remaining, TimeUnit.NANOSECONDS);
      }
    } catch (InterruptedException ie) {
      Thread.currentThread().interrupt();
    }
  }

  /**
   * Collection name can be found in either of two message parameters (why??). Return it from where
   * it's defined. (see also parameter {@code collectionNameParamName} of {@link
   * org.apache.solr.cloud.DistributedClusterStateUpdater.MutatingCommand#MutatingCommand(CollectionParams.CollectionAction,
   * String)})
   */
  public static String getCollectionName(ZkNodeProps message) {
    return message.containsKey(COLLECTION_PROP)
        ? message.getStr(COLLECTION_PROP)
        : message.getStr(NAME);
  }

  /**
   * All Collection API commands are executed in separate threads so that the command can run to
   * completion even if the client request times out, or for async tasks, the client request returns
   * and the command is executed (which really is very similar). This provides a behavior very
   * similar to the one provided by Overseer based Collection API execution.
   */
  private class CollectionCommandRunner implements Callable<OverseerSolrResponse> {
    private final ZkNodeProps message;
    private final CollectionParams.CollectionAction action;
    private final String asyncId;

    private CollectionCommandRunner(
        ZkNodeProps message, CollectionParams.CollectionAction action, String asyncId) {
      this.message = message;
      this.action = action;
      this.asyncId = asyncId;
    }

    /**
     * This method does always free the Collection API lock it grabs and updates the tracking of the
     * {@code asyncId} (initiated before this method got called) on all execution paths out of this
     * method!
     */
    @Override
    public OverseerSolrResponse call() {
      final String collName = getCollectionName(message);
      final String shardId = message.getStr(SHARD_ID_PROP);
      final String replicaName = message.getStr(REPLICA_PROP);

      MDCLoggingContext.setCollection(collName);
      MDCLoggingContext.setShard(shardId);
      MDCLoggingContext.setReplica(replicaName);

      NamedList<Object> results = new NamedList<>();
      try {
        // Create API lock for executing the command. This call is non blocking (not blocked on
        // waiting for a lock to be acquired anyway, might be blocked on access to ZK etc) We create
        // a new CollectionApiLockFactory using a new ZkDistributedCollectionLockFactory because
        // earlier (in the constructor of this class) the ZkStateReader was not yet available, due
        // to how CoreContainer is built in part in the constructor and in part in its load()
        // method. And this class is built from the CoreContainer constructor... The cost of these
        // creations is low, and these classes do not hold state but only serve as an interface to
        // Zookeeper. Note that after this call, we MUST execute the lock.release(); in the finally
        // below
        DistributedMultiLock lock =
            new CollectionApiLockFactory(
                    new ZkDistributedCollectionLockFactory(
                        ccc.getZkStateReader().getZkClient(), ZK_COLLECTION_LOCKS))
                .createCollectionApiLock(action.lockLevel, collName, shardId, replicaName);

        try {
          log.debug(
              "CollectionCommandRunner about to acquire lock for action {} lock level {}. {}/{}/{}",
              action,
              action.lockLevel,
              collName,
              shardId,
              replicaName);

          // Block this thread until all required locks are acquired.
          lock.waitUntilAcquired();

          // Got the lock so moving from submitted to running if we run for an async task (if
          // asyncId is null the asyncTaskTracker calls do nothing).
          asyncTaskTracker.setTaskRunning(asyncId);

          log.debug(
              "DistributedCollectionConfigSetCommandRunner.runCollectionCommand. Lock acquired. Calling: {}, {}",
              action,
              message);

          CollApiCmds.CollectionApiCommand command = commandMapper.getActionCommand(action);
          if (command != null) {
<<<<<<< HEAD
            command.call(ccc.getSolrCloudManager().getClusterState(), message, results);
=======
            command.call(
                ccc.getSolrCloudManager().getClusterStateProvider().getClusterState(),
                message,
                results);
>>>>>>> f07b7b0c
          } else {
            asyncTaskTracker.cancelAsyncId(asyncId);
            // Seeing this is a bug, not bad user data
            String message = "Bug: Unknown operation " + action;
            log.error(message);
            throw new SolrException(SolrException.ErrorCode.SERVER_ERROR, message);
          }
        } finally {
          try {
            // TODO If the Collection API command failed because the collection does not exist,
            // we've just created some lock directory structure for a non existent collection...
            // Maybe try to remove it here? No big deal for now as leftover nodes in the lock
            // hierarchy do no harm, and there shouldn't be too many of those.
            lock.release();
          } catch (SolrException se) {
            log.error(
                "Error when releasing collection locks for operation " + action, se); // nowarn
          }
        }
      } catch (Exception e) {
        if (e instanceof InterruptedException) {
          Thread.currentThread().interrupt();
        }
        // Output some error logs
        if (collName == null) {
          SolrException.log(log, "Operation " + action + " failed", e);
        } else {
          SolrException.log(log, "Collection " + collName + ", operation " + action + " failed", e);
        }

        results.add("Operation " + action + " caused exception:", e);
        SimpleOrderedMap<Object> nl = new SimpleOrderedMap<>();
        nl.add("msg", e.getMessage());
        nl.add("rspCode", e instanceof SolrException ? ((SolrException) e).code() : -1);
        results.add("exception", nl);
      }

      OverseerSolrResponse res = new OverseerSolrResponse(results);
      // Following call marks success or failure depending on the contents of res
      asyncTaskTracker.setTaskCompleted(asyncId, res);
      return res;
    }
  }

  /**
   * All Config Set API commands are executed in separate threads so that the command can run to
   * completion even if the client request times out.<br>
   * This provides a behavior very similar to the one provided by Overseer based Config Set API
   * execution.
   *
   * <p>The logic of this class is similar to (and simpler than) the one of {@link
   * CollectionCommandRunner}, more detailed comments there.
   */
  private class ConfigSetCommandRunner implements Callable<Void> {
    private final ZkNodeProps message;
    private final ConfigSetParams.ConfigSetAction action;
    private final String configSetName;
    private final String baseConfigSetName;

    private ConfigSetCommandRunner(
        ZkNodeProps message,
        ConfigSetParams.ConfigSetAction action,
        String configSetName,
        String baseConfigSetName) {
      this.message = message;
      this.action = action;
      this.configSetName = configSetName;
      this.baseConfigSetName = baseConfigSetName;
    }

    /** This method does always free the Collection API lock it grabs. */
    @Override
    public Void call() throws IOException {
      // After this call, we MUST execute the lock.release(); in the finally below
      DistributedMultiLock lock =
          new ConfigSetApiLockFactory(
                  new ZkDistributedConfigSetLockFactory(
                      ccc.getZkStateReader().getZkClient(), ZK_CONFIG_SET_LOCKS))
              .createConfigSetApiLock(configSetName, baseConfigSetName);

      try {
        log.debug(
            "ConfigSetCommandRunner about to acquire lock for action {} config set {} base config set {}",
            action,
            configSetName,
            baseConfigSetName);

        // Block this thread until all required locks are acquired.
        lock.waitUntilAcquired();

        log.debug("ConfigSetCommandRunner. Lock acquired. Calling: {}, {}", action, message);

        switch (action) {
          case CREATE:
            ConfigSetCmds.createConfigSet(message, coreContainer);
            break;
          case DELETE:
            ConfigSetCmds.deleteConfigSet(message, coreContainer);
            break;
          default:
            throw new SolrException(
                SolrException.ErrorCode.BAD_REQUEST, "Bug! Unknown Config Set action: " + action);
        }
      } finally {
        lock.release();
      }

      return null;
    }
  }
}<|MERGE_RESOLUTION|>--- conflicted
+++ resolved
@@ -431,14 +431,10 @@
 
           CollApiCmds.CollectionApiCommand command = commandMapper.getActionCommand(action);
           if (command != null) {
-<<<<<<< HEAD
-            command.call(ccc.getSolrCloudManager().getClusterState(), message, results);
-=======
             command.call(
-                ccc.getSolrCloudManager().getClusterStateProvider().getClusterState(),
+                ccc.getSolrCloudManager().getClusterState(),
                 message,
                 results);
->>>>>>> f07b7b0c
           } else {
             asyncTaskTracker.cancelAsyncId(asyncId);
             // Seeing this is a bug, not bad user data
