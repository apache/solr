/*
 * Licensed to the Apache Software Foundation (ASF) under one or more
 * contributor license agreements.  See the NOTICE file distributed with
 * this work for additional information regarding copyright ownership.
 * The ASF licenses this file to You under the Apache License, Version 2.0
 * (the "License"); you may not use this file except in compliance with
 * the License.  You may obtain a copy of the License at
 *
 *     http://www.apache.org/licenses/LICENSE-2.0
 *
 * Unless required by applicable law or agreed to in writing, software
 * distributed under the License is distributed on an "AS IS" BASIS,
 * WITHOUT WARRANTIES OR CONDITIONS OF ANY KIND, either express or implied.
 * See the License for the specific language governing permissions and
 * limitations under the License.
 */
package org.apache.solr.cloud;

import static org.apache.solr.common.params.CommonParams.ID;

import com.codahale.metrics.Timer;
import java.io.Closeable;
import java.io.IOException;
import java.lang.invoke.MethodHandles;
import java.util.ArrayDeque;
import java.util.Collection;
import java.util.Collections;
import java.util.HashSet;
import java.util.List;
import java.util.Map;
import java.util.Optional;
import java.util.Set;
import java.util.concurrent.CopyOnWriteArrayList;
import java.util.function.BiConsumer;
import org.apache.lucene.util.Version;
import org.apache.solr.client.solrj.SolrServerException;
import org.apache.solr.client.solrj.cloud.SolrCloudManager;
import org.apache.solr.client.solrj.impl.CloudLegacySolrClient;
import org.apache.solr.client.solrj.impl.CloudSolrClient;
import org.apache.solr.client.solrj.request.CollectionAdminRequest;
import org.apache.solr.client.solrj.response.CollectionAdminResponse;
import org.apache.solr.cloud.api.collections.CreateCollectionCmd;
import org.apache.solr.cloud.api.collections.OverseerCollectionMessageHandler;
import org.apache.solr.cloud.overseer.ClusterStateMutator;
import org.apache.solr.cloud.overseer.CollectionMutator;
import org.apache.solr.cloud.overseer.NodeMutator;
import org.apache.solr.cloud.overseer.OverseerAction;
import org.apache.solr.cloud.overseer.ReplicaMutator;
import org.apache.solr.cloud.overseer.SliceMutator;
import org.apache.solr.cloud.overseer.ZkStateWriter;
import org.apache.solr.cloud.overseer.ZkWriteCommand;
import org.apache.solr.common.AlreadyClosedException;
import org.apache.solr.common.MapWriter;
import org.apache.solr.common.SolrCloseable;
import org.apache.solr.common.SolrException;
import org.apache.solr.common.StringUtils;
import org.apache.solr.common.cloud.ClusterState;
import org.apache.solr.common.cloud.DocCollection;
import org.apache.solr.common.cloud.Slice;
import org.apache.solr.common.cloud.SolrZkClient;
import org.apache.solr.common.cloud.ZkNodeProps;
import org.apache.solr.common.cloud.ZkStateReader;
import org.apache.solr.common.params.CollectionAdminParams;
import org.apache.solr.common.params.CollectionParams;
import org.apache.solr.common.util.Compressor;
import org.apache.solr.common.util.IOUtils;
import org.apache.solr.common.util.NamedList;
import org.apache.solr.common.util.ObjectReleaseTracker;
import org.apache.solr.common.util.Pair;
import org.apache.solr.common.util.Utils;
import org.apache.solr.common.util.ZLibCompressor;
import org.apache.solr.core.CloudConfig;
import org.apache.solr.core.CoreContainer;
import org.apache.solr.core.SolrInfoBean;
import org.apache.solr.handler.admin.CollectionsHandler;
import org.apache.solr.handler.component.HttpShardHandler;
import org.apache.solr.logging.MDCLoggingContext;
import org.apache.solr.metrics.SolrMetricProducer;
import org.apache.solr.metrics.SolrMetricsContext;
import org.apache.solr.update.UpdateShardHandler;
import org.apache.zookeeper.CreateMode;
import org.apache.zookeeper.KeeperException;
import org.slf4j.Logger;
import org.slf4j.LoggerFactory;

/**
 * Cluster leader. Responsible for processing state updates, node assignments, creating/deleting
 * collections, shards, replicas and setting various properties.
 *
 * <p>The <b>Overseer</b> is a single elected node in the SolrCloud cluster that is in charge of
 * interactions with ZooKeeper that require global synchronization.
 *
 * <p>The Overseer deals with:
 *
 * <ul>
 *   <li>Cluster State updates, i.e. updating Collections' <code>state.json</code> files in
 *       ZooKeeper, see {@link ClusterStateUpdater},
 *   <li>Collection API implementation, see {@link OverseerCollectionConfigSetProcessor} and {@link
 *       OverseerCollectionMessageHandler} (and the example below),
 *   <li>Updating Config Sets, see {@link OverseerCollectionConfigSetProcessor} and {@link
 *       OverseerConfigSetMessageHandler},
 * </ul>
 *
 * <p>The nodes in the cluster communicate with the Overseer over queues implemented in ZooKeeper.
 * There are essentially two queues:
 *
 * <ol>
 *   <li>The <b>state update queue</b>, through which nodes request the Overseer to update the
 *       <code>state.json</code> file of a Collection in ZooKeeper. This queue is in Zookeeper at
 *       <code>/overseer/queue</code>,
 *   <li>A queue shared between <b>Collection API and Config Set API</b> requests. This queue is in
 *       Zookeeper at <code>/overseer/collection-queue-work</code>.
 * </ol>
 *
 * <p>An example of the steps involved in the Overseer processing a Collection creation API call:
 *
 * <ol>
 *   <li>Client uses the Collection API with <code>CREATE</code> action and reaches a node of the
 *       cluster,
 *   <li>The node (via {@link CollectionsHandler}) enqueues the request into the <code>
 *       /overseer/collection-queue-work</code> queue in ZooKeepeer,
 *   <li>The {@link OverseerCollectionConfigSetProcessor} running on the Overseer node dequeues the
 *       message and using an executor service with a maximum pool size of {@link
 *       OverseerTaskProcessor#MAX_PARALLEL_TASKS} hands it for processing to {@link
 *       OverseerCollectionMessageHandler},
 *   <li>Command {@link CreateCollectionCmd} then executes and does:
 *       <ol>
 *         <li>Update some state directly in ZooKeeper (creating collection znode),
 *         <li>Compute replica placement on available nodes in the cluster,
 *         <li>Enqueue a state change request for creating the <code>state.json</code> file for the
 *             collection in ZooKeeper. This is done by enqueuing a message in <code>/overseer/queue
 *             </code>,
 *         <li>The command then waits for the update to be seen in ZooKeeper...
 *       </ol>
 *   <li>The {@link ClusterStateUpdater} (also running on the Overseer node) dequeues the state
 *       change message and creates the <code>state.json</code> file in ZooKeeper for the
 *       Collection. All the work of the cluster state updater (creations, updates, deletes) is done
 *       sequentially for the whole cluster by a single thread.
 *   <li>The {@link CreateCollectionCmd} sees the state change in ZooKeeper and:
 *       <ol start="5">
 *         <li>Builds and sends requests to each node to create the appropriate cores for all the
 *             replicas of all shards of the collection. Nodes create the replicas and set them to
 *             {@link org.apache.solr.common.cloud.Replica.State#ACTIVE}.
 *       </ol>
 *   <li>The collection creation command has succeeded from the Overseer perspective,
 *   <li>{@link CollectionsHandler} checks the replicas in Zookeeper and verifies they are all
 *       {@link org.apache.solr.common.cloud.Replica.State#ACTIVE},
 *   <li>The client receives a success return.
 * </ol>
 */
public class Overseer implements SolrCloseable {
  public static final String QUEUE_OPERATION = "operation";

  // System properties are used in tests to make them run fast
  public static final int STATE_UPDATE_DELAY = ZkStateReader.STATE_UPDATE_DELAY;
  public static final int STATE_UPDATE_BATCH_SIZE =
      Integer.getInteger("solr.OverseerStateUpdateBatchSize", 10000);
  public static final int STATE_UPDATE_MAX_QUEUE =
      Integer.getInteger("solr.OverseerStateUpdateMaxQueueSize", 20000);

  public static final int NUM_RESPONSES_TO_STORE = 10000;
  public static final String OVERSEER_ELECT = "/overseer_elect";
  private final CopyOnWriteArrayList<Message> unprocessedMessages = new CopyOnWriteArrayList<>();

  private SolrMetricsContext solrMetricsContext;
  private volatile String metricTag = SolrMetricProducer.getUniqueMetricTag(this, null);

  private static final Logger log = LoggerFactory.getLogger(MethodHandles.lookup().lookupClass());

  enum LeaderStatus {
    DONT_KNOW,
    NO,
    YES
  }

  /**
   * This class is responsible for dequeueing state change requests from the ZooKeeper queue at
   * <code>/overseer/queue</code> and executing the requested cluster change (essentially writing or
   * updating <code>state.json</code> for a collection).
   *
   * <p>The cluster state updater is a single thread dequeueing and executing requests.
   */
  private class ClusterStateUpdater implements Runnable, Closeable {

    private final ZkStateReader reader;
    private final SolrZkClient zkClient;
    private final String myId;
    // queue where everybody can throw tasks
    private final ZkDistributedQueue stateUpdateQueue;
    // TODO remove in 9.0, we do not push message into this queue anymore
    // Internal queue where overseer stores events that have not yet been published into cloudstate
    // If Overseer dies while extracting the main queue a new overseer will start from this queue
    private final ZkDistributedQueue workQueue;
    // Internal map which holds the information about running tasks.
    private final DistributedMap runningMap;
    // Internal map which holds the information about successfully completed tasks.
    private final DistributedMap completedMap;
    // Internal map which holds the information about failed tasks.
    private final DistributedMap failureMap;

    private final Stats zkStats;

    private SolrMetricsContext clusterStateUpdaterMetricContext;

<<<<<<< HEAD
    private final int minimumStateSizeForCompression;
=======
    private final int minStateByteLenForCompression;

    private final Compressor compressor;
>>>>>>> fa72d986

    private boolean isClosed = false;

    public ClusterStateUpdater(
        final ZkStateReader reader,
        final String myId,
        Stats zkStats,
<<<<<<< HEAD
        int minimumStateSizeForCompression) {
=======
        int minStateByteLenForCompression,
        Compressor compressor) {
>>>>>>> fa72d986
      this.zkClient = reader.getZkClient();
      this.zkStats = zkStats;
      this.stateUpdateQueue = getStateUpdateQueue(zkStats);
      this.workQueue = getInternalWorkQueue(zkClient, zkStats);
      this.failureMap = getFailureMap(zkClient);
      this.runningMap = getRunningMap(zkClient);
      this.completedMap = getCompletedMap(zkClient);
      this.myId = myId;
      this.reader = reader;
<<<<<<< HEAD
      this.minimumStateSizeForCompression = minimumStateSizeForCompression;
=======
      this.minStateByteLenForCompression = minStateByteLenForCompression;
      this.compressor = compressor;
>>>>>>> fa72d986

      clusterStateUpdaterMetricContext = solrMetricsContext.getChildContext(this);
      clusterStateUpdaterMetricContext.gauge(
          () -> stateUpdateQueue.getZkStats().getQueueLength(),
          true,
          "stateUpdateQueueSize",
          "queue");
    }

    public Stats getStateUpdateQueueStats() {
      return stateUpdateQueue.getZkStats();
    }

    public Stats getWorkQueueStats() {
      return workQueue.getZkStats();
    }

    @Override
    public void run() {
      MDCLoggingContext.setNode(zkController.getNodeName());

      LeaderStatus isLeader = amILeader();
      while (isLeader == LeaderStatus.DONT_KNOW) {
        log.debug("am_i_leader unclear {}", isLeader);
        isLeader = amILeader(); // not a no, not a yes, try ask again
      }

      if (log.isInfoEnabled()) {
        log.info("Starting to work on the main queue : {}", LeaderElector.getNodeName(myId));
      }
      try {
        ZkStateWriter zkStateWriter = null;
        ClusterState clusterState = null;
        boolean refreshClusterState = true; // let's refresh in the first iteration
        // we write updates in batch, but if an exception is thrown when writing new clusterstate,
        // we do not sure which message is bad message, therefore we will re-process node one by one
        int fallbackQueueSize = Integer.MAX_VALUE;
        ZkDistributedQueue fallbackQueue = workQueue;
        while (!this.isClosed) {
          isLeader = amILeader();
          if (LeaderStatus.NO == isLeader) {
            break;
          } else if (LeaderStatus.YES != isLeader) {
            log.debug("am_i_leader unclear {}", isLeader);
            continue; // not a no, not a yes, try ask again
          }

          // TODO consider removing 'refreshClusterState' and simply check if clusterState is null
          if (refreshClusterState) {
            try {
              reader.forciblyRefreshAllClusterStateSlow();
              clusterState = reader.getClusterState();
<<<<<<< HEAD
              zkStateWriter = new ZkStateWriter(reader, stats, minimumStateSizeForCompression);
=======
              zkStateWriter =
                  new ZkStateWriter(reader, stats, minStateByteLenForCompression, compressor);
>>>>>>> fa72d986
              refreshClusterState = false;

              // if there were any errors while processing
              // the state queue, items would have been left in the
              // work queue so let's process those first
              byte[] data = fallbackQueue.peek();
              while (fallbackQueueSize > 0 && data != null) {
                final ZkNodeProps message = ZkNodeProps.load(data);
                if (log.isInfoEnabled()) {
                  log.info(
                      "processMessage: fallbackQueueSize: {}, message = {}",
                      fallbackQueue.getZkStats().getQueueLength(),
                      message);
                }
                try {
                  clusterState =
                      processQueueItem(message, clusterState, zkStateWriter, false, null);
                } catch (Exception e) {
                  if (isBadMessage(e)) {
                    log.warn(
                        "Exception when process message = {}, consider as bad message and poll out from the queue",
                        message);
                    fallbackQueue.poll();
                  }
                  throw e;
                }
                fallbackQueue.poll(); // poll-ing removes the element we got by peek-ing
                data = fallbackQueue.peek();
                fallbackQueueSize--;
              }
              // force flush at the end of the loop, if there are no pending updates, this is a no
              // op call
              clusterState = zkStateWriter.writePendingUpdates();
              // the workQueue is empty now, use stateUpdateQueue as fallback queue
              fallbackQueue = stateUpdateQueue;
              fallbackQueueSize = 0;
            } catch (AlreadyClosedException e) {
              return;
            } catch (KeeperException.SessionExpiredException e) {
              log.warn("Solr cannot talk to ZK, exiting Overseer work queue loop", e);
              return;
            } catch (InterruptedException e) {
              Thread.currentThread().interrupt();
              return;
            } catch (Exception e) {
              log.error("Exception in Overseer when process message from work queue, retrying", e);
              refreshClusterState = true;
              continue;
            }
          }

          ArrayDeque<Pair<String, byte[]>> queue = null;
          try {
            // We do not need to filter any nodes here cause all processed nodes are removed once we
            // flush clusterstate
            queue = new ArrayDeque<>(stateUpdateQueue.peekElements(1000, 3000L, (x) -> true));
          } catch (KeeperException.SessionExpiredException e) {
            log.warn("Solr cannot talk to ZK, exiting Overseer main queue loop", e);
            return;
          } catch (InterruptedException e) {
            Thread.currentThread().interrupt();
            return;
          } catch (AlreadyClosedException e) {

          } catch (Exception e) {
            log.error("Exception in Overseer main queue loop", e);
          }
          try {
            Set<String> processedNodes = new HashSet<>();
            while (queue != null && !queue.isEmpty()) {
              for (Pair<String, byte[]> head : queue) {
                byte[] data = head.second();
                final ZkNodeProps message = ZkNodeProps.load(data);
                if (log.isInfoEnabled()) {
                  log.info(
                      "processMessage: queueSize: {}, message = {}",
                      stateUpdateQueue.getZkStats().getQueueLength(),
                      message);
                }

                processedNodes.add(head.first());
                fallbackQueueSize = processedNodes.size();
                // force flush to ZK after each message because there is no fallback if workQueue
                // items
                // are removed from workQueue but fail to be written to ZK
                while (unprocessedMessages.size() > 0) {
                  clusterState = zkStateWriter.writePendingUpdates();
                  Message m = unprocessedMessages.remove(0);
                  clusterState = m.run(clusterState, Overseer.this, zkStateWriter);
                }
                // The callback always be called on this thread
                clusterState =
                    processQueueItem(
                        message,
                        clusterState,
                        zkStateWriter,
                        true,
                        () -> {
                          stateUpdateQueue.remove(processedNodes);
                          processedNodes.clear();
                        });
              }
              if (isClosed) break;
              // if an event comes in the next 100ms batch it together
              queue =
                  new ArrayDeque<>(
                      stateUpdateQueue.peekElements(
                          1000, 100, node -> !processedNodes.contains(node)));
            }
            fallbackQueueSize = processedNodes.size();
            // we should force write all pending updates because the next iteration might sleep
            // until there are more items in the main queue
            clusterState = zkStateWriter.writePendingUpdates();
            // clean work queue
            stateUpdateQueue.remove(processedNodes);
            processedNodes.clear();
          } catch (KeeperException.SessionExpiredException e) {
            log.warn("Solr cannot talk to ZK, exiting Overseer main queue loop", e);
            return;
          } catch (InterruptedException e) {
            Thread.currentThread().interrupt();
            return;
          } catch (AlreadyClosedException e) {

          } catch (Exception e) {
            log.error("Exception in Overseer main queue loop", e);
            refreshClusterState = true; // it might have been a bad version error
          }
        }
      } finally {
        if (log.isInfoEnabled()) {
          log.info("Overseer Loop exiting : {}", LeaderElector.getNodeName(myId));
        }
        // do this in a separate thread because any wait is interrupted in this main thread
        new Thread(this::checkIfIamStillLeader, "OverseerExitThread").start();
      }
    }

    // Return true whenever the exception thrown by ZkStateWriter is correspond
    // to a invalid state or 'bad' message (in this case, we should remove that message from queue)
    private boolean isBadMessage(Exception e) {
      if (e instanceof KeeperException) {
        KeeperException ke = (KeeperException) e;
        return ke.code() == KeeperException.Code.NONODE
            || ke.code() == KeeperException.Code.NODEEXISTS;
      }
      return !(e instanceof InterruptedException);
    }

    private ClusterState processQueueItem(
        ZkNodeProps message,
        ClusterState clusterState,
        ZkStateWriter zkStateWriter,
        boolean enableBatching,
        ZkStateWriter.ZkWriteCallback callback)
        throws Exception {
      final String operation = message.getStr(QUEUE_OPERATION);
      if (operation == null) {
        throw new SolrException(
            SolrException.ErrorCode.SERVER_ERROR,
            "Message missing " + QUEUE_OPERATION + ":" + message);
      }
      List<ZkWriteCommand> zkWriteCommands = null;
      final Timer.Context timerContext = stats.time(operation);
      try {
        zkWriteCommands = processMessage(clusterState, message, operation);
        stats.success(operation);
      } catch (Exception e) {
        // generally there is nothing we can do - in most cases, we have
        // an issue that will fail again on retry or we cannot communicate with     a
        // ZooKeeper in which case another Overseer should take over
        // TODO: if ordering for the message is not important, we could
        // track retries and put it back on the end of the queue
        log.error(
            "Overseer could not process the current clusterstate state update message, skipping the message: {}",
            message,
            e);
        stats.error(operation);
      } finally {
        timerContext.stop();
      }
      if (zkWriteCommands != null) {
        clusterState = zkStateWriter.enqueueUpdate(clusterState, zkWriteCommands, callback);
        if (!enableBatching) {
          clusterState = zkStateWriter.writePendingUpdates();
        }
      }
      return clusterState;
    }

    private void checkIfIamStillLeader() {
      if (zkController != null
          && (zkController.getCoreContainer().isShutDown() || zkController.isClosed())) {
        return; // shutting down no need to go further
      }
      org.apache.zookeeper.data.Stat stat = new org.apache.zookeeper.data.Stat();
      final String path = OVERSEER_ELECT + "/leader";
      byte[] data;
      try {
        data = zkClient.getData(path, null, stat, true);
      } catch (AlreadyClosedException e) {
        return;
      } catch (Exception e) {
        log.warn("Error communicating with ZooKeeper", e);
        return;
      }
      try {
        Map<?, ?> m = (Map<?, ?>) Utils.fromJSON(data);
        String id = (String) m.get(ID);
        if (overseerCollectionConfigSetProcessor.getId().equals(id)) {
          try {
            log.warn(
                "I (id={}) am exiting, but I'm still the leader",
                overseerCollectionConfigSetProcessor.getId());
            zkClient.delete(path, stat.getVersion(), true);
          } catch (KeeperException.BadVersionException e) {
            // no problem ignore it some other Overseer has already taken over
          } catch (Exception e) {
            log.error("Could not delete my leader node {}", path, e);
          }

        } else {
          log.info("somebody else (id={}) has already taken up the overseer position", id);
        }
      } finally {
        // if I am not shutting down, Then I need to rejoin election
        try {
          if (zkController != null && !zkController.getCoreContainer().isShutDown()) {
            zkController.rejoinOverseerElection(null, false);
          }
        } catch (Exception e) {
          log.warn("Unable to rejoinElection ", e);
        }
      }
    }

    private List<ZkWriteCommand> processMessage(
        ClusterState clusterState, final ZkNodeProps message, final String operation) {
      CollectionParams.CollectionAction collectionAction =
          CollectionParams.CollectionAction.get(operation);
      if (collectionAction != null) {
        switch (collectionAction) {
          case CREATE:
            return Collections.singletonList(
                new ClusterStateMutator(getSolrCloudManager())
                    .createCollection(clusterState, message));
          case DELETE:
            return Collections.singletonList(
                new ClusterStateMutator(getSolrCloudManager())
                    .deleteCollection(clusterState, message));
          case CREATESHARD:
            return Collections.singletonList(
                new CollectionMutator(getSolrCloudManager()).createShard(clusterState, message));
          case DELETESHARD:
            return Collections.singletonList(
                new CollectionMutator(getSolrCloudManager()).deleteShard(clusterState, message));
          case ADDREPLICA:
            return Collections.singletonList(
                new SliceMutator(getSolrCloudManager()).addReplica(clusterState, message));
          case ADDREPLICAPROP:
            return Collections.singletonList(
                new ReplicaMutator(getSolrCloudManager())
                    .addReplicaProperty(clusterState, message));
          case DELETEREPLICAPROP:
            return Collections.singletonList(
                new ReplicaMutator(getSolrCloudManager())
                    .deleteReplicaProperty(clusterState, message));
          case BALANCESHARDUNIQUE:
            ExclusiveSliceProperty dProp = new ExclusiveSliceProperty(clusterState, message);
            if (dProp.balanceProperty()) {
              String collName = message.getStr(ZkStateReader.COLLECTION_PROP);
              return Collections.singletonList(
                  new ZkWriteCommand(collName, dProp.getDocCollection()));
            }
            break;
          case MODIFYCOLLECTION:
            return Collections.singletonList(
                new CollectionMutator(getSolrCloudManager())
                    .modifyCollection(clusterState, message));
          default:
            throw new RuntimeException(
                "unknown operation:" + operation + " contents:" + message.getProperties());
        }
      } else {
        OverseerAction overseerAction = OverseerAction.get(operation);
        if (overseerAction == null) {
          throw new RuntimeException(
              "unknown operation:" + operation + " contents:" + message.getProperties());
        }
        switch (overseerAction) {
          case STATE:
            return Collections.singletonList(
                new ReplicaMutator(getSolrCloudManager()).setState(clusterState, message));
          case LEADER:
            return Collections.singletonList(
                new SliceMutator(getSolrCloudManager()).setShardLeader(clusterState, message));
          case DELETECORE:
            return Collections.singletonList(
                new SliceMutator(getSolrCloudManager()).removeReplica(clusterState, message));
          case ADDROUTINGRULE:
            return Collections.singletonList(
                new SliceMutator(getSolrCloudManager()).addRoutingRule(clusterState, message));
          case REMOVEROUTINGRULE:
            return Collections.singletonList(
                new SliceMutator(getSolrCloudManager()).removeRoutingRule(clusterState, message));
          case UPDATESHARDSTATE:
            return Collections.singletonList(
                new SliceMutator(getSolrCloudManager()).updateShardState(clusterState, message));
          case QUIT:
            if (myId.equals(message.get(ID))) {
              if (log.isInfoEnabled()) {
                log.info("Quit command received {} {}", message, LeaderElector.getNodeName(myId));
              }
              overseerCollectionConfigSetProcessor.close();
              close();
            } else {
              log.warn("Overseer received wrong QUIT message {}", message);
            }
            break;
          case DOWNNODE:
            return new NodeMutator(getSolrCloudManager()).downNode(clusterState, message);
          default:
            throw new RuntimeException(
                "unknown operation:" + operation + " contents:" + message.getProperties());
        }
      }

      return Collections.singletonList(ZkStateWriter.NO_OP);
    }

    private LeaderStatus amILeader() {
      Timer.Context timerContext = stats.time("am_i_leader");
      boolean success = true;
      String propsId = null;
      try {
        ZkNodeProps props =
            ZkNodeProps.load(zkClient.getData(OVERSEER_ELECT + "/leader", null, null, true));
        propsId = props.getStr(ID);
        if (myId.equals(propsId)) {
          return LeaderStatus.YES;
        }
      } catch (KeeperException e) {
        success = false;
        if (e.code() == KeeperException.Code.CONNECTIONLOSS) {
          log.error("", e);
          return LeaderStatus.DONT_KNOW;
        } else if (e.code() != KeeperException.Code.SESSIONEXPIRED) {
          log.warn("", e);
        } else {
          log.debug("", e);
        }
      } catch (InterruptedException e) {
        success = false;
        Thread.currentThread().interrupt();
      } catch (AlreadyClosedException e) {
        success = false;
      } catch (Exception e) {
        success = false;
        log.warn("Unexpected exception", e);
      } finally {
        timerContext.stop();
        if (success) {
          stats.success("am_i_leader");
        } else {
          stats.error("am_i_leader");
        }
      }
      log.info("According to ZK I (id={}) am no longer a leader. propsId={}", myId, propsId);
      return LeaderStatus.NO;
    }

    @Override
    public void close() {
      this.isClosed = true;
      clusterStateUpdaterMetricContext.unregister();
    }
  }

  public static class OverseerThread extends Thread implements Closeable {

    protected volatile boolean isClosed;
    private final Closeable thread;

    public <T extends Runnable & Closeable> OverseerThread(
        ThreadGroup ccTg, T thread, String name) {
      super(ccTg, thread, name);
      this.thread = thread;
    }

    @Override
    public void close() throws IOException {
      thread.close();
      this.isClosed = true;
    }

    public Closeable getThread() {
      return thread;
    }

    public boolean isClosed() {
      return this.isClosed;
    }
  }

  private OverseerThread ccThread;

  private OverseerThread updaterThread;

  private final ZkStateReader reader;

  private final HttpShardHandler shardHandler;

  private final UpdateShardHandler updateShardHandler;

  private final String adminPath;

  private OverseerCollectionConfigSetProcessor overseerCollectionConfigSetProcessor;

  private ZkController zkController;

  private Stats stats;
  private String id;
  private volatile boolean closed;
  private volatile boolean systemCollCompatCheck = true;

  private CloudConfig config;
  private final DistributedClusterStateUpdater distributedClusterStateUpdater;

  // overseer not responsible for closing reader
  public Overseer(
      HttpShardHandler shardHandler,
      UpdateShardHandler updateShardHandler,
      String adminPath,
      final ZkStateReader reader,
      ZkController zkController,
      CloudConfig config)
      throws KeeperException, InterruptedException {
    this.reader = reader;
    this.shardHandler = shardHandler;
    this.updateShardHandler = updateShardHandler;
    this.adminPath = adminPath;
    this.zkController = zkController;
    this.stats = new Stats();
    this.config = config;
    this.distributedClusterStateUpdater =
        new DistributedClusterStateUpdater(config.getDistributedClusterStateUpdates());

    this.solrMetricsContext =
        new SolrMetricsContext(
            zkController.getCoreContainer().getMetricManager(),
            SolrInfoBean.Group.overseer.toString(),
            metricTag);
  }

  public synchronized void start(String id) {
    MDCLoggingContext.setNode(zkController == null ? null : zkController.getNodeName());
    this.id = id;
    closed = false;
    doClose();
    stats = new Stats();
    log.info("Overseer (id={}) starting", id);
    createOverseerNode(reader.getZkClient());
    // launch cluster state updater thread
    ThreadGroup tg = new ThreadGroup("Overseer state updater.");
    String stateCompressionProviderClass = config.getStateCompressorClass();
    Compressor compressor =
        StringUtils.isEmpty(stateCompressionProviderClass)
            ? new ZLibCompressor()
            : zkController
                .getCoreContainer()
                .getResourceLoader()
                .newInstance(stateCompressionProviderClass, Compressor.class);
    updaterThread =
        new OverseerThread(
            tg,
<<<<<<< HEAD
            new ClusterStateUpdater(reader, id, stats, config.getMinimumStateSizeForCompression()),
=======
            new ClusterStateUpdater(
                reader, id, stats, config.getMinStateByteLenForCompression(), compressor),
>>>>>>> fa72d986
            "OverseerStateUpdate-" + id);
    updaterThread.setDaemon(true);

    ThreadGroup ccTg = new ThreadGroup("Overseer collection creation process.");

    // Below is the only non test usage of the "cluster state update" queue even when distributed
    // cluster state updates are enabled. That queue is used to tell the Overseer to quit. As long
    // as we have an Overseer, we need to support this.
    OverseerNodePrioritizer overseerPrioritizer =
        new OverseerNodePrioritizer(reader, this, adminPath, shardHandler.getShardHandlerFactory());
    overseerCollectionConfigSetProcessor =
        new OverseerCollectionConfigSetProcessor(
            reader,
            id,
            shardHandler,
            adminPath,
            stats,
            Overseer.this,
            overseerPrioritizer,
            solrMetricsContext);
    ccThread =
        new OverseerThread(
            ccTg,
            overseerCollectionConfigSetProcessor,
            "OverseerCollectionConfigSetProcessor-" + id);
    ccThread.setDaemon(true);

    updaterThread.start();
    ccThread.start();

    systemCollectionCompatCheck(
        new BiConsumer<>() {
          boolean firstPair = true;

          @Override
          public void accept(String s, Object o) {
            if (firstPair) {
              log.warn(
                  "WARNING: Collection '.system' may need re-indexing due to compatibility issues listed below. See REINDEXCOLLECTION documentation for more details.");
              firstPair = false;
            }
            log.warn("WARNING: *\t{}:\t{}", s, o);
          }
        });

    getCoreContainer().getClusterSingletons().startClusterSingletons();

    assert ObjectReleaseTracker.track(this);
  }

  public void systemCollectionCompatCheck(final BiConsumer<String, Object> consumer) {
    ClusterState clusterState = zkController.getClusterState();
    if (clusterState == null) {
      log.warn("Unable to check back-compat of .system collection - can't obtain ClusterState.");
      return;
    }
    DocCollection coll = clusterState.getCollectionOrNull(CollectionAdminParams.SYSTEM_COLL);
    if (coll == null) {
      return;
    }
    // check that all shard leaders are active
    boolean allActive = true;
    for (Slice s : coll.getActiveSlices()) {
      if (s.getLeader() == null || !s.getLeader().isActive(clusterState.getLiveNodes())) {
        allActive = false;
        break;
      }
    }
    if (allActive) {
      doCompatCheck(consumer);
    } else {
      // wait for all leaders to become active and then check
      zkController.zkStateReader.registerCollectionStateWatcher(
          CollectionAdminParams.SYSTEM_COLL,
          (liveNodes, state) -> {
            boolean active = true;
            if (state == null || liveNodes.isEmpty()) {
              return true;
            }
            for (Slice s : state.getActiveSlices()) {
              if (s.getLeader() == null || !s.getLeader().isActive(liveNodes)) {
                active = false;
                break;
              }
            }
            if (active) {
              doCompatCheck(consumer);
            }
            return active;
          });
    }
  }

  private void doCompatCheck(BiConsumer<String, Object> consumer) {
    if (systemCollCompatCheck) {
      systemCollCompatCheck = false;
    } else {
      return;
    }
    try (CloudSolrClient client =
        new CloudLegacySolrClient.Builder(
                Collections.singletonList(getZkController().getZkServerAddress()), Optional.empty())
            .withSocketTimeout(30000)
            .withConnectionTimeout(15000)
            .withHttpClient(updateShardHandler.getDefaultHttpClient())
            .build()) {
      CollectionAdminRequest.ColStatus req =
          CollectionAdminRequest.collectionStatus(CollectionAdminParams.SYSTEM_COLL)
              .setWithSegments(true)
              .setWithFieldInfo(true);
      CollectionAdminResponse rsp = req.process(client);
      NamedList<?> status = (NamedList<?>) rsp.getResponse().get(CollectionAdminParams.SYSTEM_COLL);
      Collection<?> nonCompliant = (Collection<?>) status.get("schemaNonCompliant");
      if (!nonCompliant.contains("(NONE)")) {
        consumer.accept("indexFieldsNotMatchingSchema", nonCompliant);
      }
      Set<Integer> segmentCreatedMajorVersions = new HashSet<>();
      Set<String> segmentVersions = new HashSet<>();
      int currentMajorVersion = Version.LATEST.major;
      String currentVersion = Version.LATEST.toString();
      segmentVersions.add(currentVersion);
      segmentCreatedMajorVersions.add(currentMajorVersion);
      NamedList<?> shards = (NamedList<?>) status.get("shards");
      for (Map.Entry<String, ?> entry : shards) {
        NamedList<?> leader = (NamedList<?>) ((NamedList<?>) entry.getValue()).get("leader");
        if (leader == null) {
          continue;
        }
        NamedList<?> segInfos = (NamedList<?>) leader.get("segInfos");
        if (segInfos == null) {
          continue;
        }
        NamedList<?> infos = (NamedList<?>) segInfos.get("info");
        if (((Number) infos.get("numSegments")).intValue() > 0) {
          segmentVersions.add(infos.get("minSegmentLuceneVersion").toString());
        }
        if (infos.get("commitLuceneVersion") != null) {
          segmentVersions.add(infos.get("commitLuceneVersion").toString());
        }
        NamedList<?> segmentInfos = (NamedList<?>) segInfos.get("segments");
        segmentInfos.forEach(
            (k, v) -> {
              NamedList<?> segment = (NamedList<?>) v;
              segmentVersions.add(segment.get("version").toString());
              if (segment.get("minVersion") != null) {
                segmentVersions.add(segment.get("version").toString());
              }
              if (segment.get("createdVersionMajor") != null) {
                segmentCreatedMajorVersions.add(
                    ((Number) segment.get("createdVersionMajor")).intValue());
              }
            });
      }
      if (segmentVersions.size() > 1) {
        consumer.accept("differentSegmentVersions", segmentVersions);
        consumer.accept("currentLuceneVersion", currentVersion);
      }
      if (segmentCreatedMajorVersions.size() > 1) {
        consumer.accept("differentMajorSegmentVersions", segmentCreatedMajorVersions);
        consumer.accept("currentLuceneMajorVersion", currentMajorVersion);
      }

    } catch (SolrServerException | IOException e) {
      log.warn("Unable to perform back-compat check of .system collection", e);
    }
  }

  /** Start {@link ClusterSingleton} plugins when we become the leader. */

  /** Stop {@link ClusterSingleton} plugins when we lose leadership. */
  public Stats getStats() {
    return stats;
  }

  ZkController getZkController() {
    return zkController;
  }

  public CoreContainer getCoreContainer() {
    return zkController.getCoreContainer();
  }

  public SolrCloudManager getSolrCloudManager() {
    return zkController.getSolrCloudManager();
  }

  public DistributedClusterStateUpdater getDistributedClusterStateUpdater() {
    return distributedClusterStateUpdater;
  }

  /**
   * For tests.
   *
   * @lucene.internal
   * @return state updater thread
   */
  public synchronized OverseerThread getUpdaterThread() {
    return updaterThread;
  }

  @Override
  public synchronized void close() {
    if (this.id != null) {
      log.info("Overseer (id={}) closing", id);
    }
    // stop singletons only on the leader
    if (!this.closed) {
      getCoreContainer().getClusterSingletons().stopClusterSingletons();
    }
    this.closed = true;
    doClose();

    assert ObjectReleaseTracker.release(this);
  }

  @Override
  public boolean isClosed() {
    return closed;
  }

  private void doClose() {

    if (updaterThread != null) {
      IOUtils.closeQuietly(updaterThread);
      updaterThread.interrupt();
    }
    if (ccThread != null) {
      IOUtils.closeQuietly(ccThread);
      ccThread.interrupt();
    }
    if (updaterThread != null) {
      try {
        updaterThread.join();
      } catch (InterruptedException e) {
      }
    }
    if (ccThread != null) {
      try {
        ccThread.join();
      } catch (InterruptedException e) {
      }
    }
    updaterThread = null;
    ccThread = null;
  }

  /**
   * Get queue that can be used to send messages to Overseer.
   *
   * <p>Any and all modifications to the cluster state must be sent to the overseer via this queue.
   * The complete list of overseer actions supported by this queue are documented inside the {@link
   * OverseerAction} enum.
   *
   * <p>Performance statistics on the returned queue are <em>not</em> tracked by the Overseer Stats
   * API, see {@link
   * org.apache.solr.common.params.CollectionParams.CollectionAction#OVERSEERSTATUS}. Therefore,
   * this method should be used only by clients for writing to the overseer queue.
   *
   * <p>This method will create the /overseer znode in ZooKeeper if it does not exist already.
   *
   * @return a {@link ZkDistributedQueue} object
   */
  ZkDistributedQueue getStateUpdateQueue() {
    if (distributedClusterStateUpdater.isDistributedStateUpdate()) {
      throw new IllegalStateException(
          "Cluster state is done in a distributed way, should not try to access ZK queue");
    }
    return getStateUpdateQueue(new Stats());
  }

  /**
   * Separated into its own method from {@link #getStateUpdateQueue()} that does the same thing
   * because this one is legit to call even when cluster state updates are distributed whereas the
   * other one is not.
   */
  ZkDistributedQueue getOverseerQuitNotificationQueue() {
    return getStateUpdateQueue(new Stats());
  }

  /**
   * The overseer uses the returned queue to read any operations submitted by clients. This method
   * should not be used directly by anyone other than the Overseer itself. This method will create
   * the /overseer znode in ZooKeeper if it does not exist already.
   *
   * @param zkStats a {@link Stats} object which tracks statistics for all zookeeper operations
   *     performed by this queue
   * @return a {@link ZkDistributedQueue} object
   */
  ZkDistributedQueue getStateUpdateQueue(Stats zkStats) {
    return new ZkDistributedQueue(
        reader.getZkClient(),
        "/overseer/queue",
        zkStats,
        STATE_UPDATE_MAX_QUEUE,
        () -> Overseer.this.isClosed() || zkController.getCoreContainer().isShutDown());
  }

  /**
   * Internal overseer work queue. This should not be used outside of Overseer.
   *
   * <p>This queue is used to store overseer operations that have been removed from the state update
   * queue but are being executed as part of a batch. Once the result of the batch is persisted to
   * zookeeper, these items are removed from the work queue. If the overseer dies while processing a
   * batch then a new overseer always operates from the work queue first and only then starts
   * processing operations from the state update queue. This method will create the /overseer znode
   * in ZooKeeper if it does not exist already.
   *
   * @param zkClient the {@link SolrZkClient} to be used for reading/writing to the queue
   * @param zkStats a {@link Stats} object which tracks statistics for all zookeeper operations
   *     performed by this queue
   * @return a {@link ZkDistributedQueue} object
   */
  static ZkDistributedQueue getInternalWorkQueue(final SolrZkClient zkClient, Stats zkStats) {
    return new ZkDistributedQueue(zkClient, "/overseer/queue-work", zkStats);
  }

  /* Internal map for failed tasks, not to be used outside of the Overseer */
  static DistributedMap getRunningMap(final SolrZkClient zkClient) {
    return new DistributedMap(zkClient, "/overseer/collection-map-running");
  }

  /* Size-limited map for successfully completed tasks*/
  static DistributedMap getCompletedMap(final SolrZkClient zkClient) {
    return new SizeLimitedDistributedMap(
        zkClient,
        "/overseer/collection-map-completed",
        NUM_RESPONSES_TO_STORE,
        (child) -> getAsyncIdsMap(zkClient).remove(child));
  }

  /* Map for failed tasks, not to be used outside of the Overseer */
  static DistributedMap getFailureMap(final SolrZkClient zkClient) {
    return new SizeLimitedDistributedMap(
        zkClient,
        "/overseer/collection-map-failure",
        NUM_RESPONSES_TO_STORE,
        (child) -> getAsyncIdsMap(zkClient).remove(child));
  }

  /* Map of async IDs currently in use*/
  static DistributedMap getAsyncIdsMap(final SolrZkClient zkClient) {
    return new DistributedMap(zkClient, "/overseer/async_ids");
  }

  /**
   * Get queue that can be used to submit collection API tasks to the Overseer.
   *
   * <p>This queue is used internally by the {@link CollectionsHandler} to submit collection API
   * tasks which are executed by the {@link OverseerCollectionMessageHandler}. The actions supported
   * by this queue are listed in the {@link
   * org.apache.solr.common.params.CollectionParams.CollectionAction} enum.
   *
   * <p>Performance statistics on the returned queue are <em>not</em> tracked by the Overseer Stats
   * API, see {@link
   * org.apache.solr.common.params.CollectionParams.CollectionAction#OVERSEERSTATUS}.
   *
   * @param zkClient the {@link SolrZkClient} to be used for reading/writing to the queue
   * @return a {@link ZkDistributedQueue} object
   */
  OverseerTaskQueue getCollectionQueue(final SolrZkClient zkClient) {
    return getCollectionQueue(zkClient, new Stats());
  }

  /**
   * Get queue that can be used to read collection API tasks to the Overseer.
   *
   * <p>This queue is used internally by the {@link OverseerCollectionMessageHandler} to read
   * collection API tasks submitted by the {@link CollectionsHandler}. The actions supported by this
   * queue are listed in the {@link org.apache.solr.common.params.CollectionParams.CollectionAction}
   * enum.
   *
   * <p>Performance statistics on the returned queue are tracked by the Overseer Stats API, see
   * {@link org.apache.solr.common.params.CollectionParams.CollectionAction#OVERSEERSTATUS}.
   *
   * @param zkClient the {@link SolrZkClient} to be used for reading/writing to the queue
   * @return a {@link ZkDistributedQueue} object
   */
  OverseerTaskQueue getCollectionQueue(final SolrZkClient zkClient, Stats zkStats) {
    return new OverseerTaskQueue(zkClient, "/overseer/collection-queue-work", zkStats);
  }

  /**
   * Get queue that can be used to submit configset API tasks to the Overseer.
   *
   * <p>This queue is used internally by the {@link org.apache.solr.handler.admin.ConfigSetsHandler}
   * to submit tasks which are executed by the {@link OverseerConfigSetMessageHandler}. The actions
   * supported by this queue are listed in the {@link
   * org.apache.solr.common.params.ConfigSetParams.ConfigSetAction} enum.
   *
   * <p>Performance statistics on the returned queue are <em>not</em> tracked by the Overseer Stats
   * API, see {@link
   * org.apache.solr.common.params.CollectionParams.CollectionAction#OVERSEERSTATUS}.
   *
   * @param zkClient the {@link SolrZkClient} to be used for reading/writing to the queue
   * @return a {@link ZkDistributedQueue} object
   */
  OverseerTaskQueue getConfigSetQueue(final SolrZkClient zkClient) {
    return getConfigSetQueue(zkClient, new Stats());
  }

  /**
   * Get queue that can be used to read configset API tasks to the Overseer.
   *
   * <p>This queue is used internally by the {@link OverseerConfigSetMessageHandler} to read
   * configset API tasks submitted by the {@link org.apache.solr.handler.admin.ConfigSetsHandler}.
   * The actions supported by this queue are listed in the {@link
   * org.apache.solr.common.params.ConfigSetParams.ConfigSetAction} enum.
   *
   * <p>Performance statistics on the returned queue are tracked by the Overseer Stats API, see
   * {@link org.apache.solr.common.params.CollectionParams.CollectionAction#OVERSEERSTATUS}.
   *
   * <p>For now, this internally returns the same queue as {@link #getCollectionQueue(SolrZkClient,
   * Stats)}. It is the responsibility of the client to ensure that configset API actions are
   * prefixed with {@link OverseerConfigSetMessageHandler#CONFIGSETS_ACTION_PREFIX} so that it is
   * processed by {@link OverseerConfigSetMessageHandler}.
   *
   * @param zkClient the {@link SolrZkClient} to be used for reading/writing to the queue
   * @return a {@link ZkDistributedQueue} object
   */
  OverseerTaskQueue getConfigSetQueue(final SolrZkClient zkClient, Stats zkStats) {
    // For now, we use the same queue as the collection queue, but ensure
    // that the actions are prefixed with a unique string.
    return getCollectionQueue(zkClient, zkStats);
  }

  private void createOverseerNode(final SolrZkClient zkClient) {
    try {
      zkClient.create("/overseer", new byte[0], CreateMode.PERSISTENT, true);
    } catch (KeeperException.NodeExistsException e) {
      // ok
    } catch (InterruptedException e) {
      log.error("Could not create Overseer node", e);
      Thread.currentThread().interrupt();
      throw new RuntimeException(e);
    } catch (KeeperException e) {
      log.error("Could not create Overseer node", e);
      throw new RuntimeException(e);
    }
  }

  public ZkStateReader getZkStateReader() {
    return reader;
  }

  public void offerStateUpdate(MapWriter mw) throws KeeperException, InterruptedException {
    offerStateUpdate(Utils.toJSON(mw));
  }

  public void offerStateUpdate(byte[] data) throws KeeperException, InterruptedException {
    // When cluster state update is distributed, the Overseer cluster state update queue should only
    // ever receive QUIT messages. These go to sendQuitToOverseer for execution path clarity.
    if (distributedClusterStateUpdater.isDistributedStateUpdate()) {
      final ZkNodeProps message = ZkNodeProps.load(data);
      final String operation = message.getStr(QUEUE_OPERATION);
      log.error(
          "Received unexpected message on Overseer cluster state updater for "
              + operation
              + " when distributed updates are configured"); // nowarn
      throw new RuntimeException(
          "Message "
              + operation
              + " offered to state update queue when distributed state update is configured.");
    }
    if (zkController.getZkClient().isClosed()) {
      throw new AlreadyClosedException();
    }
    getStateUpdateQueue().offer(data);
  }

  /**
   * Submit an intra-process message which will be picked up and executed when {@link
   * ClusterStateUpdater}'s loop runs next time
   */
  public void submit(Message message) {
    unprocessedMessages.add(message);
  }

  public interface Message {
    ClusterState run(ClusterState clusterState, Overseer overseer, ZkStateWriter zksw)
        throws Exception;
  }

  /**
   * This method enqueues a QUIT message to the overseer of given id. Effect is similar to building
   * the message then calling {@link #offerStateUpdate} but this method can legitimately be called
   * when cluster state update is distributed (and Overseer cluster state updater not really used)
   * while {@link #offerStateUpdate} is not. Note that sending "QUIT" to overseer is not a cluster
   * state update and was likely added to this queue because it was simpler.
   */
  public void sendQuitToOverseer(String overseerId) throws KeeperException, InterruptedException {
    getOverseerQuitNotificationQueue()
        .offer(
            ew ->
                ew.put(Overseer.QUEUE_OPERATION, OverseerAction.QUIT.toLower())
                    .put(ID, overseerId));
  }
}<|MERGE_RESOLUTION|>--- conflicted
+++ resolved
@@ -202,13 +202,9 @@
 
     private SolrMetricsContext clusterStateUpdaterMetricContext;
 
-<<<<<<< HEAD
-    private final int minimumStateSizeForCompression;
-=======
     private final int minStateByteLenForCompression;
 
     private final Compressor compressor;
->>>>>>> fa72d986
 
     private boolean isClosed = false;
 
@@ -216,12 +212,8 @@
         final ZkStateReader reader,
         final String myId,
         Stats zkStats,
-<<<<<<< HEAD
-        int minimumStateSizeForCompression) {
-=======
         int minStateByteLenForCompression,
         Compressor compressor) {
->>>>>>> fa72d986
       this.zkClient = reader.getZkClient();
       this.zkStats = zkStats;
       this.stateUpdateQueue = getStateUpdateQueue(zkStats);
@@ -231,12 +223,8 @@
       this.completedMap = getCompletedMap(zkClient);
       this.myId = myId;
       this.reader = reader;
-<<<<<<< HEAD
-      this.minimumStateSizeForCompression = minimumStateSizeForCompression;
-=======
       this.minStateByteLenForCompression = minStateByteLenForCompression;
       this.compressor = compressor;
->>>>>>> fa72d986
 
       clusterStateUpdaterMetricContext = solrMetricsContext.getChildContext(this);
       clusterStateUpdaterMetricContext.gauge(
@@ -289,12 +277,8 @@
             try {
               reader.forciblyRefreshAllClusterStateSlow();
               clusterState = reader.getClusterState();
-<<<<<<< HEAD
-              zkStateWriter = new ZkStateWriter(reader, stats, minimumStateSizeForCompression);
-=======
               zkStateWriter =
                   new ZkStateWriter(reader, stats, minStateByteLenForCompression, compressor);
->>>>>>> fa72d986
               refreshClusterState = false;
 
               // if there were any errors while processing
@@ -770,12 +754,8 @@
     updaterThread =
         new OverseerThread(
             tg,
-<<<<<<< HEAD
-            new ClusterStateUpdater(reader, id, stats, config.getMinimumStateSizeForCompression()),
-=======
             new ClusterStateUpdater(
                 reader, id, stats, config.getMinStateByteLenForCompression(), compressor),
->>>>>>> fa72d986
             "OverseerStateUpdate-" + id);
     updaterThread.setDaemon(true);
 
