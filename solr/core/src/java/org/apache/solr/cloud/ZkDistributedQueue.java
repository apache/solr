--- conflicted
+++ resolved
@@ -39,10 +39,7 @@
 import org.apache.solr.common.SolrException.ErrorCode;
 import org.apache.solr.common.cloud.SolrZkClient.IsClosed;
 import org.apache.solr.common.cloud.SolrZkClient;
-<<<<<<< HEAD
-=======
 import org.apache.solr.common.cloud.ZkMaintenanceUtils;
->>>>>>> 16d57e93
 import org.apache.solr.common.util.Pair;
 import org.apache.zookeeper.CreateMode;
 import org.apache.zookeeper.KeeperException;
@@ -139,11 +136,7 @@
     this.dir = dir;
 
     try {
-<<<<<<< HEAD
-      zookeeper.ensureExists(dir);
-=======
       ZkMaintenanceUtils.ensureExists(dir, zookeeper);
->>>>>>> 16d57e93
     } catch (KeeperException e) {
       throw new SolrException(ErrorCode.SERVER_ERROR, e);
     } catch (InterruptedException e) {
