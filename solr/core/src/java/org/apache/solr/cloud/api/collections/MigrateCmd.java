--- conflicted
+++ resolved
@@ -230,13 +230,8 @@
     Replica sourceLeader = zkStateReader.getLeaderRetry(sourceCollection.getName(), sourceSlice.getName(), 10000);
 
     // create a temporary collection with just one node on the shard leader
-<<<<<<< HEAD
     String configName = sourceCollection.getConfigName();
-    Map<String, Object> props = makeMap(
-=======
-    String configName = zkStateReader.readConfigName(sourceCollection.getName());
     Map<String, Object> props = Utils.makeMap(
->>>>>>> c8e06a72
         Overseer.QUEUE_OPERATION, CREATE.toLower(),
         NAME, tempSourceCollectionName,
         NRT_REPLICAS, 1,
