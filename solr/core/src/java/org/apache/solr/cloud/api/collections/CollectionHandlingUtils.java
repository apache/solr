/*
 * Licensed to the Apache Software Foundation (ASF) under one or more
 * contributor license agreements.  See the NOTICE file distributed with
 * this work for additional information regarding copyright ownership.
 * The ASF licenses this file to You under the Apache License, Version 2.0
 * (the "License"); you may not use this file except in compliance with
 * the License.  You may obtain a copy of the License at
 *
 *     http://www.apache.org/licenses/LICENSE-2.0
 *
 * Unless required by applicable law or agreed to in writing, software
 * distributed under the License is distributed on an "AS IS" BASIS,
 * WITHOUT WARRANTIES OR CONDITIONS OF ANY KIND, either express or implied.
 * See the License for the specific language governing permissions and
 * limitations under the License.
 */

package org.apache.solr.cloud.api.collections;

import static org.apache.solr.common.params.CollectionParams.CollectionAction.DELETE;
import static org.apache.solr.common.params.CommonAdminParams.ASYNC;
import static org.apache.solr.common.params.CommonParams.NAME;

import java.io.IOException;
import java.lang.invoke.MethodHandles;
import java.net.URI;
import java.util.ArrayList;
import java.util.Arrays;
import java.util.Collection;
import java.util.Collections;
import java.util.EnumSet;
import java.util.List;
import java.util.Map;
import java.util.Set;
import java.util.concurrent.ConcurrentHashMap;
import java.util.concurrent.TimeUnit;
import java.util.concurrent.TimeoutException;
import java.util.stream.Collectors;
import org.apache.solr.client.solrj.RemoteSolrException;
import org.apache.solr.client.solrj.SolrResponse;
import org.apache.solr.client.solrj.SolrServerException;
import org.apache.solr.client.solrj.jetty.HttpJettySolrClient;
import org.apache.solr.client.solrj.request.AbstractUpdateRequest;
import org.apache.solr.client.solrj.request.UpdateRequest;
import org.apache.solr.client.solrj.response.UpdateResponse;
import org.apache.solr.cloud.DistributedClusterStateUpdater;
import org.apache.solr.cloud.Overseer;
import org.apache.solr.cloud.overseer.ClusterStateMutator;
import org.apache.solr.cloud.overseer.OverseerAction;
import org.apache.solr.common.SolrException;
import org.apache.solr.common.cloud.ClusterState;
import org.apache.solr.common.cloud.DocCollection;
import org.apache.solr.common.cloud.DocCollection.CollectionStateProps;
import org.apache.solr.common.cloud.DocRouter;
import org.apache.solr.common.cloud.Replica;
import org.apache.solr.common.cloud.Slice;
import org.apache.solr.common.cloud.SolrZkClient;
import org.apache.solr.common.cloud.ZkNodeProps;
import org.apache.solr.common.cloud.ZkStateReader;
import org.apache.solr.common.params.CollectionAdminParams;
import org.apache.solr.common.params.CoreAdminParams;
import org.apache.solr.common.params.ModifiableSolrParams;
import org.apache.solr.common.util.NamedList;
import org.apache.solr.common.util.SimpleOrderedMap;
import org.apache.solr.common.util.StrUtils;
import org.apache.solr.common.util.TimeSource;
import org.apache.solr.common.util.Utils;
import org.apache.solr.core.ConfigSetService;
import org.apache.solr.core.backup.BackupId;
import org.apache.solr.core.backup.repository.BackupRepository;
import org.apache.solr.handler.component.ShardHandler;
import org.apache.solr.handler.component.ShardHandlerFactory;
import org.apache.solr.handler.component.ShardRequest;
import org.apache.solr.handler.component.ShardResponse;
import org.apache.zookeeper.KeeperException;
import org.slf4j.Logger;
import org.slf4j.LoggerFactory;

/**
 * This class contains helper methods used by commands of the Collection API. Previously these
 * methods were in {@link OverseerCollectionMessageHandler} and were refactored out to (eventually)
 * allow Collection API commands to be executed outside the context of the Overseer.
 */
public class CollectionHandlingUtils {
  private static final Logger log = LoggerFactory.getLogger(MethodHandles.lookup().lookupClass());

  public static final String NUM_SLICES = "numShards";

  public static final boolean CREATE_NODE_SET_SHUFFLE_DEFAULT = true;
  public static final String CREATE_NODE_SET_SHUFFLE =
      CollectionAdminParams.CREATE_NODE_SET_SHUFFLE_PARAM;
  public static final String CREATE_NODE_SET_EMPTY = "EMPTY";
  public static final String CREATE_NODE_SET = CollectionAdminParams.CREATE_NODE_SET_PARAM;

  public static final String SHARDS_PROP = "shards";

  public static final String REQUESTID = "requestid";

  public static final String ONLY_IF_DOWN = "onlyIfDown";

  public static final String SHARD_UNIQUE = "shardUnique";

  public static final String ONLY_ACTIVE_NODES = "onlyactivenodes";

  static final String SKIP_CREATE_REPLICA_IN_CLUSTER_STATE = "skipCreateReplicaInClusterState";

  // Immutable Maps are null-hostile, so build our own
  public static final Map<String, Object> COLLECTION_PROPS_AND_DEFAULTS =
      Collections.unmodifiableMap(makeCollectionPropsAndDefaults());

  private static Map<String, Object> makeCollectionPropsAndDefaults() {
    Map<String, Object> propsAndDefaults =
        Utils.makeMap(
            CollectionStateProps.DOC_ROUTER,
            (Object) DocRouter.DEFAULT_NAME,
            CollectionStateProps.REPLICATION_FACTOR,
            "1",
            CollectionStateProps.PER_REPLICA_STATE,
            null);
    for (Replica.Type replicaType : Replica.Type.values()) {
      propsAndDefaults.put(
          replicaType.numReplicasPropertyName,
          replicaType == Replica.Type.defaultType() ? "1" : "0");
    }
    return propsAndDefaults;
  }

  /** Returns names of properties that are used to specify a number of replicas of a given type. */
  public static Set<String> numReplicasProperties() {
    return Arrays.stream(Replica.Type.values())
        .map(t -> t.numReplicasPropertyName)
        .collect(Collectors.toSet());
  }

  /** Returns replica types that are eligible to be leader. */
  public static EnumSet<Replica.Type> leaderEligibleReplicaTypes() {
    return Arrays.stream(Replica.Type.values())
        .filter(t -> t.leaderEligible)
        .collect(Collectors.toCollection(() -> EnumSet.noneOf(Replica.Type.class)));
  }

  static boolean waitForCoreNodeGone(
      String collectionName,
      String shard,
      String replicaName,
      int timeoutms,
      ZkStateReader zkStateReader)
      throws InterruptedException {
    try {
      zkStateReader.waitForState(
          collectionName,
          timeoutms,
          TimeUnit.MILLISECONDS,
          (c) -> {
            if (c == null) return true;
            Slice slice = c.getSlice(shard);
            if (slice == null || slice.getReplica(replicaName) == null) {
              return true;
            }
            return false;
          });
    } catch (TimeoutException e) {
      return false;
    }

    return true;
  }

  static void deleteCoreNode(
      String collectionName,
      String replicaName,
      Replica replica,
      String core,
      CollectionCommandContext ccc)
      throws Exception {
    ZkNodeProps m =
        new ZkNodeProps(
            Overseer.QUEUE_OPERATION, OverseerAction.DELETECORE.toLower(),
            ZkStateReader.CORE_NAME_PROP, core,
            ZkStateReader.NODE_NAME_PROP, replica.getNodeName(),
            ZkStateReader.COLLECTION_PROP, collectionName,
            ZkStateReader.CORE_NODE_NAME_PROP, replicaName);
    if (ccc.getDistributedClusterStateUpdater().isDistributedStateUpdate()) {
      ccc.getDistributedClusterStateUpdater()
          .doSingleStateUpdate(
              DistributedClusterStateUpdater.MutatingCommand.SliceRemoveReplica,
              m,
              ccc.getSolrCloudManager(),
              ccc.getZkStateReader());
    } else {
      ccc.offerStateUpdate(m);
    }
  }

  static void checkRequired(ZkNodeProps message, String... props) {
    for (String prop : props) {
      if (message.get(prop) == null) {
        throw new SolrException(
            SolrException.ErrorCode.BAD_REQUEST,
            StrUtils.join(Arrays.asList(props), ',') + " are required params");
      }
    }
  }

  static void checkResults(String label, NamedList<Object> results, boolean failureIsFatal)
      throws SolrException {
    Object failure = results.get("failure");
    if (failure == null) {
      failure = results.get("error");
    }
    if (failure != null) {
      String msg = "Error: " + label + ": " + Utils.toJSONString(results);
      if (failureIsFatal) {
        throw new SolrException(SolrException.ErrorCode.SERVER_ERROR, msg);
      } else {
        log.error(msg);
      }
    }
  }

  static void commit(
      HttpJettySolrClient solrClient,
      NamedList<Object> results,
      String slice,
      Replica parentShardLeader) {
    log.debug("Calling soft commit to make sub shard updates visible");
    // HttpShardHandler is hard coded to send a QueryRequest hence we go direct
    // and we force open a searcher so that we have documents to show upon switching states
    UpdateResponse updateResponse = null;
    try {
      updateResponse =
          softCommit(solrClient, parentShardLeader.getBaseUrl(), parentShardLeader.getCoreName());
      CollectionHandlingUtils.processResponse(
          results,
          null,
          parentShardLeader.getNodeName(),
          parentShardLeader.getCoreName(),
          updateResponse,
          slice,
          Collections.emptySet());
    } catch (Exception e) {
      CollectionHandlingUtils.processResponse(
          results,
          e,
          parentShardLeader.getNodeName(),
          parentShardLeader.getCoreName(),
          updateResponse,
          slice,
          Collections.emptySet());
      throw new SolrException(
          SolrException.ErrorCode.SERVER_ERROR,
          "Unable to call distrib softCommit on: " + parentShardLeader.getCoreUrl(),
          e);
    }
  }

  private static UpdateResponse softCommit(
      HttpJettySolrClient solrClient, String baseUrl, String coreName)
      throws SolrServerException, IOException {
    UpdateRequest ureq = new UpdateRequest();
    ureq.setAction(AbstractUpdateRequest.ACTION.COMMIT, false, true, true);
    return ureq.processWithBaseUrl(solrClient, baseUrl, coreName);
  }

  public static String waitForCoreNodeName(
      String collectionName, String msgNodeName, String msgCore, ZkStateReader zkStateReader) {
    try {
      DocCollection collection =
          zkStateReader.waitForState(
              collectionName,
              320,
              TimeUnit.SECONDS,
              c -> ClusterStateMutator.getAssignedCoreNodeName(c, msgNodeName, msgCore) != null);
      return ClusterStateMutator.getAssignedCoreNodeName(collection, msgNodeName, msgCore);
    } catch (TimeoutException | InterruptedException e) {
      SolrZkClient.checkInterrupted(e);
      throw new SolrException(
          SolrException.ErrorCode.SERVER_ERROR, "Failed waiting for coreNodeName", e);
    }
  }

  static ClusterState waitForNewShard(
      String collectionName, String sliceName, ZkStateReader zkStateReader)
      throws KeeperException, InterruptedException {
    log.debug("Waiting for slice {} of collection {} to be available", sliceName, collectionName);
    try {
      zkStateReader.waitForState(
          collectionName,
          320,
          TimeUnit.SECONDS,
          c -> {
            return c != null && c.getSlice(sliceName) != null;
          });
    } catch (TimeoutException | InterruptedException e) {
      SolrZkClient.checkInterrupted(e);
      throw new SolrException(
          SolrException.ErrorCode.SERVER_ERROR, "Failed waiting for new slice", e);
    }
    return zkStateReader.getClusterState();
  }

  static void addPropertyParams(ZkNodeProps message, ModifiableSolrParams params) {
    // Now add the property.key=value pairs
    for (String key : message.keySet()) {
      if (key.startsWith(CollectionAdminParams.PROPERTY_PREFIX)) {
        params.set(key, message.getStr(key));
      }
    }
  }

  static void addPropertyParams(ZkNodeProps message, Map<String, Object> map) {
    // Now add the property.key=value pairs
    for (String key : message.keySet()) {
      if (key.startsWith(CollectionAdminParams.PROPERTY_PREFIX)) {
        map.put(key, message.getStr(key));
      }
    }
  }

  static void cleanupCollection(
      String collectionName, NamedList<Object> results, CollectionCommandContext ccc)
      throws Exception {
    log.error("Cleaning up collection [{}].", collectionName);
    Map<String, Object> props =
        Map.of(Overseer.QUEUE_OPERATION, DELETE.toLower(), NAME, collectionName);
    new DeleteCollectionCmd(ccc)
        .call(ccc.getZkStateReader().getClusterState(), new ZkNodeProps(props), null, results);
  }

  static Map<String, Replica> waitToSeeReplicasInState(
      ZkStateReader zkStateReader,
      TimeSource timeSource,
      String collectionName,
      Collection<String> coreNames)
      throws InterruptedException {
    assert coreNames.size() > 0;
    Map<String, Replica> results = new ConcurrentHashMap<>();

    long maxWait =
        Long.getLong("solr.waitToSeeReplicasInStateTimeoutSeconds", 120); // could be a big cluster
    try {
      zkStateReader.waitForState(
          collectionName,
          maxWait,
          TimeUnit.SECONDS,
          c -> {
            if (c == null) return false;

            // We write into a ConcurrentHashMap, which will be ok if called multiple times by
            // multiple threads
            c.getSlices().stream()
                .flatMap(slice -> slice.getReplicas().stream())
                .filter(
                    r ->
                        coreNames.contains(
                            r.getCoreName())) // Only the elements that were asked for...
                .forEach(r -> results.putIfAbsent(r.getCoreName(), r)); // ...get added to the map

            log.debug("Expecting {} cores, found {}", coreNames, results);
            return results.size() == coreNames.size();
          });
    } catch (TimeoutException e) {
      throw new SolrException(SolrException.ErrorCode.SERVER_ERROR, e.getMessage(), e);
    }

    return results;
  }

  static void cleanBackup(
      BackupRepository repository, URI backupUri, BackupId backupId, CollectionCommandContext ccc)
      throws Exception {
    new DeleteBackupCmd(ccc)
        .deleteBackupIds(backupUri, repository, Collections.singleton(backupId), new NamedList<>());
  }

  static void deleteBackup(
      BackupRepository repository,
      URI backupPath,
      int maxNumBackup,
      NamedList<Object> results,
      CollectionCommandContext ccc)
      throws Exception {
    new DeleteBackupCmd(ccc).keepNumberOfBackup(repository, backupPath, maxNumBackup, results);
  }

  static List<ZkNodeProps> addReplica(
      ClusterState clusterState,
      ZkNodeProps message,
      NamedList<Object> results,
      Runnable onComplete,
      CollectionCommandContext ccc)
      throws Exception {

    return new AddReplicaCmd(ccc).addReplica(clusterState, message, results, onComplete);
  }

  static void validateConfigOrThrowSolrException(
      ConfigSetService configSetService, String configName) throws IOException {
    boolean isValid = configSetService.checkConfigExists(configName);
    if (!isValid) {
      throw new SolrException(
          SolrException.ErrorCode.BAD_REQUEST,
          "Can not find the specified config set: " + configName);
    }
  }

  /**
   * Send request to all replicas of a collection
   *
   * @return List of replicas which is not live for receiving the request
   */
  static List<Replica> collectionCmd(
      ZkNodeProps message,
      ModifiableSolrParams params,
      NamedList<Object> results,
      Replica.State stateMatcher,
      String asyncId,
      Set<String> okayExceptions,
      CollectionCommandContext ccc,
      ClusterState clusterState) {
    log.info("Executing Collection Cmd={}, asyncId={}", params, asyncId);
    String collectionName = message.getStr(NAME);
    ShardHandler shardHandler = ccc.newShardHandler();
    DocCollection coll = clusterState.getCollection(collectionName);
    List<Replica> notLivesReplicas = new ArrayList<>();
    final CollectionHandlingUtils.ShardRequestTracker shardRequestTracker =
        asyncRequestTracker(asyncId, ccc);
    for (Slice slice : coll.getSlices()) {
      notLivesReplicas.addAll(
          shardRequestTracker.sliceCmd(clusterState, params, stateMatcher, slice, shardHandler));
    }

    shardRequestTracker.processResponses(results, shardHandler, false, null, okayExceptions);
    return notLivesReplicas;
  }

  static void processResponse(
      NamedList<Object> results, ShardResponse srsp, Set<String> okayExceptions) {
    Throwable e = srsp.getException();
    String nodeName = srsp.getNodeName();
    // Use core or coreNodeName if given as a param, otherwise use nodeName
    String coreName = srsp.getShardRequest().coreName;
    SolrResponse solrResponse = srsp.getSolrResponse();
    String shard = srsp.getShard();

    processResponse(results, e, nodeName, coreName, solrResponse, shard, okayExceptions);
  }

  static void processResponse(
      NamedList<Object> results,
      Throwable e,
      String nodeName,
      String coreName,
      SolrResponse solrResponse,
      String shard,
      Set<String> okayExceptions) {
    String rootThrowable = null;
    if (e instanceof RemoteSolrException remoteSolrException) {
      rootThrowable = remoteSolrException.getRootThrowable();
    }

    if (e != null && (rootThrowable == null || !okayExceptions.contains(rootThrowable))) {
      log.error("Error from shard: {}", shard, e);
      addFailure(results, nodeName, coreName, e);
    } else {
      addSuccess(results, nodeName, coreName, solrResponse.getResponse());
    }
  }

  static void logFailedOperation(final Object operation, final Exception e, final String collName) {
    if (collName == null) {
      log.error("Operation {} failed", operation, e);
    } else {
      log.error("Collection {}, operation {} failed", collName, operation, e);
    }
  }

  /***
   * Creates a SimpleOrderedMap with the exception details and adds it to the results
   */
  public static void addExceptionToNamedList(
      final Object operation, final Exception e, final NamedList<Object> results) {
    results.add("Operation " + operation + " caused exception:", e);
    SimpleOrderedMap<Object> nl = new SimpleOrderedMap<>();
    nl.add("msg", e.getMessage());
    nl.add("rspCode", e instanceof SolrException ? ((SolrException) e).code() : -1);
    results.add("exception", nl);
  }

  public static String requestKey(Replica replica) {
    return requestKey(replica.getNodeName(), replica.getCoreName());
  }

  public static String requestKey(String nodeName, String coreName) {
    if (coreName == null) {
      return nodeName;
    } else {
      return nodeName + "/" + coreName;
    }
  }

  private static void addFailure(
      NamedList<Object> results, String nodeName, String coreName, Object value) {
    @SuppressWarnings("unchecked")
    SimpleOrderedMap<Object> failure = (SimpleOrderedMap<Object>) results.get("failure");
    if (failure == null) {
      failure = new SimpleOrderedMap<>();
      results.add("failure", failure);
    }
    failure.add(requestKey(nodeName, coreName), value);
  }

  private static void addSuccess(
      NamedList<Object> results, String nodeName, String coreName, Object value) {
    @SuppressWarnings("unchecked")
    SimpleOrderedMap<Object> success = (SimpleOrderedMap<Object>) results.get("success");
    if (success == null) {
      success = new SimpleOrderedMap<>();
      results.add("success", success);
    }
    success.add(requestKey(nodeName, coreName), value);
  }

  private static NamedList<Object> waitForCoreAdminAsyncCallToComplete(
      ShardHandlerFactory shardHandlerFactory,
      String adminPath,
      ZkStateReader zkStateReader,
      String nodeName,
      String coreName,
      String requestId) {
    ShardHandler shardHandler = shardHandlerFactory.getShardHandler();
    ModifiableSolrParams params = new ModifiableSolrParams();
    params.set(CoreAdminParams.ACTION, CoreAdminParams.CoreAdminAction.REQUESTSTATUS.toString());
    params.set(CoreAdminParams.REQUESTID, requestId);
    int counter = 0;
    ShardRequest sreq;
    do {
      sreq = new ShardRequest();
      params.set("qt", adminPath);
      sreq.purpose = ShardRequest.PURPOSE_PRIVATE;
      String replica = zkStateReader.getBaseUrlForNodeName(nodeName);
      sreq.shards = new String[] {replica};
      sreq.actualShards = sreq.shards;
      sreq.params = params;
      sreq.nodeName = nodeName;
      sreq.coreName = coreName;

      shardHandler.submit(sreq, replica, sreq.params);

      ShardResponse srsp;
      do {
        srsp = shardHandler.takeCompletedOrError();
        if (srsp != null) {
          NamedList<Object> results = new NamedList<>();
          processResponse(results, srsp, Collections.emptySet());
          if (srsp.getSolrResponse().getResponse() == null) {
            NamedList<Object> response = new NamedList<>();
            response.add("STATUS", "failed");
            return response;
          }

          String r = (String) srsp.getSolrResponse().getResponse().get("STATUS");
          if (r == null) {
            // For Collections API Calls
            r = (String) srsp.getSolrResponse().getResponse()._get("status/state");
          }
          if (r == null) {
            throw new SolrException(
                SolrException.ErrorCode.SERVER_ERROR,
                "Could not find status of async command in response: "
                    + srsp.getSolrResponse().getResponse().toString());
          }
          if (r.equals("running")) {
            log.debug("The task is still RUNNING, continuing to wait.");
            try {
              Thread.sleep(1000);
            } catch (InterruptedException e) {
              Thread.currentThread().interrupt();
            }
            continue;

          } else if (r.equals("submitted")) {
            log.debug("The task is still SUBMITTED, continuing to wait.");
            try {
              Thread.sleep(1000);
            } catch (InterruptedException e) {
              Thread.currentThread().interrupt();
            }
            continue;

          } else if (r.equals("completed")) {
            log.debug("The task is COMPLETED, returning");
            return srsp.getSolrResponse().getResponse();
          } else if (r.equals("failed")) {
            // TODO: Improve this. Get more information.
            log.debug("The task is FAILED, returning");
            return srsp.getSolrResponse().getResponse();
          } else if (r.equals("notfound")) {
            log.debug("The task is notfound, retry");
            if (counter++ < 5) {
              try {
                Thread.sleep(1000);
              } catch (InterruptedException e) {
                Thread.currentThread().interrupt();
              }
              break;
            }
            throw new SolrException(
                SolrException.ErrorCode.BAD_REQUEST,
                "Invalid status request for requestId: '"
                    + requestId
                    + "' - '"
                    + srsp.getSolrResponse().getResponse().get("STATUS")
                    + "'. Retried "
                    + counter
                    + " times");
          } else {
            throw new SolrException(
                SolrException.ErrorCode.BAD_REQUEST,
                "Invalid status request " + srsp.getSolrResponse().getResponse().get("STATUS"));
          }
        }
      } while (srsp != null);
    } while (true);
  }

  public static ShardRequestTracker syncRequestTracker(CollectionCommandContext ccc) {
    return asyncRequestTracker(null, ccc);
  }

  public static ShardRequestTracker asyncRequestTracker(
      String asyncId, CollectionCommandContext ccc) {
    return new ShardRequestTracker(
        asyncId,
        ccc.getAdminPath(),
        ccc.getZkStateReader(),
        ccc.newShardHandler().getShardHandlerFactory());
  }

  public static ShardRequestTracker asyncRequestTracker(
      String asyncId, String adminPath, CollectionCommandContext ccc) {
    return new ShardRequestTracker(
        asyncId, adminPath, ccc.getZkStateReader(), ccc.newShardHandler().getShardHandlerFactory());
  }

  public static class ShardRequestTracker {
    private final String asyncId;
    private final String adminPath;
    private final ZkStateReader zkStateReader;
    private final ShardHandlerFactory shardHandlerFactory;
    private final List<AsyncCmdInfo> shardAsyncCmds = new ArrayList<>();

    public ShardRequestTracker(
        String asyncId,
        String adminPath,
        ZkStateReader zkStateReader,
        ShardHandlerFactory shardHandlerFactory) {
      this.asyncId = asyncId;
      this.adminPath = adminPath;
      this.zkStateReader = zkStateReader;
      this.shardHandlerFactory = shardHandlerFactory;
    }

    /**
     * Send request to all replicas of a slice
     *
     * @return List of replicas which is not live for receiving the request
     */
    public List<Replica> sliceCmd(
        ClusterState clusterState,
        ModifiableSolrParams params,
        Replica.State stateMatcher,
        Slice slice,
        ShardHandler shardHandler) {
      List<Replica> notLiveReplicas = new ArrayList<>();
      for (Replica replica : slice.getReplicas()) {
        if ((stateMatcher == null
            || Replica.State.getState(replica.getStr(ZkStateReader.STATE_PROP)) == stateMatcher)) {
          if (clusterState.liveNodesContain(replica.getStr(ZkStateReader.NODE_NAME_PROP))) {
            // For thread safety, only simple clone the ModifiableSolrParams
            ModifiableSolrParams cloneParams = new ModifiableSolrParams();
            cloneParams.add(params);
            cloneParams.set(CoreAdminParams.CORE, replica.getStr(ZkStateReader.CORE_NAME_PROP));

            sendShardRequest(
                replica.getStr(ZkStateReader.NODE_NAME_PROP),
                replica.getStr(ZkStateReader.CORE_NAME_PROP),
                cloneParams,
                shardHandler);
          } else {
            notLiveReplicas.add(replica);
          }
        }
      }
      return notLiveReplicas;
    }

    public void sendShardRequest(
        Replica replica, ModifiableSolrParams params, ShardHandler shardHandler) {
      sendShardRequest(
          replica.getNodeName(),
          replica.getCoreName(),
          params,
          shardHandler,
          adminPath,
          zkStateReader);
    }

    public void sendShardRequest(
        String nodeName, String coreName, ModifiableSolrParams params, ShardHandler shardHandler) {
      sendShardRequest(nodeName, coreName, params, shardHandler, adminPath, zkStateReader);
    }

    public void sendShardRequest(
        String nodeName,
        String coreName,
        ModifiableSolrParams params,
        ShardHandler shardHandler,
        String adminPath,
        ZkStateReader zkStateReader) {
      if (asyncId != null) {
        String coreAdminAsyncId = asyncId + Math.abs(System.nanoTime());
        params.set(ASYNC, coreAdminAsyncId);
<<<<<<< HEAD
        track(nodeName, coreName, coreAdminAsyncId);
=======
        // Track async requests
        shardAsyncIdByNode.add(nodeName, coreAdminAsyncId);
>>>>>>> 70c586f9
      }

      ShardRequest sreq = new ShardRequest();
      params.set("qt", adminPath);
      sreq.purpose = ShardRequest.PURPOSE_PRIVATE;
      String replica = zkStateReader.getBaseUrlForNodeName(nodeName);
      sreq.shards = new String[] {replica};
      sreq.actualShards = sreq.shards;
      sreq.nodeName = nodeName;
      sreq.coreName = coreName;
      sreq.params = params;

      shardHandler.submit(sreq, replica, sreq.params);
    }

    void processResponses(
        NamedList<Object> results,
        ShardHandler shardHandler,
        boolean abortOnError,
        String msgOnError) {
      processResponses(results, shardHandler, abortOnError, msgOnError, Collections.emptySet());
    }

    void processResponses(
        NamedList<Object> results,
        ShardHandler shardHandler,
        boolean abortOnError,
        String msgOnError,
        Set<String> okayExceptions) {
      // Processes all shard responses
      ShardResponse srsp;
      do {
        srsp =
            abortOnError
                ? shardHandler.takeCompletedOrError()
                : shardHandler.takeCompletedIncludingErrors();
        if (srsp != null) {
          processResponse(results, srsp, okayExceptions);
          Throwable exception = srsp.getException();
          if (abortOnError && exception != null) {
            // drain pending requests
            while (srsp != null) {
              srsp = shardHandler.takeCompletedOrError();
            }
            throw new SolrException(SolrException.ErrorCode.SERVER_ERROR, msgOnError, exception);
          }
        }
      } while (srsp != null);

      // If request is async wait for the core admin to complete before returning
      if (asyncId != null) {
        // TODO: Shouldn't we abort with msgOnError exception when failure?
        waitForAsyncCallsToComplete(results);
        shardAsyncCmds.clear();
      }
    }

    private void waitForAsyncCallsToComplete(NamedList<Object> results) {
      for (AsyncCmdInfo asyncCmdInfo : shardAsyncCmds) {
        final String node = asyncCmdInfo.nodeName;
        final String coreName = asyncCmdInfo.coreName;
        final String shardAsyncId = asyncCmdInfo.asyncId;
        log.info("I am Waiting for: {}/{}/{}", node, coreName, shardAsyncId);
        NamedList<Object> reqResult =
            waitForCoreAdminAsyncCallToComplete(
<<<<<<< HEAD
                shardHandlerFactory, adminPath, zkStateReader, node, coreName, shardAsyncId);
        if (INCLUDE_TOP_LEVEL_RESPONSE) {
          results.add(shardAsyncId, reqResult);
        }
        String status = (String) reqResult.get("STATUS");
        if (status == null) {
          // For Collections API Calls
          status = (String) reqResult._get("status/state");
        }
        if ("failed".equalsIgnoreCase(status)) {
=======
                shardHandlerFactory, adminPath, zkStateReader, node, shardAsyncId);
        if ("failed".equalsIgnoreCase(((String) reqResult.get("STATUS")))) {
>>>>>>> 70c586f9
          log.error("Error from shard {}: {}", node, reqResult);
          addFailure(results, node, coreName, reqResult);
        } else {
          addSuccess(results, node, coreName, reqResult);
        }
      }
    }
<<<<<<< HEAD

    /**
     * @deprecated consider to make it private after {@link CreateCollectionCmd} refactoring
     */
    @Deprecated
    void track(String nodeName, String coreName, String coreAdminAsyncId) {
      shardAsyncCmds.add(AsyncCmdInfo.from(nodeName, coreName, coreAdminAsyncId));
    }
  }

  private static class AsyncCmdInfo {
    protected final String nodeName;
    protected final String coreName;
    protected final String asyncId;

    public AsyncCmdInfo(String nodeName, String coreName, String asyncId) {
      this.nodeName = nodeName;
      this.coreName = coreName;
      this.asyncId = asyncId;
    }

    public static AsyncCmdInfo from(String nodeName, String coreName, String asyncId) {
      return new AsyncCmdInfo(nodeName, coreName, asyncId);
    }
=======
>>>>>>> 70c586f9
  }
}<|MERGE_RESOLUTION|>--- conflicted
+++ resolved
@@ -721,12 +721,8 @@
       if (asyncId != null) {
         String coreAdminAsyncId = asyncId + Math.abs(System.nanoTime());
         params.set(ASYNC, coreAdminAsyncId);
-<<<<<<< HEAD
-        track(nodeName, coreName, coreAdminAsyncId);
-=======
         // Track async requests
-        shardAsyncIdByNode.add(nodeName, coreAdminAsyncId);
->>>>>>> 70c586f9
+        shardAsyncCmds.add(AsyncCmdInfo.from(nodeName, coreName, coreAdminAsyncId));
       }
 
       ShardRequest sreq = new ShardRequest();
@@ -792,21 +788,13 @@
         log.info("I am Waiting for: {}/{}/{}", node, coreName, shardAsyncId);
         NamedList<Object> reqResult =
             waitForCoreAdminAsyncCallToComplete(
-<<<<<<< HEAD
                 shardHandlerFactory, adminPath, zkStateReader, node, coreName, shardAsyncId);
-        if (INCLUDE_TOP_LEVEL_RESPONSE) {
-          results.add(shardAsyncId, reqResult);
-        }
         String status = (String) reqResult.get("STATUS");
         if (status == null) {
           // For Collections API Calls
           status = (String) reqResult._get("status/state");
         }
         if ("failed".equalsIgnoreCase(status)) {
-=======
-                shardHandlerFactory, adminPath, zkStateReader, node, shardAsyncId);
-        if ("failed".equalsIgnoreCase(((String) reqResult.get("STATUS")))) {
->>>>>>> 70c586f9
           log.error("Error from shard {}: {}", node, reqResult);
           addFailure(results, node, coreName, reqResult);
         } else {
@@ -814,15 +802,6 @@
         }
       }
     }
-<<<<<<< HEAD
-
-    /**
-     * @deprecated consider to make it private after {@link CreateCollectionCmd} refactoring
-     */
-    @Deprecated
-    void track(String nodeName, String coreName, String coreAdminAsyncId) {
-      shardAsyncCmds.add(AsyncCmdInfo.from(nodeName, coreName, coreAdminAsyncId));
-    }
   }
 
   private static class AsyncCmdInfo {
@@ -839,7 +818,5 @@
     public static AsyncCmdInfo from(String nodeName, String coreName, String asyncId) {
       return new AsyncCmdInfo(nodeName, coreName, asyncId);
     }
-=======
->>>>>>> 70c586f9
   }
 }