/*
 * Licensed to the Apache Software Foundation (ASF) under one or more
 * contributor license agreements.  See the NOTICE file distributed with
 * this work for additional information regarding copyright ownership.
 * The ASF licenses this file to You under the Apache License, Version 2.0
 * (the "License"); you may not use this file except in compliance with
 * the License.  You may obtain a copy of the License at
 *
 *     http://www.apache.org/licenses/LICENSE-2.0
 *
 * Unless required by applicable law or agreed to in writing, software
 * distributed under the License is distributed on an "AS IS" BASIS,
 * WITHOUT WARRANTIES OR CONDITIONS OF ANY KIND, either express or implied.
 * See the License for the specific language governing permissions and
 * limitations under the License.
 */

package org.apache.solr.cloud;

import org.apache.solr.cloud.overseer.ZkStateWriter;
import org.apache.solr.common.cloud.ClusterState;
import org.apache.solr.common.cloud.DocCollection;
import org.apache.zookeeper.data.Stat;

/**
 * Refresh the ClusterState for a given collection. Useful for situations where updates to the
 * cluster state happened outside of the overseer.
 */
public class RefreshCollectionMessage implements Overseer.Message {
  public final String collection;

  public RefreshCollectionMessage(String collection) {
    this.collection = collection;
  }

  @Override
  public ClusterState run(ClusterState clusterState, Overseer overseer, ZkStateWriter zkStateWriter)
      throws Exception {
    Stat stat =
        overseer
            .getZkStateReader()
            .getZkClient()
<<<<<<< HEAD
            .exists(ZkStateReader.getCollectionPath(collection), null);
=======
            .exists(DocCollection.getCollectionPath(collection), null, true);
>>>>>>> 16d57e93
    if (stat == null) {
      // collection does not exist
      return clusterState.copyWith(collection, null);
    }
    DocCollection coll = clusterState.getCollectionOrNull(collection);
    if (coll != null && !coll.isModified(stat.getVersion(), stat.getCversion())) {
      // our state is up to date
      return clusterState;
    } else {
      overseer.getZkStateReader().forceUpdateCollection(collection);
      coll = overseer.getZkStateReader().getCollection(collection);

      // During collection creation for a PRS collection, the cluster state (state.json) for the
      // collection is written to ZK directly by the node (that received the CREATE request).
      // Hence, we need the overseer's ZkStateWriter and the overseer's internal copy of the cluster
      // state
      // to be updated to contain that collection via this refresh.

      zkStateWriter.updateClusterState(
          it -> it.copyWith(collection, overseer.getZkStateReader().getCollection(collection)));
      return clusterState.copyWith(collection, coll);
    }
  }
}<|MERGE_RESOLUTION|>--- conflicted
+++ resolved
@@ -40,11 +40,7 @@
         overseer
             .getZkStateReader()
             .getZkClient()
-<<<<<<< HEAD
-            .exists(ZkStateReader.getCollectionPath(collection), null);
-=======
-            .exists(DocCollection.getCollectionPath(collection), null, true);
->>>>>>> 16d57e93
+            .exists(DocCollection.getCollectionPath(collection), null);
     if (stat == null) {
       // collection does not exist
       return clusterState.copyWith(collection, null);
