/*
 * Licensed to the Apache Software Foundation (ASF) under one or more
 * contributor license agreements.  See the NOTICE file distributed with
 * this work for additional information regarding copyright ownership.
 * The ASF licenses this file to You under the Apache License, Version 2.0
 * (the "License"); you may not use this file except in compliance with
 * the License.  You may obtain a copy of the License at
 *
 *     http://www.apache.org/licenses/LICENSE-2.0
 *
 * Unless required by applicable law or agreed to in writing, software
 * distributed under the License is distributed on an "AS IS" BASIS,
 * WITHOUT WARRANTIES OR CONDITIONS OF ANY KIND, either express or implied.
 * See the License for the specific language governing permissions and
 * limitations under the License.
 */

package org.apache.solr.cloud.api.collections;

import static org.apache.solr.common.params.CollectionAdminParams.FOLLOW_ALIASES;
import static org.apache.solr.common.params.CollectionParams.CollectionAction.DELETE;
import static org.apache.solr.common.params.CommonAdminParams.ASYNC;
import static org.apache.solr.common.params.CommonParams.NAME;

import java.lang.invoke.MethodHandles;
import java.util.ArrayList;
import java.util.Collections;
import java.util.List;
import java.util.Map;
import java.util.Objects;
import java.util.Set;
import java.util.concurrent.TimeUnit;
import java.util.stream.Collectors;
import org.apache.solr.cloud.DistributedClusterStateUpdater;
import org.apache.solr.cloud.Overseer;
import org.apache.solr.common.NonExistentCoreException;
import org.apache.solr.common.SolrException;
import org.apache.solr.common.cloud.Aliases;
import org.apache.solr.common.cloud.ClusterState;
import org.apache.solr.common.cloud.DocCollection;
import org.apache.solr.common.cloud.Replica;
import org.apache.solr.common.cloud.SolrZkClient;
import org.apache.solr.common.cloud.ZkNodeProps;
import org.apache.solr.common.cloud.ZkStateReader;
import org.apache.solr.common.params.CoreAdminParams;
import org.apache.solr.common.params.ModifiableSolrParams;
import org.apache.solr.common.util.NamedList;
import org.apache.solr.core.snapshots.SolrSnapshotManager;
import org.apache.solr.handler.admin.ConfigSetsHandler;
import org.apache.zookeeper.KeeperException;
import org.slf4j.Logger;
import org.slf4j.LoggerFactory;

public class DeleteCollectionCmd implements CollApiCmds.CollectionApiCommand {
  private static final Logger log = LoggerFactory.getLogger(MethodHandles.lookup().lookupClass());

  private static final Set<String> okayExceptions =
      Collections.singleton(NonExistentCoreException.class.getName());

  private final CollectionCommandContext ccc;

  public DeleteCollectionCmd(CollectionCommandContext ccc) {
    this.ccc = ccc;
  }

  @Override
  public void call(ClusterState state, ZkNodeProps message, NamedList<Object> results)
      throws Exception {
    Object o = message.get(MaintainRoutedAliasCmd.INVOKED_BY_ROUTED_ALIAS);
    if (o != null) {
      // this will ensure the collection is removed from the alias before it disappears.
      ((Runnable) o).run();
    }
    final String extCollection = message.getStr(NAME);
    ZkStateReader zkStateReader = ccc.getZkStateReader();

    if (zkStateReader.aliasesManager != null) { // not a mock ZkStateReader
      zkStateReader.aliasesManager.update(); // aliases may have been stale; get latest from ZK
    }

    boolean followAliases = message.getBool(FOLLOW_ALIASES, false);
    List<String> aliasReferences = checkAliasReference(zkStateReader, extCollection, followAliases);

    Aliases aliases = zkStateReader.getAliases();

    String collection;
    if (followAliases) {
      collection = aliases.resolveSimpleAlias(extCollection);
    } else {
      collection = extCollection;
    }

    // verify the placement modifications caused by the deletion are allowed
    DocCollection coll = state.getCollectionOrNull(collection);
    if (coll != null) {
      Assign.AssignStrategy assignStrategy = Assign.createAssignStrategy(ccc.getCoreContainer());
      assignStrategy.verifyDeleteCollection(ccc.getSolrCloudManager(), coll);
    }

    boolean removeCounterNode = true;
    try {
      // Remove the snapshots meta-data for this collection in ZK. Deleting actual index files
      // should be taken care of as part of collection delete operation.
      SolrZkClient zkClient = zkStateReader.getZkClient();
      SolrSnapshotManager.cleanupCollectionLevelSnapshots(zkClient, collection);

      if (zkStateReader.getClusterState().getCollectionOrNull(collection) == null) {
        if (zkStateReader
            .getZkClient()
            .exists(ZkStateReader.COLLECTIONS_ZKNODE + "/" + collection)) {
          // if the collection is not in the clusterstate, but is listed in zk, do nothing, it will
          // just be removed in the finally - we cannot continue, because the below code will error
          // if the collection is not in the clusterstate
          return;
        }
      }
      ModifiableSolrParams params = new ModifiableSolrParams();
      params.set(CoreAdminParams.ACTION, CoreAdminParams.CoreAdminAction.UNLOAD.toString());
      params.set(CoreAdminParams.DELETE_INSTANCE_DIR, true);
      params.set(CoreAdminParams.DELETE_DATA_DIR, true);

      String asyncId = message.getStr(ASYNC);

      ZkNodeProps internalMsg = message.plus(NAME, collection);

      List<Replica> failedReplicas =
          CollectionHandlingUtils.collectionCmd(
              internalMsg, params, results, null, asyncId, okayExceptions, ccc, state);
      for (Replica failedReplica : failedReplicas) {
        boolean isSharedFS =
            failedReplica.getBool(ZkStateReader.SHARED_STORAGE_PROP, false)
                && failedReplica.get("dataDir") != null;
        if (isSharedFS) {
          // if the replica use a shared FS and it did not receive the unload message, then counter
          // node should not be removed because when a new collection with same name is created, new
          // replicas may reuse the old dataDir
          removeCounterNode = false;
          break;
        }
      }

      ZkNodeProps m = new ZkNodeProps(Overseer.QUEUE_OPERATION, DELETE.toLower(), NAME, collection);
      if (ccc.getDistributedClusterStateUpdater().isDistributedStateUpdate()) {
        ccc.getDistributedClusterStateUpdater()
            .doSingleStateUpdate(
                DistributedClusterStateUpdater.MutatingCommand.ClusterDeleteCollection,
                m,
                ccc.getSolrCloudManager(),
                ccc.getZkStateReader());
      } else {
        ccc.offerStateUpdate(m);
      }

      // wait for a while until we don't see the collection
      zkStateReader.waitForState(collection, 60, TimeUnit.SECONDS, Objects::isNull);

      // we can delete any remaining unique aliases
      if (!aliasReferences.isEmpty()) {
        ccc.getZkStateReader()
            .aliasesManager
            .applyModificationAndExportToZk(
                a -> {
                  for (String alias : aliasReferences) {
                    a = a.cloneWithCollectionAlias(alias, null);
                  }
                  return a;
                });
      }

      // delete related config set iff: it is auto generated AND not related to any other collection
      String configSetName = coll.getConfigName();

      if (ConfigSetsHandler.isAutoGeneratedConfigSet(configSetName)) {
        boolean configSetIsUsedByOtherCollection = false;

        // make sure the configSet is not shared with other collections
        // Similar to what happens in: ConfigSetCmds::deleteConfigSet
        for (Map.Entry<String, DocCollection> entry :
            zkStateReader.getClusterState().getCollectionsMap().entrySet()) {
          String otherConfigSetName = entry.getValue().getConfigName();
          if (configSetName.equals(otherConfigSetName)) {
            configSetIsUsedByOtherCollection = true;
            break;
          }
        }

        if (!configSetIsUsedByOtherCollection) {
          // delete the config set
          ccc.getCoreContainer().getConfigSetService().deleteConfig(configSetName);
        }
      }

      //      TimeOut timeout = new TimeOut(60, TimeUnit.SECONDS, timeSource);
      //      boolean removed = false;
      //      while (! timeout.hasTimedOut()) {
      //        timeout.sleep(100);
      //        removed = !zkStateReader.getClusterState().hasCollection(collection);
      //        if (removed) {
      //          timeout.sleep(500); // just a bit of time so it's more likely other
      //          // readers see on return
      //          break;
      //        }
      //      }
      //      if (!removed) {
      //        throw new SolrException(SolrException.ErrorCode.SERVER_ERROR,
      //            "Could not fully remove collection: " + collection);
      //      }
    } finally {

      try {
<<<<<<< HEAD
        String collectionPath = ZkStateReader.getCollectionPathRoot(collection);
        if (zkStateReader.getZkClient().exists(collectionPath)) {
=======
        String collectionPath = DocCollection.getCollectionPathRoot(collection);
        if (zkStateReader.getZkClient().exists(collectionPath, true)) {
>>>>>>> 16d57e93
          if (removeCounterNode) {
            zkStateReader.getZkClient().clean(collectionPath);
          } else {
            final String counterNodePath = Assign.getCounterNodePath(collection);
            zkStateReader.getZkClient().clean(collectionPath, s -> !s.equals(counterNodePath));
          }
        }
      } catch (InterruptedException e) {
        log.error("Cleaning up collection in zk was interrupted: {}", collection, e);
        Thread.currentThread().interrupt();
      } catch (KeeperException e) {
        log.error("Problem cleaning up collection in zk: {}", collection, e);
      }
    }
  }

  // This method returns the single collection aliases to delete, if present, or null
  private List<String> checkAliasReference(
      ZkStateReader zkStateReader, String extCollection, boolean followAliases) throws Exception {
    Aliases aliases = zkStateReader.getAliases();
    List<String> aliasesRefs = referencedByAlias(extCollection, aliases, followAliases);
    List<String> aliasesToDelete = new ArrayList<>();
    if (aliasesRefs.size() > 0) {
      zkStateReader.aliasesManager.update(); // aliases may have been stale; get latest from ZK
      aliases = zkStateReader.getAliases();
      aliasesRefs = referencedByAlias(extCollection, aliases, followAliases);
      String collection = followAliases ? aliases.resolveSimpleAlias(extCollection) : extCollection;
      if (aliasesRefs.size() > 0) {
        for (String alias : aliasesRefs) {
          // for back-compat in 8.x we don't automatically remove other
          // aliases that point only to this collection
          if (!extCollection.equals(alias)) {
            throw new SolrException(
                SolrException.ErrorCode.BAD_REQUEST,
                "Collection : "
                    + collection
                    + " is part of aliases: "
                    + aliasesRefs
                    + ", remove or modify the aliases before removing this collection.");
          } else {
            aliasesToDelete.add(alias);
          }
        }
      }
    }
    return aliasesToDelete;
  }

  public static List<String> referencedByAlias(
      String extCollection, Aliases aliases, boolean followAliases)
      throws IllegalArgumentException {
    Objects.requireNonNull(aliases);
    // this quickly produces error if the name is a complex alias
    String collection = followAliases ? aliases.resolveSimpleAlias(extCollection) : extCollection;
    return aliases.getCollectionAliasListMap().entrySet().stream()
        .filter(e -> !e.getKey().equals(collection))
        .filter(e -> e.getValue().contains(collection) || e.getValue().contains(extCollection))
        .map(Map.Entry::getKey) // alias name
        .collect(Collectors.toList());
  }
}<|MERGE_RESOLUTION|>--- conflicted
+++ resolved
@@ -208,13 +208,8 @@
     } finally {
 
       try {
-<<<<<<< HEAD
-        String collectionPath = ZkStateReader.getCollectionPathRoot(collection);
+        String collectionPath = DocCollection.getCollectionPathRoot(collection);
         if (zkStateReader.getZkClient().exists(collectionPath)) {
-=======
-        String collectionPath = DocCollection.getCollectionPathRoot(collection);
-        if (zkStateReader.getZkClient().exists(collectionPath, true)) {
->>>>>>> 16d57e93
           if (removeCounterNode) {
             zkStateReader.getZkClient().clean(collectionPath);
           } else {
