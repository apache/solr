/*
 * Licensed to the Apache Software Foundation (ASF) under one or more
 * contributor license agreements.  See the NOTICE file distributed with
 * this work for additional information regarding copyright ownership.
 * The ASF licenses this file to You under the Apache License, Version 2.0
 * (the "License"); you may not use this file except in compliance with
 * the License.  You may obtain a copy of the License at
 *
 *     http://www.apache.org/licenses/LICENSE-2.0
 *
 * Unless required by applicable law or agreed to in writing, software
 * distributed under the License is distributed on an "AS IS" BASIS,
 * WITHOUT WARRANTIES OR CONDITIONS OF ANY KIND, either express or implied.
 * See the License for the specific language governing permissions and
 * limitations under the License.
 */
package org.apache.solr.cloud;

import java.io.Closeable;
import java.io.IOException;
import java.lang.invoke.MethodHandles;
import java.lang.reflect.Array;
import java.net.InetAddress;
import java.net.NetworkInterface;
import java.net.URLEncoder;
import java.net.UnknownHostException;
import java.nio.charset.StandardCharsets;
import java.util.ArrayList;
import java.util.Arrays;
import java.util.Collection;
import java.util.Collections;
import java.util.Enumeration;
import java.util.HashMap;
import java.util.HashSet;
import java.util.List;
import java.util.Locale;
import java.util.Map;
import java.util.Objects;
import java.util.Set;
import java.util.concurrent.Callable;
import java.util.concurrent.ConcurrentHashMap;
import java.util.concurrent.CountDownLatch;
import java.util.concurrent.ExecutionException;
import java.util.concurrent.ExecutorService;
import java.util.concurrent.Future;
import java.util.concurrent.TimeUnit;
import java.util.concurrent.TimeoutException;
import java.util.concurrent.atomic.AtomicReference;
import java.util.function.Supplier;

import com.google.common.base.Strings;
import org.apache.solr.client.solrj.cloud.SolrCloudManager;
import org.apache.solr.client.solrj.impl.CloudSolrClient;
import org.apache.solr.client.solrj.impl.HttpSolrClient;
import org.apache.solr.client.solrj.impl.HttpSolrClient.Builder;
import org.apache.solr.client.solrj.impl.SolrClientCloudManager;
import org.apache.solr.client.solrj.impl.ZkClientClusterStateProvider;
import org.apache.solr.client.solrj.request.CoreAdminRequest.WaitForState;
import org.apache.solr.cloud.overseer.ClusterStateMutator;
import org.apache.solr.cloud.overseer.OverseerAction;
import org.apache.solr.cloud.overseer.SliceMutator;
import org.apache.solr.common.AlreadyClosedException;
import org.apache.solr.common.SolrException;
import org.apache.solr.common.SolrException.ErrorCode;
import org.apache.solr.common.cloud.*;
import org.apache.solr.common.cloud.Replica.Type;
import org.apache.solr.common.params.CommonParams;
import org.apache.solr.common.params.SolrParams;
import org.apache.solr.common.util.ExecutorUtil;
import org.apache.solr.common.util.IOUtils;
import org.apache.solr.common.util.ObjectReleaseTracker;
import org.apache.solr.common.util.SolrNamedThreadFactory;
import org.apache.solr.common.util.StrUtils;
import org.apache.solr.common.util.URLUtil;
import org.apache.solr.common.util.Utils;
import org.apache.solr.core.CloseHook;
import org.apache.solr.core.CloudConfig;
import org.apache.solr.core.CoreContainer;
import org.apache.solr.core.CoreDescriptor;
import org.apache.solr.core.SolrCore;
import org.apache.solr.core.NodeRoles;
import org.apache.solr.core.SolrCoreInitializationException;
import org.apache.solr.handler.component.HttpShardHandler;
import org.apache.solr.logging.MDCLoggingContext;
import org.apache.solr.search.SolrIndexSearcher;
import org.apache.solr.update.UpdateLog;
import org.apache.solr.util.RTimer;
import org.apache.solr.util.RefCounted;
import org.apache.zookeeper.CreateMode;
import org.apache.zookeeper.KeeperException;
import org.apache.zookeeper.KeeperException.NoNodeException;
import org.apache.zookeeper.KeeperException.SessionExpiredException;
import org.apache.zookeeper.Op;
import org.apache.zookeeper.WatchedEvent;
import org.apache.zookeeper.Watcher;
import org.apache.zookeeper.data.ACL;
import org.apache.zookeeper.data.Stat;
import org.slf4j.Logger;
import org.slf4j.LoggerFactory;

import static org.apache.solr.common.cloud.ZkStateReader.COLLECTION_PROP;
import static org.apache.solr.common.cloud.ZkStateReader.CORE_NAME_PROP;
import static org.apache.solr.common.cloud.ZkStateReader.CORE_NODE_NAME_PROP;
import static org.apache.solr.common.cloud.ZkStateReader.ELECTION_NODE_PROP;
import static org.apache.solr.common.cloud.ZkStateReader.NODE_NAME_PROP;
import static org.apache.solr.common.cloud.ZkStateReader.REJOIN_AT_HEAD_PROP;
import static org.apache.solr.common.cloud.ZkStateReader.SHARD_ID_PROP;
import static org.apache.solr.common.params.CollectionParams.CollectionAction.ADDROLE;
import static org.apache.zookeeper.ZooDefs.Ids.OPEN_ACL_UNSAFE;

/**
 * Handle ZooKeeper interactions.
 * <p>
 * notes: loads everything on init, creates what's not there - further updates
 * are prompted with Watches.
 * <p>
 * TODO: exceptions during close on attempts to update cloud state
 */
public class ZkController implements Closeable {

  private static final Logger log = LoggerFactory.getLogger(MethodHandles.lookup().lookupClass());
  static final int WAIT_DOWN_STATES_TIMEOUT_SECONDS = 60;

  private final boolean SKIP_AUTO_RECOVERY = Boolean.getBoolean("solrcloud.skip.autorecovery");

  private final ZkDistributedQueue overseerJobQueue;
  private final OverseerTaskQueue overseerCollectionQueue;
  private final OverseerTaskQueue overseerConfigSetQueue;

  private final DistributedMap overseerRunningMap;
  private final DistributedMap overseerCompletedMap;
  private final DistributedMap overseerFailureMap;
  private final DistributedMap asyncIdsMap;

  public final static String COLLECTION_PARAM_PREFIX = "collection.";
  public final static String CONFIGNAME_PROP = "configName";

  static class ContextKey {

    private String collection;
    private String coreNodeName;

    public ContextKey(String collection, String coreNodeName) {
      this.collection = collection;
      this.coreNodeName = coreNodeName;
    }

    @Override
    public int hashCode() {
      final int prime = 31;
      int result = 1;
      result = prime * result
          + ((collection == null) ? 0 : collection.hashCode());
      result = prime * result
          + ((coreNodeName == null) ? 0 : coreNodeName.hashCode());
      return result;
    }

    @Override
    public boolean equals(Object obj) {
      if (this == obj) return true;
      if (obj == null) return false;
      if (getClass() != obj.getClass()) return false;
      ContextKey other = (ContextKey) obj;
      if (collection == null) {
        if (other.collection != null) return false;
      } else if (!collection.equals(other.collection)) return false;
      if (coreNodeName == null) {
        if (other.coreNodeName != null) return false;
      } else if (!coreNodeName.equals(other.coreNodeName)) return false;
      return true;
    }

    @Override
    public String toString() {
      return collection + ':' + coreNodeName;
    }
  }

  private final Map<ContextKey, ElectionContext> electionContexts = Collections.synchronizedMap(new HashMap<>());

  private final SolrZkClient zkClient;
  public final ZkStateReader zkStateReader;
  private SolrCloudManager cloudManager;
  private CloudSolrClient cloudSolrClient;

  private final String zkServerAddress;          // example: 127.0.0.1:54062/solr

  private final int localHostPort;      // example: 54065
  private final String hostName;           // example: 127.0.0.1
  private final String nodeName;           // example: 127.0.0.1:54065_solr
  private String baseURL;            // example: http://127.0.0.1:54065/solr

  private final CloudConfig cloudConfig;
  private final NodesSysPropsCacher sysPropsCacher;

  private final DistributedClusterStateUpdater distributedClusterStateUpdater;

  private LeaderElector overseerElector;

  private Map<String, ReplicateFromLeader> replicateFromLeaders = new ConcurrentHashMap<>();
  private final Map<String, ZkCollectionTerms> collectionToTerms = new HashMap<>();

  // for now, this can be null in tests, in which case recovery will be inactive, and other features
  // may accept defaults or use mocks rather than pulling things from a CoreContainer
  private CoreContainer cc;

  protected volatile Overseer overseer;

  private int leaderVoteWait;
  private int leaderConflictResolveWait;

  private boolean genericCoreNodeNames;

  private int clientTimeout;

  private volatile boolean isClosed;

  private final ConcurrentHashMap<String, Throwable> replicasMetTragicEvent = new ConcurrentHashMap<>();

  @Deprecated
  // keeps track of replicas that have been asked to recover by leaders running on this node
  private final Map<String, String> replicasInLeaderInitiatedRecovery = new HashMap<String, String>();

  // This is an expert and unsupported development mode that does not create
  // an Overseer or register a /live node. This let's you monitor the cluster
  // and interact with zookeeper via the Solr admin UI on a node outside the cluster,
  // and so one that will not be killed or stopped when testing. See developer cloud-scripts.
  private boolean zkRunOnly = Boolean.getBoolean("zkRunOnly"); // expert

  // keeps track of a list of objects that need to know a new ZooKeeper session was created after expiration occurred
  // ref is held as a HashSet since we clone the set before notifying to avoid synchronizing too long
  private HashSet<OnReconnect> reconnectListeners = new HashSet<OnReconnect>();

  private class RegisterCoreAsync implements Callable<Object> {

    CoreDescriptor descriptor;
    boolean recoverReloadedCores;
    boolean afterExpiration;

    RegisterCoreAsync(CoreDescriptor descriptor, boolean recoverReloadedCores, boolean afterExpiration) {
      this.descriptor = descriptor;
      this.recoverReloadedCores = recoverReloadedCores;
      this.afterExpiration = afterExpiration;
    }

    public Object call() throws Exception {
      if (log.isInfoEnabled()) {
        log.info("Registering core {} afterExpiration? {}", descriptor.getName(), afterExpiration);
      }
      register(descriptor.getName(), descriptor, recoverReloadedCores, afterExpiration, false);
      return descriptor;
    }
  }

  // notifies registered listeners after the ZK reconnect in the background
  private static class OnReconnectNotifyAsync implements Callable<Object> {

    private final OnReconnect listener;

    OnReconnectNotifyAsync(OnReconnect listener) {
      this.listener = listener;
    }

    @Override
    public Object call() throws Exception {
      listener.command();
      return null;
    }
  }

  /**
   * @param cc Core container associated with this controller. cannot be null.
   * @param zkServerAddress where to connect to the zk server
   * @param zkClientConnectTimeout timeout in ms
   * @param cloudConfig configuration for this controller. TODO: possibly redundant with CoreContainer
   * @param descriptorsSupplier a supplier of the current core descriptors. used to know which cores to re-register on reconnect
   */
  @SuppressWarnings({"unchecked"})
  public ZkController(final CoreContainer cc, String zkServerAddress, int zkClientConnectTimeout, CloudConfig cloudConfig, final Supplier<List<CoreDescriptor>> descriptorsSupplier)
      throws InterruptedException, TimeoutException, IOException {

    if (cc == null) throw new IllegalArgumentException("CoreContainer cannot be null.");
    this.cc = cc;

    this.cloudConfig = cloudConfig;

    // Use the configured way to do cluster state update (Overseer queue vs distributed)
    distributedClusterStateUpdater = new DistributedClusterStateUpdater(cloudConfig.getDistributedClusterStateUpdates());

    this.genericCoreNodeNames = cloudConfig.getGenericCoreNodeNames();

    // be forgiving and strip this off leading/trailing slashes
    // this allows us to support users specifying hostContext="/" in
    // solr.xml to indicate the root context, instead of hostContext=""
    // which means the default of "solr"
    String localHostContext = trimLeadingAndTrailingSlashes(cloudConfig.getSolrHostContext());

    this.zkServerAddress = zkServerAddress;
    this.localHostPort = cloudConfig.getSolrHostPort();
    this.hostName = normalizeHostName(cloudConfig.getHost());
    this.nodeName = generateNodeName(this.hostName, Integer.toString(this.localHostPort), localHostContext);
    MDCLoggingContext.setNode(nodeName);
    this.leaderVoteWait = cloudConfig.getLeaderVoteWait();
    this.leaderConflictResolveWait = cloudConfig.getLeaderConflictResolveWait();

    this.clientTimeout = cloudConfig.getZkClientTimeout();
    DefaultConnectionStrategy strat = new DefaultConnectionStrategy();
    String zkACLProviderClass = cloudConfig.getZkACLProviderClass();
    ZkACLProvider zkACLProvider = null;
    if (zkACLProviderClass != null && zkACLProviderClass.trim().length() > 0) {
      zkACLProvider = cc.getResourceLoader().newInstance(zkACLProviderClass, ZkACLProvider.class);
    } else {
      zkACLProvider = new DefaultZkACLProvider();
    }

    String zkCredentialsProviderClass = cloudConfig.getZkCredentialsProviderClass();
    if (zkCredentialsProviderClass != null && zkCredentialsProviderClass.trim().length() > 0) {
      strat.setZkCredentialsToAddAutomatically(cc.getResourceLoader().newInstance(zkCredentialsProviderClass, ZkCredentialsProvider.class));
    } else {
      strat.setZkCredentialsToAddAutomatically(new DefaultZkCredentialsProvider());
    }
    addOnReconnectListener(getConfigDirListener());

    zkClient = new SolrZkClient(zkServerAddress, clientTimeout, zkClientConnectTimeout, strat,
        // on reconnect, reload cloud info
        new OnReconnect() {

          @Override
          public void command() throws SessionExpiredException {
            log.info("ZooKeeper session re-connected ... refreshing core states after session expiration.");
            clearZkCollectionTerms();
            try {
              // recreate our watchers first so that they exist even on any problems below
              zkStateReader.createClusterStateWatchersAndUpdate();

              // this is troublesome - we dont want to kill anything the old
              // leader accepted
              // though I guess sync will likely get those updates back? But
              // only if
              // he is involved in the sync, and he certainly may not be
              // ExecutorUtil.shutdownAndAwaitTermination(cc.getCmdDistribExecutor());
              // we need to create all of our lost watches

              // seems we dont need to do this again...
              // Overseer.createClientNodes(zkClient, getNodeName());

              // start the overseer first as following code may need it's processing
              if (!zkRunOnly) {
                ElectionContext context = new OverseerElectionContext(zkClient,
                    overseer, getNodeName());

                ElectionContext prevContext = overseerElector.getContext();
                if (prevContext != null) {
                  prevContext.cancelElection();
                  prevContext.close();
                }

                overseerElector.setup(context);

                if (cc.nodeRoles.isOverseerAllowedOrPreferred()) {
                  overseerElector.joinElection(context, true);
                }
              }

              cc.cancelCoreRecoveries();
              
              try {
                registerAllCoresAsDown(descriptorsSupplier, false);
              } catch (SessionExpiredException e) {
                // zk has to reconnect and this will all be tried again
                throw e;
              } catch (Exception e) {
                // this is really best effort - in case of races or failure cases where we now need to be the leader, if anything fails,
                // just continue
                log.warn("Exception while trying to register all cores as DOWN", e);
              } 

              // we have to register as live first to pick up docs in the buffer
              createEphemeralLiveNode();

              List<CoreDescriptor> descriptors = descriptorsSupplier.get();
              // re register all descriptors
              ExecutorService executorService = (cc != null) ? cc.getCoreZkRegisterExecutorService() : null;
              if (descriptors != null) {
                for (CoreDescriptor descriptor : descriptors) {
                  // TODO: we need to think carefully about what happens when it
                  // was
                  // a leader that was expired - as well as what to do about
                  // leaders/overseers
                  // with connection loss
                  try {
                    // unload solrcores that have been 'failed over'
                    throwErrorIfReplicaReplaced(descriptor);

                    if (executorService != null) {
                      executorService.submit(new RegisterCoreAsync(descriptor, true, true));
                    } else {
                      register(descriptor.getName(), descriptor, true, true, false);
                    }
                  } catch (Exception e) {
                    SolrException.log(log, "Error registering SolrCore", e);
                  }
                }
              }

              // notify any other objects that need to know when the session was re-connected
              HashSet<OnReconnect> clonedListeners;
              synchronized (reconnectListeners) {
                clonedListeners = (HashSet<OnReconnect>)reconnectListeners.clone();
              }
              // the OnReconnect operation can be expensive per listener, so do that async in the background
              for (OnReconnect listener : clonedListeners) {
                try {
                  if (executorService != null) {
                    executorService.submit(new OnReconnectNotifyAsync(listener));
                  } else {
                    listener.command();
                  }
                } catch (Exception exc) {
                  // not much we can do here other than warn in the log
                  log.warn("Error when notifying OnReconnect listener {} after session re-connected.", listener, exc);
                }
              }
            } catch (InterruptedException e) {
              // Restore the interrupted status
              Thread.currentThread().interrupt();
              throw new ZooKeeperException(
                  SolrException.ErrorCode.SERVER_ERROR, "", e);
            } catch (SessionExpiredException e) {
              throw e;
            } catch (Exception e) {
              SolrException.log(log, "", e);
              throw new ZooKeeperException(
                  SolrException.ErrorCode.SERVER_ERROR, "", e);
            }
          }

        }, new BeforeReconnect() {

      @Override
      public void command() {
        try {
          ZkController.this.overseer.close();
        } catch (Exception e) {
          log.error("Error trying to stop any Overseer threads", e);
        }
        closeOutstandingElections(descriptorsSupplier);
        markAllAsNotLeader(descriptorsSupplier);
      }
    }, zkACLProvider, new ConnectionManager.IsClosed() {

      @Override
      public boolean isClosed() {
        return cc.isShutDown();
      }});

    // Refuse to start if ZK has a non empty /clusterstate.json
    checkNoOldClusterstate(zkClient);

    this.overseerRunningMap = Overseer.getRunningMap(zkClient);
    this.overseerCompletedMap = Overseer.getCompletedMap(zkClient);
    this.overseerFailureMap = Overseer.getFailureMap(zkClient);
    this.asyncIdsMap = Overseer.getAsyncIdsMap(zkClient);

    zkStateReader = new ZkStateReader(zkClient, () -> {
      if (cc != null) cc.securityNodeChanged();
    });

    init();

    if (distributedClusterStateUpdater.isDistributedStateUpdate()) {
      this.overseerJobQueue = null;
    } else {
      this.overseerJobQueue = overseer.getStateUpdateQueue();
    }
    this.overseerCollectionQueue = overseer.getCollectionQueue(zkClient);
    this.overseerConfigSetQueue = overseer.getConfigSetQueue(zkClient);
    this.sysPropsCacher = new NodesSysPropsCacher(getSolrCloudManager().getNodeStateProvider(),
        getNodeName(), zkStateReader);

    assert ObjectReleaseTracker.track(this);
  }

  /**
   * <p>Verifies if /clusterstate.json exists in Zookeepeer, and if it does and is not empty, refuses to start and outputs
   * a helpful message regarding collection migration.</p>
   *
   * <p>If /clusterstate.json exists and is empty, it is removed.</p>
   */
  private void checkNoOldClusterstate(final SolrZkClient zkClient) throws InterruptedException {
    try {
      if (!zkClient.exists(ZkStateReader.UNSUPPORTED_CLUSTER_STATE, true)) {
        return;
      }

      final byte[] data = zkClient.getData(ZkStateReader.UNSUPPORTED_CLUSTER_STATE, null, null, true);

      if (Arrays.equals("{}".getBytes(StandardCharsets.UTF_8), data)) {
        // Empty json. This log will only occur once.
        log.warn("{} no longer supported starting with Solr 9. Found empty file on Zookeeper, deleting it.", ZkStateReader.UNSUPPORTED_CLUSTER_STATE);
        zkClient.delete(ZkStateReader.UNSUPPORTED_CLUSTER_STATE, -1, true);
      } else {
        // /clusterstate.json not empty: refuse to start but do not automatically delete. A bit of a pain but user shouldn't
        // have older collections at this stage anyway.
        String message = ZkStateReader.UNSUPPORTED_CLUSTER_STATE + " no longer supported starting with Solr 9. "
            + "It is present and not empty. Cannot start Solr. Please first migrate collections to stateFormat=2 using an "
            + "older version of Solr or if you don't care about the data then delete the file from "
            + "Zookeeper using a command line tool, for example: bin/solr zk rm /clusterstate.json -z host:port";
        log.error(message);
        throw new SolrException(SolrException.ErrorCode.INVALID_STATE, message);
      }
    } catch (KeeperException e) {
      // Convert checked exception to one acceptable by the caller (see also init() further down)
      log.error("", e);
      throw new ZooKeeperException(SolrException.ErrorCode.SERVER_ERROR, "", e);
    }
  }

  public int getLeaderVoteWait() {
    return leaderVoteWait;
  }

  public int getLeaderConflictResolveWait() {
    return leaderConflictResolveWait;
  }

  private void registerAllCoresAsDown(
      final Supplier<List<CoreDescriptor>> registerOnReconnect, boolean updateLastPublished) throws SessionExpiredException {
    List<CoreDescriptor> descriptors = registerOnReconnect.get();
    if (isClosed) return;
    if (descriptors != null) {
      // before registering as live, make sure everyone is in a
      // down state
      publishNodeAsDown(getNodeName());
      for (CoreDescriptor descriptor : descriptors) {
        // if it looks like we are going to be the leader, we don't
        // want to wait for the following stuff
        CloudDescriptor cloudDesc = descriptor.getCloudDescriptor();
        String collection = cloudDesc.getCollectionName();
        String slice = cloudDesc.getShardId();
        try {

          int children = zkStateReader
              .getZkClient()
              .getChildren(
                  ZkStateReader.COLLECTIONS_ZKNODE + "/" + collection
                      + "/leader_elect/" + slice + "/election", null, true).size();
          if (children == 0) {
            log.debug("looks like we are going to be the leader for collection {} shard {}", collection, slice);
            continue;
          }

        } catch (NoNodeException e) {
          log.debug("looks like we are going to be the leader for collection {} shard {}", collection, slice);
          continue;
        } catch (InterruptedException e2) {
          Thread.currentThread().interrupt();
        } catch (SessionExpiredException e) {
          // zk has to reconnect
          throw e;
        } catch (KeeperException e) {
          log.warn("", e);
          Thread.currentThread().interrupt();
        }

        final String coreZkNodeName = descriptor.getCloudDescriptor().getCoreNodeName();
        try {
          log.debug("calling waitForLeaderToSeeDownState for coreZkNodeName={} collection={} shard={}", new Object[]{coreZkNodeName, collection, slice});
          waitForLeaderToSeeDownState(descriptor, coreZkNodeName);
        } catch (Exception e) {
          log.warn("There was a problem while making a best effort to ensure the leader has seen us as down, this is not unexpected as Zookeeper has just reconnected after a session expiration", e);
          if (isClosed) {
            return;
          }
        }
      }
    }
  }

  public NodesSysPropsCacher getSysPropsCacher() {
    return sysPropsCacher;
  }

  private void closeOutstandingElections(final Supplier<List<CoreDescriptor>> registerOnReconnect) {
    List<CoreDescriptor> descriptors = registerOnReconnect.get();
    if (descriptors != null) {
      for (CoreDescriptor descriptor : descriptors) {
        closeExistingElectionContext(descriptor);
      }
    }
  }

  private ContextKey closeExistingElectionContext(CoreDescriptor cd) {
    // look for old context - if we find it, cancel it
    String collection = cd.getCloudDescriptor().getCollectionName();
    final String coreNodeName = cd.getCloudDescriptor().getCoreNodeName();

    ContextKey contextKey = new ContextKey(collection, coreNodeName);
    ElectionContext prevContext = electionContexts.get(contextKey);

    if (prevContext != null) {
      prevContext.close();
      electionContexts.remove(contextKey);
    }

    return contextKey;
  }

  private void markAllAsNotLeader(final Supplier<List<CoreDescriptor>> registerOnReconnect) {
    List<CoreDescriptor> descriptors = registerOnReconnect.get();
    if (descriptors != null) {
      for (CoreDescriptor descriptor : descriptors) {
        descriptor.getCloudDescriptor().setLeader(false);
        descriptor.getCloudDescriptor().setHasRegistered(false);
      }
    }
  }

  public void preClose() {
    this.isClosed = true;

    try {
      this.removeEphemeralLiveNode();
    } catch (AlreadyClosedException | SessionExpiredException | KeeperException.ConnectionLossException e) {

    } catch (Exception e) {
      log.warn("Error removing live node. Continuing to close CoreContainer", e);
    }

    try {
      if (getZkClient().getConnectionManager().isConnected()) {
        log.info("Publish this node as DOWN...");
        publishNodeAsDown(getNodeName());
      }
    } catch (Exception e) {
      log.warn("Error publishing nodes as down. Continuing to close CoreContainer", e);
    }

    ExecutorService customThreadPool = ExecutorUtil.newMDCAwareCachedThreadPool(new SolrNamedThreadFactory("preCloseThreadPool"));

    try {
      synchronized (collectionToTerms) {
        customThreadPool.submit(() -> collectionToTerms.values().parallelStream().forEach(ZkCollectionTerms::close));
      }

      customThreadPool.submit(() -> replicateFromLeaders.values().parallelStream().forEach(ReplicateFromLeader::stopReplication));
    } finally {
      ExecutorUtil.shutdownAndAwaitTermination(customThreadPool);
    }
  }

  /**
   * Closes the underlying ZooKeeper client.
   */
  public void close() {
    if (!this.isClosed)
      preClose();

    ExecutorService customThreadPool = ExecutorUtil.newMDCAwareCachedThreadPool(new SolrNamedThreadFactory("closeThreadPool"));

    customThreadPool.submit(() -> IOUtils.closeQuietly(overseerElector.getContext()));

    customThreadPool.submit(() -> IOUtils.closeQuietly(overseer));

    try {
      customThreadPool.submit(() -> {
        Collection<ElectionContext> values = electionContexts.values();
        synchronized (electionContexts) {
          values.forEach(IOUtils::closeQuietly);
        }
      });

    } finally {

      sysPropsCacher.close();
      customThreadPool.submit(() -> IOUtils.closeQuietly(cloudSolrClient));
      customThreadPool.submit(() -> IOUtils.closeQuietly(cloudManager));

      try {
        try {
          zkStateReader.close();
        } catch (Exception e) {
          log.error("Error closing zkStateReader", e);
        }
      } finally {
        try {
          zkClient.close();
        } catch (Exception e) {
          log.error("Error closing zkClient", e);
        } finally {

          // just in case the OverseerElectionContext managed to start another Overseer
          IOUtils.closeQuietly(overseer);

          ExecutorUtil.shutdownAndAwaitTermination(customThreadPool);
        }

      }

    }
    assert ObjectReleaseTracker.release(this);
  }

  /**
   * Best effort to give up the leadership of a shard in a core after hitting a tragic exception
   * @param cd The current core descriptor
   */
  public void giveupLeadership(CoreDescriptor cd) {
    assert cd != null;

    String collection = cd.getCollectionName();
    if (collection == null) return;

    DocCollection dc = getClusterState().getCollectionOrNull(collection);
    if (dc == null) return;

    Slice shard = dc.getSlice(cd.getCloudDescriptor().getShardId());
    if (shard == null) return;

    // if this replica is not a leader, it will be put in recovery state by the leader
    String leader = cd.getCloudDescriptor().getCoreNodeName();
    if (shard.getReplica(leader) != shard.getLeader()) return;

    Set<String> liveNodes = getClusterState().getLiveNodes();
    int numActiveReplicas = shard.getReplicas(
        rep -> rep.getState() == Replica.State.ACTIVE
            && rep.getType() != Type.PULL
            && liveNodes.contains(rep.getNodeName())
    ).size();

    // at least the leader still be able to search, we should give up leadership if other replicas can take over
    if (numActiveReplicas >= 2) {
      ContextKey key = new ContextKey(collection, leader);
      ElectionContext context = electionContexts.get(key);
      if (context instanceof ShardLeaderElectionContextBase) {
        LeaderElector elector = ((ShardLeaderElectionContextBase) context).getLeaderElector();
        try {
          log.warn("Leader {} met tragic exception, give up its leadership", key);
          elector.retryElection(context, false);
        } catch (KeeperException | InterruptedException | IOException e) {
          SolrZkClient.checkInterrupted(e);
          log.error("Met exception on give up leadership for {}", key, e);
        }
      } else {
        // The node is probably already gone
        log.warn("Could not get election context {} to give up leadership", key);
      }
    }
  }


  /**
   * @return information about the cluster from ZooKeeper
   */
  public ClusterState getClusterState() {
    return zkStateReader.getClusterState();
  }

  public DistributedClusterStateUpdater getDistributedClusterStateUpdater() {
    return distributedClusterStateUpdater;
  }

  public SolrCloudManager getSolrCloudManager() {
    if (cloudManager != null) {
      return cloudManager;
    }
    synchronized(this) {
      if (cloudManager != null) {
        return cloudManager;
      }
      cloudSolrClient = new CloudSolrClient.Builder(new ZkClientClusterStateProvider(zkStateReader)).withSocketTimeout(30000).withConnectionTimeout(15000)
          .withHttpClient(cc.getUpdateShardHandler().getDefaultHttpClient())
          .withConnectionTimeout(15000).withSocketTimeout(30000).build();
      cloudManager = new SolrClientCloudManager(
          new ZkDistributedQueueFactory(zkClient),
          cloudSolrClient,
          cc.getObjectCache());
      cloudManager.getClusterStateProvider().connect();
    }
    return cloudManager;
  }

  // normalize host removing any url scheme.
  // input can be null, host, or url_prefix://host
  private String normalizeHostName(String host) {

    if (host == null || host.length() == 0) {
      String hostaddress;
      try {
        hostaddress = InetAddress.getLocalHost().getHostAddress();
      } catch (UnknownHostException e) {
        hostaddress = "127.0.0.1"; // cannot resolve system hostname, fall through
      }
      // Re-get the IP again for "127.0.0.1", the other case we trust the hosts
      // file is right.
      if ("127.0.0.1".equals(hostaddress)) {
        Enumeration<NetworkInterface> netInterfaces = null;
        try {
          netInterfaces = NetworkInterface.getNetworkInterfaces();
          while (netInterfaces.hasMoreElements()) {
            NetworkInterface ni = netInterfaces.nextElement();
            Enumeration<InetAddress> ips = ni.getInetAddresses();
            while (ips.hasMoreElements()) {
              InetAddress ip = ips.nextElement();
              if (ip.isSiteLocalAddress()) {
                hostaddress = ip.getHostAddress();
              }
            }
          }
        } catch (Exception e) {
          SolrException.log(log,
              "Error while looking for a better host name than 127.0.0.1", e);
        }
      }
      host = hostaddress;
    } else {
      if (URLUtil.hasScheme(host)) {
        host = URLUtil.removeScheme(host);
      }
    }

    return host;
  }

  public String getHostName() {
    return hostName;
  }

  public int getHostPort() {
    return localHostPort;
  }

  public SolrZkClient getZkClient() {
    return zkClient;
  }

  /**
   * @return zookeeper server address
   */
  public String getZkServerAddress() {
    return zkServerAddress;
  }

  boolean isClosed() {
    return isClosed;
  }

  /**
   * Create the zknodes necessary for a cluster to operate
   *
   * @param zkClient a SolrZkClient
   * @throws KeeperException      if there is a Zookeeper error
   * @throws InterruptedException on interrupt
   */
  public static void createClusterZkNodes(SolrZkClient zkClient)
      throws KeeperException, InterruptedException, IOException {
    ZkCmdExecutor cmdExecutor = new ZkCmdExecutor(zkClient.getZkClientTimeout());
    cmdExecutor.ensureExists(ZkStateReader.LIVE_NODES_ZKNODE, zkClient);
    cmdExecutor.ensureExists(ZkStateReader.NODE_ROLES, zkClient);
    for (NodeRoles.Role role: NodeRoles.Role.values()) {
      cmdExecutor.ensureExists(NodeRoles.getZNodeForRole(role), zkClient);
<<<<<<< HEAD
      for (NodeRoles.Mode mode: role.supportedModes()) {
=======
      for (String mode: role.supportedModes()) {
>>>>>>> bf55ef08
        cmdExecutor.ensureExists(NodeRoles.getZNodeForRoleMode(role, mode), zkClient);
      }
    }

    cmdExecutor.ensureExists(ZkStateReader.COLLECTIONS_ZKNODE, zkClient);
    cmdExecutor.ensureExists(ZkStateReader.ALIASES, zkClient);
    byte[] emptyJson = "{}".getBytes(StandardCharsets.UTF_8);
    cmdExecutor.ensureExists(ZkStateReader.SOLR_SECURITY_CONF_PATH, emptyJson, zkClient);
    repairSecurityJson(zkClient);
  }

  private static void repairSecurityJson(SolrZkClient zkClient) throws KeeperException, InterruptedException {
    List<ACL> securityConfAcl = zkClient.getACL(ZkStateReader.SOLR_SECURITY_CONF_PATH, null, true);
    ZkACLProvider aclProvider = zkClient.getZkACLProvider();

    boolean tryUpdate = false;

    if (OPEN_ACL_UNSAFE.equals(securityConfAcl)) {
      List<ACL> aclToAdd = aclProvider.getACLsToAdd(ZkStateReader.SOLR_SECURITY_CONF_PATH);
      if (OPEN_ACL_UNSAFE.equals(aclToAdd)) {
        log.warn("Contents of zookeeper /security.json are world-readable;" +
            " consider setting up ACLs as described in https://solr.apache.org/guide/zookeeper-access-control.html");
      } else {
        tryUpdate = true;
      }
    } else if (aclProvider instanceof SecurityAwareZkACLProvider) {
      // Use Set to explicitly ignore order
      Set<ACL> nonSecureACL = new HashSet<>(aclProvider.getACLsToAdd(null));
      // case where security.json was not treated as a secure path
      if (nonSecureACL.equals(new HashSet<>(securityConfAcl))) {
        tryUpdate = true;
      }
    }

    if (tryUpdate) {
      if (Boolean.getBoolean("solr.security.aclautorepair.disable")) {
        log.warn("Detected inconsistent ACLs for zookeeper /security.json, but self-repair is disabled.");
      } else {
        log.info("Detected inconsistent ACLs for zookeeper /security.json, attempting to repair.");
        zkClient.updateACLs(ZkStateReader.SOLR_SECURITY_CONF_PATH);
      }
    }
  }

  private void init() {
    try {
      createClusterZkNodes(zkClient);
      zkStateReader.createClusterStateWatchersAndUpdate();

      // this must happen after zkStateReader has initialized the cluster props
      this.baseURL = zkStateReader.getBaseUrlForNodeName(this.nodeName);

      checkForExistingEphemeralNode();
      registerLiveNodesListener();

      // start the overseer first as following code may need it's processing
      if (!zkRunOnly) {
        overseerElector = new LeaderElector(zkClient);
        this.overseer = new Overseer((HttpShardHandler) cc.getShardHandlerFactory().getShardHandler(), cc.getUpdateShardHandler(),
            CommonParams.CORES_HANDLER_PATH, zkStateReader, this, cloudConfig);
        ElectionContext context = new OverseerElectionContext(zkClient, overseer, getNodeName());
        overseerElector.setup(context);
        if (cc.nodeRoles.isOverseerAllowedOrPreferred()) {
          overseerElector.joinElection(context, false);
        }
      }

      Stat stat = zkClient.exists(ZkStateReader.LIVE_NODES_ZKNODE, null, true);
      if (stat != null && stat.getNumChildren() > 0) {
        publishAndWaitForDownStates();
      }

      // Do this last to signal we're up.
      createEphemeralLiveNode();
    } catch (IOException e) {
      log.error("", e);
      throw new SolrException(SolrException.ErrorCode.SERVER_ERROR,
          "Can't create ZooKeeperController", e);
    } catch (InterruptedException e) {
      // Restore the interrupted status
      Thread.currentThread().interrupt();
      log.error("", e);
      throw new ZooKeeperException(SolrException.ErrorCode.SERVER_ERROR,
          "", e);
    } catch (KeeperException e) {
      log.error("", e);
      throw new ZooKeeperException(SolrException.ErrorCode.SERVER_ERROR,
          "", e);
    }

  }

  private void checkForExistingEphemeralNode() throws KeeperException, InterruptedException {
    if (zkRunOnly) {
      return;
    }
    String nodeName = getNodeName();
    String nodePath = ZkStateReader.LIVE_NODES_ZKNODE + "/" + nodeName;

    if (!zkClient.exists(nodePath, true)) {
      return;
    }

    final CountDownLatch deletedLatch = new CountDownLatch(1);
    Stat stat = zkClient.exists(nodePath, event -> {
      if (Watcher.Event.EventType.None.equals(event.getType())) {
        return;
      }
      if (Watcher.Event.EventType.NodeDeleted.equals(event.getType())) {
        deletedLatch.countDown();
      }
    }, true);

    if (stat == null) {
      // znode suddenly disappeared but that's okay
      return;
    }

    boolean deleted = deletedLatch.await(zkClient.getSolrZooKeeper().getSessionTimeout() * 2, TimeUnit.MILLISECONDS);
    if (!deleted) {
      throw new SolrException(ErrorCode.SERVER_ERROR, "A previous ephemeral live node still exists. " +
          "Solr cannot continue. Please ensure that no other Solr process using the same port is running already.");
    }
  }

  private void registerLiveNodesListener() {
    // this listener is used for generating nodeLost events, so we check only if
    // some nodes went missing compared to last state
    LiveNodesListener listener = (oldNodes, newNodes) -> {
      oldNodes.removeAll(newNodes);
      if (oldNodes.isEmpty()) { // only added nodes
        return false;
      }
      if (isClosed) {
        return true;
      }
      // if this node is in the top three then attempt to create nodeLost message
      int i = 0;
      for (String n : newNodes) {
        if (n.equals(getNodeName())) {
          break;
        }
        if (i > 2) {
          return false; // this node is not in the top three
        }
        i++;
      }
      return false;
    };
    zkStateReader.registerLiveNodesListener(listener);
  }

  public void publishAndWaitForDownStates() throws KeeperException,
  InterruptedException {
    publishAndWaitForDownStates(WAIT_DOWN_STATES_TIMEOUT_SECONDS);
  }

  public void publishAndWaitForDownStates(int timeoutSeconds) throws KeeperException,
      InterruptedException {

    publishNodeAsDown(getNodeName());

    Set<String> collectionsWithLocalReplica = ConcurrentHashMap.newKeySet();
    for (CoreDescriptor descriptor : cc.getCoreDescriptors()) {
      collectionsWithLocalReplica.add(descriptor.getCloudDescriptor().getCollectionName());
    }

    CountDownLatch latch = new CountDownLatch(collectionsWithLocalReplica.size());
    for (String collectionWithLocalReplica : collectionsWithLocalReplica) {
      zkStateReader.registerDocCollectionWatcher(collectionWithLocalReplica, (collectionState) -> {
        if (collectionState == null)  return false;
        boolean foundStates = true;
        for (CoreDescriptor coreDescriptor : cc.getCoreDescriptors()) {
          if (coreDescriptor.getCloudDescriptor().getCollectionName().equals(collectionWithLocalReplica))  {
            Replica replica = collectionState.getReplica(coreDescriptor.getCloudDescriptor().getCoreNodeName());
            if (replica == null || replica.getState() != Replica.State.DOWN) {
              foundStates = false;
            }
          }
        }

        if (foundStates && collectionsWithLocalReplica.remove(collectionWithLocalReplica))  {
          latch.countDown();
        }
        return foundStates;
      });
    }

    boolean allPublishedDown = latch.await(timeoutSeconds, TimeUnit.SECONDS);
    if (!allPublishedDown) {
      log.warn("Timed out waiting to see all nodes published as DOWN in our cluster state.");
    }
  }

  /**
   * Validates if the chroot exists in zk (or if it is successfully created).
   * Optionally, if create is set to true this method will create the path in
   * case it doesn't exist
   *
   * @return true if the path exists or is created false if the path doesn't
   * exist and 'create' = false
   */
  public static boolean checkChrootPath(String zkHost, boolean create)
      throws KeeperException, InterruptedException {
    if (!SolrZkClient.containsChroot(zkHost)) {
      return true;
    }
    log.trace("zkHost includes chroot");
    String chrootPath = zkHost.substring(zkHost.indexOf("/"), zkHost.length());

    SolrZkClient tmpClient = new SolrZkClient(zkHost.substring(0,
        zkHost.indexOf("/")), 60000, 30000, null, null, null);
    boolean exists = tmpClient.exists(chrootPath, true);
    if (!exists && create) {
      log.info("creating chroot {}", chrootPath);
      tmpClient.makePath(chrootPath, false, true);
      exists = true;
    }
    tmpClient.close();
    return exists;
  }

  public boolean isConnected() {
    return zkClient.isConnected();
  }

  private void createEphemeralLiveNode() throws KeeperException,
      InterruptedException {
    if (zkRunOnly) {
      return;
    }

    String nodeName = getNodeName();
    String nodePath = ZkStateReader.LIVE_NODES_ZKNODE + "/" + nodeName;
    log.info("Register node as live in ZooKeeper:{}", nodePath);
    List<Op> ops = new ArrayList<>(2);
    ops.add(Op.create(nodePath, null, zkClient.getZkACLProvider().getACLsToAdd(nodePath), CreateMode.EPHEMERAL));

    // Create the roles node as well
   cc.nodeRoles.getRoles().forEach((role, mode) -> ops.add(Op.create(NodeRoles.getZNodeForRoleMode(role, mode) +"/" + nodeName,
           null, zkClient.getZkACLProvider().getACLsToAdd(nodePath), CreateMode.EPHEMERAL)));

    zkClient.multi(ops, true);
  }

  public void removeEphemeralLiveNode() throws KeeperException, InterruptedException {
    if (zkRunOnly) {
      return;
    }
    String nodeName = getNodeName();
    String nodePath = ZkStateReader.LIVE_NODES_ZKNODE + "/" + nodeName;
    log.info("Remove node as live in ZooKeeper:{}", nodePath);
    List<Op> ops = new ArrayList<>(2);
    ops.add(Op.delete(nodePath, -1));

    try {
      zkClient.multi(ops, true);
    } catch (NoNodeException e) {

    }
  }

  public String getNodeName() {
    return nodeName;
  }

  /**
   * Returns true if the path exists
   */
  public boolean pathExists(String path) throws KeeperException,
      InterruptedException {
    return zkClient.exists(path, true);
  }


  /**
   * Register shard with ZooKeeper.
   *
   * @return the shardId for the SolrCore
   */
  public String register(String coreName, final CoreDescriptor desc, boolean skipRecovery) throws Exception {
    return register(coreName, desc, false, false, skipRecovery);
  }


  /**
   * Register shard with ZooKeeper.
   *
   * @return the shardId for the SolrCore
   */
  public String register(String coreName, final CoreDescriptor desc, boolean recoverReloadedCores,
                         boolean afterExpiration, boolean skipRecovery) throws Exception {
    MDCLoggingContext.setCoreDescriptor(cc, desc);
    try {
      // pre register has published our down state
      final String baseUrl = getBaseUrl();
      final CloudDescriptor cloudDesc = desc.getCloudDescriptor();
      final String collection = cloudDesc.getCollectionName();
      final String shardId = cloudDesc.getShardId();
      final String coreZkNodeName = cloudDesc.getCoreNodeName();
      assert coreZkNodeName != null : "we should have a coreNodeName by now";

      // check replica's existence in clusterstate first
      try {
        zkStateReader.waitForState(collection, 100, TimeUnit.MILLISECONDS,
            (collectionState) -> getReplicaOrNull(collectionState, shardId, coreZkNodeName) != null);
      } catch (TimeoutException e) {
        throw new SolrException(ErrorCode.SERVER_ERROR, "Error registering SolrCore, timeout waiting for replica present in clusterstate");
      }
      Replica replica = getReplicaOrNull(zkStateReader.getClusterState().getCollectionOrNull(collection), shardId, coreZkNodeName);
      if (replica == null) {
        throw new SolrException(ErrorCode.SERVER_ERROR, "Error registering SolrCore, replica is removed from clusterstate");
      }


      if (replica.getType() != Type.PULL) {
        getCollectionTerms(collection).register(cloudDesc.getShardId(), coreZkNodeName);
      }

      ZkShardTerms shardTerms = getShardTerms(collection, cloudDesc.getShardId());

      log.debug("Register replica - core:{} address:{} collection:{} shard:{}",
          coreName, baseUrl, collection, shardId);

      try {
        // If we're a preferred leader, insert ourselves at the head of the queue
        boolean joinAtHead = replica.getBool(SliceMutator.PREFERRED_LEADER_PROP, false);
        if (replica.getType() != Type.PULL) {
          joinElection(desc, afterExpiration, joinAtHead);
        } else if (replica.getType() == Type.PULL) {
          if (joinAtHead) {
            log.warn("Replica {} was designated as preferred leader but it's type is {}, It won't join election", coreZkNodeName, Type.PULL);
          }
          log.debug("Replica {} skipping election because it's type is {}", coreZkNodeName, Type.PULL);
          startReplicationFromLeader(coreName, false);
        }
      } catch (InterruptedException e) {
        // Restore the interrupted status
        Thread.currentThread().interrupt();
        throw new ZooKeeperException(SolrException.ErrorCode.SERVER_ERROR, "", e);
      } catch (KeeperException | IOException e) {
        throw new ZooKeeperException(SolrException.ErrorCode.SERVER_ERROR, "", e);
      }

      // in this case, we want to wait for the leader as long as the leader might
      // wait for a vote, at least - but also long enough that a large cluster has
      // time to get its act together
      String leaderUrl = getLeader(cloudDesc, leaderVoteWait + 600000);

      String ourUrl = ZkCoreNodeProps.getCoreUrl(baseUrl, coreName);
      log.debug("We are {} and leader is {}", ourUrl, leaderUrl);
      boolean isLeader = leaderUrl.equals(ourUrl);
      assert !(isLeader && replica.getType() == Type.PULL) : "Pull replica became leader!";

      try (SolrCore core = cc.getCore(desc.getName())) {

        // recover from local transaction log and wait for it to complete before
        // going active
        // TODO: should this be moved to another thread? To recoveryStrat?
        // TODO: should this actually be done earlier, before (or as part of)
        // leader election perhaps?

        if (core == null) {
          throw new SolrException(ErrorCode.SERVICE_UNAVAILABLE, "SolrCore is no longer available to register");
        }

        UpdateLog ulog = core.getUpdateHandler().getUpdateLog();
        boolean isTlogReplicaAndNotLeader = replica.getType() == Replica.Type.TLOG && !isLeader;
        if (isTlogReplicaAndNotLeader) {
          String commitVersion = ReplicateFromLeader.getCommitVersion(core);
          if (commitVersion != null) {
            ulog.copyOverOldUpdates(Long.parseLong(commitVersion));
          }
        }
        // we will call register again after zk expiration and on reload
        if (!afterExpiration && !core.isReloaded() && ulog != null && !isTlogReplicaAndNotLeader) {
          // disable recovery in case shard is in construction state (for shard splits)
          Slice slice = getClusterState().getCollection(collection).getSlice(shardId);
          if (slice.getState() != Slice.State.CONSTRUCTION || !isLeader) {
            Future<UpdateLog.RecoveryInfo> recoveryFuture = core.getUpdateHandler().getUpdateLog().recoverFromLog();
            if (recoveryFuture != null) {
              log.info("Replaying tlog for {} during startup... NOTE: This can take a while.", ourUrl);
              recoveryFuture.get(); // NOTE: this could potentially block for
              // minutes or more!
              // TODO: public as recovering in the mean time?
              // TODO: in the future we could do peersync in parallel with recoverFromLog
            } else {
              if (log.isDebugEnabled()) {
                log.debug("No LogReplay needed for core={} baseURL={}", core.getName(), baseUrl);
              }
            }
          }
        }
        boolean didRecovery
            = checkRecovery(recoverReloadedCores, isLeader, skipRecovery, collection, coreZkNodeName, shardId, core, cc, afterExpiration);
        if (!didRecovery) {
          if (isTlogReplicaAndNotLeader) {
            startReplicationFromLeader(coreName, true);
          }
          publish(desc, Replica.State.ACTIVE);
        }

        if (replica.getType() != Type.PULL) {
          // the watcher is added to a set so multiple calls of this method will left only one watcher
          shardTerms.addListener(new RecoveringCoreTermWatcher(core.getCoreDescriptor(), getCoreContainer()));
        }
        core.getCoreDescriptor().getCloudDescriptor().setHasRegistered(true);
      } catch (Exception e) {
        unregister(coreName, desc, false);
        throw e;
      }

      // make sure we have an update cluster state right away
      zkStateReader.forceUpdateCollection(collection);
      // the watcher is added to a set so multiple calls of this method will left only one watcher
      zkStateReader.registerDocCollectionWatcher(cloudDesc.getCollectionName(),
          new UnloadCoreOnDeletedWatcher(coreZkNodeName, shardId, desc.getName()));
      return shardId;
    } finally {
      MDCLoggingContext.clear();
    }
  }

  private Replica getReplicaOrNull(DocCollection docCollection, String shard, String coreNodeName) {
    if (docCollection == null) return null;

    Slice slice = docCollection.getSlice(shard);
    if (slice == null) return null;

    Replica replica = slice.getReplica(coreNodeName);
    if (replica == null) return null;
    if (!getNodeName().equals(replica.getNodeName())) return null;

    return replica;
  }

  public void startReplicationFromLeader(String coreName, boolean switchTransactionLog) {
    log.info("{} starting background replication from leader", coreName);
    ReplicateFromLeader replicateFromLeader = new ReplicateFromLeader(cc, coreName);
    synchronized (replicateFromLeader) { // synchronize to prevent any stop before we finish the start
      if (replicateFromLeaders.putIfAbsent(coreName, replicateFromLeader) == null) {
        replicateFromLeader.startReplication(switchTransactionLog);
      } else {
        log.warn("A replicate from leader instance already exists for core {}", coreName);
      }
    }
  }

  public void stopReplicationFromLeader(String coreName) {
    log.info("{} stopping background replication from leader", coreName);
    ReplicateFromLeader replicateFromLeader = replicateFromLeaders.remove(coreName);
    if (replicateFromLeader != null) {
      synchronized (replicateFromLeader) {
        replicateFromLeader.stopReplication();
      }
    }
  }

  // timeoutms is the timeout for the first call to get the leader - there is then
  // a longer wait to make sure that leader matches our local state
  private String getLeader(final CloudDescriptor cloudDesc, int timeoutms) {

    String collection = cloudDesc.getCollectionName();
    String shardId = cloudDesc.getShardId();
    // rather than look in the cluster state file, we go straight to the zknodes
    // here, because on cluster restart there could be stale leader info in the
    // cluster state node that won't be updated for a moment
    String leaderUrl;
    try {
      leaderUrl = getLeaderProps(collection, cloudDesc.getShardId(), timeoutms)
          .getCoreUrl();

      // now wait until our currently cloud state contains the latest leader
      String clusterStateLeaderUrl = zkStateReader.getLeaderUrl(collection,
          shardId, timeoutms * 2); // since we found it in zk, we are willing to
      // wait a while to find it in state
      int tries = 0;
      final long msInSec = 1000L;
      int maxTries = (int) Math.floor(leaderConflictResolveWait / msInSec);
      while (!leaderUrl.equals(clusterStateLeaderUrl)) {
        if (cc.isShutDown()) throw new AlreadyClosedException();
        if (tries > maxTries) {
          throw new SolrException(ErrorCode.SERVER_ERROR,
              "There is conflicting information about the leader of shard: "
                  + cloudDesc.getShardId() + " our state says:"
                  + clusterStateLeaderUrl + " but zookeeper says:" + leaderUrl);
        }
        tries++;
        if (tries % 30 == 0) {
          String warnMsg = String.format(Locale.ENGLISH, "Still seeing conflicting information about the leader "
                  + "of shard %s for collection %s after %d seconds; our state says %s, but ZooKeeper says %s",
              cloudDesc.getShardId(), collection, tries, clusterStateLeaderUrl, leaderUrl);
          log.warn(warnMsg);
        }
        Thread.sleep(msInSec);
        clusterStateLeaderUrl = zkStateReader.getLeaderUrl(collection, shardId,
            timeoutms);
        leaderUrl = getLeaderProps(collection, cloudDesc.getShardId(), timeoutms)
            .getCoreUrl();
      }

    } catch (AlreadyClosedException e) {
      throw e;
    } catch (Exception e) {
      log.error("Error getting leader from zk", e);
      throw new SolrException(SolrException.ErrorCode.SERVER_ERROR,
          "Error getting leader from zk for shard " + shardId, e);
    }
    return leaderUrl;
  }

  /**
   * Get leader props directly from zk nodes.
   * @throws SessionExpiredException on zk session expiration.
   */
  public ZkCoreNodeProps getLeaderProps(final String collection,
                                        final String slice, int timeoutms) throws InterruptedException, SessionExpiredException {
    return getLeaderProps(collection, slice, timeoutms, true);
  }

  /**
   * Get leader props directly from zk nodes.
   *
   * @return leader props
   * @throws SessionExpiredException on zk session expiration.
   */
  public ZkCoreNodeProps getLeaderProps(final String collection,
                                        final String slice, int timeoutms, boolean failImmediatelyOnExpiration) throws InterruptedException, SessionExpiredException {
    int iterCount = timeoutms / 1000;
    Exception exp = null;
    while (iterCount-- > 0) {
      try {
        byte[] data = zkClient.getData(
            ZkStateReader.getShardLeadersPath(collection, slice), null, null,
            true);
        ZkCoreNodeProps leaderProps = new ZkCoreNodeProps(ZkNodeProps.load(data));
        return leaderProps;
      } catch (InterruptedException e) {
        throw e;
      } catch (SessionExpiredException e) {
        if (failImmediatelyOnExpiration) {
          throw e;
        }
        exp = e;
        Thread.sleep(1000);
      } catch (Exception e) {
        exp = e;
        Thread.sleep(1000);
      }
      if (cc.isShutDown()) {
        throw new AlreadyClosedException();
      }
    }
    throw new SolrException(ErrorCode.SERVICE_UNAVAILABLE, "Could not get leader props", exp);
  }


  private void joinElection(CoreDescriptor cd, boolean afterExpiration, boolean joinAtHead)
      throws InterruptedException, KeeperException, IOException {
    // look for old context - if we find it, cancel it
    String collection = cd.getCloudDescriptor().getCollectionName();
    final String coreNodeName = cd.getCloudDescriptor().getCoreNodeName();

    ContextKey contextKey = new ContextKey(collection, coreNodeName);

    ElectionContext prevContext = electionContexts.get(contextKey);

    if (prevContext != null) {
      prevContext.cancelElection();
    }

    String shardId = cd.getCloudDescriptor().getShardId();

    Map<String, Object> props = new HashMap<>();
    // we only put a subset of props into the leader node
    props.put(ZkStateReader.CORE_NAME_PROP, cd.getName());
    props.put(ZkStateReader.NODE_NAME_PROP, getNodeName());
    props.put(ZkStateReader.CORE_NODE_NAME_PROP, coreNodeName);


    ZkNodeProps ourProps = new ZkNodeProps(props);

    LeaderElector leaderElector = new LeaderElector(zkClient, contextKey, electionContexts);
    ElectionContext context = new ShardLeaderElectionContext(leaderElector, shardId,
        collection, coreNodeName, ourProps, this, cc);

    leaderElector.setup(context);
    electionContexts.put(contextKey, context);
    leaderElector.joinElection(context, false, joinAtHead);
  }


  /**
   * Returns whether or not a recovery was started
   */
  private boolean checkRecovery(boolean recoverReloadedCores, final boolean isLeader, boolean skipRecovery,
                                final String collection, String coreZkNodeName, String shardId,
                                SolrCore core, CoreContainer cc, boolean afterExpiration) {
    if (SKIP_AUTO_RECOVERY) {
      log.warn("Skipping recovery according to sys prop solrcloud.skip.autorecovery");
      return false;
    }
    boolean doRecovery = true;
    if (!isLeader) {

      if (skipRecovery || (!afterExpiration && core.isReloaded() && !recoverReloadedCores)) {
        doRecovery = false;
      }

      if (doRecovery) {
        if (log.isInfoEnabled()) {
          log.info("Core needs to recover:{}", core.getName());
        }
        core.getUpdateHandler().getSolrCoreState().doRecovery(cc, core.getCoreDescriptor());
        return true;
      }

      ZkShardTerms zkShardTerms = getShardTerms(collection, shardId);
      if (zkShardTerms.registered(coreZkNodeName) && !zkShardTerms.canBecomeLeader(coreZkNodeName)) {
        if (log.isInfoEnabled()) {
          log.info("Leader's term larger than core {}; starting recovery process", core.getName());
        }
        core.getUpdateHandler().getSolrCoreState().doRecovery(cc, core.getCoreDescriptor());
        return true;
      }
    } else {
      log.info("I am the leader, no recovery necessary");
    }

    return false;
  }


  public String getBaseUrl() {
    return baseURL;
  }

  public void publish(final CoreDescriptor cd, final Replica.State state) throws KeeperException, InterruptedException {
    publish(cd, state, true, false);
  }

  /**
   * Publish core state to overseer.
   */
  public void publish(final CoreDescriptor cd, final Replica.State state, boolean updateLastState, boolean forcePublish) throws KeeperException, InterruptedException {
    if (!forcePublish) {
      try (SolrCore core = cc.getCore(cd.getName())) {
        if (core == null || core.isClosed()) {
          return;
        }
      }
    }
    MDCLoggingContext.setCoreDescriptor(cc, cd);
    try {
      String collection = cd.getCloudDescriptor().getCollectionName();

      log.debug("publishing state={}", state);
      // System.out.println(Thread.currentThread().getStackTrace()[3]);
      Integer numShards = cd.getCloudDescriptor().getNumShards();
      if (numShards == null) { // XXX sys prop hack
        log.debug("numShards not found on descriptor - reading it from system property");
        numShards = Integer.getInteger(ZkStateReader.NUM_SHARDS_PROP);
      }

      assert collection != null && collection.length() > 0;

      String shardId = cd.getCloudDescriptor().getShardId();

      String coreNodeName = cd.getCloudDescriptor().getCoreNodeName();

      Map<String,Object> props = new HashMap<>();
      props.put(Overseer.QUEUE_OPERATION, OverseerAction.STATE.toLower());
      props.put(ZkStateReader.STATE_PROP, state.toString());
      props.put(ZkStateReader.CORE_NAME_PROP, cd.getName());
      props.put(ZkStateReader.ROLES_PROP, cd.getCloudDescriptor().getRoles());
      props.put(ZkStateReader.NODE_NAME_PROP, getNodeName());
      props.put(ZkStateReader.SHARD_ID_PROP, cd.getCloudDescriptor().getShardId());
      props.put(ZkStateReader.COLLECTION_PROP, collection);
      props.put(ZkStateReader.REPLICA_TYPE, cd.getCloudDescriptor().getReplicaType().toString());
      props.put(ZkStateReader.FORCE_SET_STATE_PROP, "false");
      if (numShards != null) {
        props.put(ZkStateReader.NUM_SHARDS_PROP, numShards.toString());
      }
      if (coreNodeName != null) {
        props.put(ZkStateReader.CORE_NODE_NAME_PROP, coreNodeName);
      }
      try (SolrCore core = cc.getCore(cd.getName())) {
        if (core != null && state == Replica.State.ACTIVE) {
          ensureRegisteredSearcher(core);
        }
        if (core != null && core.getDirectoryFactory().isSharedStorage()) {
          if (core.getDirectoryFactory().isSharedStorage()) {
            props.put(ZkStateReader.SHARED_STORAGE_PROP, "true");
            props.put("dataDir", core.getDataDir());
            UpdateLog ulog = core.getUpdateHandler().getUpdateLog();
            if (ulog != null) {
              props.put("ulogDir", ulog.getLogDir());
            }
          }
        }
      } catch (SolrCoreInitializationException ex) {
        // The core had failed to initialize (in a previous request, not this one), hence nothing to do here.
        if (log.isInfoEnabled()) {
          log.info("The core '{}' had failed to initialize before.", cd.getName());
        }
      }

      // pull replicas are excluded because their terms are not considered
      if (state == Replica.State.RECOVERING && cd.getCloudDescriptor().getReplicaType() != Type.PULL) {
        // state is used by client, state of replica can change from RECOVERING to DOWN without needed to finish recovery
        // by calling this we will know that a replica actually finished recovery or not
        getShardTerms(collection, shardId).startRecovering(coreNodeName);
      }
      if (state == Replica.State.ACTIVE && cd.getCloudDescriptor().getReplicaType() != Type.PULL) {
        getShardTerms(collection, shardId).doneRecovering(coreNodeName);
      }

      ZkNodeProps m = new ZkNodeProps(props);

      if (updateLastState) {
        cd.getCloudDescriptor().setLastPublished(state);
      }
      DocCollection coll = zkStateReader.getCollection(collection);
      if (forcePublish || updateStateDotJson(coll, coreNodeName)) {
        if (distributedClusterStateUpdater.isDistributedStateUpdate()) {
          distributedClusterStateUpdater.doSingleStateUpdate(DistributedClusterStateUpdater.MutatingCommand.ReplicaSetState, m,
              getSolrCloudManager(), zkStateReader);
        } else {
          overseerJobQueue.offer(Utils.toJSON(m));
        }
      } else {
        if (log.isDebugEnabled()) {
          log.debug("bypassed overseer for message : {}", Utils.toJSONString(m));
        }
        PerReplicaStates perReplicaStates = PerReplicaStates.fetch(coll.getZNode(), zkClient, coll.getPerReplicaStates());
        PerReplicaStatesOps.flipState(coreNodeName, state, perReplicaStates)
            .persist(coll.getZNode(), zkClient);
      }
    } finally {
      MDCLoggingContext.clear();
    }
  }

  /**
   * Returns {@code true} if a message needs to be sent to overseer (or done in a distributed way) to update state.json for the collection
   */
  static boolean updateStateDotJson(DocCollection coll, String replicaName) {
    if (coll == null) return true;
    if (!coll.isPerReplicaState()) return true;
    Replica r = coll.getReplica(replicaName);
    if (r == null) return true;
    Slice shard = coll.getSlice(r.shard);
    if (shard == null) return true;//very unlikely
    if (shard.getState() == Slice.State.RECOVERY) return true;
    if (shard.getParent() != null) return true;
    for (Slice slice : coll.getSlices()) {
      if (Objects.equals(shard.getName(), slice.getParent())) return true;
    }
    return false;
  }

  public ZkShardTerms getShardTerms(String collection, String shardId) {
    return getCollectionTerms(collection).getShard(shardId);
  }

  private ZkCollectionTerms getCollectionTerms(String collection) {
    synchronized (collectionToTerms) {
      if (!collectionToTerms.containsKey(collection)) collectionToTerms.put(collection, new ZkCollectionTerms(collection, zkClient));
      return collectionToTerms.get(collection);
    }
  }

  public void clearZkCollectionTerms() {
    synchronized (collectionToTerms) {
      collectionToTerms.values().forEach(ZkCollectionTerms::close);
      collectionToTerms.clear();
    }
  }

  public void unregister(String coreName, CoreDescriptor cd) throws Exception {
    unregister(coreName, cd, true);
  }

  public void unregister(String coreName, CoreDescriptor cd, boolean removeCoreFromZk) throws Exception {
    final String coreNodeName = cd.getCloudDescriptor().getCoreNodeName();
    final String collection = cd.getCloudDescriptor().getCollectionName();
    getCollectionTerms(collection).remove(cd.getCloudDescriptor().getShardId(), cd);
    replicasMetTragicEvent.remove(collection+":"+coreNodeName);

    if (Strings.isNullOrEmpty(collection)) {
      log.error("No collection was specified.");
      assert false : "No collection was specified [" + collection + "]";
      return;
    }
    final DocCollection docCollection = zkStateReader.getClusterState().getCollectionOrNull(collection);
    Replica replica = (docCollection == null) ? null : docCollection.getReplica(coreNodeName);

    if (replica == null || replica.getType() != Type.PULL) {
      ElectionContext context = electionContexts.remove(new ContextKey(collection, coreNodeName));

      if (context != null) {
        context.cancelElection();
      }
    }
    CloudDescriptor cloudDescriptor = cd.getCloudDescriptor();
    if (removeCoreFromZk) {
      ZkNodeProps m = new ZkNodeProps(Overseer.QUEUE_OPERATION, OverseerAction.DELETECORE.toLower(),
          ZkStateReader.CORE_NAME_PROP, coreName,
          ZkStateReader.NODE_NAME_PROP, getNodeName(),
          ZkStateReader.COLLECTION_PROP, cloudDescriptor.getCollectionName(),
          ZkStateReader.CORE_NODE_NAME_PROP, coreNodeName);
      if (distributedClusterStateUpdater.isDistributedStateUpdate()) {
        distributedClusterStateUpdater.doSingleStateUpdate(DistributedClusterStateUpdater.MutatingCommand.SliceRemoveReplica, m,
            getSolrCloudManager(), zkStateReader);
      } else {
        overseerJobQueue.offer(Utils.toJSON(m));
      }
    }
  }

  public ZkStateReader getZkStateReader() {
    return zkStateReader;
  }

  private void doGetShardIdAndNodeNameProcess(CoreDescriptor cd) {
    final String coreNodeName = cd.getCloudDescriptor().getCoreNodeName();

    if (coreNodeName != null) {
      waitForShardId(cd);
    } else {
      // if no explicit coreNodeName, we want to match by base url and core name
      waitForCoreNodeName(cd);
      waitForShardId(cd);
    }
  }

  private void waitForCoreNodeName(CoreDescriptor descriptor) {
    log.debug("waitForCoreNodeName >>> look for our core node name");
    try {
      DocCollection collection = zkStateReader.waitForState(descriptor.getCollectionName(), 320L, TimeUnit.SECONDS,
        c -> ClusterStateMutator.getAssignedCoreNodeName(c, getNodeName(), descriptor.getName()) != null);
      // Read outside of the predicate to avoid multiple potential writes
      String name = ClusterStateMutator.getAssignedCoreNodeName(collection, getNodeName(), descriptor.getName());
      descriptor.getCloudDescriptor().setCoreNodeName(name);
    } catch (TimeoutException | InterruptedException e) {
      SolrZkClient.checkInterrupted(e);
      throw new SolrException(ErrorCode.SERVER_ERROR, "Failed waiting for collection state", e);
    }
    getCoreContainer().getCoresLocator().persist(getCoreContainer(), descriptor);
  }

  private void waitForShardId(final CoreDescriptor cd) {
    if (log.isDebugEnabled()) {
      log.debug("waiting to find shard id in clusterstate for {}", cd.getName());
    }
    try {
      DocCollection collection = zkStateReader.waitForState(cd.getCollectionName(), 320, TimeUnit.SECONDS,
        c -> c != null && c.getShardId(getNodeName(), cd.getName()) != null);
      // Read outside of the predicate to avoid multiple potential writes
      cd.getCloudDescriptor().setShardId(collection.getShardId(getNodeName(), cd.getName()));
    } catch (TimeoutException | InterruptedException e) {
      SolrZkClient.checkInterrupted(e);
      throw new SolrException(ErrorCode.SERVER_ERROR, "Failed getting shard id for core: " + cd.getName(), e);
    }
  }


  public String getCoreNodeName(CoreDescriptor descriptor) {
    String coreNodeName = descriptor.getCloudDescriptor().getCoreNodeName();
    if (coreNodeName == null && !genericCoreNodeNames) {
      // it's the default
      return getNodeName() + "_" + descriptor.getName();
    }

    return coreNodeName;
  }

  public void preRegister(CoreDescriptor cd, boolean publishState) {

    String coreNodeName = getCoreNodeName(cd);

    // before becoming available, make sure we are not live and active
    // this also gets us our assigned shard id if it was not specified
    try {
      checkStateInZk(cd);

      CloudDescriptor cloudDesc = cd.getCloudDescriptor();

      // make sure the node name is set on the descriptor
      if (cloudDesc.getCoreNodeName() == null) {
        cloudDesc.setCoreNodeName(coreNodeName);
      }

      // publishState == false on startup
      if (publishState || isPublishAsDownOnStartup(cloudDesc)) {
        publish(cd, Replica.State.DOWN, false, true);
      }
      String collectionName = cd.getCloudDescriptor().getCollectionName();
      DocCollection collection = zkStateReader.getClusterState().getCollectionOrNull(collectionName);
      if (log.isDebugEnabled()) {
        log.debug(collection == null ?
                "Collection {} not visible yet, but flagging it so a watch is registered when it becomes visible" :
                "Registering watch for collection {}",
            collectionName);
      }
    } catch (KeeperException e) {
      log.error("", e);
      throw new ZooKeeperException(SolrException.ErrorCode.SERVER_ERROR, "", e);
    } catch (InterruptedException e) {
      Thread.currentThread().interrupt();
      log.error("", e);
      throw new ZooKeeperException(SolrException.ErrorCode.SERVER_ERROR, "", e);
    } catch (NotInClusterStateException e) {
      // make the stack trace less verbose
      throw e;
    } catch (Exception e) {
      log.error("", e);
      throw new SolrException(SolrException.ErrorCode.SERVER_ERROR, "", e);
    }

    doGetShardIdAndNodeNameProcess(cd);

  }

  /**
   * On startup, the node already published all of its replicas as DOWN,
   * we can skip publish the replica as down
   * @return Should publish the replica as down on startup
   */
  private boolean isPublishAsDownOnStartup(CloudDescriptor cloudDesc) {
      Replica replica = zkStateReader.getClusterState().getCollection(cloudDesc.getCollectionName())
          .getSlice(cloudDesc.getShardId())
          .getReplica(cloudDesc.getCoreNodeName());
      return !replica.getNodeName().equals(getNodeName());
  }

  private void checkStateInZk(CoreDescriptor cd) throws InterruptedException, NotInClusterStateException {
    CloudDescriptor cloudDesc = cd.getCloudDescriptor();
    String nodeName = cloudDesc.getCoreNodeName();
    if (nodeName == null) {
      throw new SolrException(ErrorCode.SERVER_ERROR, "No coreNodeName for " + cd);
    }
    final String coreNodeName = nodeName;

    if (cloudDesc.getShardId() == null) {
      throw new SolrException(ErrorCode.SERVER_ERROR, "No shard id for " + cd);
    }

    AtomicReference<String> errorMessage = new AtomicReference<>();
    try {
      zkStateReader.waitForState(cd.getCollectionName(), 10, TimeUnit.SECONDS, (c) -> {
        if (c == null)
          return false;
        Slice slice = c.getSlice(cloudDesc.getShardId());
        if (slice == null) {
          errorMessage.set("Invalid shard: " + cloudDesc.getShardId());
          return false;
        }
        Replica replica = slice.getReplica(coreNodeName);
        if (replica == null) {
          errorMessage.set("coreNodeName " + coreNodeName + " does not exist in shard " + cloudDesc.getShardId() +
              ", ignore the exception if the replica was deleted");
          return false;
        }
        return true;
      });
    } catch (TimeoutException e) {
      String error = errorMessage.get();
      if (error == null)
        error = "coreNodeName " + coreNodeName + " does not exist in shard " + cloudDesc.getShardId() +
            ", ignore the exception if the replica was deleted";
      throw new NotInClusterStateException(ErrorCode.SERVER_ERROR, error);
    }
  }

  /**
   * Attempts to cancel all leader elections. This method should be called on node shutdown.
   */
  public void tryCancelAllElections() {
    if (zkClient.isClosed()) {
      return;
    }
    Collection<ElectionContext> values = electionContexts.values();
    synchronized (electionContexts) {
      values.forEach(context -> {
        try {
          context.cancelElection();
          context.close();
        } catch (InterruptedException e) {
          Thread.currentThread().interrupt();
        } catch (KeeperException e) {
          log.warn("Error on cancelling elections of {}", context.leaderPath, e);
        }
      });
    }
  }

  private ZkCoreNodeProps waitForLeaderToSeeDownState(
      CoreDescriptor descriptor, final String coreZkNodeName) throws SessionExpiredException {
    // try not to wait too long here - if we are waiting too long, we should probably
    // move along and join the election

    CloudDescriptor cloudDesc = descriptor.getCloudDescriptor();
    String collection = cloudDesc.getCollectionName();
    String shard = cloudDesc.getShardId();
    ZkCoreNodeProps leaderProps = null;

    int retries = 2;
    for (int i = 0; i < retries; i++) {
      try {
        if (isClosed) {
          throw new SolrException(ErrorCode.SERVICE_UNAVAILABLE,
              "We have been closed");
        }

        // go straight to zk, not the cloud state - we want current info
        leaderProps = getLeaderProps(collection, shard, 5000);
        break;
      } catch (SessionExpiredException e) {
        throw e;
      } catch (Exception e) {
        log.info("Did not find the leader in Zookeeper", e);
        try {
          Thread.sleep(2000);
        } catch (InterruptedException e1) {
          Thread.currentThread().interrupt();
        }
        if (i == retries - 1) {
          throw new SolrException(ErrorCode.SERVER_ERROR, "There was a problem finding the leader in zk");
        }
      }
    }

    String leaderBaseUrl = leaderProps.getBaseUrl();
    String leaderCoreName = leaderProps.getCoreName();

    String myCoreNodeName = cloudDesc.getCoreNodeName();
    String myCoreName = descriptor.getName();
    String ourUrl = ZkCoreNodeProps.getCoreUrl(getBaseUrl(), myCoreName);

    boolean isLeader = leaderProps.getCoreUrl().equals(ourUrl);
    if (!isLeader && !SKIP_AUTO_RECOVERY) {
      if (!getShardTerms(collection, shard).canBecomeLeader(myCoreNodeName)) {
        log.debug("Term of replica {} is already less than leader, so not waiting for leader to see down state."
            , myCoreNodeName);
      } else {

        if (log.isInfoEnabled()) {
          log.info("replica={} is making a best effort attempt to wait for leader={} to see it's DOWN state.", myCoreNodeName, leaderProps.getCoreUrl());
        }

        try (HttpSolrClient client = new Builder(leaderBaseUrl)
            .withConnectionTimeout(8000) // short timeouts, we may be in a storm and this is best effort and maybe we should be the leader now
            .withSocketTimeout(30000)
            .build()) {
          WaitForState prepCmd = new WaitForState();
          prepCmd.setCoreName(leaderCoreName);
          prepCmd.setNodeName(getNodeName());
          prepCmd.setCoreNodeName(coreZkNodeName);
          prepCmd.setState(Replica.State.DOWN);

          // lets give it another chance, but without taking too long
          retries = 3;
          for (int i = 0; i < retries; i++) {
            if (isClosed) {
              throw new SolrException(ErrorCode.SERVICE_UNAVAILABLE,
                  "We have been closed");
            }
            try {
              client.request(prepCmd);
              break;
            } catch (Exception e) {

              // if the core container is shutdown, don't wait
              if (cc.isShutDown()) {
                throw new SolrException(ErrorCode.SERVICE_UNAVAILABLE,
                    "Core container is shutdown.");
              }

              Throwable rootCause = SolrException.getRootCause(e);
              if (rootCause instanceof IOException) {
                // if there was a communication error talking to the leader, see if the leader is even alive
                if (!zkStateReader.getClusterState().liveNodesContain(leaderProps.getNodeName())) {
                  throw new SolrException(ErrorCode.SERVICE_UNAVAILABLE,
                      "Node " + leaderProps.getNodeName() + " hosting leader for " +
                          shard + " in " + collection + " is not live!");
                }
              }

              SolrException.log(log,
                  "There was a problem making a request to the leader", e);
              try {
                Thread.sleep(2000);
              } catch (InterruptedException e1) {
                Thread.currentThread().interrupt();
              }
              if (i == retries - 1) {
                throw new SolrException(ErrorCode.SERVER_ERROR,
                    "There was a problem making a request to the leader");
              }
            }
          }
        } catch (IOException e) {
          SolrException.log(log, "Error closing HttpSolrClient", e);
        }
      }
    }
    return leaderProps;
  }

  public static void linkConfSet(SolrZkClient zkClient, String collection, String confSetName) throws KeeperException, InterruptedException {
    String path = ZkStateReader.COLLECTIONS_ZKNODE + "/" + collection;
    log.debug("Load collection config from:{}", path);
    byte[] data;
    try {
      data = zkClient.getData(path, null, null, true);
    } catch (NoNodeException e) {
      // if there is no node, we will try and create it
      // first try to make in case we are pre configuring
      ZkNodeProps props = new ZkNodeProps(CONFIGNAME_PROP, confSetName);
      try {

        zkClient.makePath(path, Utils.toJSON(props),
            CreateMode.PERSISTENT, null, true);
      } catch (KeeperException e2) {
        // it's okay if the node already exists
        if (e2.code() != KeeperException.Code.NODEEXISTS) {
          throw e;
        }
        // if we fail creating, setdata
        // TODO: we should consider using version
        zkClient.setData(path, Utils.toJSON(props), true);
      }
      return;
    }
    // we found existing data, let's update it
    ZkNodeProps props = null;
    if (data != null) {
      props = ZkNodeProps.load(data);
      Map<String, Object> newProps = new HashMap<>(props.getProperties());
      newProps.put(CONFIGNAME_PROP, confSetName);
      props = new ZkNodeProps(newProps);
    } else {
      props = new ZkNodeProps(CONFIGNAME_PROP, confSetName);
    }

    // TODO: we should consider using version
    zkClient.setData(path, Utils.toJSON(props), true);

  }

  public ZkDistributedQueue getOverseerJobQueue() {
    if (distributedClusterStateUpdater.isDistributedStateUpdate()) {
      throw new IllegalStateException("Cluster is configured with distributed state update, not expecting the queue to be retrieved");
    }
    return overseerJobQueue;
  }

  public OverseerTaskQueue getOverseerCollectionQueue() {
    return overseerCollectionQueue;
  }

  public OverseerTaskQueue getOverseerConfigSetQueue() {
    return overseerConfigSetQueue;
  }

  public DistributedMap getOverseerRunningMap() {
    return overseerRunningMap;
  }

  public DistributedMap getOverseerCompletedMap() {
    return overseerCompletedMap;
  }

  public DistributedMap getOverseerFailureMap() {
    return overseerFailureMap;
  }

  /**
   * When an operation needs to be performed in an asynchronous mode, the asyncId needs
   * to be claimed by calling this method to make sure it's not duplicate (hasn't been
   * claimed by other request). If this method returns true, the asyncId in the parameter
   * has been reserved for the operation, meaning that no other thread/operation can claim
   * it. If for whatever reason, the operation is not scheduled, the asuncId needs to be
   * cleared using {@link #clearAsyncId(String)}.
   * If this method returns false, no reservation has been made, and this asyncId can't
   * be used, since it's being used by another operation (currently or in the past)
   * @param asyncId A string representing the asyncId of an operation. Can't be null.
   * @return True if the reservation succeeds.
   *         False if this ID is already in use.
   */
  public boolean claimAsyncId(String asyncId) throws KeeperException {
    try {
      return asyncIdsMap.putIfAbsent(asyncId, new byte[0]);
    } catch (InterruptedException e) {
      log.error("Could not claim asyncId={}", asyncId, e);
      Thread.currentThread().interrupt();
      throw new RuntimeException(e);
    }
  }

  /**
   * Clears an asyncId previously claimed by calling {@link #claimAsyncId(String)}
   * @param asyncId A string representing the asyncId of an operation. Can't be null.
   * @return True if the asyncId existed and was cleared.
   *         False if the asyncId didn't exist before.
   */
  public boolean clearAsyncId(String asyncId) throws KeeperException {
    try {
      return asyncIdsMap.remove(asyncId);
    } catch (InterruptedException e) {
      log.error("Could not release asyncId={}", asyncId, e);
      Thread.currentThread().interrupt();
      throw new RuntimeException(e);
    }
  }

  public int getClientTimeout() {
    return clientTimeout;
  }

  public Overseer getOverseer() {
    return overseer;
  }

  public LeaderElector getOverseerElector() {
    return overseerElector;
  }

  /**
   * Returns the nodeName that should be used based on the specified properties.
   *
   * @param hostName    - must not be null or the empty string
   * @param hostPort    - must consist only of digits, must not be null or the empty string
   * @param hostContext - should not begin or end with a slash (leading/trailin slashes will be ignored), must not be null, may be the empty string to denote the root context
   * @lucene.experimental
   * @see ZkStateReader#getBaseUrlForNodeName
   */
  static String generateNodeName(final String hostName,
                                 final String hostPort,
                                 final String hostContext) {
    return hostName + ':' + hostPort + '_' + URLEncoder.encode(trimLeadingAndTrailingSlashes(hostContext), StandardCharsets.UTF_8);
  }

  /**
   * Utility method for trimming and leading and/or trailing slashes from
   * its input.  May return the empty string.  May return null if and only
   * if the input is null.
   */
  public static String trimLeadingAndTrailingSlashes(final String in) {
    if (null == in) return in;

    String out = in;
    if (out.startsWith("/")) {
      out = out.substring(1);
    }
    if (out.endsWith("/")) {
      out = out.substring(0, out.length() - 1);
    }
    return out;
  }

  public void rejoinOverseerElection(String electionNode, boolean joinAtHead) {
    try {
      if (electionNode != null) {
        // Check whether we came to this node by mistake
        if ( overseerElector.getContext() != null && overseerElector.getContext().leaderSeqPath == null 
            && !overseerElector.getContext().leaderSeqPath.endsWith(electionNode)) {
          log.warn("Asked to rejoin with wrong election node : {}, current node is {}", electionNode, overseerElector.getContext().leaderSeqPath);
          //however delete it . This is possible when the last attempt at deleting the election node failed.
          if (electionNode.startsWith(getNodeName())) {
            try {
              zkClient.delete(Overseer.OVERSEER_ELECT + LeaderElector.ELECTION_NODE + "/" + electionNode, -1, true);
            } catch (NoNodeException e) {
              //no problem
            } catch (InterruptedException e) {
              Thread.currentThread().interrupt();
            } catch (Exception e) {
              log.warn("Old election node exists , could not be removed ", e);
            }
          }
        } else { // We're in the right place, now attempt to rejoin
          overseerElector.retryElection(new OverseerElectionContext(zkClient,
              overseer, getNodeName()), joinAtHead);
          return;
        }
      } else {
        overseerElector.retryElection(overseerElector.getContext(), joinAtHead);
      }
    } catch (Exception e) {
      throw new SolrException(ErrorCode.SERVER_ERROR, "Unable to rejoin election", e);
    }

  }

  public void rejoinShardLeaderElection(SolrParams params) {

    String collectionName = params.get(COLLECTION_PROP);
    String shardId = params.get(SHARD_ID_PROP);
    String coreNodeName = params.get(CORE_NODE_NAME_PROP);
    String coreName = params.get(CORE_NAME_PROP);
    String electionNode = params.get(ELECTION_NODE_PROP);

    try {
      MDCLoggingContext.setCoreDescriptor(cc, cc.getCoreDescriptor(coreName));

      log.info("Rejoin the shard leader election.");

      ContextKey contextKey = new ContextKey(collectionName, coreNodeName);

      ElectionContext prevContext = electionContexts.get(contextKey);
      if (prevContext != null) prevContext.cancelElection();

      String ourUrl = ZkCoreNodeProps.getCoreUrl(UrlScheme.INSTANCE.getBaseUrlForNodeName(getNodeName()), coreName);
      ZkNodeProps zkProps = new ZkNodeProps(CORE_NAME_PROP, coreName, NODE_NAME_PROP, getNodeName(), CORE_NODE_NAME_PROP, coreNodeName);

      LeaderElector elect = ((ShardLeaderElectionContextBase) prevContext).getLeaderElector();
      ShardLeaderElectionContext context = new ShardLeaderElectionContext(elect, shardId, collectionName,
          coreNodeName, zkProps, this, getCoreContainer());

      context.leaderSeqPath = context.electionPath + LeaderElector.ELECTION_NODE + "/" + electionNode;
      elect.setup(context);
      electionContexts.put(contextKey, context);

      elect.retryElection(context, params.getBool(REJOIN_AT_HEAD_PROP, false));

      try (SolrCore core = cc.getCore(coreName)) {
        Replica.Type replicaType = core.getCoreDescriptor().getCloudDescriptor().getReplicaType();
        if (replicaType == Type.TLOG) {
          String leaderUrl = getLeader(core.getCoreDescriptor().getCloudDescriptor(), cloudConfig.getLeaderVoteWait());
          if (!leaderUrl.equals(ourUrl)) {
            // restart the replication thread to ensure the replication is running in each new replica
            // especially if previous role is "leader" (i.e., no replication thread)
            stopReplicationFromLeader(coreName);
            startReplicationFromLeader(coreName, false);
          }
        }
      }
    } catch (Exception e) {
      throw new SolrException(ErrorCode.SERVER_ERROR, "Unable to rejoin election", e);
    } finally {
      MDCLoggingContext.clear();
    }
  }

  public void checkOverseerDesignate() {
    try {
      byte[] data = zkClient.getData(ZkStateReader.ROLES, null, new Stat(), true);
      if (data == null) return;
      Map<?,?> roles = (Map<?,?>) Utils.fromJSON(data);
      if (roles == null) return;
      List<?> nodeList = (List<?>) roles.get("overseer");
      if (nodeList == null) return;
      if (nodeList.contains(getNodeName())) {
       setPreferredOverseer();
      }
    } catch (NoNodeException nne) {
      return;
    } catch (Exception e) {
      log.warn("could not read the overseer designate ", e);
    }
  }

  public void setPreferredOverseer() throws KeeperException, InterruptedException {
    ZkNodeProps props = new ZkNodeProps(Overseer.QUEUE_OPERATION, ADDROLE.toString().toLowerCase(Locale.ROOT),
        "node", getNodeName(),
        "role", "overseer",
        "persist", "false");
<<<<<<< HEAD
    log.info("Going to add role {} ", props);
=======
    log.warn("Going to add role {}. It is deprecated to use ADDROLE and consider using Node Roles instead.", props);
>>>>>>> bf55ef08
    getOverseerCollectionQueue().offer(Utils.toJSON(props));
  }

  public CoreContainer getCoreContainer() {
    return cc;
  }

  public void throwErrorIfReplicaReplaced(CoreDescriptor desc) {
    ClusterState clusterState = getZkStateReader().getClusterState();
    if (clusterState != null) {
      DocCollection collection = clusterState.getCollectionOrNull(desc
          .getCloudDescriptor().getCollectionName());
      if (collection != null) {
        CloudUtil.checkSharedFSFailoverReplaced(cc, desc);
      }
    }
  }

  /**
   * Add a listener to be notified once there is a new session created after a ZooKeeper session expiration occurs;
   * in most cases, listeners will be components that have watchers that need to be re-created.
   */
  public void addOnReconnectListener(OnReconnect listener) {
    if (listener != null) {
      synchronized (reconnectListeners) {
        reconnectListeners.add(listener);
        log.debug("Added new OnReconnect listener {}", listener);
      }
    }
  }

  /**
   * Removed a previously registered OnReconnect listener, such as when a core is removed or reloaded.
   */
  public void removeOnReconnectListener(OnReconnect listener) {
    if (listener != null) {
      boolean wasRemoved;
      synchronized (reconnectListeners) {
        wasRemoved = reconnectListeners.remove(listener);
      }
      if (wasRemoved) {
        log.debug("Removed OnReconnect listener {}", listener);
      } else {
        log.warn("Was asked to remove OnReconnect listener {}, but remove operation " +
                "did not find it in the list of registered listeners."
            , listener);
      }
    }
  }

  @SuppressWarnings({"unchecked"})
  Set<OnReconnect> getCurrentOnReconnectListeners() {
    HashSet<OnReconnect> clonedListeners;
    synchronized (reconnectListeners) {
      clonedListeners = (HashSet<OnReconnect>)reconnectListeners.clone();
    }
    return clonedListeners;
  }

  /**
   * Persists a config file to ZooKeeper using optimistic concurrency.
   *
   * @return true on success
   */
  public static int persistConfigResourceToZooKeeper(ZkSolrResourceLoader zkLoader, int znodeVersion,
                                                         String resourceName, byte[] content,
                                                         boolean createIfNotExists) {
    int latestVersion = znodeVersion;
    final ZkController zkController = zkLoader.getZkController();
    final SolrZkClient zkClient = zkController.getZkClient();
    final String resourceLocation = zkLoader.getConfigSetZkPath() + "/" + resourceName;
    String errMsg = "Failed to persist resource at {0} - old {1}";
    try {
      try {
        Stat stat = zkClient.setData(resourceLocation, content, znodeVersion, true);
        latestVersion = stat.getVersion();// if the set succeeded , it should have incremented the version by one always
        log.info("Persisted config data to node {} ", resourceLocation);
        touchConfDir(zkLoader);
      } catch (NoNodeException e) {
        if (createIfNotExists) {
          try {
            zkClient.create(resourceLocation, content, CreateMode.PERSISTENT, true);
            latestVersion = 0;//just created so version must be zero
            touchConfDir(zkLoader);
          } catch (KeeperException.NodeExistsException nee) {
            try {
              Stat stat = zkClient.exists(resourceLocation, null, true);
              if (log.isDebugEnabled()) {
                log.debug("failed to set data version in zk is {} and expected version is {} ", stat.getVersion(), znodeVersion);
              }
            } catch (Exception e1) {
              log.warn("could not get stat");
            }

            if (log.isInfoEnabled()) {
              log.info(StrUtils.formatString(errMsg, resourceLocation, znodeVersion));
            }
            throw new ResourceModifiedInZkException(ErrorCode.CONFLICT, StrUtils.formatString(errMsg, resourceLocation, znodeVersion) + ", retry.");
          }
        }
      }

    } catch (KeeperException.BadVersionException bve) {
      int v = -1;
      try {
        Stat stat = zkClient.exists(resourceLocation, null, true);
        v = stat.getVersion();
      } catch (Exception e) {
        log.error("Exception during ZooKeeper node checking ", e);
      }
      if (log.isInfoEnabled()) {
        log.info(StrUtils.formatString("%s zkVersion= %d %s %d", errMsg, resourceLocation, znodeVersion));
      }
      throw new ResourceModifiedInZkException(ErrorCode.CONFLICT, StrUtils.formatString(errMsg, resourceLocation, znodeVersion) + ", retry.");
    } catch (ResourceModifiedInZkException e) {
      throw e;
    } catch (Exception e) {
      if (e instanceof InterruptedException) {
        Thread.currentThread().interrupt(); // Restore the interrupted status
      }
      final String msg = "Error persisting resource at " + resourceLocation;
      log.error(msg, e);
      throw new SolrException(ErrorCode.SERVER_ERROR, msg, e);
    }
    return latestVersion;
  }

  public static void touchConfDir(ZkSolrResourceLoader zkLoader) {
    SolrZkClient zkClient = zkLoader.getZkController().getZkClient();
    try {
      zkClient.setData(zkLoader.getConfigSetZkPath(), new byte[]{0}, true);
    } catch (Exception e) {
      if (e instanceof InterruptedException) {
        Thread.currentThread().interrupt(); // Restore the interrupted status
      }
      final String msg = "Error 'touching' conf location " + zkLoader.getConfigSetZkPath();
      log.error(msg, e);
      throw new SolrException(ErrorCode.SERVER_ERROR, msg, e);

    }
  }

  public static class ResourceModifiedInZkException extends SolrException {
    public ResourceModifiedInZkException(ErrorCode code, String msg) {
      super(code, msg);
    }
  }

  private void unregisterConfListener(String confDir, Runnable listener) {
    synchronized (confDirectoryListeners) {
      final Set<Runnable> listeners = confDirectoryListeners.get(confDir);
      if (listeners == null) {
        log.warn("{} has no more registered listeners, but a live one attempted to unregister!", confDir);
        return;
      }
      if (listeners.remove(listener)) {
        log.debug("removed listener for config directory [{}]", confDir);
      }
      if (listeners.isEmpty()) {
        // no more listeners for this confDir, remove it from the map
        log.debug("No more listeners for config directory [{}]", confDir);
        confDirectoryListeners.remove(confDir);
      }
    }
  }

  /**
   * This will give a callback to the listener whenever a child is modified in the
   * conf directory. It is the responsibility of the listener to check if the individual
   * item of interest has been modified.  When the last core which was interested in
   * this conf directory is gone the listeners will be removed automatically.
   */
  public void registerConfListenerForCore(final String confDir, SolrCore core, final Runnable listener) {
    if (listener == null) {
      throw new NullPointerException("listener cannot be null");
    }
    synchronized (confDirectoryListeners) {
      final Set<Runnable> confDirListeners = getConfDirListeners(confDir);
      confDirListeners.add(listener);
      core.addCloseHook(new CloseHook() {
        @Override
        public void preClose(SolrCore core) {
          unregisterConfListener(confDir, listener);
        }
      });
    }
  }

  // this method is called in a protected confDirListeners block
  private Set<Runnable> getConfDirListeners(final String confDir) {
    assert Thread.holdsLock(confDirectoryListeners) : "confDirListeners lock not held by thread";
    Set<Runnable> confDirListeners = confDirectoryListeners.get(confDir);
    if (confDirListeners == null) {
      log.debug("watch zkdir {}" , confDir);
      confDirListeners = new HashSet<>();
      confDirectoryListeners.put(confDir, confDirListeners);
      setConfWatcher(confDir, new WatcherImpl(confDir), null);
    }
    return confDirListeners;
  }

  private final Map<String, Set<Runnable>> confDirectoryListeners = new HashMap<>();

  private class WatcherImpl implements Watcher {
    private final String zkDir;

    private WatcherImpl(String dir) {
      this.zkDir = dir;
    }

    @Override
    public void process(WatchedEvent event) {
      // session events are not change events, and do not remove the watcher
      if (Event.EventType.None.equals(event.getType())) {
        return;
      }

      Stat stat = null;
      try {
        stat = zkClient.exists(zkDir, null, true);
      } catch (KeeperException e) {
        //ignore , it is not a big deal
      } catch (InterruptedException e) {
        Thread.currentThread().interrupt();
      }

      boolean resetWatcher = false;
      try {
        resetWatcher = fireEventListeners(zkDir);
      } finally {
        if (Event.EventType.None.equals(event.getType())) {
          log.debug("A node got unwatched for {}", zkDir);
        } else {
          if (resetWatcher) setConfWatcher(zkDir, this, stat);
          else log.debug("A node got unwatched for {}", zkDir);
        }
      }
    }
  }

  private boolean fireEventListeners(String zkDir) {
    if (isClosed || cc.isShutDown()) {
      return false;
    }
    synchronized (confDirectoryListeners) {
      // if this is not among directories to be watched then don't set the watcher anymore
      if (!confDirectoryListeners.containsKey(zkDir)) {
        log.debug("Watcher on {} is removed ", zkDir);
        return false;
      }
      final Set<Runnable> listeners = confDirectoryListeners.get(zkDir);
      if (listeners != null && !listeners.isEmpty()) {
        final Set<Runnable> listenersCopy = new HashSet<>(listeners);
        // run these in a separate thread because this can be long running
        new Thread(() -> {
          log.debug("Running listeners for {}", zkDir);
          for (final Runnable listener : listenersCopy) {
            try {
              listener.run();
            } catch (Exception e) {
              log.warn("listener throws error", e);
            }
          }
        }, "ZKEventListenerThread").start();

      }
    }
    return true;
  }

  private void setConfWatcher(String zkDir, Watcher watcher, Stat stat) {
    try {
      Stat newStat = zkClient.exists(zkDir, watcher, true);
      if (stat != null && newStat.getVersion() > stat.getVersion()) {
        //a race condition where a we missed an event fired
        //so fire the event listeners
        fireEventListeners(zkDir);
      }
    } catch (KeeperException e) {
      log.error("failed to set watcher for conf dir {} ", zkDir);
    } catch (InterruptedException e) {
      Thread.currentThread().interrupt();
      log.error("failed to set watcher for conf dir {} ", zkDir);
    }
  }

  public OnReconnect getConfigDirListener() {
    return () -> {
      synchronized (confDirectoryListeners) {
        for (String s : confDirectoryListeners.keySet()) {
          setConfWatcher(s, new WatcherImpl(s), null);
          fireEventListeners(s);
        }
      }
    };
  }

  /** @lucene.internal */
  class UnloadCoreOnDeletedWatcher implements DocCollectionWatcher {
    String coreNodeName;
    String shard;
    String coreName;

    public UnloadCoreOnDeletedWatcher(String coreNodeName, String shard, String coreName) {
      this.coreNodeName = coreNodeName;
      this.shard = shard;
      this.coreName = coreName;
    }

    @Override
    // synchronized due to SOLR-11535
    public synchronized boolean onStateChanged(DocCollection collectionState) {
      if (getCoreContainer().getCoreDescriptor(coreName) == null) return true;

      boolean replicaRemoved = getReplicaOrNull(collectionState, shard, coreNodeName) == null;
      if (replicaRemoved) {
        try {
          log.info("Replica {} removed from clusterstate, remove it.", coreName);
          getCoreContainer().unload(coreName, true, true, true);
        } catch (SolrException e) {
          if (!e.getMessage().contains("Cannot unload non-existent core")) {
            // no need to log if the core was already unloaded
            log.warn("Failed to unregister core:{}", coreName, e);
          }
        } catch (Exception e) {
          log.warn("Failed to unregister core:{}", coreName, e);
        }
      }
      return replicaRemoved;
    }

    @Override
    public boolean equals(Object o) {
      if (this == o) return true;
      if (o == null || getClass() != o.getClass()) return false;
      UnloadCoreOnDeletedWatcher that = (UnloadCoreOnDeletedWatcher) o;
      return Objects.equals(coreNodeName, that.coreNodeName) &&
          Objects.equals(shard, that.shard) &&
          Objects.equals(coreName, that.coreName);
    }

    @Override
    public int hashCode() {

      return Objects.hash(coreNodeName, shard, coreName);
    }
  }

  /**
   * Thrown during pre register process if the replica is not present in clusterstate
   */
  public static class NotInClusterStateException extends SolrException {
    public NotInClusterStateException(ErrorCode code, String msg) {
      super(code, msg);
    }
  }

  public boolean checkIfCoreNodeNameAlreadyExists(CoreDescriptor dcore) {
    DocCollection collection = zkStateReader.getClusterState().getCollectionOrNull(dcore.getCollectionName());
    if (collection != null) {
      Collection<Slice> slices = collection.getSlices();

      for (Slice slice : slices) {
        Collection<Replica> replicas = slice.getReplicas();
        Replica r = slice.getReplica(dcore.getCloudDescriptor().getCoreNodeName());
        if (r != null) {
          return true;
        }
      }
    }
    return false;
  }


  /**
   * Best effort to set DOWN state for all replicas on node.
   *
   * @param nodeName to operate on
   */
  public void publishNodeAsDown(String nodeName) {
    log.info("Publish node={} as DOWN", nodeName);
    if (distributedClusterStateUpdater.isDistributedStateUpdate()) {
      // Note that with the current implementation, when distributed cluster state updates are enabled, we mark the node
      // down synchronously from this thread, whereas the Overseer cluster state update frees this thread right away and
      // the Overseer will async mark the node down but updating all affected collections.
      // If this is an issue (i.e. takes too long), then the call below should be executed from another thread so that
      // the calling thread can immediately return.
      distributedClusterStateUpdater.executeNodeDownStateUpdate(nodeName, zkStateReader);
    } else {
      ZkNodeProps m = new ZkNodeProps(Overseer.QUEUE_OPERATION, OverseerAction.DOWNNODE.toLower(),
          ZkStateReader.NODE_NAME_PROP, nodeName);
      try {
        overseer.getStateUpdateQueue().offer(Utils.toJSON(m));
      } catch (AlreadyClosedException e) {
        log.info("Not publishing node as DOWN because a resource required to do so is already closed.");
      } catch (InterruptedException e) {
        Thread.currentThread().interrupt();
        log.debug("Publish node as down was interrupted.");
      } catch (KeeperException e) {
        log.warn("Could not publish node as down: ", e);
      }
    }
  }

  /**
   * Ensures that a searcher is registered for the given core and if not, waits until one is registered
   */
  private static void ensureRegisteredSearcher(SolrCore core) throws InterruptedException {
    if (!core.getSolrConfig().useColdSearcher) {
      RefCounted<SolrIndexSearcher> registeredSearcher = core.getRegisteredSearcher();
      if (registeredSearcher != null) {
        if (log.isDebugEnabled()) {
          log.debug("Found a registered searcher: {} for core: {}", registeredSearcher.get(), core);
        }
        registeredSearcher.decref();
      } else  {
        @SuppressWarnings("unchecked")
        Future<Void>[] waitSearcher = (Future<Void>[]) Array.newInstance(Future.class, 1);
        if (log.isInfoEnabled()) {
          log.info("No registered searcher found for core: {}, waiting until a searcher is registered before publishing as active", core.getName());
        }
        final RTimer timer = new RTimer();
        RefCounted<SolrIndexSearcher> searcher = null;
        try {
          searcher = core.getSearcher(false, true, waitSearcher, true);
          boolean success = true;
          if (waitSearcher[0] != null)  {
            if (log.isDebugEnabled()) {
              log.debug("Waiting for first searcher of core {}, id: {} to be registered", core.getName(), core);
            }
            try {
              waitSearcher[0].get();
            } catch (ExecutionException e) {
              log.warn("Wait for a searcher to be registered for core {}, id: {} failed due to: {}", core.getName(), core, e, e);
              success = false;
            }
          }
          if (success)  {
            if (searcher == null) {
              // should never happen
              if (log.isDebugEnabled()) {
                log.debug("Did not find a searcher even after the future callback for core: {}, id: {}!!!", core.getName(), core);
              }
            } else  {
              if (log.isInfoEnabled()) {
                log.info("Found a registered searcher: {}, took: {} ms for core: {}, id: {}", searcher.get(), timer.getTime(), core.getName(), core);
              }
            }
          }
        } finally {
          if (searcher != null) {
            searcher.decref();
          }
        }
      }
      RefCounted<SolrIndexSearcher> newestSearcher = core.getNewestSearcher(false);
      if (newestSearcher != null) {
        if (log.isDebugEnabled()) {
          log.debug("Found newest searcher: {} for core: {}, id: {}", newestSearcher.get(), core.getName(), core);
        }
        newestSearcher.decref();
      }
    }
  }
}<|MERGE_RESOLUTION|>--- conflicted
+++ resolved
@@ -860,11 +860,7 @@
     cmdExecutor.ensureExists(ZkStateReader.NODE_ROLES, zkClient);
     for (NodeRoles.Role role: NodeRoles.Role.values()) {
       cmdExecutor.ensureExists(NodeRoles.getZNodeForRole(role), zkClient);
-<<<<<<< HEAD
-      for (NodeRoles.Mode mode: role.supportedModes()) {
-=======
       for (String mode: role.supportedModes()) {
->>>>>>> bf55ef08
         cmdExecutor.ensureExists(NodeRoles.getZNodeForRoleMode(role, mode), zkClient);
       }
     }
@@ -2233,11 +2229,7 @@
         "node", getNodeName(),
         "role", "overseer",
         "persist", "false");
-<<<<<<< HEAD
-    log.info("Going to add role {} ", props);
-=======
     log.warn("Going to add role {}. It is deprecated to use ADDROLE and consider using Node Roles instead.", props);
->>>>>>> bf55ef08
     getOverseerCollectionQueue().offer(Utils.toJSON(props));
   }
 
