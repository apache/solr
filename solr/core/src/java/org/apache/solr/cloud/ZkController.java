--- conflicted
+++ resolved
@@ -372,146 +372,6 @@
     addOnReconnectListener(getConfigDirListener());
 
     zkClient =
-<<<<<<< HEAD
-        new SolrZkClient.Builder()
-            .url(zkServerAddress)
-            .timeout(clientTimeout)
-            .connTimeOut(zkClientConnectTimeout)
-            .connStrategy(strat)
-            .reconnectListener(
-                // on reconnect, reload cloud info
-                new OnReconnect() {
-
-                  @Override
-                  public void command() throws SessionExpiredException {
-                    log.info(
-                        "ZooKeeper session re-connected ... refreshing core states after session expiration.");
-                    clearZkCollectionTerms();
-                    try {
-                      // recreate our watchers first so that they exist even on any problems below
-                      zkStateReader.createClusterStateWatchersAndUpdate();
-
-                      // this is troublesome - we dont want to kill anything the old
-                      // leader accepted
-                      // though I guess sync will likely get those updates back? But
-                      // only if
-                      // he is involved in the sync, and he certainly may not be
-                      // ExecutorUtil.shutdownAndAwaitTermination(cc.getCmdDistribExecutor());
-                      // we need to create all of our lost watches
-
-                      // seems we dont need to do this again...
-                      // Overseer.createClientNodes(zkClient, getNodeName());
-
-                      // start the overseer first as following code may need it's processing
-                      if (!zkRunOnly) {
-                        ElectionContext context =
-                            new OverseerElectionContext(zkClient, overseer, getNodeName());
-
-                        ElectionContext prevContext = overseerElector.getContext();
-                        if (prevContext != null) {
-                          prevContext.cancelElection();
-                          prevContext.close();
-                        }
-
-                        overseerElector.setup(context);
-
-                        if (cc.nodeRoles.isOverseerAllowedOrPreferred()) {
-                          overseerElector.joinElection(context, true);
-                        }
-                      }
-
-                      cc.cancelCoreRecoveries();
-
-                      try {
-                        registerAllCoresAsDown(descriptorsSupplier, false);
-                      } catch (SessionExpiredException e) {
-                        // zk has to reconnect and this will all be tried again
-                        throw e;
-                      } catch (Exception e) {
-                        // this is really best effort - in case of races or failure cases where we
-                        // now
-                        // need to be the leader, if anything fails, just continue
-                        log.warn("Exception while trying to register all cores as DOWN", e);
-                      }
-
-                      // we have to register as live first to pick up docs in the buffer
-                      createEphemeralLiveNode();
-
-                      List<CoreDescriptor> descriptors = descriptorsSupplier.get();
-                      // re register all descriptors
-                      ExecutorService executorService =
-                          (cc != null) ? cc.getCoreZkRegisterExecutorService() : null;
-                      if (descriptors != null) {
-                        for (CoreDescriptor descriptor : descriptors) {
-                          // TODO: we need to think carefully about what happens when it was a
-                          // leader
-                          // that was expired - as well as what to do about leaders/overseers with
-                          // connection loss
-                          try {
-                            // unload solrcores that have been 'failed over'
-                            throwErrorIfReplicaReplaced(descriptor);
-
-                            if (executorService != null) {
-                              executorService.submit(new RegisterCoreAsync(descriptor, true, true));
-                            } else {
-                              register(descriptor.getName(), descriptor, true, true, false);
-                            }
-                          } catch (Exception e) {
-                            SolrException.log(log, "Error registering SolrCore", e);
-                          }
-                        }
-                      }
-
-                      // notify any other objects that need to know when the session was
-                      // re-connected
-                      HashSet<OnReconnect> clonedListeners;
-                      synchronized (reconnectListeners) {
-                        clonedListeners = (HashSet<OnReconnect>) reconnectListeners.clone();
-                      }
-                      // the OnReconnect operation can be expensive per listener, so do that async
-                      // in
-                      // the background
-                      for (OnReconnect listener : clonedListeners) {
-                        try {
-                          if (executorService != null) {
-                            executorService.submit(new OnReconnectNotifyAsync(listener));
-                          } else {
-                            listener.command();
-                          }
-                        } catch (Exception exc) {
-                          // not much we can do here other than warn in the log
-                          log.warn(
-                              "Error when notifying OnReconnect listener {} after session re-connected.",
-                              listener,
-                              exc);
-                        }
-                      }
-                    } catch (InterruptedException e) {
-                      // Restore the interrupted status
-                      Thread.currentThread().interrupt();
-                      throw new ZooKeeperException(SolrException.ErrorCode.SERVER_ERROR, "", e);
-                    } catch (SessionExpiredException e) {
-                      throw e;
-                    } catch (Exception e) {
-                      SolrException.log(log, "", e);
-                      throw new ZooKeeperException(SolrException.ErrorCode.SERVER_ERROR, "", e);
-                    }
-                  }
-                })
-            .beforeConnect(
-                () -> {
-                  try {
-                    ZkController.this.overseer.close();
-                  } catch (Exception e) {
-                    log.error("Error trying to stop any Overseer threads", e);
-                  }
-                  closeOutstandingElections(descriptorsSupplier);
-                  markAllAsNotLeader(descriptorsSupplier);
-                })
-            .aclProvider(zkACLProvider)
-            .closedCheck(cc::isShutDown)
-            .build();
-=======
         new SolrZkClient(
             zkServerAddress,
             clientTimeout,
@@ -529,7 +389,6 @@
             },
             zkACLProvider,
             cc::isShutDown);
->>>>>>> be5ad010
 
     // Refuse to start if ZK has a non empty /clusterstate.json
     checkNoOldClusterstate(zkClient);
