/*
 * Licensed to the Apache Software Foundation (ASF) under one or more
 * contributor license agreements.  See the NOTICE file distributed with
 * this work for additional information regarding copyright ownership.
 * The ASF licenses this file to You under the Apache License, Version 2.0
 * (the "License"); you may not use this file except in compliance with
 * the License.  You may obtain a copy of the License at
 *
 *     http://www.apache.org/licenses/LICENSE-2.0
 *
 * Unless required by applicable law or agreed to in writing, software
 * distributed under the License is distributed on an "AS IS" BASIS,
 * WITHOUT WARRANTIES OR CONDITIONS OF ANY KIND, either express or implied.
 * See the License for the specific language governing permissions and
 * limitations under the License.
 */
package org.apache.solr.search;

import java.io.IOException;
import java.util.ArrayList;
import java.util.Arrays;
import java.util.Collections;
import java.util.Date;
import java.util.HashMap;
import java.util.List;
import java.util.Map;
import org.apache.lucene.index.LeafReaderContext;
import org.apache.lucene.index.Term;
import org.apache.lucene.queries.function.FunctionScoreQuery;
import org.apache.lucene.queries.function.FunctionValues;
import org.apache.lucene.queries.function.ValueSource;
import org.apache.lucene.queries.function.docvalues.BoolDocValues;
import org.apache.lucene.queries.function.docvalues.DoubleDocValues;
import org.apache.lucene.queries.function.docvalues.LongDocValues;
import org.apache.lucene.queries.function.valuesource.*;
import org.apache.lucene.queries.payloads.PayloadDecoder;
import org.apache.lucene.queries.payloads.PayloadFunction;
import org.apache.lucene.search.IndexSearcher;
import org.apache.lucene.search.Query;
import org.apache.lucene.search.SortField;
import org.apache.lucene.search.TermQuery;
import org.apache.lucene.search.spell.JaroWinklerDistance;
import org.apache.lucene.search.spell.LevenshteinDistance;
import org.apache.lucene.search.spell.NGramDistance;
import org.apache.lucene.search.spell.StringDistance;
import org.apache.lucene.util.BytesRefBuilder;
import org.apache.solr.common.SolrException;
import org.apache.solr.request.SolrRequestInfo;
import org.apache.solr.schema.CurrencyFieldType;
import org.apache.solr.schema.FieldType;
import org.apache.solr.schema.IndexSchema;
import org.apache.solr.schema.SchemaField;
import org.apache.solr.schema.StrField;
import org.apache.solr.schema.TextField;
import org.apache.solr.search.facet.AggValueSource;
import org.apache.solr.search.facet.AvgAgg;
import org.apache.solr.search.facet.CountAgg;
import org.apache.solr.search.facet.CountValsAgg;
import org.apache.solr.search.facet.HLLAgg;
import org.apache.solr.search.facet.MinMaxAgg;
import org.apache.solr.search.facet.MissingAgg;
import org.apache.solr.search.facet.PercentileAgg;
import org.apache.solr.search.facet.RelatednessAgg;
import org.apache.solr.search.facet.StddevAgg;
import org.apache.solr.search.facet.SumAgg;
import org.apache.solr.search.facet.SumsqAgg;
import org.apache.solr.search.facet.UniqueAgg;
import org.apache.solr.search.facet.UniqueBlockFieldAgg;
import org.apache.solr.search.facet.UniqueBlockQueryAgg;
import org.apache.solr.search.facet.VarianceAgg;
import org.apache.solr.search.function.CollapseScoreFunction;
import org.apache.solr.search.function.ConcatStringFunction;
import org.apache.solr.search.function.EqualFunction;
import org.apache.solr.search.function.OrdFieldSource;
import org.apache.solr.search.function.ReverseOrdFieldSource;
import org.apache.solr.search.function.SolrComparisonBoolFunction;
import org.apache.solr.search.function.distance.GeoDistValueSourceParser;
import org.apache.solr.search.function.distance.GeohashFunction;
import org.apache.solr.search.function.distance.GeohashHaversineFunction;
import org.apache.solr.search.function.distance.HaversineFunction;
import org.apache.solr.search.function.distance.SquaredEuclideanFunction;
import org.apache.solr.search.function.distance.StringDistanceFunction;
import org.apache.solr.search.function.distance.VectorDistanceFunction;
import org.apache.solr.search.join.ChildFieldValueSourceParser;
import org.apache.solr.util.DateMathParser;
import org.apache.solr.util.PayloadUtils;
import org.apache.solr.util.plugin.NamedListInitializedPlugin;
import org.locationtech.spatial4j.distance.DistanceUtils;

/**
 * A factory that parses user queries to generate ValueSource instances. Intended usage is to create
 * pluggable, named functions for use in function queries.
 */
public abstract class ValueSourceParser implements NamedListInitializedPlugin {
  /** Parse the user input into a ValueSource. */
  public abstract ValueSource parse(FunctionQParser fp) throws SyntaxError;

  /** standard functions supported by default, filled in static class initialization */
  private static final Map<String, ValueSourceParser> standardVSParsers = new HashMap<>();

  /** standard functions supported by default */
  public static final Map<String, ValueSourceParser> standardValueSourceParsers =
      Collections.unmodifiableMap(standardVSParsers);

  /**
   * Adds a new parser for the name and returns any existing one that was overridden. This is not
   * thread safe.
   */
  private static ValueSourceParser addParser(String name, ValueSourceParser p) {
    return standardVSParsers.put(name, p);
  }

  /**
   * Adds a new parser for the name and returns any existing one that was overridden. This is not
   * thread safe.
   */
  private static ValueSourceParser addParser(NamedParser p) {
    return standardVSParsers.put(p.name(), p);
  }

  private static void alias(String source, String dest) {
    standardVSParsers.put(dest, standardVSParsers.get(source));
  }

  static {
    addParser(
        "testfunc",
        new ValueSourceParser() {
          @Override
          public ValueSource parse(FunctionQParser fp) throws SyntaxError {
            final ValueSource source = fp.parseValueSource();
            return new TestValueSource(source);
          }
        });
    addParser(
        "ord",
        new ValueSourceParser() {
          @Override
          public ValueSource parse(FunctionQParser fp) throws SyntaxError {
            String field = fp.parseId();
            return new OrdFieldSource(field);
          }
        });
    addParser(
        "literal",
        new ValueSourceParser() {
          @Override
          public ValueSource parse(FunctionQParser fp) throws SyntaxError {
            return new LiteralValueSource(fp.parseArg());
          }
        });
    addParser(
        "threadid",
        new ValueSourceParser() {
          @Override
          public ValueSource parse(FunctionQParser fp) throws SyntaxError {
            return new LongConstValueSource(Thread.currentThread().getId());
          }
        });
    addParser(
        "sleep",
        new ValueSourceParser() {
          @Override
          public ValueSource parse(FunctionQParser fp) throws SyntaxError {
            int ms = fp.parseInt();
            ValueSource source = fp.parseValueSource();
            try {
              Thread.sleep(ms);
            } catch (InterruptedException e) {
              throw new RuntimeException(e);
            }
            return source;
          }
        });
    addParser(
        "rord",
        new ValueSourceParser() {
          @Override
          public ValueSource parse(FunctionQParser fp) throws SyntaxError {
            String field = fp.parseId();
            return new ReverseOrdFieldSource(field);
          }
        });
    addParser(
        "top",
        new ValueSourceParser() {
          @Override
          public ValueSource parse(FunctionQParser fp) throws SyntaxError {
            // top(vs) is now a no-op
            ValueSource source = fp.parseValueSource();
            return source;
          }
        });
    addParser(
        "linear",
        new ValueSourceParser() {
          @Override
          public ValueSource parse(FunctionQParser fp) throws SyntaxError {
            ValueSource source = fp.parseValueSource();
            float slope = fp.parseFloat();
            float intercept = fp.parseFloat();
            return new LinearFloatFunction(source, slope, intercept);
          }
        });
    addParser(
        "recip",
        new ValueSourceParser() {
          @Override
          public ValueSource parse(FunctionQParser fp) throws SyntaxError {
            ValueSource source = fp.parseValueSource();
            float m = fp.parseFloat();
            float a = fp.parseFloat();
            float b = fp.parseFloat();
            return new ReciprocalFloatFunction(source, m, a, b);
          }
        });
    addParser(
        "scale",
        new ValueSourceParser() {
          @Override
          public ValueSource parse(FunctionQParser fp) throws SyntaxError {
            ValueSource source = fp.parseValueSource();
            float min = fp.parseFloat();
            float max = fp.parseFloat();
            return new ScaleFloatFunction(source, min, max);
          }
        });
    addParser(
        "div",
        new ValueSourceParser() {
          @Override
          public ValueSource parse(FunctionQParser fp) throws SyntaxError {
            ValueSource a = fp.parseValueSource();
            ValueSource b = fp.parseValueSource();
            return new DivFloatFunction(a, b);
          }
        });
    addParser(
        "mod",
        new ValueSourceParser() {
          @Override
          public ValueSource parse(FunctionQParser fp) throws SyntaxError {
            ValueSource a = fp.parseValueSource();
            ValueSource b = fp.parseValueSource();
            return new DualFloatFunction(a, b) {
              @Override
              protected String name() {
                return "mod";
              }

              @Override
              protected float func(int doc, FunctionValues aVals, FunctionValues bVals)
                  throws IOException {
                return aVals.floatVal(doc) % bVals.floatVal(doc);
              }
            };
          }
        });
    addParser(
        "map",
        new ValueSourceParser() {
          @Override
          public ValueSource parse(FunctionQParser fp) throws SyntaxError {
            ValueSource source = fp.parseValueSource();
            float min = fp.parseFloat();
            float max = fp.parseFloat();
            ValueSource target = fp.parseValueSource();
            ValueSource def = fp.hasMoreArguments() ? fp.parseValueSource() : null;
            return new RangeMapFloatFunction(source, min, max, target, def);
          }
        });

    addParser(
        "abs",
        new ValueSourceParser() {
          @Override
          public ValueSource parse(FunctionQParser fp) throws SyntaxError {
            ValueSource source = fp.parseValueSource();
            return new SimpleFloatFunction(source) {
              @Override
              protected String name() {
                return "abs";
              }

              @Override
              protected float func(int doc, FunctionValues vals) throws IOException {
                return Math.abs(vals.floatVal(doc));
              }
            };
          }
        });
    addParser(
        "cscore",
        new ValueSourceParser() {
          @Override
          public ValueSource parse(FunctionQParser fp) throws SyntaxError {
            return new CollapseScoreFunction();
          }
        });
    addParser(
        "sum",
        new ValueSourceParser() {
          @Override
          public ValueSource parse(FunctionQParser fp) throws SyntaxError {
            List<ValueSource> sources = fp.parseValueSourceList();
            return new SumFloatFunction(sources.toArray(new ValueSource[sources.size()]));
          }
        });
    alias("sum", "add");

    addParser(
        "product",
        new ValueSourceParser() {
          @Override
          public ValueSource parse(FunctionQParser fp) throws SyntaxError {
            List<ValueSource> sources = fp.parseValueSourceList();
            return new ProductFloatFunction(sources.toArray(new ValueSource[sources.size()]));
          }
        });
    alias("product", "mul");

    addParser(
        "sub",
        new ValueSourceParser() {
          @Override
          public ValueSource parse(FunctionQParser fp) throws SyntaxError {
            ValueSource a = fp.parseValueSource();
            ValueSource b = fp.parseValueSource();
            return new DualFloatFunction(a, b) {
              @Override
              protected String name() {
                return "sub";
              }

              @Override
              protected float func(int doc, FunctionValues aVals, FunctionValues bVals)
                  throws IOException {
                return aVals.floatVal(doc) - bVals.floatVal(doc);
              }
            };
          }
        });
    addParser(
        "vector",
        new ValueSourceParser() {
          @Override
          public ValueSource parse(FunctionQParser fp) throws SyntaxError {
            return new VectorValueSource(fp.parseValueSourceList());
          }
        });
    addParser(
        "query",
        new ValueSourceParser() {
          // boost(query($q),rating)
          @Override
          public ValueSource parse(FunctionQParser fp) throws SyntaxError {
            Query q = fp.parseNestedQuery();
            float defVal = 0.0f;
            if (fp.hasMoreArguments()) {
              defVal = fp.parseFloat();
            }
            return new QueryValueSource(q, defVal);
          }
        });
    addParser(
        "boost",
        new ValueSourceParser() {
          @Override
          public ValueSource parse(FunctionQParser fp) throws SyntaxError {
            Query q = fp.parseNestedQuery();
            ValueSource vs = fp.parseValueSource();
            return new QueryValueSource(
                FunctionScoreQuery.boostByValue(q, vs.asDoubleValuesSource()), 0.0f);
          }
        });
    addParser(
        "joindf",
        new ValueSourceParser() {
          @Override
          public ValueSource parse(FunctionQParser fp) throws SyntaxError {
            String f0 = fp.parseArg();
            String qf = fp.parseArg();
            return new JoinDocFreqValueSource(f0, qf);
          }
        });

    addParser("geodist", new GeoDistValueSourceParser());

    addParser(
        "hsin",
        new ValueSourceParser() {
          @Override
          public ValueSource parse(FunctionQParser fp) throws SyntaxError {

            double radius = fp.parseDouble();
            // SOLR-2114, make the convert flag required, since the parser doesn't support much in
            // the way of lookahead or the ability to convert a String into a ValueSource
            boolean convert = Boolean.parseBoolean(fp.parseArg());

            MultiValueSource pv1;
            MultiValueSource pv2;

            ValueSource one = fp.parseValueSource();
            ValueSource two = fp.parseValueSource();
            if (fp.hasMoreArguments()) {
              pv1 = new VectorValueSource(Arrays.asList(one, two)); // x1, y1
              pv2 =
                  new VectorValueSource(
                      Arrays.asList(fp.parseValueSource(), fp.parseValueSource())); // x2, y2
            } else {
              // check to see if we have multiValue source
              if (one instanceof MultiValueSource && two instanceof MultiValueSource) {
                pv1 = (MultiValueSource) one;
                pv2 = (MultiValueSource) two;
              } else {
                throw new SolrException(
                    SolrException.ErrorCode.BAD_REQUEST,
                    "Input must either be 2 MultiValueSources, or there must be 4 ValueSources");
<<<<<<< HEAD
          }
        }

        return new HaversineFunction(pv1, pv2, radius, convert);
      }
    });

    addParser("ghhsin", new ValueSourceParser() {
      @Override
      public ValueSource parse(FunctionQParser fp) throws SyntaxError {
        double radius = fp.parseDouble();

        ValueSource gh1 = fp.parseValueSource();
        ValueSource gh2 = fp.parseValueSource();

        return new GeohashHaversineFunction(gh1, gh2, radius);
      }
    });

    addParser("geohash", new ValueSourceParser() {
      @Override
      public ValueSource parse(FunctionQParser fp) throws SyntaxError {

        ValueSource lat = fp.parseValueSource();
        ValueSource lon = fp.parseValueSource();

        return new GeohashFunction(lat, lon);
      }
    });
    addParser("strdist", new ValueSourceParser() {
      @Override
      public ValueSource parse(FunctionQParser fp) throws SyntaxError {

        ValueSource str1 = fp.parseValueSource();
        ValueSource str2 = fp.parseValueSource();
        String distClass = fp.parseArg();

        StringDistance dist = null;
        if (distClass.equalsIgnoreCase("jw")) {
          dist = new JaroWinklerDistance();
        } else if (distClass.equalsIgnoreCase("edit")) {
          dist = new LevenshteinDistance();
        } else if (distClass.equalsIgnoreCase("ngram")) {
          int ngram = 2;
          if (fp.hasMoreArguments()) {
            ngram = fp.parseInt();
          }
          dist = new NGramDistance(ngram);
        } else {
          dist = fp.req.getCore().getResourceLoader().newInstance(distClass, StringDistance.class);
        }
        return new StringDistanceFunction(str1, str2, dist);
      }
    });
    addParser("field", new ValueSourceParser() {
      @Override
      public ValueSource parse(FunctionQParser fp) throws SyntaxError {

        String fieldName = fp.parseArg();
        SchemaField f = fp.getReq().getSchema().getField(fieldName);
        if (fp.hasMoreArguments()) {
          // multivalued selector option
          String s = fp.parseArg();
          FieldType.MultiValueSelector selector = FieldType.MultiValueSelector.lookup(s);
          if (null == selector) {
            throw new SolrException(SolrException.ErrorCode.BAD_REQUEST,
                                    "Multi-Valued field selector '"+s+"' not supported");
          }
          return FieldType.wrapFieldValueSource(f, f.getType().getSingleValueSource(selector, f, fp));
        }
        // simple field ValueSource
        return FieldType.wrapFieldValueSource(f, f.getType().getValueSource(f, fp));
      }
    });
    addParser("currency", new ValueSourceParser() {
      @Override
      public ValueSource parse(FunctionQParser fp) throws SyntaxError {

        String fieldName = fp.parseArg();
        SchemaField f = fp.getReq().getSchema().getField(fieldName);
        if (! (f.getType() instanceof CurrencyFieldType)) {
          throw new SolrException(SolrException.ErrorCode.BAD_REQUEST,
                                  "Currency function input must be the name of a CurrencyFieldType: " + fieldName);
        }
        CurrencyFieldType ft = (CurrencyFieldType) f.getType();
        String code = fp.hasMoreArguments() ? fp.parseArg() : null;
        return ft.getConvertedValueSource(code, ft.getValueSource(f, fp));
      }
    });

    addParser(new DoubleParser("rad") {
      @Override
      public double func(int doc, FunctionValues vals) throws IOException {
        return vals.doubleVal(doc) * DistanceUtils.DEGREES_TO_RADIANS;
      }
    });
    addParser(new DoubleParser("deg") {
      @Override
      public double func(int doc, FunctionValues vals) throws IOException {
        return vals.doubleVal(doc) * DistanceUtils.RADIANS_TO_DEGREES;
      }
    });
    addParser(new DoubleParser("sqrt") {
      @Override
      public double func(int doc, FunctionValues vals) throws IOException {
        return Math.sqrt(vals.doubleVal(doc));
      }
    });
    addParser(new DoubleParser("cbrt") {
      @Override
      public double func(int doc, FunctionValues vals) throws IOException {
        return Math.cbrt(vals.doubleVal(doc));
      }
    });
    addParser(new DoubleParser("log") {
      @Override
      public double func(int doc, FunctionValues vals) throws IOException {
        return Math.log10(vals.doubleVal(doc));
      }
    });
    addParser(new DoubleParser("ln") {
      @Override
      public double func(int doc, FunctionValues vals) throws IOException {
        return Math.log(vals.doubleVal(doc));
      }
    });
    addParser(new DoubleParser("exp") {
      @Override
      public double func(int doc, FunctionValues vals) throws IOException {
        return Math.exp(vals.doubleVal(doc));
      }
    });
    addParser(new DoubleParser("sin") {
      @Override
      public double func(int doc, FunctionValues vals) throws IOException {
        return Math.sin(vals.doubleVal(doc));
      }
    });
    addParser(new DoubleParser("cos") {
      @Override
      public double func(int doc, FunctionValues vals) throws IOException {
        return Math.cos(vals.doubleVal(doc));
      }
    });
    addParser(new DoubleParser("tan") {
      @Override
      public double func(int doc, FunctionValues vals) throws IOException {
        return Math.tan(vals.doubleVal(doc));
      }
    });
    addParser(new DoubleParser("asin") {
      @Override
      public double func(int doc, FunctionValues vals) throws IOException {
        return Math.asin(vals.doubleVal(doc));
      }
    });
    addParser(new DoubleParser("acos") {
      @Override
      public double func(int doc, FunctionValues vals) throws IOException {
        return Math.acos(vals.doubleVal(doc));
      }
    });
    addParser(new DoubleParser("atan") {
      @Override
      public double func(int doc, FunctionValues vals) throws IOException {
        return Math.atan(vals.doubleVal(doc));
      }
    });
    addParser(new DoubleParser("sinh") {
      @Override
      public double func(int doc, FunctionValues vals) throws IOException {
        return Math.sinh(vals.doubleVal(doc));
      }
    });
    addParser(new DoubleParser("cosh") {
      @Override
      public double func(int doc, FunctionValues vals) throws IOException {
        return Math.cosh(vals.doubleVal(doc));
      }
    });
    addParser(new DoubleParser("tanh") {
      @Override
      public double func(int doc, FunctionValues vals) throws IOException {
        return Math.tanh(vals.doubleVal(doc));
      }
    });
    addParser(new DoubleParser("ceil") {
      @Override
      public double func(int doc, FunctionValues vals) throws IOException {
        return Math.ceil(vals.doubleVal(doc));
      }
    });
    addParser(new DoubleParser("floor") {
      @Override
      public double func(int doc, FunctionValues vals) throws IOException {
        return Math.floor(vals.doubleVal(doc));
      }
    });
    addParser(new DoubleParser("rint") {
      @Override
      public double func(int doc, FunctionValues vals) throws IOException {
        return Math.rint(vals.doubleVal(doc));
      }
    });
    addParser(new Double2Parser("pow") {
      @Override
      public double func(int doc, FunctionValues a, FunctionValues b) throws IOException {
        return Math.pow(a.doubleVal(doc), b.doubleVal(doc));
      }
    });
    addParser(new Double2Parser("hypot") {
      @Override
      public double func(int doc, FunctionValues a, FunctionValues b) throws IOException {
        return Math.hypot(a.doubleVal(doc), b.doubleVal(doc));
      }
    });
    addParser(new Double2Parser("atan2") {
      @Override
      public double func(int doc, FunctionValues a, FunctionValues b) throws IOException {
        return Math.atan2(a.doubleVal(doc), b.doubleVal(doc));
      }
    });
    addParser("max", new ValueSourceParser() {
      @Override
      public ValueSource parse(FunctionQParser fp) throws SyntaxError {
        List<ValueSource> sources = fp.parseValueSourceList();
        return new MaxFloatFunction(sources.toArray(new ValueSource[sources.size()]));
      }
    });
    addParser("min", new ValueSourceParser() {
      @Override
      public ValueSource parse(FunctionQParser fp) throws SyntaxError {
        List<ValueSource> sources = fp.parseValueSourceList();
        return new MinFloatFunction(sources.toArray(new ValueSource[sources.size()]));
      }
    });

    addParser("sqedist", new ValueSourceParser() {
      @Override
      public ValueSource parse(FunctionQParser fp) throws SyntaxError {
        List<ValueSource> sources = fp.parseValueSourceList();
        MVResult mvr = getMultiValueSources(sources);

        return new SquaredEuclideanFunction(mvr.mv1, mvr.mv2);
      }
    });

    addParser("dist", new ValueSourceParser() {
      @Override
      public ValueSource parse(FunctionQParser fp) throws SyntaxError {
        float power = fp.parseFloat();
        List<ValueSource> sources = fp.parseValueSourceList();
        MVResult mvr = getMultiValueSources(sources);
        return new VectorDistanceFunction(power, mvr.mv1, mvr.mv2);
      }
    });
    addParser("ms", new DateValueSourceParser());

    
    addParser("pi", new ValueSourceParser() {
      @Override
      public ValueSource parse(FunctionQParser fp) {
        return new DoubleConstValueSource(Math.PI);
      }
    });
    addParser("e", new ValueSourceParser() {
      @Override
      public ValueSource parse(FunctionQParser fp) {
        return new DoubleConstValueSource(Math.E);
      }
    });

=======
              }
            }
>>>>>>> 496235e1

            return new HaversineFunction(pv1, pv2, radius, convert);
          }
        });

    addParser(
        "ghhsin",
        new ValueSourceParser() {
          @Override
          public ValueSource parse(FunctionQParser fp) throws SyntaxError {
            double radius = fp.parseDouble();

            ValueSource gh1 = fp.parseValueSource();
            ValueSource gh2 = fp.parseValueSource();

            return new GeohashHaversineFunction(gh1, gh2, radius);
          }
        });

    addParser(
        "geohash",
        new ValueSourceParser() {
          @Override
          public ValueSource parse(FunctionQParser fp) throws SyntaxError {

            ValueSource lat = fp.parseValueSource();
            ValueSource lon = fp.parseValueSource();

            return new GeohashFunction(lat, lon);
          }
        });
    addParser(
        "strdist",
        new ValueSourceParser() {
          @Override
          public ValueSource parse(FunctionQParser fp) throws SyntaxError {

            ValueSource str1 = fp.parseValueSource();
            ValueSource str2 = fp.parseValueSource();
            String distClass = fp.parseArg();

            StringDistance dist = null;
            if (distClass.equalsIgnoreCase("jw")) {
              dist = new JaroWinklerDistance();
            } else if (distClass.equalsIgnoreCase("edit")) {
              dist = new LevenshteinDistance();
            } else if (distClass.equalsIgnoreCase("ngram")) {
              int ngram = 2;
              if (fp.hasMoreArguments()) {
                ngram = fp.parseInt();
              }
              dist = new NGramDistance(ngram);
            } else {
              dist =
                  fp.req.getCore().getResourceLoader().newInstance(distClass, StringDistance.class);
            }
            return new StringDistanceFunction(str1, str2, dist);
          }
        });
    addParser(
        "field",
        new ValueSourceParser() {
          @Override
          public ValueSource parse(FunctionQParser fp) throws SyntaxError {

            String fieldName = fp.parseArg();
            SchemaField f = fp.getReq().getSchema().getField(fieldName);
            if (fp.hasMoreArguments()) {
              // multivalued selector option
              String s = fp.parseArg();
              FieldType.MultiValueSelector selector = FieldType.MultiValueSelector.lookup(s);
              if (null == selector) {
                throw new SolrException(
                    SolrException.ErrorCode.BAD_REQUEST,
                    "Multi-Valued field selector '" + s + "' not supported");
              }
              return f.getType().getSingleValueSource(selector, f, fp);
            }
            // simple field ValueSource
            return f.getType().getValueSource(f, fp);
          }
        });
    addParser(
        "currency",
        new ValueSourceParser() {
          @Override
          public ValueSource parse(FunctionQParser fp) throws SyntaxError {

            String fieldName = fp.parseArg();
            SchemaField f = fp.getReq().getSchema().getField(fieldName);
            if (!(f.getType() instanceof CurrencyFieldType)) {
              throw new SolrException(
                  SolrException.ErrorCode.BAD_REQUEST,
                  "Currency function input must be the name of a CurrencyFieldType: " + fieldName);
            }
            CurrencyFieldType ft = (CurrencyFieldType) f.getType();
            String code = fp.hasMoreArguments() ? fp.parseArg() : null;
            return ft.getConvertedValueSource(code, ft.getValueSource(f, fp));
          }
        });

    addParser(
        new DoubleParser("rad") {
          @Override
          public double func(int doc, FunctionValues vals) throws IOException {
            return vals.doubleVal(doc) * DistanceUtils.DEGREES_TO_RADIANS;
          }
        });
    addParser(
        new DoubleParser("deg") {
          @Override
          public double func(int doc, FunctionValues vals) throws IOException {
            return vals.doubleVal(doc) * DistanceUtils.RADIANS_TO_DEGREES;
          }
        });
    addParser(
        new DoubleParser("sqrt") {
          @Override
          public double func(int doc, FunctionValues vals) throws IOException {
            return Math.sqrt(vals.doubleVal(doc));
          }
        });
    addParser(
        new DoubleParser("cbrt") {
          @Override
          public double func(int doc, FunctionValues vals) throws IOException {
            return Math.cbrt(vals.doubleVal(doc));
          }
        });
    addParser(
        new DoubleParser("log") {
          @Override
          public double func(int doc, FunctionValues vals) throws IOException {
            return Math.log10(vals.doubleVal(doc));
          }
        });
    addParser(
        new DoubleParser("ln") {
          @Override
          public double func(int doc, FunctionValues vals) throws IOException {
            return Math.log(vals.doubleVal(doc));
          }
        });
    addParser(
        new DoubleParser("exp") {
          @Override
          public double func(int doc, FunctionValues vals) throws IOException {
            return Math.exp(vals.doubleVal(doc));
          }
        });
    addParser(
        new DoubleParser("sin") {
          @Override
          public double func(int doc, FunctionValues vals) throws IOException {
            return Math.sin(vals.doubleVal(doc));
          }
        });
    addParser(
        new DoubleParser("cos") {
          @Override
          public double func(int doc, FunctionValues vals) throws IOException {
            return Math.cos(vals.doubleVal(doc));
          }
        });
    addParser(
        new DoubleParser("tan") {
          @Override
          public double func(int doc, FunctionValues vals) throws IOException {
            return Math.tan(vals.doubleVal(doc));
          }
        });
    addParser(
        new DoubleParser("asin") {
          @Override
          public double func(int doc, FunctionValues vals) throws IOException {
            return Math.asin(vals.doubleVal(doc));
          }
        });
    addParser(
        new DoubleParser("acos") {
          @Override
          public double func(int doc, FunctionValues vals) throws IOException {
            return Math.acos(vals.doubleVal(doc));
          }
        });
    addParser(
        new DoubleParser("atan") {
          @Override
          public double func(int doc, FunctionValues vals) throws IOException {
            return Math.atan(vals.doubleVal(doc));
          }
        });
    addParser(
        new DoubleParser("sinh") {
          @Override
          public double func(int doc, FunctionValues vals) throws IOException {
            return Math.sinh(vals.doubleVal(doc));
          }
        });
    addParser(
        new DoubleParser("cosh") {
          @Override
          public double func(int doc, FunctionValues vals) throws IOException {
            return Math.cosh(vals.doubleVal(doc));
          }
        });
    addParser(
        new DoubleParser("tanh") {
          @Override
          public double func(int doc, FunctionValues vals) throws IOException {
            return Math.tanh(vals.doubleVal(doc));
          }
        });
    addParser(
        new DoubleParser("ceil") {
          @Override
          public double func(int doc, FunctionValues vals) throws IOException {
            return Math.ceil(vals.doubleVal(doc));
          }
        });
    addParser(
        new DoubleParser("floor") {
          @Override
          public double func(int doc, FunctionValues vals) throws IOException {
            return Math.floor(vals.doubleVal(doc));
          }
        });
    addParser(
        new DoubleParser("rint") {
          @Override
          public double func(int doc, FunctionValues vals) throws IOException {
            return Math.rint(vals.doubleVal(doc));
          }
        });
    addParser(
        new Double2Parser("pow") {
          @Override
          public double func(int doc, FunctionValues a, FunctionValues b) throws IOException {
            return Math.pow(a.doubleVal(doc), b.doubleVal(doc));
          }
        });
    addParser(
        new Double2Parser("hypot") {
          @Override
          public double func(int doc, FunctionValues a, FunctionValues b) throws IOException {
            return Math.hypot(a.doubleVal(doc), b.doubleVal(doc));
          }
        });
    addParser(
        new Double2Parser("atan2") {
          @Override
          public double func(int doc, FunctionValues a, FunctionValues b) throws IOException {
            return Math.atan2(a.doubleVal(doc), b.doubleVal(doc));
          }
        });
    addParser(
        "max",
        new ValueSourceParser() {
          @Override
          public ValueSource parse(FunctionQParser fp) throws SyntaxError {
            List<ValueSource> sources = fp.parseValueSourceList();
            return new MaxFloatFunction(sources.toArray(new ValueSource[sources.size()]));
          }
        });
    addParser(
        "min",
        new ValueSourceParser() {
          @Override
          public ValueSource parse(FunctionQParser fp) throws SyntaxError {
            List<ValueSource> sources = fp.parseValueSourceList();
            return new MinFloatFunction(sources.toArray(new ValueSource[sources.size()]));
          }
        });

    addParser(
        "sqedist",
        new ValueSourceParser() {
          @Override
          public ValueSource parse(FunctionQParser fp) throws SyntaxError {
            List<ValueSource> sources = fp.parseValueSourceList();
            MVResult mvr = getMultiValueSources(sources);

            return new SquaredEuclideanFunction(mvr.mv1, mvr.mv2);
          }
        });

    addParser(
        "dist",
        new ValueSourceParser() {
          @Override
          public ValueSource parse(FunctionQParser fp) throws SyntaxError {
            float power = fp.parseFloat();
            List<ValueSource> sources = fp.parseValueSourceList();
            MVResult mvr = getMultiValueSources(sources);
            return new VectorDistanceFunction(power, mvr.mv1, mvr.mv2);
          }
        });
    addParser("ms", new DateValueSourceParser());

    addParser(
        "pi",
        new ValueSourceParser() {
          @Override
          public ValueSource parse(FunctionQParser fp) {
            return new DoubleConstValueSource(Math.PI);
          }
        });
    addParser(
        "e",
        new ValueSourceParser() {
          @Override
          public ValueSource parse(FunctionQParser fp) {
            return new DoubleConstValueSource(Math.E);
          }
        });

    addParser(
        "docfreq",
        new ValueSourceParser() {
          @Override
          public ValueSource parse(FunctionQParser fp) throws SyntaxError {
            TInfo tinfo = parseTerm(fp);
            return new DocFreqValueSource(
                tinfo.field, tinfo.val, tinfo.indexedField, tinfo.indexedBytes.get());
          }
        });

    addParser(
        "totaltermfreq",
        new ValueSourceParser() {
          @Override
          public ValueSource parse(FunctionQParser fp) throws SyntaxError {
            TInfo tinfo = parseTerm(fp);
            return new TotalTermFreqValueSource(
                tinfo.field, tinfo.val, tinfo.indexedField, tinfo.indexedBytes.get());
          }
        });
    alias("totaltermfreq", "ttf");

    addParser(
        "sumtotaltermfreq",
        new ValueSourceParser() {
          @Override
          public ValueSource parse(FunctionQParser fp) throws SyntaxError {
            String field = fp.parseArg();
            return new SumTotalTermFreqValueSource(field);
          }
        });
    alias("sumtotaltermfreq", "sttf");

    addParser(
        "idf",
        new ValueSourceParser() {
          @Override
          public ValueSource parse(FunctionQParser fp) throws SyntaxError {
            TInfo tinfo = parseTerm(fp);
            return new IDFValueSource(
                tinfo.field, tinfo.val, tinfo.indexedField, tinfo.indexedBytes.get());
          }
        });

    addParser(
        "termfreq",
        new ValueSourceParser() {
          @Override
          public ValueSource parse(FunctionQParser fp) throws SyntaxError {
            TInfo tinfo = parseTerm(fp);
            return new TermFreqValueSource(
                tinfo.field, tinfo.val, tinfo.indexedField, tinfo.indexedBytes.get());
          }
        });

    addParser(
        "tf",
        new ValueSourceParser() {
          @Override
          public ValueSource parse(FunctionQParser fp) throws SyntaxError {
            TInfo tinfo = parseTerm(fp);
            return new TFValueSource(
                tinfo.field, tinfo.val, tinfo.indexedField, tinfo.indexedBytes.get());
          }
        });

    addParser(
        "norm",
        new ValueSourceParser() {
          @Override
          public ValueSource parse(FunctionQParser fp) throws SyntaxError {
            String field = fp.parseArg();
            return new NormValueSource(field);
          }
        });

    addParser(
        "maxdoc",
        new ValueSourceParser() {
          @Override
          public ValueSource parse(FunctionQParser fp) {
            return new MaxDocValueSource();
          }
        });

    addParser(
        "numdocs",
        new ValueSourceParser() {
          @Override
          public ValueSource parse(FunctionQParser fp) {
            return new NumDocsValueSource();
          }
        });

    addParser(
        "payload",
        new ValueSourceParser() {
          @Override
          public ValueSource parse(FunctionQParser fp) throws SyntaxError {
            // payload(field,value[,default, ['min|max|average|first']])
            //   defaults to "average" and 0.0 default value

            // would have made this parser a new separate class and registered it, but
            // this handy method is private :/
            TInfo tinfo = parseTerm(fp);

            ValueSource defaultValueSource;
            if (fp.hasMoreArguments()) {
              defaultValueSource = fp.parseValueSource();
            } else {
              defaultValueSource = new ConstValueSource(0.0f);
            }

            PayloadFunction payloadFunction = null;
            String func = "average";
            if (fp.hasMoreArguments()) {
              func = fp.parseArg();
            }
            payloadFunction = PayloadUtils.getPayloadFunction(func);

            // Support func="first" by payloadFunction=null
            if (payloadFunction == null && !"first".equals(func)) {
              // not "first" (or average, min, or max)
              throw new SolrException(
                  SolrException.ErrorCode.BAD_REQUEST, "Invalid payload function: " + func);
            }

            IndexSchema schema = fp.getReq().getCore().getLatestSchema();
            PayloadDecoder decoder = schema.getPayloadDecoder(tinfo.field);

            if (decoder == null) {
              throw new SolrException(
                  SolrException.ErrorCode.BAD_REQUEST,
                  "No payload decoder found for field: " + tinfo.field);
            }

            return new FloatPayloadValueSource(
                tinfo.field,
                tinfo.val,
                tinfo.indexedField,
                tinfo.indexedBytes.get(),
                decoder,
                payloadFunction,
                defaultValueSource);
          }
        });

    addParser(
        "true",
        new ValueSourceParser() {
          @Override
          public ValueSource parse(FunctionQParser fp) {
            return BoolConstValueSource.TRUE;
          }
        });

    addParser(
        "false",
        new ValueSourceParser() {
          @Override
          public ValueSource parse(FunctionQParser fp) {
            return BoolConstValueSource.FALSE;
          }
        });

    addParser(
        "exists",
        new ValueSourceParser() {
          @Override
          public ValueSource parse(FunctionQParser fp) throws SyntaxError {
            ValueSource vs = fp.parseValueSource();
            return new SimpleBoolFunction(vs) {
              @Override
              protected String name() {
                return "exists";
              }

              @Override
              protected boolean func(int doc, FunctionValues vals) throws IOException {
                return vals.exists(doc);
              }
            };
          }
        });

    addParser(
        "not",
        new ValueSourceParser() {
          @Override
          public ValueSource parse(FunctionQParser fp) throws SyntaxError {
            ValueSource vs = fp.parseValueSource();
            return new SimpleBoolFunction(vs) {
              @Override
              protected boolean func(int doc, FunctionValues vals) throws IOException {
                return !vals.boolVal(doc);
              }

              @Override
              protected String name() {
                return "not";
              }
            };
          }
        });

    addParser(
        "and",
        new ValueSourceParser() {
          @Override
          public ValueSource parse(FunctionQParser fp) throws SyntaxError {
            List<ValueSource> sources = fp.parseValueSourceList();
            return new MultiBoolFunction(sources) {
              @Override
              protected String name() {
                return "and";
              }

              @Override
              protected boolean func(int doc, FunctionValues[] vals) throws IOException {
                for (FunctionValues dv : vals) if (!dv.boolVal(doc)) return false;
                return true;
              }
            };
          }
        });

    addParser(
        "or",
        new ValueSourceParser() {
          @Override
          public ValueSource parse(FunctionQParser fp) throws SyntaxError {
            List<ValueSource> sources = fp.parseValueSourceList();
            return new MultiBoolFunction(sources) {
              @Override
              protected String name() {
                return "or";
              }

              @Override
              protected boolean func(int doc, FunctionValues[] vals) throws IOException {
                for (FunctionValues dv : vals) if (dv.boolVal(doc)) return true;
                return false;
              }
            };
          }
        });

    addParser(
        "xor",
        new ValueSourceParser() {
          @Override
          public ValueSource parse(FunctionQParser fp) throws SyntaxError {
            List<ValueSource> sources = fp.parseValueSourceList();
            return new MultiBoolFunction(sources) {
              @Override
              protected String name() {
                return "xor";
              }

              @Override
              protected boolean func(int doc, FunctionValues[] vals) throws IOException {
                int nTrue = 0, nFalse = 0;
                for (FunctionValues dv : vals) {
                  if (dv.boolVal(doc)) nTrue++;
                  else nFalse++;
                }
                return nTrue != 0 && nFalse != 0;
              }
            };
          }
        });

    addParser(
        "if",
        new ValueSourceParser() {
          @Override
          public ValueSource parse(FunctionQParser fp) throws SyntaxError {
            ValueSource ifValueSource = fp.parseValueSource();
            ValueSource trueValueSource = fp.parseValueSource();
            ValueSource falseValueSource = fp.parseValueSource();

            return new IfFunction(ifValueSource, trueValueSource, falseValueSource);
          }
        });

    addParser(
        "gt",
        new ValueSourceParser() {
          @Override
          public ValueSource parse(FunctionQParser fp) throws SyntaxError {
            ValueSource lhsValSource = fp.parseValueSource();
            ValueSource rhsValSource = fp.parseValueSource();

            return new SolrComparisonBoolFunction(
                lhsValSource, rhsValSource, "gt", (cmp) -> cmp > 0);
          }
        });

    addParser(
        "lt",
        new ValueSourceParser() {
          @Override
          public ValueSource parse(FunctionQParser fp) throws SyntaxError {
            ValueSource lhsValSource = fp.parseValueSource();
            ValueSource rhsValSource = fp.parseValueSource();

            return new SolrComparisonBoolFunction(
                lhsValSource, rhsValSource, "lt", (cmp) -> cmp < 0);
          }
        });

    addParser(
        "gte",
        new ValueSourceParser() {
          @Override
          public ValueSource parse(FunctionQParser fp) throws SyntaxError {
            ValueSource lhsValSource = fp.parseValueSource();
            ValueSource rhsValSource = fp.parseValueSource();

            return new SolrComparisonBoolFunction(
                lhsValSource, rhsValSource, "gte", (cmp) -> cmp >= 0);
          }
        });

    addParser(
        "lte",
        new ValueSourceParser() {
          @Override
          public ValueSource parse(FunctionQParser fp) throws SyntaxError {
            ValueSource lhsValSource = fp.parseValueSource();
            ValueSource rhsValSource = fp.parseValueSource();

            return new SolrComparisonBoolFunction(
                lhsValSource, rhsValSource, "lte", (cmp) -> cmp <= 0);
          }
        });

    addParser(
        "eq",
        new ValueSourceParser() {
          @Override
          public ValueSource parse(FunctionQParser fp) throws SyntaxError {
            ValueSource lhsValSource = fp.parseValueSource();
            ValueSource rhsValSource = fp.parseValueSource();

            return new EqualFunction(lhsValSource, rhsValSource, "eq");
          }
        });

    addParser(
        "def",
        new ValueSourceParser() {
          @Override
          public ValueSource parse(FunctionQParser fp) throws SyntaxError {
            return new DefFunction(fp.parseValueSourceList());
          }
        });

    addParser(
        "concat",
        new ValueSourceParser() {
          @Override
          public ValueSource parse(FunctionQParser fp) throws SyntaxError {
            List<ValueSource> sources = fp.parseValueSourceList();
            return new ConcatStringFunction(sources.toArray(new ValueSource[sources.size()]));
          }
        });

    addParser(
        "agg",
        new ValueSourceParser() {
          @Override
          public AggValueSource parse(FunctionQParser fp) throws SyntaxError {
            return fp.parseAgg(FunctionQParser.FLAG_DEFAULT);
          }
        });

    addParser(
        "agg_count",
        new ValueSourceParser() {
          @Override
          public ValueSource parse(FunctionQParser fp) throws SyntaxError {
            return new CountAgg();
          }
        });

    addParser(
        "agg_unique",
        new ValueSourceParser() {
          @Override
          public ValueSource parse(FunctionQParser fp) throws SyntaxError {
            return new UniqueAgg(fp.parseArg());
          }
        });

    addParser(
        "agg_uniqueBlock",
        new ValueSourceParser() {
          @Override
          public ValueSource parse(FunctionQParser fp) throws SyntaxError {
            if (fp.sp.peek() == QueryParsing.LOCALPARAM_START.charAt(0)) {
              return new UniqueBlockQueryAgg(fp.parseNestedQuery());
            }
            return new UniqueBlockFieldAgg(fp.parseArg());
          }
        });

    addParser(
        "agg_hll",
        new ValueSourceParser() {
          @Override
          public ValueSource parse(FunctionQParser fp) throws SyntaxError {
            return new HLLAgg(fp.parseArg());
          }
        });

    addParser(
        "agg_sum",
        new ValueSourceParser() {
          @Override
          public ValueSource parse(FunctionQParser fp) throws SyntaxError {
            return new SumAgg(
                fp.parseValueSource(
                    FunctionQParser.FLAG_DEFAULT | FunctionQParser.FLAG_USE_FIELDNAME_SOURCE));
          }
        });

    addParser(
        "agg_avg",
        new ValueSourceParser() {
          @Override
          public ValueSource parse(FunctionQParser fp) throws SyntaxError {
            return new AvgAgg(
                fp.parseValueSource(
                    FunctionQParser.FLAG_DEFAULT | FunctionQParser.FLAG_USE_FIELDNAME_SOURCE));
          }
        });

    addParser(
        "agg_sumsq",
        new ValueSourceParser() {
          @Override
          public ValueSource parse(FunctionQParser fp) throws SyntaxError {
            return new SumsqAgg(
                fp.parseValueSource(
                    FunctionQParser.FLAG_DEFAULT | FunctionQParser.FLAG_USE_FIELDNAME_SOURCE));
          }
        });

    addParser(
        "agg_variance",
        new ValueSourceParser() {
          @Override
          public ValueSource parse(FunctionQParser fp) throws SyntaxError {
            return new VarianceAgg(
                fp.parseValueSource(
                    FunctionQParser.FLAG_DEFAULT | FunctionQParser.FLAG_USE_FIELDNAME_SOURCE));
          }
        });

    addParser(
        "agg_stddev",
        new ValueSourceParser() {
          @Override
          public ValueSource parse(FunctionQParser fp) throws SyntaxError {
            return new StddevAgg(
                fp.parseValueSource(
                    FunctionQParser.FLAG_DEFAULT | FunctionQParser.FLAG_USE_FIELDNAME_SOURCE));
          }
        });

    addParser(
        "agg_missing",
        new ValueSourceParser() {
          @Override
          public ValueSource parse(FunctionQParser fp) throws SyntaxError {
            return new MissingAgg(
                fp.parseValueSource(
                    FunctionQParser.FLAG_DEFAULT | FunctionQParser.FLAG_USE_FIELDNAME_SOURCE));
          }
        });

    addParser(
        "agg_countvals",
        new ValueSourceParser() {
          @Override
          public ValueSource parse(FunctionQParser fp) throws SyntaxError {
            return new CountValsAgg(
                fp.parseValueSource(
                    FunctionQParser.FLAG_DEFAULT | FunctionQParser.FLAG_USE_FIELDNAME_SOURCE));
          }
        });

    /*
    addParser("agg_multistat", new ValueSourceParser() {
      @Override
      public ValueSource parse(FunctionQParser fp) throws SyntaxError {
        return null;
      }
    });
    */

    addParser(
        "agg_min",
        new ValueSourceParser() {
          @Override
          public ValueSource parse(FunctionQParser fp) throws SyntaxError {
            return new MinMaxAgg(
                "min",
                fp.parseValueSource(
                    FunctionQParser.FLAG_DEFAULT | FunctionQParser.FLAG_USE_FIELDNAME_SOURCE));
          }
        });

    addParser(
        "agg_max",
        new ValueSourceParser() {
          @Override
          public ValueSource parse(FunctionQParser fp) throws SyntaxError {
            return new MinMaxAgg(
                "max",
                fp.parseValueSource(
                    FunctionQParser.FLAG_DEFAULT | FunctionQParser.FLAG_USE_FIELDNAME_SOURCE));
          }
        });

    addParser(
        "agg_percentile",
        new ValueSourceParser() {
          @Override
          public ValueSource parse(FunctionQParser fp) throws SyntaxError {
            List<Double> percentiles = new ArrayList<>();
            ValueSource vs =
                fp.parseValueSource(
                    FunctionQParser.FLAG_DEFAULT | FunctionQParser.FLAG_USE_FIELDNAME_SOURCE);
            while (fp.hasMoreArguments()) {
              double val = fp.parseDouble();
              if (val < 0 || val > 100) {
                throw new SyntaxError(
                    "requested percentile must be between 0 and 100.  got " + val);
              }
              percentiles.add(val);
            }

            if (percentiles.isEmpty()) {
              throw new SyntaxError(
                  "expected percentile(valsource,percent1[,percent2]*)  EXAMPLE:percentile(myfield,50)");
            }

            return new PercentileAgg(vs, percentiles);
          }
        });

    addParser(
        "agg_" + RelatednessAgg.NAME,
        new ValueSourceParser() {
          @Override
          public ValueSource parse(FunctionQParser fp) throws SyntaxError {
            // TODO: (fore & back)-ground should be optional -- use hasMoreArguments
            // if only one arg, assume it's the foreground
            // (background is the one that will most commonly just be "*:*")
            // see notes in RelatednessAgg constructor about why we don't do this yet
            RelatednessAgg agg = new RelatednessAgg(fp.parseNestedQuery(), fp.parseNestedQuery());
            agg.setOpts(fp);
            return agg;
          }
        });

    addParser("childfield", new ChildFieldValueSourceParser());
  }

  ///////////////////////////////////////////////////////////////////////////////
  ///////////////////////////////////////////////////////////////////////////////
  ///////////////////////////////////////////////////////////////////////////////

  private static TInfo parseTerm(FunctionQParser fp) throws SyntaxError {
    TInfo tinfo = new TInfo();

    tinfo.indexedField = tinfo.field = fp.parseArg();
    tinfo.val = fp.parseArg();
    tinfo.indexedBytes = new BytesRefBuilder();

    FieldType ft = fp.getReq().getSchema().getFieldTypeNoEx(tinfo.field);
    if (ft == null) ft = new StrField();

    if (ft instanceof TextField) {
      // need to do analysis on the term
      String indexedVal = tinfo.val;
      Query q =
          ft.getFieldQuery(fp, fp.getReq().getSchema().getFieldOrNull(tinfo.field), tinfo.val);
      if (q instanceof TermQuery) {
        Term term = ((TermQuery) q).getTerm();
        tinfo.indexedField = term.field();
        indexedVal = term.text();
      }
      tinfo.indexedBytes.copyChars(indexedVal);
    } else {
      ft.readableToIndexed(tinfo.val, tinfo.indexedBytes);
    }

    return tinfo;
  }

  private static void splitSources(
      int dim, List<ValueSource> sources, List<ValueSource> dest1, List<ValueSource> dest2) {
    // Get dim value sources for the first vector
    for (int i = 0; i < dim; i++) {
      dest1.add(sources.get(i));
    }
    // Get dim value sources for the second vector
    for (int i = dim; i < sources.size(); i++) {
      dest2.add(sources.get(i));
    }
  }

  private static MVResult getMultiValueSources(List<ValueSource> sources) {
    MVResult mvr = new MVResult();
    if (sources.size() % 2 != 0) {
      throw new SolrException(
          SolrException.ErrorCode.BAD_REQUEST,
          "Illegal number of sources.  There must be an even number of sources");
    }
    if (sources.size() == 2) {

      // check to see if these are MultiValueSource
      boolean s1MV = sources.get(0) instanceof MultiValueSource;
      boolean s2MV = sources.get(1) instanceof MultiValueSource;
      if (s1MV && s2MV) {
        mvr.mv1 = (MultiValueSource) sources.get(0);
        mvr.mv2 = (MultiValueSource) sources.get(1);
      } else if (s1MV || s2MV) {
        // if one is a MultiValueSource, than the other one needs to be too.
        throw new SolrException(
            SolrException.ErrorCode.BAD_REQUEST,
            "Illegal number of sources.  There must be an even number of sources");
      } else {
        mvr.mv1 = new VectorValueSource(Collections.singletonList(sources.get(0)));
        mvr.mv2 = new VectorValueSource(Collections.singletonList(sources.get(1)));
      }
    } else {
      int dim = sources.size() / 2;
      List<ValueSource> sources1 = new ArrayList<>(dim);
      List<ValueSource> sources2 = new ArrayList<>(dim);
      // Get dim value sources for the first vector
      splitSources(dim, sources, sources1, sources2);
      mvr.mv1 = new VectorValueSource(sources1);
      mvr.mv2 = new VectorValueSource(sources2);
    }

    return mvr;
  }

  private static class MVResult {
    MultiValueSource mv1;
    MultiValueSource mv2;
  }

  private static class TInfo {
    String field;
    String val;
    String indexedField;
    BytesRefBuilder indexedBytes;
  }

  static class DateValueSourceParser extends ValueSourceParser {
    public Date getDate(FunctionQParser fp, String arg) {
      if (arg == null) return null;
      // check character index 1 to be a digit.  Index 0 might be a +/-.
      if (arg.startsWith("NOW") || (arg.length() > 1 && Character.isDigit(arg.charAt(1)))) {
        Date now = null; // TODO pull from params?
        return DateMathParser.parseMath(now, arg);
      }
      return null;
    }

    public ValueSource getValueSource(FunctionQParser fp, String arg) {
      if (arg == null) return null;
      SchemaField f = fp.req.getSchema().getField(arg);
      return f.getType().getValueSource(f, fp);
    }

    @Override
    public ValueSource parse(FunctionQParser fp) throws SyntaxError {
      String first = fp.parseArg();
      String second = fp.parseArg();
      if (first == null) first = "NOW";

      Date d1 = getDate(fp, first);
      ValueSource v1 = d1 == null ? getValueSource(fp, first) : null;

      Date d2 = getDate(fp, second);
      ValueSource v2 = d2 == null ? getValueSource(fp, second) : null;

      // d     constant
      // v     field
      // dd    constant
      // dv    subtract field from constant
      // vd    subtract constant from field
      // vv    subtract fields

      final long ms1 = (d1 == null) ? 0 : d1.getTime();
      final long ms2 = (d2 == null) ? 0 : d2.getTime();

      // "d,dd" handle both constant cases

      if (d1 != null && v2 == null) {
        return new LongConstValueSource(ms1 - ms2);
      }

      // "v" just the date field
      if (v1 != null && v2 == null && d2 == null) {
        return v1;
      }

      // "dv"
      if (d1 != null && v2 != null)
        return new DualFloatFunction(new LongConstValueSource(ms1), v2) {
          @Override
          protected String name() {
            return "ms";
          }

          @Override
          protected float func(int doc, FunctionValues aVals, FunctionValues bVals)
              throws IOException {
            return ms1 - bVals.longVal(doc);
          }
        };

      // "vd"
      if (v1 != null && d2 != null)
        return new DualFloatFunction(v1, new LongConstValueSource(ms2)) {
          @Override
          protected String name() {
            return "ms";
          }

          @Override
          protected float func(int doc, FunctionValues aVals, FunctionValues bVals)
              throws IOException {
            return aVals.longVal(doc) - ms2;
          }
        };

      // "vv"
      if (v1 != null && v2 != null)
        return new DualFloatFunction(v1, v2) {
          @Override
          protected String name() {
            return "ms";
          }

          @Override
          protected float func(int doc, FunctionValues aVals, FunctionValues bVals)
              throws IOException {
            return aVals.longVal(doc) - bVals.longVal(doc);
          }
        };

      return null; // shouldn't happen
    }
  }

  // Private for now - we need to revisit how to handle typing in function queries
  static class LongConstValueSource extends ConstNumberSource {
    final long constant;
    final double dv;
    final float fv;

    public LongConstValueSource(long constant) {
      this.constant = constant;
      this.dv = constant;
      this.fv = constant;
    }

    @Override
    public String description() {
      return "const(" + constant + ")";
    }

    @Override
    public FunctionValues getValues(Map<Object, Object> context, LeafReaderContext readerContext)
        throws IOException {
      return new LongDocValues(this) {
        @Override
        public float floatVal(int doc) {
          return fv;
        }

        @Override
        public int intVal(int doc) {
          return (int) constant;
        }

        @Override
        public long longVal(int doc) {
          return constant;
        }

        @Override
        public double doubleVal(int doc) {
          return dv;
        }

        @Override
        public String toString(int doc) {
          return description();
        }
      };
    }

    @Override
    public int hashCode() {
      return (int) constant + (int) (constant >>> 32);
    }

    @Override
    public boolean equals(Object o) {
      if (LongConstValueSource.class != o.getClass()) return false;
      LongConstValueSource other = (LongConstValueSource) o;
      return this.constant == other.constant;
    }

    @Override
    public int getInt() {
      return (int) constant;
    }

    @Override
    public long getLong() {
      return constant;
    }

    @Override
    public float getFloat() {
      return fv;
    }

    @Override
    public double getDouble() {
      return dv;
    }

    @Override
    public Number getNumber() {
      return constant;
    }

    @Override
    public boolean getBool() {
      return constant != 0;
    }
  }

  abstract static class NamedParser extends ValueSourceParser {
    private final String name;

    public NamedParser(String name) {
      this.name = name;
    }

    public String name() {
      return name;
    }
  }

  abstract static class DoubleParser extends NamedParser {
    public DoubleParser(String name) {
      super(name);
    }

    public abstract double func(int doc, FunctionValues vals) throws IOException;

    @Override
    public ValueSource parse(FunctionQParser fp) throws SyntaxError {
      return new Function(fp.parseValueSource());
    }

    class Function extends SingleFunction {
      public Function(ValueSource source) {
        super(source);
      }

      @Override
      public String name() {
        return DoubleParser.this.name();
      }

      @Override
      public FunctionValues getValues(Map<Object, Object> context, LeafReaderContext readerContext)
          throws IOException {
        final FunctionValues vals = source.getValues(context, readerContext);
        return new DoubleDocValues(this) {
          @Override
          public double doubleVal(int doc) throws IOException {
            return func(doc, vals);
          }

          @Override
          public String toString(int doc) throws IOException {
            return name() + '(' + vals.toString(doc) + ')';
          }
        };
      }
    }
  }

  abstract static class Double2Parser extends NamedParser {
    public Double2Parser(String name) {
      super(name);
    }

    public abstract double func(int doc, FunctionValues a, FunctionValues b) throws IOException;

    @Override
    public ValueSource parse(FunctionQParser fp) throws SyntaxError {
      return new Function(fp.parseValueSource(), fp.parseValueSource());
    }

    class Function extends ValueSource {
      private final ValueSource a;
      private final ValueSource b;

      /**
       * @param a the base.
       * @param b the exponent.
       */
      public Function(ValueSource a, ValueSource b) {
        this.a = a;
        this.b = b;
      }

      @Override
      public String description() {
        return name() + "(" + a.description() + "," + b.description() + ")";
      }

      @Override
      public FunctionValues getValues(Map<Object, Object> context, LeafReaderContext readerContext)
          throws IOException {
        final FunctionValues aVals = a.getValues(context, readerContext);
        final FunctionValues bVals = b.getValues(context, readerContext);
        return new DoubleDocValues(this) {
          @Override
          public double doubleVal(int doc) throws IOException {
            return func(doc, aVals, bVals);
          }

          @Override
          public String toString(int doc) throws IOException {
            return name() + '(' + aVals.toString(doc) + ',' + bVals.toString(doc) + ')';
          }
        };
      }

      @Override
      public void createWeight(Map<Object, Object> context, IndexSearcher searcher)
          throws IOException {}

      @Override
      public int hashCode() {
        int h = a.hashCode();
        h ^= (h << 13) | (h >>> 20);
        h += b.hashCode();
        h ^= (h << 23) | (h >>> 10);
        h += name().hashCode();
        return h;
      }

      @Override
      public boolean equals(Object o) {
        if (this.getClass() != o.getClass()) return false;
        Function other = (Function) o;
        return this.a.equals(other.a) && this.b.equals(other.b);
      }
    }
  }

  static class BoolConstValueSource extends ConstNumberSource {
    public static final BoolConstValueSource TRUE = new BoolConstValueSource(true);
    public static final BoolConstValueSource FALSE = new BoolConstValueSource(false);

    final boolean constant;

    private BoolConstValueSource(boolean constant) {
      this.constant = constant;
    }

    @Override
    public String description() {
      return "const(" + constant + ")";
    }

    @Override
    public FunctionValues getValues(Map<Object, Object> context, LeafReaderContext readerContext)
        throws IOException {
      return new BoolDocValues(this) {
        @Override
        public boolean boolVal(int doc) {
          return constant;
        }
      };
    }

    @Override
    public int hashCode() {
      return constant ? 0x12345678 : 0x87654321;
    }

    @Override
    public boolean equals(Object o) {
      if (BoolConstValueSource.class != o.getClass()) return false;
      BoolConstValueSource other = (BoolConstValueSource) o;
      return this.constant == other.constant;
    }

    @Override
    public int getInt() {
      return constant ? 1 : 0;
    }

    @Override
    public long getLong() {
      return constant ? 1 : 0;
    }

    @Override
    public float getFloat() {
      return constant ? 1 : 0;
    }

    @Override
    public double getDouble() {
      return constant ? 1 : 0;
    }

    @Override
    public Number getNumber() {
      return constant ? 1 : 0;
    }

    @Override
    public boolean getBool() {
      return constant;
    }
  }

  static class TestValueSource extends ValueSource {
    ValueSource source;

    public TestValueSource(ValueSource source) {
      this.source = source;
    }

    @Override
    public FunctionValues getValues(Map<Object, Object> context, LeafReaderContext readerContext)
        throws IOException {
      if (context.get(this) == null) {
        SolrRequestInfo requestInfo = SolrRequestInfo.getRequestInfo();
        throw new SolrException(
            SolrException.ErrorCode.BAD_REQUEST,
            "testfunc: unweighted value source detected.  delegate="
                + source
                + " request="
                + (requestInfo == null ? "null" : requestInfo.getReq()));
      }
      return source.getValues(context, readerContext);
    }

    @Override
    public boolean equals(Object o) {
      return o instanceof TestValueSource && source.equals(((TestValueSource) o).source);
    }

    @Override
    public int hashCode() {
      return source.hashCode() + TestValueSource.class.hashCode();
    }

    @Override
    public String description() {
      return "testfunc(" + source.description() + ')';
    }

    @Override
    public void createWeight(Map<Object, Object> context, IndexSearcher searcher)
        throws IOException {
      context.put(this, this);
    }

    @Override
    public SortField getSortField(boolean reverse) {
      return super.getSortField(reverse);
    }
  }
}<|MERGE_RESOLUTION|>--- conflicted
+++ resolved
@@ -416,283 +416,8 @@
                 throw new SolrException(
                     SolrException.ErrorCode.BAD_REQUEST,
                     "Input must either be 2 MultiValueSources, or there must be 4 ValueSources");
-<<<<<<< HEAD
-          }
-        }
-
-        return new HaversineFunction(pv1, pv2, radius, convert);
-      }
-    });
-
-    addParser("ghhsin", new ValueSourceParser() {
-      @Override
-      public ValueSource parse(FunctionQParser fp) throws SyntaxError {
-        double radius = fp.parseDouble();
-
-        ValueSource gh1 = fp.parseValueSource();
-        ValueSource gh2 = fp.parseValueSource();
-
-        return new GeohashHaversineFunction(gh1, gh2, radius);
-      }
-    });
-
-    addParser("geohash", new ValueSourceParser() {
-      @Override
-      public ValueSource parse(FunctionQParser fp) throws SyntaxError {
-
-        ValueSource lat = fp.parseValueSource();
-        ValueSource lon = fp.parseValueSource();
-
-        return new GeohashFunction(lat, lon);
-      }
-    });
-    addParser("strdist", new ValueSourceParser() {
-      @Override
-      public ValueSource parse(FunctionQParser fp) throws SyntaxError {
-
-        ValueSource str1 = fp.parseValueSource();
-        ValueSource str2 = fp.parseValueSource();
-        String distClass = fp.parseArg();
-
-        StringDistance dist = null;
-        if (distClass.equalsIgnoreCase("jw")) {
-          dist = new JaroWinklerDistance();
-        } else if (distClass.equalsIgnoreCase("edit")) {
-          dist = new LevenshteinDistance();
-        } else if (distClass.equalsIgnoreCase("ngram")) {
-          int ngram = 2;
-          if (fp.hasMoreArguments()) {
-            ngram = fp.parseInt();
-          }
-          dist = new NGramDistance(ngram);
-        } else {
-          dist = fp.req.getCore().getResourceLoader().newInstance(distClass, StringDistance.class);
-        }
-        return new StringDistanceFunction(str1, str2, dist);
-      }
-    });
-    addParser("field", new ValueSourceParser() {
-      @Override
-      public ValueSource parse(FunctionQParser fp) throws SyntaxError {
-
-        String fieldName = fp.parseArg();
-        SchemaField f = fp.getReq().getSchema().getField(fieldName);
-        if (fp.hasMoreArguments()) {
-          // multivalued selector option
-          String s = fp.parseArg();
-          FieldType.MultiValueSelector selector = FieldType.MultiValueSelector.lookup(s);
-          if (null == selector) {
-            throw new SolrException(SolrException.ErrorCode.BAD_REQUEST,
-                                    "Multi-Valued field selector '"+s+"' not supported");
-          }
-          return FieldType.wrapFieldValueSource(f, f.getType().getSingleValueSource(selector, f, fp));
-        }
-        // simple field ValueSource
-        return FieldType.wrapFieldValueSource(f, f.getType().getValueSource(f, fp));
-      }
-    });
-    addParser("currency", new ValueSourceParser() {
-      @Override
-      public ValueSource parse(FunctionQParser fp) throws SyntaxError {
-
-        String fieldName = fp.parseArg();
-        SchemaField f = fp.getReq().getSchema().getField(fieldName);
-        if (! (f.getType() instanceof CurrencyFieldType)) {
-          throw new SolrException(SolrException.ErrorCode.BAD_REQUEST,
-                                  "Currency function input must be the name of a CurrencyFieldType: " + fieldName);
-        }
-        CurrencyFieldType ft = (CurrencyFieldType) f.getType();
-        String code = fp.hasMoreArguments() ? fp.parseArg() : null;
-        return ft.getConvertedValueSource(code, ft.getValueSource(f, fp));
-      }
-    });
-
-    addParser(new DoubleParser("rad") {
-      @Override
-      public double func(int doc, FunctionValues vals) throws IOException {
-        return vals.doubleVal(doc) * DistanceUtils.DEGREES_TO_RADIANS;
-      }
-    });
-    addParser(new DoubleParser("deg") {
-      @Override
-      public double func(int doc, FunctionValues vals) throws IOException {
-        return vals.doubleVal(doc) * DistanceUtils.RADIANS_TO_DEGREES;
-      }
-    });
-    addParser(new DoubleParser("sqrt") {
-      @Override
-      public double func(int doc, FunctionValues vals) throws IOException {
-        return Math.sqrt(vals.doubleVal(doc));
-      }
-    });
-    addParser(new DoubleParser("cbrt") {
-      @Override
-      public double func(int doc, FunctionValues vals) throws IOException {
-        return Math.cbrt(vals.doubleVal(doc));
-      }
-    });
-    addParser(new DoubleParser("log") {
-      @Override
-      public double func(int doc, FunctionValues vals) throws IOException {
-        return Math.log10(vals.doubleVal(doc));
-      }
-    });
-    addParser(new DoubleParser("ln") {
-      @Override
-      public double func(int doc, FunctionValues vals) throws IOException {
-        return Math.log(vals.doubleVal(doc));
-      }
-    });
-    addParser(new DoubleParser("exp") {
-      @Override
-      public double func(int doc, FunctionValues vals) throws IOException {
-        return Math.exp(vals.doubleVal(doc));
-      }
-    });
-    addParser(new DoubleParser("sin") {
-      @Override
-      public double func(int doc, FunctionValues vals) throws IOException {
-        return Math.sin(vals.doubleVal(doc));
-      }
-    });
-    addParser(new DoubleParser("cos") {
-      @Override
-      public double func(int doc, FunctionValues vals) throws IOException {
-        return Math.cos(vals.doubleVal(doc));
-      }
-    });
-    addParser(new DoubleParser("tan") {
-      @Override
-      public double func(int doc, FunctionValues vals) throws IOException {
-        return Math.tan(vals.doubleVal(doc));
-      }
-    });
-    addParser(new DoubleParser("asin") {
-      @Override
-      public double func(int doc, FunctionValues vals) throws IOException {
-        return Math.asin(vals.doubleVal(doc));
-      }
-    });
-    addParser(new DoubleParser("acos") {
-      @Override
-      public double func(int doc, FunctionValues vals) throws IOException {
-        return Math.acos(vals.doubleVal(doc));
-      }
-    });
-    addParser(new DoubleParser("atan") {
-      @Override
-      public double func(int doc, FunctionValues vals) throws IOException {
-        return Math.atan(vals.doubleVal(doc));
-      }
-    });
-    addParser(new DoubleParser("sinh") {
-      @Override
-      public double func(int doc, FunctionValues vals) throws IOException {
-        return Math.sinh(vals.doubleVal(doc));
-      }
-    });
-    addParser(new DoubleParser("cosh") {
-      @Override
-      public double func(int doc, FunctionValues vals) throws IOException {
-        return Math.cosh(vals.doubleVal(doc));
-      }
-    });
-    addParser(new DoubleParser("tanh") {
-      @Override
-      public double func(int doc, FunctionValues vals) throws IOException {
-        return Math.tanh(vals.doubleVal(doc));
-      }
-    });
-    addParser(new DoubleParser("ceil") {
-      @Override
-      public double func(int doc, FunctionValues vals) throws IOException {
-        return Math.ceil(vals.doubleVal(doc));
-      }
-    });
-    addParser(new DoubleParser("floor") {
-      @Override
-      public double func(int doc, FunctionValues vals) throws IOException {
-        return Math.floor(vals.doubleVal(doc));
-      }
-    });
-    addParser(new DoubleParser("rint") {
-      @Override
-      public double func(int doc, FunctionValues vals) throws IOException {
-        return Math.rint(vals.doubleVal(doc));
-      }
-    });
-    addParser(new Double2Parser("pow") {
-      @Override
-      public double func(int doc, FunctionValues a, FunctionValues b) throws IOException {
-        return Math.pow(a.doubleVal(doc), b.doubleVal(doc));
-      }
-    });
-    addParser(new Double2Parser("hypot") {
-      @Override
-      public double func(int doc, FunctionValues a, FunctionValues b) throws IOException {
-        return Math.hypot(a.doubleVal(doc), b.doubleVal(doc));
-      }
-    });
-    addParser(new Double2Parser("atan2") {
-      @Override
-      public double func(int doc, FunctionValues a, FunctionValues b) throws IOException {
-        return Math.atan2(a.doubleVal(doc), b.doubleVal(doc));
-      }
-    });
-    addParser("max", new ValueSourceParser() {
-      @Override
-      public ValueSource parse(FunctionQParser fp) throws SyntaxError {
-        List<ValueSource> sources = fp.parseValueSourceList();
-        return new MaxFloatFunction(sources.toArray(new ValueSource[sources.size()]));
-      }
-    });
-    addParser("min", new ValueSourceParser() {
-      @Override
-      public ValueSource parse(FunctionQParser fp) throws SyntaxError {
-        List<ValueSource> sources = fp.parseValueSourceList();
-        return new MinFloatFunction(sources.toArray(new ValueSource[sources.size()]));
-      }
-    });
-
-    addParser("sqedist", new ValueSourceParser() {
-      @Override
-      public ValueSource parse(FunctionQParser fp) throws SyntaxError {
-        List<ValueSource> sources = fp.parseValueSourceList();
-        MVResult mvr = getMultiValueSources(sources);
-
-        return new SquaredEuclideanFunction(mvr.mv1, mvr.mv2);
-      }
-    });
-
-    addParser("dist", new ValueSourceParser() {
-      @Override
-      public ValueSource parse(FunctionQParser fp) throws SyntaxError {
-        float power = fp.parseFloat();
-        List<ValueSource> sources = fp.parseValueSourceList();
-        MVResult mvr = getMultiValueSources(sources);
-        return new VectorDistanceFunction(power, mvr.mv1, mvr.mv2);
-      }
-    });
-    addParser("ms", new DateValueSourceParser());
-
-    
-    addParser("pi", new ValueSourceParser() {
-      @Override
-      public ValueSource parse(FunctionQParser fp) {
-        return new DoubleConstValueSource(Math.PI);
-      }
-    });
-    addParser("e", new ValueSourceParser() {
-      @Override
-      public ValueSource parse(FunctionQParser fp) {
-        return new DoubleConstValueSource(Math.E);
-      }
-    });
-
-=======
               }
             }
->>>>>>> 496235e1
 
             return new HaversineFunction(pv1, pv2, radius, convert);
           }
@@ -769,10 +494,10 @@
                     SolrException.ErrorCode.BAD_REQUEST,
                     "Multi-Valued field selector '" + s + "' not supported");
               }
-              return f.getType().getSingleValueSource(selector, f, fp);
+              return FieldType.wrapFieldValueSource(f, f.getType().getSingleValueSource(selector, f, fp));
             }
             // simple field ValueSource
-            return f.getType().getValueSource(f, fp);
+            return FieldType.wrapFieldValueSource(f, f.getType().getValueSource(f, fp));
           }
         });
     addParser(
