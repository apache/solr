/*
 * Licensed to the Apache Software Foundation (ASF) under one or more
 * contributor license agreements.  See the NOTICE file distributed with
 * this work for additional information regarding copyright ownership.
 * The ASF licenses this file to You under the Apache License, Version 2.0
 * (the "License"); you may not use this file except in compliance with
 * the License.  You may obtain a copy of the License at
 *
 *     http://www.apache.org/licenses/LICENSE-2.0
 *
 * Unless required by applicable law or agreed to in writing, software
 * distributed under the License is distributed on an "AS IS" BASIS,
 * WITHOUT WARRANTIES OR CONDITIONS OF ANY KIND, either express or implied.
 * See the License for the specific language governing permissions and
 * limitations under the License.
 */
package org.apache.solr.search;

import static org.apache.solr.common.params.CommonParams.SORT;

import com.carrotsearch.hppc.FloatArrayList;
import com.carrotsearch.hppc.IntArrayList;
import com.carrotsearch.hppc.IntIntHashMap;
import com.carrotsearch.hppc.LongArrayList;
import com.carrotsearch.hppc.LongIntHashMap;
import com.carrotsearch.hppc.LongLongHashMap;
import com.carrotsearch.hppc.cursors.IntIntCursor;
import com.carrotsearch.hppc.cursors.LongIntCursor;
import com.carrotsearch.hppc.cursors.LongLongCursor;
import com.carrotsearch.hppc.procedures.IntProcedure;
import com.carrotsearch.hppc.procedures.LongProcedure;
import java.io.IOException;
import java.lang.invoke.MethodHandles;
import java.util.ArrayList;
import java.util.Arrays;
import java.util.Collections;
import java.util.EnumSet;
import java.util.Iterator;
import java.util.List;
import java.util.Map;
import java.util.Set;
import org.apache.lucene.codecs.DocValuesProducer;
import org.apache.lucene.index.DocValues;
import org.apache.lucene.index.DocValuesType;
import org.apache.lucene.index.EmptyDocValuesProducer;
import org.apache.lucene.index.FieldInfo;
import org.apache.lucene.index.FieldInfos;
import org.apache.lucene.index.FilterLeafReader;
import org.apache.lucene.index.LeafReader;
import org.apache.lucene.index.LeafReaderContext;
import org.apache.lucene.index.MultiDocValues;
import org.apache.lucene.index.NumericDocValues;
import org.apache.lucene.index.OrdinalMap;
import org.apache.lucene.index.SortedDocValues;
import org.apache.lucene.queries.function.FunctionQuery;
import org.apache.lucene.queries.function.FunctionValues;
import org.apache.lucene.queries.function.ValueSource;
import org.apache.lucene.search.DocIdSetIterator;
import org.apache.lucene.search.FieldComparator;
import org.apache.lucene.search.IndexSearcher;
import org.apache.lucene.search.LeafFieldComparator;
import org.apache.lucene.search.Query;
import org.apache.lucene.search.QueryVisitor;
import org.apache.lucene.search.Scorable;
import org.apache.lucene.search.ScoreMode;
import org.apache.lucene.search.Sort;
import org.apache.lucene.search.SortField;
import org.apache.lucene.util.ArrayUtil;
import org.apache.lucene.util.BitSetIterator;
import org.apache.lucene.util.BytesRef;
import org.apache.lucene.util.FixedBitSet;
import org.apache.lucene.util.LongValues;
import org.apache.solr.common.SolrException;
import org.apache.solr.common.params.GroupParams;
import org.apache.solr.common.params.ModifiableSolrParams;
import org.apache.solr.common.params.SolrParams;
import org.apache.solr.common.util.StrUtils;
import org.apache.solr.handler.component.QueryElevationComponent;
import org.apache.solr.handler.component.ResponseBuilder;
import org.apache.solr.request.LocalSolrQueryRequest;
import org.apache.solr.request.SolrQueryRequest;
import org.apache.solr.request.SolrRequestInfo;
import org.apache.solr.schema.FieldType;
import org.apache.solr.schema.NumberType;
import org.apache.solr.schema.SchemaField;
import org.apache.solr.schema.StrField;
import org.apache.solr.uninverting.UninvertingReader;
import org.apache.solr.util.IntFloatDynamicMap;
import org.apache.solr.util.IntIntDynamicMap;
import org.apache.solr.util.IntLongDynamicMap;
import org.slf4j.Logger;
import org.slf4j.LoggerFactory;

/**
 * The <b>CollapsingQParserPlugin</b> is a PostFilter that performs field collapsing. This is a high
 * performance alternative to standard Solr field collapsing (with ngroups) when the number of
 * distinct groups in the result set is high.
 *
 * <p>Sample syntax:
 *
 * <p>Collapse based on the highest scoring document:
 *
 * <p>fq=(!collapse field=field_name}
 *
 * <p>Collapse based on the min value of a numeric field:
 *
 * <p>fq={!collapse field=field_name min=field_name}
 *
 * <p>Collapse based on the max value of a numeric field:
 *
 * <p>fq={!collapse field=field_name max=field_name}
 *
 * <p>Collapse with a null policy:
 *
 * <p>fq={!collapse field=field_name nullPolicy=nullPolicy}
 *
 * <p>There are three null policies: <br>
 * ignore : removes docs with a null value in the collapse field (default).<br>
 * expand : treats each doc with a null value in the collapse field as a separate group.<br>
 * collapse : collapses all docs with a null value into a single group using either highest score,
 * or min/max.
 *
 * <p>The CollapsingQParserPlugin fully supports the QueryElevationComponent
 */
public class CollapsingQParserPlugin extends QParserPlugin {

  private static final Logger log = LoggerFactory.getLogger(MethodHandles.lookup().lookupClass());

  public static final String NAME = "collapse";
  public static final String HINT_TOP_FC = "top_fc";

  /**
   * Indicates that values in the collapse field are unique per contiguous block, and a single pass
   * "block based" collapse algorithm can be used. This behavior is the default for collapsing on
   * the <code>_root_</code> field, but may also be enabled for other fields that have the same
   * characteristics. This hint will be ignored if other options prevent the use of this single pass
   * approach (notable: nullPolicy=collapse)
   *
   * <p><em>Do <strong>NOT</strong> use this hint if the index is not laid out such that each unique
   * value in the collapse field is garuntteed to only exist in one contiguous block, otherwise the
   * results of the collapse filter will include more then one document per collapse value.</em>
   */
  public static final String HINT_BLOCK = "block";

  /**
   * If elevation is used in combination with the collapse query parser, we can define that we only
   * want to return the representative and not all elevated docs by setting this parameter to false
   * (true by default).
   */
  public static String COLLECT_ELEVATED_DOCS_WHEN_COLLAPSING = "collectElevatedDocsWhenCollapsing";

  /**
   * @deprecated use {@link NullPolicy} instead.
   */
  @Deprecated public static final String NULL_COLLAPSE = "collapse";

  @Deprecated public static final String NULL_IGNORE = "ignore";
  @Deprecated public static final String NULL_EXPAND = "expand";
  @Deprecated public static final String HINT_MULTI_DOCVALUES = "multi_docvalues";

  public enum NullPolicy {
    IGNORE("ignore", 0),
    COLLAPSE("collapse", 1),
    EXPAND("expand", 2);

    private final String name;
    private final int code;

    NullPolicy(String name, int code) {
      this.name = name;
      this.code = code;
    }

    public String getName() {
      return name;
    }

    public int getCode() {
      return code;
    }

    public static NullPolicy fromString(String nullPolicy) {
      if (StrUtils.isNullOrEmpty(nullPolicy)) {
        return DEFAULT_POLICY;
      }
      switch (nullPolicy) {
        case "ignore":
          return IGNORE;
        case "collapse":
          return COLLAPSE;
        case "expand":
          return EXPAND;
        default:
          throw new SolrException(
              SolrException.ErrorCode.BAD_REQUEST, "Invalid nullPolicy: " + nullPolicy);
      }
    }

    static final NullPolicy DEFAULT_POLICY = IGNORE;
  }

  @Override
  public QParser createParser(
      String qstr, SolrParams localParams, SolrParams params, SolrQueryRequest request) {
    return new CollapsingQParser(qstr, localParams, params, request);
  }

  private static class CollapsingQParser extends QParser {

    public CollapsingQParser(
        String qstr, SolrParams localParams, SolrParams params, SolrQueryRequest request) {
      super(qstr, localParams, params, request);
    }

    @Override
    public Query parse() throws SyntaxError {
      try {
        return new CollapsingPostFilter(localParams, params, req);
      } catch (Exception e) {
        throw new SyntaxError(e.getMessage(), e);
      }
    }
  }

  public enum GroupHeadSelectorType {
    MIN,
    MAX,
    SORT,
    SCORE;
    public static final EnumSet<GroupHeadSelectorType> MIN_MAX = EnumSet.of(MIN, MAX);
  }

  /** Models all the information about how group head documents should be selected */
  public static final class GroupHeadSelector {

    /**
     * The param value for this selector whose meaning depends on type. (ie: a field or valuesource
     * for MIN/MAX, a sort string for SORT, "score" for SCORE). Will never be null.
     */
    public final String selectorText;
    /** The type for this selector, will never be null */
    public final GroupHeadSelectorType type;

    private GroupHeadSelector(String s, GroupHeadSelectorType type) {
      assert null != s;
      assert null != type;

      this.selectorText = s;
      this.type = type;
    }

    @Override
    public boolean equals(final Object other) {
      if (other instanceof GroupHeadSelector) {
        final GroupHeadSelector that = (GroupHeadSelector) other;
        return (this.type == that.type) && this.selectorText.equals(that.selectorText);
      }
      return false;
    }

    @Override
    public int hashCode() {
      return 17 * (31 + selectorText.hashCode()) * (31 + type.hashCode());
    }

    @Override
    public String toString() {
      return "GroupHeadSelector(selectorText=" + this.selectorText + ", type=" + this.type + ")";
    }

    /** returns a new GroupHeadSelector based on the specified local params */
    public static GroupHeadSelector build(final SolrParams localParams) {
      final String sortString =
          StrUtils.isBlank(localParams.get(SORT)) ? null : localParams.get(SORT);
      final String max = StrUtils.isBlank(localParams.get("max")) ? null : localParams.get("max");
      final String min = StrUtils.isBlank(localParams.get("min")) ? null : localParams.get("min");

      if (1 < numNotNull(min, max, sortString)) {
        throw new SolrException(
            SolrException.ErrorCode.BAD_REQUEST,
            "At most one localparam for selecting documents (min, max, sort) may be specified: "
                + localParams.toString());
      }

      if (null != sortString) {
        return new GroupHeadSelector(sortString, GroupHeadSelectorType.SORT);
      } else if (null != min) {
        return new GroupHeadSelector(min, GroupHeadSelectorType.MIN);
      } else if (null != max) {
        return new GroupHeadSelector(max, GroupHeadSelectorType.MAX);
      }
      // default
      return new GroupHeadSelector("score", GroupHeadSelectorType.SCORE);
    }
  }

  public static class CollapsingPostFilter extends ExtendedQueryBase implements PostFilter {

    private String collapseField;
    private final GroupHeadSelector groupHeadSelector;
    private final SortSpec sortSpec; // may be null, parsed at most once from groupHeadSelector
    public String hint;
    private boolean needsScores = true;
    private boolean needsScores4Collapsing = false;
    private NullPolicy nullPolicy;
    private Set<BytesRef> boosted; // ordered by "priority"
    private int size;

    public String getField() {
      return this.collapseField;
    }

    @Override
    public void setCache(boolean cache) {}

    @Override
    public boolean getCache() {
      return false;
    }

    // Only a subset of fields in hashCode/equals?

    @Override
    public int hashCode() {
      int hashCode = classHash();
      hashCode = 31 * hashCode + collapseField.hashCode();
      hashCode = 31 * hashCode + groupHeadSelector.hashCode();
      hashCode = 31 * hashCode + nullPolicy.hashCode();
      return hashCode;
    }

    @Override
    public boolean equals(Object other) {
      return sameClassAs(other) && equalsTo(getClass().cast(other));
    }

    private boolean equalsTo(CollapsingPostFilter other) {
      return collapseField.equals(other.collapseField)
          && groupHeadSelector.equals(other.groupHeadSelector)
          && nullPolicy == other.nullPolicy;
    }

    @Override
    public void visit(QueryVisitor visitor) {
      visitor.visitLeaf(this);
    }

    @Override
    public int getCost() {
      return Math.max(super.getCost(), 100);
    }

    @Override
    public String toString(String s) {
      return "CollapsingPostFilter(field="
          + this.collapseField
          + ", nullPolicy="
          + this.nullPolicy.getName()
          + ", "
          + this.groupHeadSelector
          + (hint == null ? "" : ", hint=" + this.hint)
          + ", size="
          + this.size
          + ")";
    }

    public CollapsingPostFilter(
        SolrParams localParams, SolrParams params, SolrQueryRequest request) {
      // Don't allow collapsing if grouping is being used.
      if (request.getParams().getBool(GroupParams.GROUP, false)) {
        throw new SolrException(
            SolrException.ErrorCode.BAD_REQUEST, "Can not use collapse with Grouping enabled");
      }

      this.collapseField = localParams.get("field");
      if (this.collapseField == null) {
        throw new SolrException(
            SolrException.ErrorCode.BAD_REQUEST, "Required 'field' param is missing.");
      }

      // if unknown field, this would fail fast
      SchemaField collapseFieldSf = request.getSchema().getField(this.collapseField);
      if (!(collapseFieldSf.isUninvertible() || collapseFieldSf.hasDocValues())) {
        // uninvertible=false and docvalues=false
        // field can't be indexed=false and uninvertible=true
        throw new SolrException(
            SolrException.ErrorCode.BAD_REQUEST,
            "Collapsing field '"
                + collapseField
                + "' should be either docValues enabled or indexed with uninvertible enabled");
      } else if (collapseFieldSf.multiValued()) {
        throw new SolrException(
            SolrException.ErrorCode.BAD_REQUEST, "Collapsing not supported on multivalued fields");
      }

      this.groupHeadSelector = GroupHeadSelector.build(localParams);

      if (groupHeadSelector.type.equals(GroupHeadSelectorType.SORT)
          && CollapseScore.wantsCScore(groupHeadSelector.selectorText)) {
        // we can't support Sorts that wrap functions that include "cscore()" because
        // the abstraction layer for Sort/SortField rewriting gives each clause it's own
        // context Map which we don't have access to -- so for now, give a useful error
        // (as early as possible) if attempted
        throw new SolrException(
            SolrException.ErrorCode.BAD_REQUEST,
            "Using cscore() as a function in the 'sort' local "
                + "param of the collapse parser is not supported");
      }

      this.sortSpec =
          GroupHeadSelectorType.SORT.equals(groupHeadSelector.type)
              ? SortSpecParsing.parseSortSpec(groupHeadSelector.selectorText, request)
              : null;

      this.hint = localParams.get("hint");
      this.size = localParams.getInt("size", 100000); // Only used for collapsing on int fields.

      {
        final SolrRequestInfo info = SolrRequestInfo.getRequestInfo();
        assert null != info;

        // may be null in some esoteric corner usages
        final ResponseBuilder rb = info.getResponseBuilder();
        final SortSpec topSort = null == rb ? null : rb.getSortSpec();

        this.needsScores4Collapsing =
            GroupHeadSelectorType.SCORE.equals(groupHeadSelector.type)
                || (GroupHeadSelectorType.SORT.equals(groupHeadSelector.type)
                    && this.sortSpec.includesScore())
                || (GroupHeadSelectorType.MIN_MAX.contains(groupHeadSelector.type)
                    && CollapseScore.wantsCScore(groupHeadSelector.selectorText));
        this.needsScores =
            needsScores4Collapsing
                || (info.getRsp().getReturnFields().wantsScore()
                    || (null != topSort && topSort.includesScore())
                    || (this.boosted != null));

        if (this.needsScores && null != rb) {
          // regardless of why we need scores ensure the IndexSearcher will compute them
          // for the "real" docs.  (ie: maybe we need them because we were
          // asked to compute them for the collapsed docs, maybe we need them because in
          // order to find the groupHead we need them computed for us.

          rb.setFieldFlags(rb.getFieldFlags() | SolrIndexSearcher.GET_SCORES);
        }
      }

      this.nullPolicy = NullPolicy.fromString(localParams.get("nullPolicy"));
    }

    @Override
    @SuppressWarnings({"unchecked"})
    public DelegatingCollector getFilterCollector(IndexSearcher indexSearcher) {
      try {

        SolrIndexSearcher searcher = (SolrIndexSearcher) indexSearcher;
        CollectorFactory collectorFactory = new CollectorFactory();
        // Deal with boosted docs.
        // We have to deal with it here rather then the constructor because
        // because the QueryElevationComponent runs after the Queries are constructed.

        IntIntHashMap boostDocsMap = null;
        Map<Object, Object> context = null;
        SolrRequestInfo info = SolrRequestInfo.getRequestInfo();
        if (info != null) {
          context = info.getReq().getContext();
        }

        if (this.boosted == null && context != null) {
          this.boosted = (Set<BytesRef>) context.get(QueryElevationComponent.BOOSTED);
        }

        boostDocsMap = QueryElevationComponent.getBoostDocs(searcher, this.boosted, context);
        return collectorFactory.getCollector(
            this.collapseField,
            this.groupHeadSelector,
            this.sortSpec,
            this.nullPolicy.getCode(),
            this.hint,
            this.needsScores4Collapsing,
            this.needsScores,
            this.size,
            boostDocsMap,
            searcher);

      } catch (IOException e) {
        throw new RuntimeException(e);
      }
    }
  }

  /**
   * This forces the use of the top level field cache for String fields. This is VERY fast at query
   * time but slower to warm and causes insanity.
   */
  public static LeafReader getTopFieldCacheReader(
      SolrIndexSearcher searcher, String collapseField) {
    UninvertingReader.Type type = null;
    final SchemaField f = searcher.getSchema().getFieldOrNull(collapseField);
    assert null != f; // should already be enforced higher up
    assert !f.multiValued(); // should already be enforced higher up

    assert f.getType() instanceof StrField; // this method shouldn't be called otherwise
    if (f.indexed() && f.isUninvertible()) {
      type = UninvertingReader.Type.SORTED;
    }

    return UninvertingReader.wrap(
        new ReaderWrapper(searcher.getSlowAtomicReader(), collapseField),
        Collections.singletonMap(collapseField, type)::get);
  }

  private static class ReaderWrapper extends FilterLeafReader {

    private final FieldInfos fieldInfos;

    ReaderWrapper(LeafReader leafReader, String field) {
      super(leafReader);

      // TODO can we just do "field" and not bother with the other fields?
      List<FieldInfo> newInfos = new ArrayList<>(in.getFieldInfos().size());
      for (FieldInfo fieldInfo : in.getFieldInfos()) {
        if (fieldInfo.name.equals(field)) {
          FieldInfo f =
              new FieldInfo(
                  fieldInfo.name,
                  fieldInfo.number,
                  fieldInfo.hasVectors(),
                  fieldInfo.hasNorms(),
                  fieldInfo.hasPayloads(),
                  fieldInfo.getIndexOptions(),
                  DocValuesType.NONE,
                  fieldInfo.getDocValuesGen(),
                  fieldInfo.attributes(),
                  fieldInfo.getPointDimensionCount(),
                  fieldInfo.getPointIndexDimensionCount(),
                  fieldInfo.getPointNumBytes(),
                  fieldInfo.getVectorDimension(),
                  fieldInfo.getVectorEncoding(),
                  fieldInfo.getVectorSimilarityFunction(),
                  fieldInfo.isSoftDeletesField());
          newInfos.add(f);
        } else {
          newInfos.add(fieldInfo);
        }
      }
      FieldInfos infos = new FieldInfos(newInfos.toArray(new FieldInfo[newInfos.size()]));
      this.fieldInfos = infos;
    }

    @Override
    public FieldInfos getFieldInfos() {
      return fieldInfos;
    }

    @Override
    public SortedDocValues getSortedDocValues(String field) {
      return null;
    }

    // NOTE: delegating the caches is wrong here as we are altering the content
    // of the reader, this should ONLY be used under an uninvertingreader which
    // will restore doc values back using uninversion, otherwise all sorts of
    // crazy things could happen.

    @Override
    public CacheHelper getCoreCacheHelper() {
      return in.getCoreCacheHelper();
    }

    @Override
    public CacheHelper getReaderCacheHelper() {
      return in.getReaderCacheHelper();
    }
  }

  private static class ScoreAndDoc extends Scorable {

    public float score;
    public int docId;

    @Override
    public float score() {
      return score;
    }

    @Override
    public int docID() {
      return docId;
    }
  }

  /**
   * Collapses on Ordinal Values using Score to select the group head.
   *
   * @lucene.internal
   */
  static class OrdScoreCollector extends DelegatingCollector {

    private LeafReaderContext[] contexts;
    private final DocValuesProducer collapseValuesProducer;
    private FixedBitSet collapsedSet;
    private SortedDocValues collapseValues;
    private OrdinalMap ordinalMap;
    private SortedDocValues segmentValues;
    private LongValues segmentOrdinalMap;
    private MultiDocValues.MultiSortedDocValues multiSortedDocValues;
    private IntIntDynamicMap ords;
    private IntFloatDynamicMap scores;
    private int maxDoc;
    private int nullPolicy;
    private float nullScore = -Float.MAX_VALUE;
    private int nullDoc = -1;
    private boolean collectElevatedDocsWhenCollapsing;
    private FloatArrayList nullScores;

    private final BoostedDocsCollector boostedDocsCollector;

    public OrdScoreCollector(
        int maxDoc,
        int segments,
        DocValuesProducer collapseValuesProducer,
        int nullPolicy,
        IntIntHashMap boostDocsMap,
        IndexSearcher searcher,
        boolean collectElevatedDocsWhenCollapsing)
        throws IOException {
      this.maxDoc = maxDoc;
      this.contexts = new LeafReaderContext[segments];
      this.collectElevatedDocsWhenCollapsing = collectElevatedDocsWhenCollapsing;
      List<LeafReaderContext> con = searcher.getTopReaderContext().leaves();
      for (int i = 0; i < con.size(); i++) {
        contexts[i] = con.get(i);
      }

      this.collapsedSet = new FixedBitSet(maxDoc);
      this.collapseValuesProducer = collapseValuesProducer;
      this.collapseValues = collapseValuesProducer.getSorted(null);

      int valueCount = collapseValues.getValueCount();
      if (collapseValues instanceof MultiDocValues.MultiSortedDocValues) {
        this.multiSortedDocValues = (MultiDocValues.MultiSortedDocValues) collapseValues;
        this.ordinalMap = multiSortedDocValues.mapping;
      }
      this.ords = new IntIntDynamicMap(valueCount, -1);
      this.scores = new IntFloatDynamicMap(valueCount, -Float.MAX_VALUE);
      this.nullPolicy = nullPolicy;
      if (nullPolicy == NullPolicy.EXPAND.getCode()) {
        nullScores = new FloatArrayList();
      }
      this.boostedDocsCollector = BoostedDocsCollector.build(boostDocsMap);
    }

    @Override
    public ScoreMode scoreMode() {
      return ScoreMode.COMPLETE;
    }

    @Override
    protected void doSetNextReader(LeafReaderContext context) throws IOException {
      this.contexts[context.ord] = context;
      this.docBase = context.docBase;
      if (ordinalMap != null) {
        this.segmentValues = this.multiSortedDocValues.values[context.ord];
        this.segmentOrdinalMap = ordinalMap.getGlobalOrds(context.ord);
      } else {
        this.segmentValues = collapseValues;
      }
    }

    @Override
    public void collect(int contextDoc) throws IOException {
      int globalDoc = contextDoc + this.docBase;
      int ord = -1;
      if (this.ordinalMap != null) {
        // Handle ordinalMapping case
        if (segmentValues.advanceExact(contextDoc)) {
          ord = (int) segmentOrdinalMap.get(segmentValues.ordValue());
        } else {
          ord = -1;
        }
      } else {
        // Handle top Level FieldCache or Single Segment Case
        if (segmentValues.advanceExact(globalDoc)) {
          ord = segmentValues.ordValue();
        } else {
          ord = -1;
        }
      }

      if (collectElevatedDocsWhenCollapsing) {
        // Check to see if we have documents boosted by the QueryElevationComponent
        if (0 <= ord) {
          if (boostedDocsCollector.collectIfBoosted(ord, globalDoc)) return;
        } else {
          if (boostedDocsCollector.collectInNullGroupIfBoosted(globalDoc)) return;
        }
      }

      if (ord > -1) {
        float score = scorer.score();
        if (score > scores.get(ord)) {
          ords.put(ord, globalDoc);
          scores.put(ord, score);
        }
      } else if (nullPolicy == NullPolicy.COLLAPSE.getCode()) {
        float score = scorer.score();
        if (score > nullScore) {
          nullScore = score;
          nullDoc = globalDoc;
        }
      } else if (nullPolicy == NullPolicy.EXPAND.getCode()) {
        collapsedSet.set(globalDoc);
        nullScores.add(scorer.score());
      }
    }

    @Override
    public void complete() throws IOException {
      if (contexts.length == 0) {
        return;
      }

      // Handle the boosted docs.
      boostedDocsCollector.purgeGroupsThatHaveBoostedDocs(
          collapsedSet,
          (ord) -> {
            ords.remove((int) ord);
          },
          () -> {
            nullDoc = -1;
          });

      // Build the sorted DocSet of group heads.
      if (nullDoc > -1) {
        collapsedSet.set(nullDoc);
      }
      ords.forEachValue(doc -> collapsedSet.set(doc));

      int currentContext = 0;
      int currentDocBase = 0;

      collapseValues = collapseValuesProducer.getSorted(null);

      if (collapseValues instanceof MultiDocValues.MultiSortedDocValues) {
        this.multiSortedDocValues = (MultiDocValues.MultiSortedDocValues) collapseValues;
        this.ordinalMap = multiSortedDocValues.mapping;
      }

      if (ordinalMap != null) {
        this.segmentValues = this.multiSortedDocValues.values[currentContext];
        this.segmentOrdinalMap = this.ordinalMap.getGlobalOrds(currentContext);
      } else {
        this.segmentValues = collapseValues;
      }

      int nextDocBase =
          currentContext + 1 < contexts.length ? contexts[currentContext + 1].docBase : maxDoc;
      leafDelegate = delegate.getLeafCollector(contexts[currentContext]);
      ScoreAndDoc dummy = new ScoreAndDoc();
      leafDelegate.setScorer(dummy);
      DocIdSetIterator it = new BitSetIterator(collapsedSet, 0L); // cost is not useful here
      final MergeBoost mergeBoost = boostedDocsCollector.getMergeBoost();
      int docId = -1;
      int index = -1;
      while ((docId = it.nextDoc()) != DocIdSetIterator.NO_MORE_DOCS) {
        while (docId >= nextDocBase) {
          currentContext++;
          currentDocBase = contexts[currentContext].docBase;
          nextDocBase =
              currentContext + 1 < contexts.length ? contexts[currentContext + 1].docBase : maxDoc;
          leafDelegate = delegate.getLeafCollector(contexts[currentContext]);
          leafDelegate.setScorer(dummy);
          if (ordinalMap != null) {
            this.segmentValues = this.multiSortedDocValues.values[currentContext];
            this.segmentOrdinalMap = this.ordinalMap.getGlobalOrds(currentContext);
          }
        }

        int contextDoc = docId - currentDocBase;

        int ord = -1;
        if (this.ordinalMap != null) {
          // Handle ordinalMapping case
          if (segmentValues.advanceExact(contextDoc)) {
            ord = (int) segmentOrdinalMap.get(segmentValues.ordValue());
          }
        } else {
          // Handle top Level FieldCache or Single Segment Case
          if (segmentValues.advanceExact(docId)) {
            ord = segmentValues.ordValue();
          }
        }

        if (ord > -1) {
          dummy.score = scores.get(ord);
        } else if (mergeBoost.boost(docId)) {
          // Ignore so it doesn't mess up the null scoring.
        } else if (this.nullPolicy == NullPolicy.COLLAPSE.getCode()) {
          dummy.score = nullScore;
        } else if (this.nullPolicy == NullPolicy.EXPAND.getCode()) {
          dummy.score = nullScores.get(++index);
        }

        dummy.docId = contextDoc;
        leafDelegate.collect(contextDoc);
      }

      if (delegate instanceof DelegatingCollector) {
        ((DelegatingCollector) delegate).complete();
      }
    }
  }

  /**
   * Collapses on a long field using the score to select the group head.
   *
   * @lucene.internal
   */
  static class LongScoreCollector extends DelegatingCollector {

    private LeafReaderContext[] contexts;
    private FixedBitSet collapsedSet;
    private NumericDocValues collapseValues;
    private LongLongHashMap cmap;
    private int maxDoc;
    private int nullPolicy;
    private float nullScore = -Float.MAX_VALUE;
    private int nullDoc = -1;
    private FloatArrayList nullScores;
    private String field;
    private boolean collectElevatedDocsWhenCollapsing;

    private final BoostedDocsCollector boostedDocsCollector;

    public LongScoreCollector(
        int maxDoc,
        int segments,
        int nullPolicy,
        int size,
        String field,
        IntIntHashMap boostDocsMap,
        IndexSearcher searcher,
        boolean collectElevatedDocsWhenCollapsing) {
      this.maxDoc = maxDoc;
      this.contexts = new LeafReaderContext[segments];
      this.collectElevatedDocsWhenCollapsing = collectElevatedDocsWhenCollapsing;
      List<LeafReaderContext> con = searcher.getTopReaderContext().leaves();
      for (int i = 0; i < con.size(); i++) {
        contexts[i] = con.get(i);
      }

      this.collapsedSet = new FixedBitSet(maxDoc);
      this.nullPolicy = nullPolicy;
      if (nullPolicy == NullPolicy.EXPAND.getCode()) {
        nullScores = new FloatArrayList();
      }
      this.cmap = new LongLongHashMap(size);
      this.field = field;

      this.boostedDocsCollector = BoostedDocsCollector.build(boostDocsMap);
    }

    @Override
    public ScoreMode scoreMode() {
      return ScoreMode.COMPLETE;
    }

    @Override
    protected void doSetNextReader(LeafReaderContext context) throws IOException {
      this.contexts[context.ord] = context;
      this.docBase = context.docBase;
      this.collapseValues = DocValues.getNumeric(context.reader(), this.field);
    }

    @Override
    public void collect(int contextDoc) throws IOException {
      final int globalDoc = docBase + contextDoc;
      if (collapseValues.advanceExact(contextDoc)) {
        final long collapseValue = collapseValues.longValue();

        if (collectElevatedDocsWhenCollapsing) {
          // Check to see if we have documents boosted by the QueryElevationComponent (skip normal
          // strategy based collection)
          if (boostedDocsCollector.collectIfBoosted(collapseValue, globalDoc)) return;
        }

        float score = scorer.score();
        final int idx;
        if ((idx = cmap.indexOf(collapseValue)) >= 0) {
          long scoreDoc = cmap.indexGet(idx);
          int testScore = (int) (scoreDoc >> 32);
          int currentScore = Float.floatToRawIntBits(score);
          if (currentScore > testScore) {
            // Current score is higher so replace the old scoreDoc with the current scoreDoc
            cmap.indexReplace(idx, (((long) currentScore) << 32) + globalDoc);
          }
        } else {
          // Combine the score and document into a long.
          long scoreDoc = (((long) Float.floatToRawIntBits(score)) << 32) + globalDoc;
          cmap.indexInsert(idx, collapseValue, scoreDoc);
        }

      } else { // Null Group...

        if (collectElevatedDocsWhenCollapsing) {
          // Check to see if we have documents boosted by the QueryElevationComponent (skip normal
          // strategy based collection)
          if (boostedDocsCollector.collectInNullGroupIfBoosted(globalDoc)) return;
        }

        if (nullPolicy == NullPolicy.COLLAPSE.getCode()) {
          float score = scorer.score();
          if (score > this.nullScore) {
            this.nullScore = score;
            this.nullDoc = globalDoc;
          }
        } else if (nullPolicy == NullPolicy.EXPAND.getCode()) {
          collapsedSet.set(globalDoc);
          nullScores.add(scorer.score());
        }
      }
    }

    @Override
    public void complete() throws IOException {
      if (contexts.length == 0) {
        return;
      }

      // Handle the boosted docs.
      boostedDocsCollector.purgeGroupsThatHaveBoostedDocs(
          collapsedSet,
          (key) -> {
            cmap.remove(key);
          },
          () -> {
            nullDoc = -1;
          });

      // Build the sorted DocSet of group heads.
      if (nullDoc > -1) {
        collapsedSet.set(nullDoc);
      }
      Iterator<LongLongCursor> it1 = cmap.iterator();
      while (it1.hasNext()) {
        LongLongCursor cursor = it1.next();
        int doc = (int) cursor.value;
        collapsedSet.set(doc);
      }

      int currentContext = 0;
      int currentDocBase = 0;

      collapseValues = DocValues.getNumeric(contexts[currentContext].reader(), this.field);
      int nextDocBase =
          currentContext + 1 < contexts.length ? contexts[currentContext + 1].docBase : maxDoc;
      leafDelegate = delegate.getLeafCollector(contexts[currentContext]);
      ScoreAndDoc dummy = new ScoreAndDoc();
      leafDelegate.setScorer(dummy);
      DocIdSetIterator it = new BitSetIterator(collapsedSet, 0L); // cost is not useful here
      final MergeBoost mergeBoost = boostedDocsCollector.getMergeBoost();
      int globalDoc = -1;
      int nullScoreIndex = 0;
      while ((globalDoc = it.nextDoc()) != DocIdSetIterator.NO_MORE_DOCS) {

        while (globalDoc >= nextDocBase) {
          currentContext++;
          currentDocBase = contexts[currentContext].docBase;
          nextDocBase =
              currentContext + 1 < contexts.length ? contexts[currentContext + 1].docBase : maxDoc;
          leafDelegate = delegate.getLeafCollector(contexts[currentContext]);
          leafDelegate.setScorer(dummy);
          collapseValues = DocValues.getNumeric(contexts[currentContext].reader(), this.field);
        }

        final int contextDoc = globalDoc - currentDocBase;
        if (collapseValues.advanceExact(contextDoc)) {
          final long collapseValue = collapseValues.longValue();
          final long scoreDoc = cmap.get(collapseValue);
          dummy.score = Float.intBitsToFloat((int) (scoreDoc >> 32));

        } else { // Null Group...

          if (mergeBoost.boost(globalDoc)) {
            // It's an elevated doc so no score is needed (and should not have been populated)
            dummy.score = 0F;
          } else if (nullPolicy == NullPolicy.COLLAPSE.getCode()) {
            dummy.score = nullScore;
          } else if (nullPolicy == NullPolicy.EXPAND.getCode()) {
            dummy.score = nullScores.get(nullScoreIndex++);
          }
        }

        dummy.docId = contextDoc;
        leafDelegate.collect(contextDoc);
      }

      if (delegate instanceof DelegatingCollector) {
        ((DelegatingCollector) delegate).complete();
      }
    }
  }

  /**
   * Collapse on Ordinal value field.
   *
   * @lucene.internal
   */
  static class OrdFieldValueCollector extends DelegatingCollector {
    private LeafReaderContext[] contexts;

    private DocValuesProducer collapseValuesProducer;
    private SortedDocValues collapseValues;
    protected OrdinalMap ordinalMap;
    protected SortedDocValues segmentValues;
    protected LongValues segmentOrdinalMap;
    protected MultiDocValues.MultiSortedDocValues multiSortedDocValues;

    private int maxDoc;
    private int nullPolicy;

    private OrdFieldValueStrategy collapseStrategy;
    private boolean needsScores4Collapsing;
    private boolean needsScores;

    private boolean collectElevatedDocsWhenCollapsing;

    private final BoostedDocsCollector boostedDocsCollector;

    public OrdFieldValueCollector(
        int maxDoc,
        int segments,
        DocValuesProducer collapseValuesProducer,
        int nullPolicy,
        GroupHeadSelector groupHeadSelector,
        SortSpec sortSpec,
        boolean needsScores4Collapsing,
        boolean needsScores,
        FieldType fieldType,
        IntIntHashMap boostDocsMap,
        FunctionQuery funcQuery,
        IndexSearcher searcher,
        boolean collectElevatedDocsWhenCollapsing)
        throws IOException {

      assert !GroupHeadSelectorType.SCORE.equals(groupHeadSelector.type);

      this.collectElevatedDocsWhenCollapsing = collectElevatedDocsWhenCollapsing;
      this.maxDoc = maxDoc;
      this.contexts = new LeafReaderContext[segments];
      List<LeafReaderContext> con = searcher.getTopReaderContext().leaves();
      for (int i = 0; i < con.size(); i++) {
        contexts[i] = con.get(i);
      }
      this.collapseValuesProducer = collapseValuesProducer;
      this.collapseValues = collapseValuesProducer.getSorted(null);
      if (collapseValues instanceof MultiDocValues.MultiSortedDocValues) {
        this.multiSortedDocValues = (MultiDocValues.MultiSortedDocValues) collapseValues;
        this.ordinalMap = multiSortedDocValues.mapping;
      }

      this.boostedDocsCollector = BoostedDocsCollector.build(boostDocsMap);

      int valueCount = collapseValues.getValueCount();
      this.nullPolicy = nullPolicy;
      this.needsScores4Collapsing = needsScores4Collapsing;
      this.needsScores = needsScores;
      if (null != sortSpec) {
        this.collapseStrategy =
            new OrdSortSpecStrategy(
                maxDoc,
                nullPolicy,
                valueCount,
                groupHeadSelector,
                this.needsScores4Collapsing,
                this.needsScores,
                boostedDocsCollector,
                sortSpec,
                searcher,
                collapseValues);
      } else if (funcQuery != null) {
        this.collapseStrategy =
            new OrdValueSourceStrategy(
                maxDoc,
                nullPolicy,
                valueCount,
                groupHeadSelector,
                this.needsScores4Collapsing,
                this.needsScores,
                boostedDocsCollector,
                funcQuery,
                searcher,
                collapseValues);
      } else {
        NumberType numType = fieldType.getNumberType();
        if (null == numType) {
          throw new SolrException(
              SolrException.ErrorCode.BAD_REQUEST,
              "min/max must be either Int/Long/Float based field types");
        }
        switch (numType) {
          case INTEGER:
            {
              this.collapseStrategy =
                  new OrdIntStrategy(
                      maxDoc,
                      nullPolicy,
                      valueCount,
                      groupHeadSelector,
                      this.needsScores,
                      boostedDocsCollector,
                      collapseValues);
              break;
            }
          case FLOAT:
            {
              this.collapseStrategy =
                  new OrdFloatStrategy(
                      maxDoc,
                      nullPolicy,
                      valueCount,
                      groupHeadSelector,
                      this.needsScores,
                      boostedDocsCollector,
                      collapseValues);
              break;
            }
          case LONG:
            {
              this.collapseStrategy =
                  new OrdLongStrategy(
                      maxDoc,
                      nullPolicy,
                      valueCount,
                      groupHeadSelector,
                      this.needsScores,
                      boostedDocsCollector,
                      collapseValues);
              break;
            }
          default:
            {
              throw new SolrException(
                  SolrException.ErrorCode.BAD_REQUEST,
                  "min/max must be either Int/Long/Float field types");
            }
        }
      }
    }

    @Override
    public ScoreMode scoreMode() {
      return needsScores ? ScoreMode.COMPLETE : super.scoreMode();
    }

    @Override
    public void setScorer(Scorable scorer) throws IOException {
      this.collapseStrategy.setScorer(scorer);
    }

    @Override
    public void doSetNextReader(LeafReaderContext context) throws IOException {
      this.contexts[context.ord] = context;
      this.docBase = context.docBase;
      this.collapseStrategy.setNextReader(context);
      if (ordinalMap != null) {
        this.segmentValues = this.multiSortedDocValues.values[context.ord];
        this.segmentOrdinalMap = ordinalMap.getGlobalOrds(context.ord);
      } else {
        this.segmentValues = collapseValues;
      }
    }

    @Override
    public void collect(int contextDoc) throws IOException {
      int globalDoc = contextDoc + this.docBase;
      int ord = -1;
      if (this.ordinalMap != null) {
        if (segmentValues.advanceExact(contextDoc)) {
          ord = (int) segmentOrdinalMap.get(segmentValues.ordValue());
        }
      } else {
        if (segmentValues.advanceExact(globalDoc)) {
          ord = segmentValues.ordValue();
        }
      }

      if (collectElevatedDocsWhenCollapsing) {
        // Check to see if we have documents boosted by the QueryElevationComponent (skip normal
        // strategy based collection)
        if (-1 == ord) {
          if (boostedDocsCollector.collectInNullGroupIfBoosted(globalDoc)) return;
        } else {
          if (boostedDocsCollector.collectIfBoosted(ord, globalDoc)) return;
        }
      }

      collapseStrategy.collapse(ord, contextDoc, globalDoc);
    }

    @Override
    public void complete() throws IOException {
      if (contexts.length == 0) {
        return;
      }

      int currentContext = 0;
      int currentDocBase = 0;

      this.collapseValues = collapseValuesProducer.getSorted(null);
      if (collapseValues instanceof MultiDocValues.MultiSortedDocValues) {
        this.multiSortedDocValues = (MultiDocValues.MultiSortedDocValues) collapseValues;
        this.ordinalMap = multiSortedDocValues.mapping;
      }
      if (ordinalMap != null) {
        this.segmentValues = this.multiSortedDocValues.values[currentContext];
        this.segmentOrdinalMap = this.ordinalMap.getGlobalOrds(currentContext);
      } else {
        this.segmentValues = collapseValues;
      }

      int nextDocBase =
          currentContext + 1 < contexts.length ? contexts[currentContext + 1].docBase : maxDoc;
      leafDelegate = delegate.getLeafCollector(contexts[currentContext]);
      ScoreAndDoc dummy = new ScoreAndDoc();
      leafDelegate.setScorer(dummy);
      DocIdSetIterator it =
          new BitSetIterator(collapseStrategy.getCollapsedSet(), 0); // cost is not useful here
      int globalDoc = -1;
      int nullScoreIndex = 0;
      IntFloatDynamicMap scores = collapseStrategy.getScores();
      FloatArrayList nullScores = collapseStrategy.getNullScores();
      float nullScore = collapseStrategy.getNullScore();
      final MergeBoost mergeBoost = boostedDocsCollector.getMergeBoost();

      while ((globalDoc = it.nextDoc()) != DocIdSetIterator.NO_MORE_DOCS) {

        while (globalDoc >= nextDocBase) {
          currentContext++;
          currentDocBase = contexts[currentContext].docBase;
          nextDocBase =
              currentContext + 1 < contexts.length ? contexts[currentContext + 1].docBase : maxDoc;
          leafDelegate = delegate.getLeafCollector(contexts[currentContext]);
          leafDelegate.setScorer(dummy);
          if (ordinalMap != null) {
            this.segmentValues = this.multiSortedDocValues.values[currentContext];
            this.segmentOrdinalMap = this.ordinalMap.getGlobalOrds(currentContext);
          }
        }

        int contextDoc = globalDoc - currentDocBase;

        if (this.needsScores) {
          int ord = -1;
          if (this.ordinalMap != null) {
            // Handle ordinalMapping case
            if (segmentValues.advanceExact(contextDoc)) {
              ord = (int) segmentOrdinalMap.get(segmentValues.ordValue());
            }
          } else {
            // Handle top Level FieldCache or Single Segment Case
            if (segmentValues.advanceExact(globalDoc)) {
              ord = segmentValues.ordValue();
            }
          }

          if (ord > -1) {
            dummy.score = scores.get(ord);
          } else if (mergeBoost.boost(globalDoc)) {
            // It's an elevated doc so no score is needed (and should not have been populated)
            dummy.score = 0F;
          } else if (nullPolicy == NullPolicy.COLLAPSE.getCode()) {
            dummy.score = nullScore;
          } else if (nullPolicy == NullPolicy.EXPAND.getCode()) {
            dummy.score = nullScores.get(nullScoreIndex++);
          }
        }

        dummy.docId = contextDoc;
        leafDelegate.collect(contextDoc);
      }

      if (delegate instanceof DelegatingCollector) {
        ((DelegatingCollector) delegate).complete();
      }
    }
  }

  /**
   * Collapses on an long field.
   *
   * @lucene.internal
   */
  static class LongFieldValueCollector extends DelegatingCollector {
    private LeafReaderContext[] contexts;
    private NumericDocValues collapseValues;
    private int maxDoc;
    private int nullPolicy;

    private LongFieldValueStrategy collapseStrategy;
    private boolean needsScores4Collapsing;
    private boolean needsScores;
    private String collapseField;

    private final BoostedDocsCollector boostedDocsCollector;
    private boolean collectElevatedDocsWhenCollapsing;

    public LongFieldValueCollector(
        int maxDoc,
        int size,
        int segments,
        int nullPolicy,
        String collapseField,
        GroupHeadSelector groupHeadSelector,
        SortSpec sortSpec,
        boolean needsScores4Collapsing,
        boolean needsScores,
        FieldType fieldType,
        IntIntHashMap boostDocsMap,
        FunctionQuery funcQuery,
        IndexSearcher searcher,
        boolean collectElevatedDocsWhenCollapsing)
        throws IOException {
      this.collectElevatedDocsWhenCollapsing = collectElevatedDocsWhenCollapsing;

      assert !GroupHeadSelectorType.SCORE.equals(groupHeadSelector.type);

      this.maxDoc = maxDoc;
      this.contexts = new LeafReaderContext[segments];
      List<LeafReaderContext> con = searcher.getTopReaderContext().leaves();
      for (int i = 0; i < con.size(); i++) {
        contexts[i] = con.get(i);
      }
      this.collapseField = collapseField;
      this.nullPolicy = nullPolicy;
      this.needsScores4Collapsing = needsScores4Collapsing;
      this.needsScores = needsScores;

      this.boostedDocsCollector = BoostedDocsCollector.build(boostDocsMap);

      if (null != sortSpec) {
        this.collapseStrategy =
            new LongSortSpecStrategy(
                maxDoc,
                size,
                collapseField,
                nullPolicy,
                groupHeadSelector,
                this.needsScores4Collapsing,
                this.needsScores,
                boostedDocsCollector,
                sortSpec,
                searcher);
      } else if (funcQuery != null) {
        this.collapseStrategy =
            new LongValueSourceStrategy(
                maxDoc,
                size,
                collapseField,
                nullPolicy,
                groupHeadSelector,
                this.needsScores4Collapsing,
                this.needsScores,
                boostedDocsCollector,
                funcQuery,
                searcher);
      } else {
        NumberType numType = fieldType.getNumberType();
        assert null != numType; // shouldn't make it here for non-numeric types
        switch (numType) {
          case DATE:
          case LONG:
          case INTEGER:
            {
              this.collapseStrategy =
                  new IntLongStrategy(
                      maxDoc,
                      size,
                      collapseField,
                      nullPolicy,
                      groupHeadSelector,
                      this.needsScores,
                      boostedDocsCollector);
              break;
            }
          case FLOAT:
            {
              this.collapseStrategy =
                  new IntFloatStrategy(
                      maxDoc,
                      size,
                      collapseField,
                      nullPolicy,
                      groupHeadSelector,
                      this.needsScores,
                      boostedDocsCollector);
              break;
            }
          default:
            {
              throw new SolrException(
                  SolrException.ErrorCode.BAD_REQUEST,
                  "min/max must be Int or Float field types when collapsing on numeric fields");
            }
        }
      }
    }

    @Override
    public ScoreMode scoreMode() {
      return needsScores ? ScoreMode.COMPLETE : super.scoreMode();
    }

    @Override
    public void setScorer(Scorable scorer) throws IOException {
      this.collapseStrategy.setScorer(scorer);
    }

    @Override
    public void doSetNextReader(LeafReaderContext context) throws IOException {
      this.contexts[context.ord] = context;
      this.docBase = context.docBase;
      this.collapseStrategy.setNextReader(context);
      this.collapseValues = DocValues.getNumeric(context.reader(), this.collapseField);
    }

    @Override
    public void collect(int contextDoc) throws IOException {
      final int globalDoc = contextDoc + this.docBase;
      if (collapseValues.advanceExact(contextDoc)) {
        final long collapseKey = collapseValues.longValue();
        // Check to see if we have documents boosted by the QueryElevationComponent (skip normal
        // strategy based collection)
        if (boostedDocsCollector.collectIfBoosted(collapseKey, globalDoc)) return;
        collapseStrategy.collapse(collapseKey, contextDoc, globalDoc);

      } else { // Null Group...

        if (collectElevatedDocsWhenCollapsing) {
          // Check to see if we have documents boosted by the QueryElevationComponent (skip normal
          // strategy based collection)
          if (boostedDocsCollector.collectInNullGroupIfBoosted(globalDoc)) return;
        }
        if (NullPolicy.IGNORE.getCode() != nullPolicy) {
          collapseStrategy.collapseNullGroup(contextDoc, globalDoc);
        }
      }
    }

    @Override
    public void complete() throws IOException {
      if (contexts.length == 0) {
        return;
      }

      int currentContext = 0;
      int currentDocBase = 0;
      this.collapseValues =
          DocValues.getNumeric(contexts[currentContext].reader(), this.collapseField);
      int nextDocBase =
          currentContext + 1 < contexts.length ? contexts[currentContext + 1].docBase : maxDoc;
      leafDelegate = delegate.getLeafCollector(contexts[currentContext]);
      ScoreAndDoc dummy = new ScoreAndDoc();
      leafDelegate.setScorer(dummy);
      DocIdSetIterator it =
          new BitSetIterator(collapseStrategy.getCollapsedSet(), 0); // cost is not useful here
      int globalDoc = -1;
      int nullScoreIndex = 0;
      LongIntHashMap cmap = collapseStrategy.getCollapseMap();
      IntFloatDynamicMap scores = collapseStrategy.getScores();
      FloatArrayList nullScores = collapseStrategy.getNullScores();
      float nullScore = collapseStrategy.getNullScore();
      final MergeBoost mergeBoost = boostedDocsCollector.getMergeBoost();

      while ((globalDoc = it.nextDoc()) != DocIdSetIterator.NO_MORE_DOCS) {

        while (globalDoc >= nextDocBase) {
          currentContext++;
          currentDocBase = contexts[currentContext].docBase;
          nextDocBase =
              currentContext + 1 < contexts.length ? contexts[currentContext + 1].docBase : maxDoc;
          leafDelegate = delegate.getLeafCollector(contexts[currentContext]);
          leafDelegate.setScorer(dummy);
          this.collapseValues =
              DocValues.getNumeric(contexts[currentContext].reader(), this.collapseField);
        }

        final int contextDoc = globalDoc - currentDocBase;

        if (this.needsScores) {
          if (collapseValues.advanceExact(contextDoc)) {
            final long collapseValue = collapseValues.longValue();

            final int pointer = cmap.get(collapseValue);
            dummy.score = scores.get(pointer);

          } else { // Null Group...

            if (mergeBoost.boost(globalDoc)) {
              // It's an elevated doc so no score is needed (and should not have been populated)
              dummy.score = 0F;
            } else if (nullPolicy == NullPolicy.COLLAPSE.getCode()) {
              dummy.score = nullScore;
            } else if (nullPolicy == NullPolicy.EXPAND.getCode()) {
              dummy.score = nullScores.get(nullScoreIndex++);
            }
          }
        }

        dummy.docId = contextDoc;
        leafDelegate.collect(contextDoc);
      }

      if (delegate instanceof DelegatingCollector) {
        ((DelegatingCollector) delegate).complete();
      }
    }
  }

  /**
   * Base class for collectors that will do collapsing using "block indexed" documents
   *
   * @lucene.internal
   */
  private abstract static class AbstractBlockCollector extends DelegatingCollector {

    protected final BlockGroupState currentGroupState = new BlockGroupState();
    protected final String collapseField;
    protected final boolean needsScores;
    protected final boolean expandNulls;
    private final MergeBoost boostDocs;

    protected AbstractBlockCollector(
        final String collapseField,
        final int nullPolicy,
        final IntIntHashMap boostDocsMap,
        final boolean needsScores) {

      this.collapseField = collapseField;
      this.needsScores = needsScores;

      assert nullPolicy != NullPolicy.COLLAPSE.getCode();
      assert nullPolicy == NullPolicy.IGNORE.getCode() || nullPolicy == NullPolicy.EXPAND.getCode();
      this.expandNulls = (NullPolicy.EXPAND.getCode() == nullPolicy);
      this.boostDocs = BoostedDocsCollector.build(boostDocsMap).getMergeBoost();

      currentGroupState.resetForNewGroup();
    }

    @Override
    public ScoreMode scoreMode() {
      return needsScores ? ScoreMode.COMPLETE : super.scoreMode();
    }

    /** If we have a candidate match, delegate the collection of that match. */
    protected void maybeDelegateCollect() throws IOException {
      if (currentGroupState.isCurrentDocCollectable()) {
        delegateCollect();
      }
    }
    /** Immediately delegate the collection of the current doc */
    protected void delegateCollect() throws IOException {
      // ensure we have the 'correct' scorer
      // (our supper class may have set the "real" scorer on our leafDelegate
      // and it may have an incorrect docID)
      leafDelegate.setScorer(currentGroupState);
      leafDelegate.collect(currentGroupState.docID());
    }

    /**
     * NOTE: collects the best doc for the last group in the previous segment subclasses must call
     * super <em>BEFORE</em> they make any changes to their own state that might influence
     * collection
     */
    @Override
    protected void doSetNextReader(LeafReaderContext context) throws IOException {
      maybeDelegateCollect();
      // Now setup for the next segment.
      currentGroupState.resetForNewGroup();
      this.docBase = context.docBase;
      super.doSetNextReader(context);
    }

    /**
     * Acts as an id iterator over the boosted docs
     *
     * @param contextDoc the context specific docId to check for, iterator is advanced to this id
     * @return true if the contextDoc is boosted, false otherwise.
     */
    protected boolean isBoostedAdvanceExact(final int contextDoc) {
      return boostDocs.boost(contextDoc + docBase);
    }

    @Override
    public void complete() throws IOException {
      // Deal with last group (if any)...
      maybeDelegateCollect();

      super.complete();
    }

    /**
     * Encapsulates basic state information about the current group, and the "best matching"
     * document in that group (so far)
     */
    protected static final class BlockGroupState extends ScoreAndDoc {
      /**
       * Specific values have no intrinsic meaning, but can <em>only</em> be considered if the
       * current docID in {@link #docID} is non-negative
       */
      private long currentGroup = 0;

      private boolean groupHasBoostedDocs;

      public void setCurrentGroup(final long groupId) {
        this.currentGroup = groupId;
      }

      public long getCurrentGroup() {
        assert -1 < docID();
        return this.currentGroup;
      }

      public void setBestDocForCurrentGroup(final int contextDoc, final boolean isBoosted) {
        this.docId = contextDoc;
        this.groupHasBoostedDocs |= isBoosted;
      }

      public void resetForNewGroup() {
        this.docId = -1;
        this.score = Float.MIN_VALUE;
        this.groupHasBoostedDocs = false;
      }

      public boolean hasBoostedDocs() {
        assert -1 < docID();
        return groupHasBoostedDocs;
      }

      /**
       * Returns true if we have a valid ("best match") docId for the current group and there are no
       * boosted docs for this group (If the current doc was boosted, it should have already been
       * collected)
       */
      public boolean isCurrentDocCollectable() {
        return (-1 < docID() && !groupHasBoostedDocs);
      }
    }
  }

  /**
   * Collapses groups on a block using a field that has values unique to that block (example: <code>
   * _root_</code>) choosing the group head based on score
   *
   * @lucene.internal
   */
  abstract static class AbstractBlockScoreCollector extends AbstractBlockCollector {

    public AbstractBlockScoreCollector(
        final String collapseField, final int nullPolicy, final IntIntHashMap boostDocsMap) {
      super(collapseField, nullPolicy, boostDocsMap, true);
    }

    private void setCurrentGroupBestMatch(
        final int contextDocId, final float score, final boolean isBoosted) {
      currentGroupState.setBestDocForCurrentGroup(contextDocId, isBoosted);
      currentGroupState.score = score;
    }

    /**
     * This method should be called by subclasses for each doc + group encountered
     *
     * @param contextDoc a valid doc id relative to the current reader context
     * @param docGroup some uique identifier for the group - the base class makes no assumptions
     *     about it's meaning
     * @see #collectDocWithNullGroup
     */
    protected void collectDocWithGroup(int contextDoc, long docGroup) throws IOException {
      assert 0 <= contextDoc;

      final boolean isBoosted = isBoostedAdvanceExact(contextDoc);

      if (-1 < currentGroupState.docID() && docGroup == currentGroupState.getCurrentGroup()) {
        // we have an existing group, and contextDoc is in that group.

        if (isBoosted) {
          // this doc is the best and should be immediately collected regardless of score
          setCurrentGroupBestMatch(contextDoc, scorer.score(), isBoosted);
          delegateCollect();

        } else if (currentGroupState.hasBoostedDocs()) {
          // No-Op: nothing about this doc matters since we've already collected boosted docs in
          // this group

          // No-Op
        } else {
          // check if this doc the new 'best' doc in this group...
          final float score = scorer.score();
          if (score > currentGroupState.score) {
            setCurrentGroupBestMatch(contextDoc, scorer.score(), isBoosted);
          }
        }

      } else {
        // We have a document that starts a new group (or may be the first doc+group we've collected
        // this segment)

        // first collect the prior group if needed...
        maybeDelegateCollect();

        // then setup the new group and current best match
        currentGroupState.resetForNewGroup();
        currentGroupState.setCurrentGroup(docGroup);
        setCurrentGroupBestMatch(contextDoc, scorer.score(), isBoosted);

        if (isBoosted) { // collect immediately
          delegateCollect();
        }
      }
    }

    /**
     * This method should be called by subclasses for each doc encountered that is not in a group
     * (ie: null group)
     *
     * @param contextDoc a valid doc id relative to the current reader context
     * @see #collectDocWithGroup
     */
    protected void collectDocWithNullGroup(int contextDoc) throws IOException {
      assert 0 <= contextDoc;

      // NOTE: with 'null group' docs, it doesn't matter if they are boosted since we don't suppor
      // collapsing nulls

      // this doc is definitely not part of any prior group, so collect if needed...
      maybeDelegateCollect();

      if (expandNulls) {
        // set & immediately collect our current doc...
        setCurrentGroupBestMatch(contextDoc, scorer.score(), false);
        delegateCollect();

      } else {
        // we're ignoring nulls, so: No-Op.
      }

      // either way re-set for the next doc / group
      currentGroupState.resetForNewGroup();
    }
  }

  /**
   * A block based score collector that uses a field's "ord" as the group ids
   *
   * @lucene.internal
   */
  static class BlockOrdScoreCollector extends AbstractBlockScoreCollector {
    private SortedDocValues segmentValues;

    public BlockOrdScoreCollector(
        final String collapseField, final int nullPolicy, final IntIntHashMap boostDocsMap)
        throws IOException {
      super(collapseField, nullPolicy, boostDocsMap);
    }

    @Override
    protected void doSetNextReader(LeafReaderContext context) throws IOException {
      super.doSetNextReader(context);
      this.segmentValues = DocValues.getSorted(context.reader(), collapseField);
    }

    @Override
    public void collect(int contextDoc) throws IOException {
      if (segmentValues.advanceExact(contextDoc)) {
        int ord = segmentValues.ordValue();
        collectDocWithGroup(contextDoc, ord);
      } else {
        collectDocWithNullGroup(contextDoc);
      }
    }
  }
  /**
   * A block based score collector that uses a field's numeric value as the group ids
   *
   * @lucene.internal
   */
  static class BlockLongScoreCollector extends AbstractBlockScoreCollector {
    private NumericDocValues segmentValues;

    public BlockLongScoreCollector(
        final String collapseField, final int nullPolicy, final IntIntHashMap boostDocsMap)
        throws IOException {
      super(collapseField, nullPolicy, boostDocsMap);
    }

    @Override
    protected void doSetNextReader(LeafReaderContext context) throws IOException {
      super.doSetNextReader(context);
      this.segmentValues = DocValues.getNumeric(context.reader(), collapseField);
    }

    @Override
    public void collect(int contextDoc) throws IOException {
      if (segmentValues.advanceExact(contextDoc)) {
        long group = segmentValues.longValue();
        collectDocWithGroup(contextDoc, group);
      } else {
        collectDocWithNullGroup(contextDoc);
      }
    }
  }

  /**
   * Collapses groups on a block using a field that has values unique to that block (example: <code>
   * _root_</code>) choosing the group head based on a {@link SortSpec} (which can be synthetically
   * created for min/max group head selectors using {@link #getSort})
   *
   * <p>Note that since this collector does a single pass, and unlike other collectors doesn't need
   * to maintain a large data structure of scores (for all matching docs) when they might be needed
   * for the response, it has no need to distinguish between the concepts of <code>
   * needsScores4Collapsing</code> vs </code>needsScores</code>
   *
   * @lucene.internal
   */
  abstract static class AbstractBlockSortSpecCollector extends AbstractBlockCollector {

    /**
     * Helper method for extracting a {@link Sort} out of a {@link SortSpec} <em>or</em> creating
     * one synthetically for "min/max" {@link GroupHeadSelector} against a {@link FunctionQuery}
     * <em>or</em> simple field name.
     *
     * @return appropriate (already re-written) Sort to use with a AbstractBlockSortSpecCollector
     */
    public static Sort getSort(
        final GroupHeadSelector groupHeadSelector,
        final SortSpec sortSpec,
        final FunctionQuery funcQuery,
        final SolrIndexSearcher searcher)
        throws IOException {
      if (null != sortSpec) {
        assert GroupHeadSelectorType.SORT.equals(groupHeadSelector.type);

        // a "feature" of SortSpec is that getSort() is null if we're just using 'score desc'
        if (null == sortSpec.getSort()) {
          return Sort.RELEVANCE.rewrite(searcher);
        }
        return sortSpec.getSort().rewrite(searcher);
      } // else: min/max on field or value source...

      assert GroupHeadSelectorType.MIN_MAX.contains(groupHeadSelector.type);
      assert !CollapseScore.wantsCScore(groupHeadSelector.selectorText);

      final boolean reverse = GroupHeadSelectorType.MAX.equals(groupHeadSelector.type);
      final SortField sf =
          (null != funcQuery)
              ? funcQuery.getValueSource().getSortField(reverse)
              : searcher.getSchema().getField(groupHeadSelector.selectorText).getSortField(reverse);

      return (new Sort(sf)).rewrite(searcher);
    }

    private final BlockBasedSortFieldsCompare sortsCompare;

    public AbstractBlockSortSpecCollector(
        final String collapseField,
        final int nullPolicy,
        final IntIntHashMap boostDocsMap,
        final Sort sort,
        final boolean needsScores) {
      super(collapseField, nullPolicy, boostDocsMap, needsScores);
      this.sortsCompare = new BlockBasedSortFieldsCompare(sort.getSort());
    }

    @Override
    public void setScorer(Scorable scorer) throws IOException {
      sortsCompare.setScorer(scorer);
      super.setScorer(scorer);
    }

    private void setCurrentGroupBestMatch(final int contextDocId, final boolean isBoosted)
        throws IOException {
      currentGroupState.setBestDocForCurrentGroup(contextDocId, isBoosted);
      if (needsScores) {
        currentGroupState.score = scorer.score();
      }
    }

    @Override
    protected void doSetNextReader(LeafReaderContext context) throws IOException {
      super.doSetNextReader(context);
      this.sortsCompare.setNextReader(context);
    }

    /**
     * This method should be called by subclasses for each doc + group encountered
     *
     * @param contextDoc a valid doc id relative to the current reader context
     * @param docGroup some uique identifier for the group - the base class makes no assumptions
     *     about it's meaning
     * @see #collectDocWithNullGroup
     */
    protected void collectDocWithGroup(int contextDoc, long docGroup) throws IOException {
      assert 0 <= contextDoc;

      final boolean isBoosted = isBoostedAdvanceExact(contextDoc);

      if (-1 < currentGroupState.docID() && docGroup == currentGroupState.getCurrentGroup()) {
        // we have an existing group, and contextDoc is in that group.

        if (isBoosted) {
          // this doc is the best and should be immediately collected regardless of sort values
          setCurrentGroupBestMatch(contextDoc, isBoosted);
          delegateCollect();

        } else if (currentGroupState.hasBoostedDocs()) {
          // No-Op: nothing about this doc matters since we've already collected boosted docs in
          // this group

          // No-Op
        } else {
          // check if it's the new 'best' doc in this group...
          if (sortsCompare.testAndSetGroupValues(contextDoc)) {
            setCurrentGroupBestMatch(contextDoc, isBoosted);
          }
        }

      } else {
        // We have a document that starts a new group (or may be the first doc+group we've collected
        // this segmen)

        // first collect the prior group if needed...
        maybeDelegateCollect();

        // then setup the new group and current best match
        currentGroupState.resetForNewGroup();
        currentGroupState.setCurrentGroup(docGroup);
        sortsCompare.setGroupValues(contextDoc);
        setCurrentGroupBestMatch(contextDoc, isBoosted);

        if (isBoosted) { // collect immediately
          delegateCollect();
        }
      }
    }

    /**
     * This method should be called by subclasses for each doc encountered that is not in a group
     * (ie: null group)
     *
     * @param contextDoc a valid doc id relative to the current reader context
     * @see #collectDocWithGroup
     */
    protected void collectDocWithNullGroup(int contextDoc) throws IOException {
      assert 0 <= contextDoc;

      // NOTE: with 'null group' docs, it doesn't matter if they are boosted since we don't suppor
      // collapsing nulls

      // this doc is definitely not part of any prior group, so collect if needed...
      maybeDelegateCollect();

      if (expandNulls) {
        // set & immediately collect our current doc...
        setCurrentGroupBestMatch(contextDoc, false);
        // NOTE: sort values don't matter
        delegateCollect();

      } else {
        // we're ignoring nulls, so: No-Op.
      }

      // either way re-set for the next doc / group
      currentGroupState.resetForNewGroup();
    }
  }

  /**
   * A block based score collector that uses a field's "ord" as the group ids
   *
   * @lucene.internal
   */
  static class BlockOrdSortSpecCollector extends AbstractBlockSortSpecCollector {
    private SortedDocValues segmentValues;

    public BlockOrdSortSpecCollector(
        final String collapseField,
        final int nullPolicy,
        final IntIntHashMap boostDocsMap,
        final Sort sort,
        final boolean needsScores)
        throws IOException {
      super(collapseField, nullPolicy, boostDocsMap, sort, needsScores);
    }

    @Override
    protected void doSetNextReader(LeafReaderContext context) throws IOException {
      super.doSetNextReader(context);
      this.segmentValues = DocValues.getSorted(context.reader(), collapseField);
    }

    @Override
    public void collect(int contextDoc) throws IOException {
      if (segmentValues.advanceExact(contextDoc)) {
        int ord = segmentValues.ordValue();
        collectDocWithGroup(contextDoc, ord);
      } else {
        collectDocWithNullGroup(contextDoc);
      }
    }
  }
  /**
   * A block based score collector that uses a field's numeric value as the group ids
   *
   * @lucene.internal
   */
  static class BlockLongSortSpecCollector extends AbstractBlockSortSpecCollector {
    private NumericDocValues segmentValues;

    public BlockLongSortSpecCollector(
        final String collapseField,
        final int nullPolicy,
        final IntIntHashMap boostDocsMap,
        final Sort sort,
        final boolean needsScores)
        throws IOException {
      super(collapseField, nullPolicy, boostDocsMap, sort, needsScores);
    }

    @Override
    protected void doSetNextReader(LeafReaderContext context) throws IOException {
      super.doSetNextReader(context);
      this.segmentValues = DocValues.getNumeric(context.reader(), collapseField);
    }

    @Override
    public void collect(int contextDoc) throws IOException {
      if (segmentValues.advanceExact(contextDoc)) {
        long group = segmentValues.longValue();
        collectDocWithGroup(contextDoc, group);
      } else {
        collectDocWithNullGroup(contextDoc);
      }
    }
  }

  private static class CollectorFactory {
    /**
     * @see #isNumericCollapsible
     */
    private static final EnumSet<NumberType> NUMERIC_COLLAPSIBLE_TYPES =
        EnumSet.of(NumberType.INTEGER, NumberType.LONG, NumberType.FLOAT); // TODO: NumberType.DATE

    private boolean isNumericCollapsible(FieldType collapseFieldType) {
      // TODO: add support for collapsing on `NumberType.DOUBLE`?
      // TODO: NumberType.DATE should "just work" without too much trouble; but we're not enabling
      //  it yet because we don't yet need it and want to avoid writing tests for it.
      return NUMERIC_COLLAPSIBLE_TYPES.contains(collapseFieldType.getNumberType());
    }

    public DelegatingCollector getCollector(
        String collapseField,
        GroupHeadSelector groupHeadSelector,
        SortSpec sortSpec,
        int nullPolicy,
        String hint,
        boolean needsScores4Collapsing,
        boolean needsScores,
        int size,
        IntIntHashMap boostDocs,
        SolrIndexSearcher searcher)
        throws IOException {

      DocValuesProducer docValuesProducer = null;
      FunctionQuery funcQuery = null;

      // block collapsing logic is much simpler and uses less memory, but is only viable in specific
      // situations
      final boolean blockCollapse =
          (("_root_".equals(collapseField) || HINT_BLOCK.equals(hint))
              // because we currently handle all min/max cases using
              // AbstractBlockSortSpecCollector, we can't handle functions wrapping cscore()
              // (for the same reason cscore() isn't supported in 'sort' local param)
              && (!CollapseScore.wantsCScore(groupHeadSelector.selectorText))
              //
              && NullPolicy.COLLAPSE.getCode() != nullPolicy);
      if (HINT_BLOCK.equals(hint) && !blockCollapse) {
        log.debug(
            "Query specifies hint={} but other local params prevent the use block based collapse",
            HINT_BLOCK);
      }

      FieldType collapseFieldType = searcher.getSchema().getField(collapseField).getType();

      if (collapseFieldType instanceof StrField) {
        // if we are using blockCollapse, then there is no need to bother with TOP_FC
        if (HINT_TOP_FC.equals(hint) && !blockCollapse) {
          @SuppressWarnings("resource")
          final LeafReader uninvertingReader = getTopFieldCacheReader(searcher, collapseField);

          docValuesProducer =
              new EmptyDocValuesProducer() {
                @Override
                public SortedDocValues getSorted(FieldInfo ignored) throws IOException {
                  SortedDocValues values = uninvertingReader.getSortedDocValues(collapseField);
                  if (values != null) {
                    return values;
                  } else {
                    return DocValues.emptySorted();
                  }
                }
              };
        } else {
          docValuesProducer =
              new EmptyDocValuesProducer() {
                @Override
                public SortedDocValues getSorted(FieldInfo ignored) throws IOException {
                  return DocValues.getSorted(searcher.getSlowAtomicReader(), collapseField);
                }
              };
        }
      } else {
        if (HINT_TOP_FC.equals(hint)) {
          throw new SolrException(
              SolrException.ErrorCode.BAD_REQUEST,
              "top_fc hint is only supported when collapsing on String Fields");
        }
      }

      FieldType minMaxFieldType = null;
      if (GroupHeadSelectorType.MIN_MAX.contains(groupHeadSelector.type)) {
        final String text = groupHeadSelector.selectorText;
        if (!text.contains("(")) {
          minMaxFieldType = searcher.getSchema().getField(text).getType();
        } else {
          SolrParams params = new ModifiableSolrParams();
          try (SolrQueryRequest request = new LocalSolrQueryRequest(searcher.getCore(), params)) {
            FunctionQParser functionQParser = new FunctionQParser(text, null, null, request);
            funcQuery = (FunctionQuery) functionQParser.parse();
          } catch (SyntaxError e) {
            throw new SolrException(SolrException.ErrorCode.BAD_REQUEST, e);
          }
        }
      }

      int maxDoc = searcher.maxDoc();
      int leafCount = searcher.getTopReaderContext().leaves().size();

      SolrRequestInfo req = SolrRequestInfo.getRequestInfo();
      boolean collectElevatedDocsWhenCollapsing =
          req != null
              && req.getReq().getParams().getBool(COLLECT_ELEVATED_DOCS_WHEN_COLLAPSING, true);

      if (GroupHeadSelectorType.SCORE.equals(groupHeadSelector.type)) {

        if (collapseFieldType instanceof StrField) {
          if (blockCollapse) {
            return new BlockOrdScoreCollector(collapseField, nullPolicy, boostDocs);
          }
          return new OrdScoreCollector(
              maxDoc,
              leafCount,
              docValuesProducer,
              nullPolicy,
              boostDocs,
              searcher,
              collectElevatedDocsWhenCollapsing);

        } else if (isNumericCollapsible(collapseFieldType)) {
          if (blockCollapse) {
            return new BlockLongScoreCollector(collapseField, nullPolicy, boostDocs);
          }

          return new LongScoreCollector(
              maxDoc,
              leafCount,
              nullPolicy,
              size,
              collapseField,
              boostDocs,
              searcher,
              collectElevatedDocsWhenCollapsing);

        } else {
          throw new SolrException(
              SolrException.ErrorCode.BAD_REQUEST,
              "Collapsing field should be of either String, Int or Float type");
        }

      } else { // min, max, sort, etc.. something other then just "score"

        if (collapseFieldType instanceof StrField) {
          if (blockCollapse) {
            // NOTE: for now we don't worry about wether this is a sortSpec of min/max
            // groupHeadSelector, we use a "sort spec' based block collector unless/until there is
            // some (performance?) reason to specialize
            return new BlockOrdSortSpecCollector(
                collapseField,
                nullPolicy,
                boostDocs,
                BlockOrdSortSpecCollector.getSort(groupHeadSelector, sortSpec, funcQuery, searcher),
                needsScores || needsScores4Collapsing);
          }

          return new OrdFieldValueCollector(
              maxDoc,
              leafCount,
              docValuesProducer,
              nullPolicy,
              groupHeadSelector,
              sortSpec,
              needsScores4Collapsing,
              needsScores,
              minMaxFieldType,
              boostDocs,
              funcQuery,
              searcher,
              collectElevatedDocsWhenCollapsing);

        } else if (isNumericCollapsible(collapseFieldType)) {

          if (blockCollapse) {
            // NOTE: for now we don't worry about wether this is a sortSpec of min/max
            // groupHeadSelector, we use a "sort spec' based block collector unless/until there is
            // some (performance?) reason to specialize
            return new BlockLongSortSpecCollector(
                collapseField,
                nullPolicy,
                boostDocs,
                BlockOrdSortSpecCollector.getSort(groupHeadSelector, sortSpec, funcQuery, searcher),
                needsScores || needsScores4Collapsing);
          }

          return new LongFieldValueCollector(
              maxDoc,
              size,
              leafCount,
              nullPolicy,
              collapseField,
              groupHeadSelector,
              sortSpec,
              needsScores4Collapsing,
              needsScores,
              minMaxFieldType,
              boostDocs,
              funcQuery,
              searcher,
              collectElevatedDocsWhenCollapsing);
        } else {
          throw new SolrException(
              SolrException.ErrorCode.BAD_REQUEST,
              "Collapsing field should be of either String, Int or Float type");
        }
      }
    }
  }

  public static final class CollapseScore {
    /**
     * Inspects the GroupHeadSelector to determine if this CollapseScore is needed. If it is, then
     * "this" will be added to the readerContext using the "CSCORE" key, and true will be returned.
     * If not returns false.
     */
    public boolean setupIfNeeded(
        final GroupHeadSelector groupHeadSelector,
        final Map<? super String, ? super CollapseScore> readerContext) {
      // HACK, but not really any better options until/unless we can recursively
      // ask value sources if they depend on score
      if (wantsCScore(groupHeadSelector.selectorText)) {
        readerContext.put("CSCORE", this);
        return true;
      }
      return false;
    }

    /**
     * Huge HACK, but not really any better options until/unless we can recursively ask value
     * sources if they depend on score
     */
    public static boolean wantsCScore(final String text) {
      return (text.contains("cscore()"));
    }

    private CollapseScore() {
      // No-Op
    }

    public float score;
  }

  /*
   * Collapse Strategies
   */

  /**
   * The abstract base Strategy for collapse strategies that collapse on an ordinal using min/max
   * field value to select the group head.
   */
  private abstract static class OrdFieldValueStrategy {
    protected int nullPolicy;
    protected IntIntDynamicMap ords;
    protected Scorable scorer;
    protected FloatArrayList nullScores;
    protected float nullScore;
    protected IntFloatDynamicMap scores;
    protected FixedBitSet collapsedSet;
    protected int nullDoc = -1;
    protected boolean needsScores;

    private final BoostedDocsCollector boostedDocsCollector;

    public abstract void collapse(int ord, int contextDoc, int globalDoc) throws IOException;

    public abstract void setNextReader(LeafReaderContext context) throws IOException;

    public OrdFieldValueStrategy(
        int maxDoc,
        int valueCount,
        int nullPolicy,
        boolean needsScores,
        BoostedDocsCollector boostedDocsCollector,
        SortedDocValues values) {
      this.ords = new IntIntDynamicMap(valueCount, -1);
      this.nullPolicy = nullPolicy;
      this.needsScores = needsScores;
      this.collapsedSet = new FixedBitSet(maxDoc);

      this.boostedDocsCollector = boostedDocsCollector;

      if (this.needsScores) {
        this.scores = new IntFloatDynamicMap(valueCount, 0.0f);
        if (nullPolicy == NullPolicy.EXPAND.getCode()) {
          nullScores = new FloatArrayList();
        }
      }
    }

    public FixedBitSet getCollapsedSet() {
      // Handle the boosted docs.
      boostedDocsCollector.purgeGroupsThatHaveBoostedDocs(
          collapsedSet,
          (ord) -> {
            ords.remove((int) ord);
          },
          () -> {
            nullDoc = -1;
          });

      // Build the sorted DocSet of group heads.
      if (nullDoc > -1) {
        this.collapsedSet.set(nullDoc);
      }
      ords.forEachValue(doc -> collapsedSet.set(doc));

      return collapsedSet;
    }

    public void setScorer(Scorable scorer) throws IOException {
      this.scorer = scorer;
    }

    public FloatArrayList getNullScores() {
      return nullScores;
    }

    public float getNullScore() {
      return this.nullScore;
    }

    public IntFloatDynamicMap getScores() {
      return scores;
    }
  }

  /*
   * Strategy for collapsing on ordinal using min/max of an int field to select the group head.
   */
  private static class OrdIntStrategy extends OrdFieldValueStrategy {

    private final String field;
    private NumericDocValues minMaxValues;
    private IntCompare comp;
    private int nullVal;
    private IntIntDynamicMap ordVals;

    public OrdIntStrategy(
        int maxDoc,
        int nullPolicy,
        int valueCount,
        GroupHeadSelector groupHeadSelector,
        boolean needsScores,
        BoostedDocsCollector boostedDocsCollector,
        SortedDocValues values)
        throws IOException {
      super(maxDoc, valueCount, nullPolicy, needsScores, boostedDocsCollector, values);
      this.field = groupHeadSelector.selectorText;

      assert GroupHeadSelectorType.MIN_MAX.contains(groupHeadSelector.type);

      if (GroupHeadSelectorType.MAX.equals(groupHeadSelector.type)) {
        comp = new MaxIntComp();
        this.ordVals = new IntIntDynamicMap(valueCount, Integer.MIN_VALUE);
      } else {
        comp = new MinIntComp();
        this.ordVals = new IntIntDynamicMap(valueCount, Integer.MAX_VALUE);
        this.nullVal = Integer.MAX_VALUE;
      }
    }

    @Override
    public void setNextReader(LeafReaderContext context) throws IOException {
      this.minMaxValues = DocValues.getNumeric(context.reader(), this.field);
    }

    @Override
    public void collapse(int ord, int contextDoc, int globalDoc) throws IOException {

      int currentVal;
      if (minMaxValues.advanceExact(contextDoc)) {
        currentVal = (int) minMaxValues.longValue();
      } else {
        currentVal = 0;
      }

      if (ord > -1) {
        if (comp.test(currentVal, ordVals.get(ord))) {
          ords.put(ord, globalDoc);
          ordVals.put(ord, currentVal);
          if (needsScores) {
            scores.put(ord, scorer.score());
          }
        }
      } else if (this.nullPolicy == NullPolicy.COLLAPSE.getCode()) {
        if (comp.test(currentVal, nullVal)) {
          nullVal = currentVal;
          nullDoc = globalDoc;
          if (needsScores) {
            nullScore = scorer.score();
          }
        }
      } else if (this.nullPolicy == NullPolicy.EXPAND.getCode()) {
        this.collapsedSet.set(globalDoc);
        if (needsScores) {
          nullScores.add(scorer.score());
        }
      }
    }
  }

  /**
   * Strategy for collapsing on ordinal and using the min/max value of a float field to select the
   * group head
   */
  private static class OrdFloatStrategy extends OrdFieldValueStrategy {

    private final String field;
    private NumericDocValues minMaxValues;
    private FloatCompare comp;
    private float nullVal;
    private IntFloatDynamicMap ordVals;

    public OrdFloatStrategy(
        int maxDoc,
        int nullPolicy,
        int valueCount,
        GroupHeadSelector groupHeadSelector,
        boolean needsScores,
        BoostedDocsCollector boostedDocsCollector,
        SortedDocValues values)
        throws IOException {
      super(maxDoc, valueCount, nullPolicy, needsScores, boostedDocsCollector, values);
      this.field = groupHeadSelector.selectorText;

      assert GroupHeadSelectorType.MIN_MAX.contains(groupHeadSelector.type);

      if (GroupHeadSelectorType.MAX.equals(groupHeadSelector.type)) {
        comp = new MaxFloatComp();
        this.ordVals = new IntFloatDynamicMap(valueCount, -Float.MAX_VALUE);
        this.nullVal = -Float.MAX_VALUE;
      } else {
        comp = new MinFloatComp();
        this.ordVals = new IntFloatDynamicMap(valueCount, Float.MAX_VALUE);
        this.nullVal = Float.MAX_VALUE;
      }
    }

    @Override
    public void setNextReader(LeafReaderContext context) throws IOException {
      this.minMaxValues = DocValues.getNumeric(context.reader(), this.field);
    }

    @Override
    public void collapse(int ord, int contextDoc, int globalDoc) throws IOException {

      int currentMinMax;
      if (minMaxValues.advanceExact(contextDoc)) {
        currentMinMax = (int) minMaxValues.longValue();
      } else {
        currentMinMax = 0;
      }

      float currentVal = Float.intBitsToFloat(currentMinMax);

      if (ord > -1) {
        if (comp.test(currentVal, ordVals.get(ord))) {
          ords.put(ord, globalDoc);
          ordVals.put(ord, currentVal);
          if (needsScores) {
            scores.put(ord, scorer.score());
          }
        }
      } else if (this.nullPolicy == NullPolicy.COLLAPSE.getCode()) {
        if (comp.test(currentVal, nullVal)) {
          nullVal = currentVal;
          nullDoc = globalDoc;
          if (needsScores) {
            nullScore = scorer.score();
          }
        }
      } else if (this.nullPolicy == NullPolicy.EXPAND.getCode()) {
        this.collapsedSet.set(globalDoc);
        if (needsScores) {
          nullScores.add(scorer.score());
        }
      }
    }
  }

  /*
   * Strategy for collapsing on ordinal and using the min/max value of a long
   * field to select the group head
   */

  private static class OrdLongStrategy extends OrdFieldValueStrategy {

    private final String field;
    private NumericDocValues minMaxVals;
    private LongCompare comp;
    private long nullVal;
    private IntLongDynamicMap ordVals;

    public OrdLongStrategy(
        int maxDoc,
        int nullPolicy,
        int valueCount,
        GroupHeadSelector groupHeadSelector,
        boolean needsScores,
        BoostedDocsCollector boostedDocsCollector,
        SortedDocValues values)
        throws IOException {
      super(maxDoc, valueCount, nullPolicy, needsScores, boostedDocsCollector, values);
      this.field = groupHeadSelector.selectorText;

      assert GroupHeadSelectorType.MIN_MAX.contains(groupHeadSelector.type);

      if (GroupHeadSelectorType.MAX.equals(groupHeadSelector.type)) {
        comp = new MaxLongComp();
        this.ordVals = new IntLongDynamicMap(valueCount, Long.MIN_VALUE);
      } else {
        this.nullVal = Long.MAX_VALUE;
        comp = new MinLongComp();
        this.ordVals = new IntLongDynamicMap(valueCount, Long.MAX_VALUE);
      }
    }

    @Override
    public void setNextReader(LeafReaderContext context) throws IOException {
      this.minMaxVals = DocValues.getNumeric(context.reader(), this.field);
    }

    @Override
    public void collapse(int ord, int contextDoc, int globalDoc) throws IOException {

      long currentVal;
      if (minMaxVals.advanceExact(contextDoc)) {
        currentVal = minMaxVals.longValue();
      } else {
        currentVal = 0;
      }

      if (ord > -1) {
        if (comp.test(currentVal, ordVals.get(ord))) {
          ords.put(ord, globalDoc);
          ordVals.put(ord, currentVal);
          if (needsScores) {
            scores.put(ord, scorer.score());
          }
        }
      } else if (this.nullPolicy == NullPolicy.COLLAPSE.getCode()) {
        if (comp.test(currentVal, nullVal)) {
          nullVal = currentVal;
          nullDoc = globalDoc;
          if (needsScores) {
            nullScore = scorer.score();
          }
        }
      } else if (this.nullPolicy == NullPolicy.EXPAND.getCode()) {
        this.collapsedSet.set(globalDoc);
        if (needsScores) {
          nullScores.add(scorer.score());
        }
      }
    }
  }

  /*
   * Strategy for collapsing on ordinal and using the min/max value of a value source function
   * to select the group head
   */
  private static class OrdValueSourceStrategy extends OrdFieldValueStrategy {

    private FloatCompare comp;
    private float nullVal;
    private ValueSource valueSource;
    private FunctionValues functionValues;
    private IntFloatDynamicMap ordVals;
    private Map<Object, Object> rcontext;
    private final CollapseScore collapseScore = new CollapseScore();
    private boolean needsScores4Collapsing;

    public OrdValueSourceStrategy(
        int maxDoc,
        int nullPolicy,
        int valueCount,
        GroupHeadSelector groupHeadSelector,
        boolean needsScores4Collapsing,
        boolean needsScores,
        BoostedDocsCollector boostedDocsCollector,
        FunctionQuery funcQuery,
        IndexSearcher searcher,
        SortedDocValues values)
        throws IOException {
      super(maxDoc, valueCount, nullPolicy, needsScores, boostedDocsCollector, values);
      this.needsScores4Collapsing = needsScores4Collapsing;
      this.valueSource = funcQuery.getValueSource();
      this.rcontext = ValueSource.newContext(searcher);

      assert GroupHeadSelectorType.MIN_MAX.contains(groupHeadSelector.type);

      if (GroupHeadSelectorType.MAX.equals(groupHeadSelector.type)) {
        comp = new MaxFloatComp();
        this.ordVals = new IntFloatDynamicMap(valueCount, -Float.MAX_VALUE);
      } else {
        this.nullVal = Float.MAX_VALUE;
        comp = new MinFloatComp();
        this.ordVals = new IntFloatDynamicMap(valueCount, Float.MAX_VALUE);
      }

      collapseScore.setupIfNeeded(groupHeadSelector, rcontext);
    }

    @Override
    public void setNextReader(LeafReaderContext context) throws IOException {
      functionValues = this.valueSource.getValues(rcontext, context);
    }

    @Override
    public void collapse(int ord, int contextDoc, int globalDoc) throws IOException {

      float score = 0;

      if (needsScores4Collapsing) {
        score = scorer.score();
        this.collapseScore.score = score;
      }

      float currentVal = functionValues.floatVal(contextDoc);

      if (ord > -1) {
        if (comp.test(currentVal, ordVals.get(ord))) {
          ords.put(ord, globalDoc);
          ordVals.put(ord, currentVal);
          if (needsScores) {
            if (!needsScores4Collapsing) {
              score = scorer.score();
            }
            scores.put(ord, score);
          }
        }
      } else if (this.nullPolicy == NullPolicy.COLLAPSE.getCode()) {
        if (comp.test(currentVal, nullVal)) {
          nullVal = currentVal;
          nullDoc = globalDoc;
          if (needsScores) {
            if (!needsScores4Collapsing) {
              score = scorer.score();
            }
            nullScore = score;
          }
        }
      } else if (this.nullPolicy == NullPolicy.EXPAND.getCode()) {
        this.collapsedSet.set(globalDoc);
        if (needsScores) {
          if (!needsScores4Collapsing) {
            score = scorer.score();
          }
          nullScores.add(score);
        }
      }
    }
  }

  /*
   * Strategy for collapsing on ordinal and using the first document according to a complex sort
   * as the group head
   */
  private static class OrdSortSpecStrategy extends OrdFieldValueStrategy {

    private final SortFieldsCompare compareState;
    private final Sort sort;

    private float score;
    private boolean needsScores4Collapsing;

    public OrdSortSpecStrategy(
        int maxDoc,
        int nullPolicy,
        int valueCount,
        GroupHeadSelector groupHeadSelector,
        boolean needsScores4Collapsing,
        boolean needsScores,
        BoostedDocsCollector boostedDocsCollector,
        SortSpec sortSpec,
        IndexSearcher searcher,
        SortedDocValues values)
        throws IOException {
      super(maxDoc, valueCount, nullPolicy, needsScores, boostedDocsCollector, values);
      this.needsScores4Collapsing = needsScores4Collapsing;

      assert GroupHeadSelectorType.SORT.equals(groupHeadSelector.type);

      this.sort = rewriteSort(sortSpec, searcher);

      this.compareState = new SortFieldsCompare(sort.getSort(), valueCount);
    }

    @Override
    public void setNextReader(LeafReaderContext context) throws IOException {
      compareState.setNextReader(context);
    }

    @Override
    public void setScorer(Scorable s) throws IOException {
      super.setScorer(s);
      this.compareState.setScorer(s);
    }

    @Override
    public void collapse(int ord, int contextDoc, int globalDoc) throws IOException {

      if (needsScores4Collapsing) {
        this.score = scorer.score();
      }

      if (ord > -1) { // real collapseKey
        if (-1 == ords.get(ord)) {
          // we've never seen this ord (aka: collapseKey) before, treat it as group head for now
          compareState.setGroupValues(ord, contextDoc);
          ords.put(ord, globalDoc);
          if (needsScores) {
            if (!needsScores4Collapsing) {
              this.score = scorer.score();
            }
            scores.put(ord, score);
          }
        } else {
          // test this ord to see if it's a new group leader
          if (compareState.testAndSetGroupValues(ord, contextDoc)) { // TODO X
            ords.put(ord, globalDoc);
            if (needsScores) {
              if (!needsScores4Collapsing) {
                this.score = scorer.score();
              }
              scores.put(ord, score);
            }
          }
        }
      } else if (this.nullPolicy == NullPolicy.COLLAPSE.getCode()) {
        if (-1 == nullDoc) {
          // we've never seen a doc with null collapse key yet, treat it as the null group head for
          // now
          compareState.setNullGroupValues(contextDoc);
          nullDoc = globalDoc;
          if (needsScores) {
            if (!needsScores4Collapsing) {
              this.score = scorer.score();
            }
            nullScore = score;
          }
        } else {
          // test this doc to see if it's the new null leader
          if (compareState.testAndSetNullGroupValues(contextDoc)) {
            nullDoc = globalDoc;
            if (needsScores) {
              if (!needsScores4Collapsing) {
                this.score = scorer.score();
              }
              nullScore = score;
            }
          }
        }
      } else if (this.nullPolicy == NullPolicy.EXPAND.getCode()) {
        this.collapsedSet.set(globalDoc);
        if (needsScores) {
          if (!needsScores4Collapsing) {
            this.score = scorer.score();
          }
          nullScores.add(score);
        }
      }
    }
  }

  /*
   * Base strategy for collapsing on a 64 bit numeric field and selecting a group head
   * based on min/max value of a 64 bit numeric field.
   */

  private abstract static class LongFieldValueStrategy {
    protected int nullPolicy;
    protected LongIntHashMap cmap;
    protected Scorable scorer;
    protected FloatArrayList nullScores;
    protected float nullScore;
    protected IntFloatDynamicMap scores;
    protected FixedBitSet collapsedSet;
    protected int nullDoc = -1;
    protected boolean needsScores;
    protected String collapseField;
    protected IntIntDynamicMap docs;

    private final BoostedDocsCollector boostedDocsCollector;

    public abstract void collapseNullGroup(int contextDoc, int globalDoc) throws IOException;

    public abstract void collapse(long collapseKey, int contextDoc, int globalDoc)
        throws IOException;

    public abstract void setNextReader(LeafReaderContext context) throws IOException;

    public LongFieldValueStrategy(
        int maxDoc,
        int size,
        String collapseField,
        int nullPolicy,
        boolean needsScores,
        BoostedDocsCollector boostedDocsCollector) {
      this.collapseField = collapseField;
      this.nullPolicy = nullPolicy;
      this.needsScores = needsScores;
      this.collapsedSet = new FixedBitSet(maxDoc);
      this.cmap = new LongIntHashMap(size);
      this.docs = new IntIntDynamicMap(size, 0);

      this.boostedDocsCollector = boostedDocsCollector;

      if (needsScores) {
        this.scores = new IntFloatDynamicMap(size, 0.0f);
        if (nullPolicy == NullPolicy.EXPAND.getCode()) {
          nullScores = new FloatArrayList();
        }
      }
    }

    public FixedBitSet getCollapsedSet() {

      // Handle the boosted docs.
      boostedDocsCollector.purgeGroupsThatHaveBoostedDocs(
          collapsedSet,
          (key) -> {
            cmap.remove(key);
          },
          () -> {
            nullDoc = -1;
          });

      // Build the sorted DocSet of group heads.
      if (nullDoc > -1) {
        this.collapsedSet.set(nullDoc);
      }
      Iterator<LongIntCursor> it1 = cmap.iterator();
      while (it1.hasNext()) {
        LongIntCursor cursor = it1.next();
        int pointer = cursor.value;
        collapsedSet.set(docs.get(pointer));
      }

      return collapsedSet;
    }

    public void setScorer(Scorable scorer) throws IOException {
      this.scorer = scorer;
    }

    public FloatArrayList getNullScores() {
      return nullScores;
    }

    public LongIntHashMap getCollapseMap() {
      return cmap;
    }

    public float getNullScore() {
      return this.nullScore;
    }

    public IntFloatDynamicMap getScores() {
      return scores;
    }

    public IntIntDynamicMap getDocs() {
      return docs;
    }
  }

  /*
   *  Strategy for collapsing on a 64 bit numeric field and selecting the group head based
   *  on the min/max value of a 64 bit field numeric field.
   */
  private static class IntLongStrategy extends LongFieldValueStrategy {

    private final String field;
    private NumericDocValues minMaxVals;
    private IntLongDynamicMap testValues;
    private LongCompare comp;
    private long nullCompVal;

    private int index = -1;

    public IntLongStrategy(
        int maxDoc,
        int size,
        String collapseField,
        int nullPolicy,
        GroupHeadSelector groupHeadSelector,
        boolean needsScores,
        BoostedDocsCollector boostedDocsCollector)
        throws IOException {

      super(maxDoc, size, collapseField, nullPolicy, needsScores, boostedDocsCollector);
      this.field = groupHeadSelector.selectorText;
      this.testValues = new IntLongDynamicMap(size, 0);

      assert GroupHeadSelectorType.MIN_MAX.contains(groupHeadSelector.type);

      if (GroupHeadSelectorType.MAX.equals(groupHeadSelector.type)) {
        comp = new MaxLongComp();
        this.nullCompVal = Long.MIN_VALUE;
      } else {
        comp = new MinLongComp();
        this.nullCompVal = Long.MAX_VALUE;
      }
    }

    @Override
    public void setNextReader(LeafReaderContext context) throws IOException {
      this.minMaxVals = DocValues.getNumeric(context.reader(), this.field);
    }

    private long advanceAndGetCurrentVal(int contextDoc) throws IOException {
      if (minMaxVals.advanceExact(contextDoc)) {
        return minMaxVals.longValue();
      } // else...
      return 0;
    }

    @Override
    public void collapse(long collapseKey, int contextDoc, int globalDoc) throws IOException {
      final long currentVal = advanceAndGetCurrentVal(contextDoc);

      final int idx;
      if ((idx = cmap.indexOf(collapseKey)) >= 0) {
        int pointer = cmap.indexGet(idx);
        if (comp.test(currentVal, testValues.get(pointer))) {
          testValues.put(pointer, currentVal);
          docs.put(pointer, globalDoc);
          if (needsScores) {
            scores.put(pointer, scorer.score());
          }
        }
      } else {
        ++index;
        cmap.put(collapseKey, index);
        testValues.put(index, currentVal);
        docs.put(index, globalDoc);
        if (needsScores) {
          scores.put(index, scorer.score());
        }
      }
    }

    @Override
    public void collapseNullGroup(int contextDoc, int globalDoc) throws IOException {
      assert NullPolicy.IGNORE.getCode() != this.nullPolicy;

      final long currentVal = advanceAndGetCurrentVal(contextDoc);
      if (this.nullPolicy == NullPolicy.COLLAPSE.getCode()) {
        if (comp.test(currentVal, nullCompVal)) {
          nullCompVal = currentVal;
          nullDoc = globalDoc;
          if (needsScores) {
            nullScore = scorer.score();
          }
        }
      } else if (this.nullPolicy == NullPolicy.EXPAND.getCode()) {
        this.collapsedSet.set(globalDoc);
        if (needsScores) {
          nullScores.add(scorer.score());
        }
      }
    }
  }

  private static class IntFloatStrategy extends LongFieldValueStrategy {

    private final String field;
    private NumericDocValues minMaxVals;
    private IntFloatDynamicMap testValues;
    private FloatCompare comp;
    private float nullCompVal;

    private int index = -1;

    public IntFloatStrategy(
        int maxDoc,
        int size,
        String collapseField,
        int nullPolicy,
        GroupHeadSelector groupHeadSelector,
        boolean needsScores,
        BoostedDocsCollector boostedDocsCollector)
        throws IOException {

      super(maxDoc, size, collapseField, nullPolicy, needsScores, boostedDocsCollector);
      this.field = groupHeadSelector.selectorText;
      this.testValues = new IntFloatDynamicMap(size, 0.0f);

      assert GroupHeadSelectorType.MIN_MAX.contains(groupHeadSelector.type);

      if (GroupHeadSelectorType.MAX.equals(groupHeadSelector.type)) {
        comp = new MaxFloatComp();
        this.nullCompVal = -Float.MAX_VALUE;
      } else {
        comp = new MinFloatComp();
        this.nullCompVal = Float.MAX_VALUE;
      }
    }

    @Override
    public void setNextReader(LeafReaderContext context) throws IOException {
      this.minMaxVals = DocValues.getNumeric(context.reader(), this.field);
    }

    private float advanceAndGetCurrentVal(int contextDoc) throws IOException {
      if (minMaxVals.advanceExact(contextDoc)) {
        return Float.intBitsToFloat((int) minMaxVals.longValue());
      } // else...
      return Float.intBitsToFloat(0);
    }

    @Override
    public void collapse(long collapseKey, int contextDoc, int globalDoc) throws IOException {
      final float currentVal = advanceAndGetCurrentVal(contextDoc);

      final int idx;
      if ((idx = cmap.indexOf(collapseKey)) >= 0) {
        int pointer = cmap.indexGet(idx);
        if (comp.test(currentVal, testValues.get(pointer))) {
          testValues.put(pointer, currentVal);
          docs.put(pointer, globalDoc);
          if (needsScores) {
            scores.put(pointer, scorer.score());
          }
        }
      } else {
        ++index;
        cmap.put(collapseKey, index);
        testValues.put(index, currentVal);
        docs.put(index, globalDoc);
        if (needsScores) {
          scores.put(index, scorer.score());
        }
      }
    }

    @Override
    public void collapseNullGroup(int contextDoc, int globalDoc) throws IOException {
      assert NullPolicy.IGNORE.getCode() != this.nullPolicy;
      final float currentVal = advanceAndGetCurrentVal(contextDoc);
      if (this.nullPolicy == NullPolicy.COLLAPSE.getCode()) {
        if (comp.test(currentVal, nullCompVal)) {
          nullCompVal = currentVal;
          nullDoc = globalDoc;
          if (needsScores) {
            nullScore = scorer.score();
          }
        }
      } else if (this.nullPolicy == NullPolicy.EXPAND.getCode()) {
        this.collapsedSet.set(globalDoc);
        if (needsScores) {
          nullScores.add(scorer.score());
        }
      }
    }
  }

  /*
   *  Strategy for collapsing on a 64 bit numeric field and selecting the group head based
   *  on the min/max value of a Value Source Function.
   */
  private static class LongValueSourceStrategy extends LongFieldValueStrategy {

    private FloatCompare comp;
    private IntFloatDynamicMap testValues;
    private float nullCompVal;

    private ValueSource valueSource;
    private FunctionValues functionValues;
    private Map<Object, Object> rcontext;
    private final CollapseScore collapseScore = new CollapseScore();
    private int index = -1;
    private boolean needsScores4Collapsing;

    public LongValueSourceStrategy(
        int maxDoc,
        int size,
        String collapseField,
        int nullPolicy,
        GroupHeadSelector groupHeadSelector,
        boolean needsScores4Collapsing,
        boolean needsScores,
        BoostedDocsCollector boostedDocsCollector,
        FunctionQuery funcQuery,
        IndexSearcher searcher)
        throws IOException {

      super(maxDoc, size, collapseField, nullPolicy, needsScores, boostedDocsCollector);

      this.needsScores4Collapsing = needsScores4Collapsing;
      this.testValues = new IntFloatDynamicMap(size, 0.0f);

      this.valueSource = funcQuery.getValueSource();
      this.rcontext = ValueSource.newContext(searcher);

      assert GroupHeadSelectorType.MIN_MAX.contains(groupHeadSelector.type);

      if (GroupHeadSelectorType.MAX.equals(groupHeadSelector.type)) {
        this.nullCompVal = -Float.MAX_VALUE;
        comp = new MaxFloatComp();
      } else {
        this.nullCompVal = Float.MAX_VALUE;
        comp = new MinFloatComp();
      }

      collapseScore.setupIfNeeded(groupHeadSelector, rcontext);
    }

    @Override
    @SuppressWarnings({"unchecked"})
    public void setNextReader(LeafReaderContext context) throws IOException {
      functionValues = this.valueSource.getValues(rcontext, context);
    }

    private float computeScoreIfNeeded4Collapse() throws IOException {
      if (needsScores4Collapsing) {
        this.collapseScore.score = scorer.score();
        return this.collapseScore.score;
      } // else...
      return 0F;
    }

    @Override
    public void collapse(long collapseKey, int contextDoc, int globalDoc) throws IOException {

      float score = computeScoreIfNeeded4Collapse();
      final float currentVal = functionValues.floatVal(contextDoc);

      final int idx;
      if ((idx = cmap.indexOf(collapseKey)) >= 0) {
        int pointer = cmap.indexGet(idx);
        if (comp.test(currentVal, testValues.get(pointer))) {
          testValues.put(pointer, currentVal);
          docs.put(pointer, globalDoc);
          if (needsScores) {
            if (!needsScores4Collapsing) {
              score = scorer.score();
            }
            scores.put(pointer, score);
          }
        }
      } else {
        ++index;
        cmap.put(collapseKey, index);
        docs.put(index, globalDoc);
        testValues.put(index, currentVal);
        if (needsScores) {
          if (!needsScores4Collapsing) {
            score = scorer.score();
          }
          scores.put(index, score);
        }
      }
    }

    @Override
    public void collapseNullGroup(int contextDoc, int globalDoc) throws IOException {
      assert NullPolicy.IGNORE.getCode() != this.nullPolicy;

      float score = computeScoreIfNeeded4Collapse();
      final float currentVal = functionValues.floatVal(contextDoc);

      if (this.nullPolicy == NullPolicy.COLLAPSE.getCode()) {
        if (comp.test(currentVal, nullCompVal)) {
          nullCompVal = currentVal;
          nullDoc = globalDoc;
          if (needsScores) {
            if (!needsScores4Collapsing) {
              score = scorer.score();
            }
            nullScore = score;
          }
        }
      } else if (this.nullPolicy == NullPolicy.EXPAND.getCode()) {
        this.collapsedSet.set(globalDoc);
        if (needsScores) {
          if (!needsScores4Collapsing) {
            score = scorer.score();
          }
          nullScores.add(score);
        }
      }
    }
  }

  /*
   * Strategy for collapsing on a 64 bit numeric field and using the first document according
   * to a complex sort as the group head
   */
  private static class LongSortSpecStrategy extends LongFieldValueStrategy {

    private final SortFieldsCompare compareState;
    private final SortSpec sortSpec;
    private final Sort sort;

    private int index = -1;
    private boolean needsScores4Collapsing;

    public LongSortSpecStrategy(
        int maxDoc,
        int size,
        String collapseField,
        int nullPolicy,
        GroupHeadSelector groupHeadSelector,
        boolean needsScores4Collapsing,
        boolean needsScores,
        BoostedDocsCollector boostedDocsCollector,
        SortSpec sortSpec,
        IndexSearcher searcher)
        throws IOException {

      super(maxDoc, size, collapseField, nullPolicy, needsScores, boostedDocsCollector);
      this.needsScores4Collapsing = needsScores4Collapsing;

      assert GroupHeadSelectorType.SORT.equals(groupHeadSelector.type);

      this.sortSpec = sortSpec;
      this.sort = rewriteSort(sortSpec, searcher);
      this.compareState = new SortFieldsCompare(sort.getSort(), size);
    }

    @Override
    public void setNextReader(LeafReaderContext context) throws IOException {
      compareState.setNextReader(context);
    }

    @Override
    public void setScorer(Scorable s) throws IOException {
      super.setScorer(s);
      this.compareState.setScorer(s);
    }

    private float computeScoreIfNeeded4Collapse() throws IOException {
      return needsScores4Collapsing ? scorer.score() : 0F;
    }

    @Override
    public void collapse(long collapseKey, int contextDoc, int globalDoc) throws IOException {
      float score = computeScoreIfNeeded4Collapse();

      final int idx;
      if ((idx = cmap.indexOf(collapseKey)) >= 0) {
        // we've seen this collapseKey before, test to see if it's a new group leader
        int pointer = cmap.indexGet(idx);
        if (compareState.testAndSetGroupValues(pointer, contextDoc)) {
          docs.put(pointer, globalDoc);
          if (needsScores) {
            if (!needsScores4Collapsing) {
              score = scorer.score();
            }
            scores.put(pointer, score);
          }
        }
      } else {
        // we've never seen this collapseKey before, treat it as group head for now
        ++index;
        cmap.put(collapseKey, index);
        docs.put(index, globalDoc);
        compareState.setGroupValues(index, contextDoc);
        if (needsScores) {
          if (!needsScores4Collapsing) {
            score = scorer.score();
          }
          scores.put(index, score);
        }
      }
    }

    @Override
    public void collapseNullGroup(int contextDoc, int globalDoc) throws IOException {
      assert NullPolicy.IGNORE.getCode() != this.nullPolicy;

      float score = computeScoreIfNeeded4Collapse();

      if (this.nullPolicy == NullPolicy.COLLAPSE.getCode()) {
        if (-1 == nullDoc) {
          // we've never seen a doc with null collapse key yet, treat it as the null group head for
          // now
          compareState.setNullGroupValues(contextDoc);
          nullDoc = globalDoc;
          if (needsScores) {
            if (!needsScores4Collapsing) {
              score = scorer.score();
            }
            nullScore = score;
          }
        } else {
          // test this doc to see if it's the new null leader
          if (compareState.testAndSetNullGroupValues(contextDoc)) {
            nullDoc = globalDoc;
            if (needsScores) {
              if (!needsScores4Collapsing) {
                score = scorer.score();
              }
              nullScore = score;
            }
          }
        }
      } else if (this.nullPolicy == NullPolicy.EXPAND.getCode()) {
        this.collapsedSet.set(globalDoc);
        if (needsScores) {
          if (!needsScores4Collapsing) {
            score = scorer.score();
          }
          nullScores.add(score);
        }
      }
    }
  }

  /**
   * Helper class for dealing with boosted docs, which always get collected (even if there is more
   * then one in a group) and suppress any non-boosted docs from being collected from their group
   * (even if they should be based on the group head selectors)
   *
   * <p>NOTE: collect methods must be called in increasing globalDoc order
   */
  private static class BoostedDocsCollector {
    private final IntIntHashMap boostDocsMap;
    private final int[] sortedGlobalDocIds;
    private final boolean hasBoosts;

    private final LongArrayList boostedKeys = new LongArrayList();
    private final IntArrayList boostedDocs = new IntArrayList();
    ;
    private boolean boostedNullGroup = false;
    private final MergeBoost boostedDocsIdsIter;

    public static BoostedDocsCollector build(final IntIntHashMap boostDocsMap) {
      if (null != boostDocsMap && !boostDocsMap.isEmpty()) {
        return new BoostedDocsCollector(boostDocsMap);
      }

      // else: No-Op impl (short circut default impl)....
      return new BoostedDocsCollector(new IntIntHashMap()) {
        @Override
        public boolean collectIfBoosted(long groupKey, int globalDoc) {
          return false;
        }

        @Override
        public boolean collectInNullGroupIfBoosted(int globalDoc) {
          return false;
        }

        @Override
        public void purgeGroupsThatHaveBoostedDocs(
            final FixedBitSet collapsedSet,
<<<<<<< HEAD
            final LongProcedure removeGroupKey,
            final Runnable resetNullGroupHead) {
          return;
        }
=======
            final IntProcedure removeGroupKey,
            final Runnable resetNullGroupHead) {}
>>>>>>> 2cb01ce8
      };
    }

    private BoostedDocsCollector(final IntIntHashMap boostDocsMap) {
      this.boostDocsMap = boostDocsMap;
      this.hasBoosts = !boostDocsMap.isEmpty();
      sortedGlobalDocIds = new int[boostDocsMap.size()];
      Iterator<IntIntCursor> it = boostDocsMap.iterator();
      int index = -1;
      while (it.hasNext()) {
        IntIntCursor cursor = it.next();
        sortedGlobalDocIds[++index] = cursor.key;
      }

      Arrays.sort(sortedGlobalDocIds);
      boostedDocsIdsIter = getMergeBoost();
    }

    /** True if there are any requested boosts (regardless of wether any have been collected) */
    public boolean hasBoosts() {
      return hasBoosts;
    }

    /** Returns a brand new MergeBoost instance listing all requested boosted docs */
    public MergeBoost getMergeBoost() {
      return new MergeBoost(sortedGlobalDocIds);
    }

    /**
     * @return true if doc is boosted and has (now) been collected
     */
    public boolean collectIfBoosted(long groupKey, int globalDoc) {
      if (boostedDocsIdsIter.boost(globalDoc)) {
        this.boostedDocs.add(globalDoc);
        this.boostedKeys.add(groupKey);
        return true;
      }
      return false;
    }

    /**
     * @return true if doc is boosted and has (now) been collected
     */
    public boolean collectInNullGroupIfBoosted(int globalDoc) {
      if (boostedDocsIdsIter.boost(globalDoc)) {
        this.boostedDocs.add(globalDoc);
        this.boostedNullGroup = true;
        return true;
      }
      return false;
    }

    /**
     * Kludgy API neccessary to deal with diff collectors/strategies using diff data structs for
     * tracking collapse keys...
     */
    public void purgeGroupsThatHaveBoostedDocs(
        final FixedBitSet collapsedSet,
        final LongProcedure removeGroupKey,
        final Runnable resetNullGroupHead) {
      // Add the (collected) boosted docs to the collapsedSet
      boostedDocs.forEach(
          new IntProcedure() {
            @Override
            public void apply(int globalDoc) {
              collapsedSet.set(globalDoc);
            }
          });
      // Remove any group heads that are in the same groups as (collected) boosted documents.
      boostedKeys.forEach(removeGroupKey);
      if (boostedNullGroup) {
        // If we're using IGNORE then no (matching) null docs were collected (by caller)
        // If we're using EXPAND then all (matching) null docs were already collected (by us)
        //   ...and that's *good* because each is treated like it's own group, our boosts don't
        // matter
        // We only have to worry about removing null docs when using COLLAPSE, in which case any
        // boosted null doc means we clear the group head of the null group..
        resetNullGroupHead.run();
      }
    }
  }

  static class MergeBoost {

    private int[] boostDocs;
    private int index = 0;

    public MergeBoost(int[] boostDocs) {
      this.boostDocs = boostDocs;
    }

    public void reset() {
      this.index = 0;
    }

    public boolean boost(int globalDoc) {
      if (index == Integer.MIN_VALUE) {
        return false;
      } else {
        while (true) {
          if (index >= boostDocs.length) {
            index = Integer.MIN_VALUE;
            return false;
          } else {
            int comp = boostDocs[index];
            if (comp == globalDoc) {
              ++index;
              return true;
            } else if (comp < globalDoc) {
              ++index;
            } else {
              return false;
            }
          }
        }
      }
    }
  }

  /**
   * This structure wraps (and semi-emulates) the {@link SortFieldsCompare} functionality/API for
   * "block" based group collection, where we only ever need a single group in memory at a time As a
   * result, it's API has a smaller surface area...
   */
  private static class BlockBasedSortFieldsCompare {
    /**
     * this will always have a numGroups of '0' and we will (ab)use the 'null' group methods for
     * tracking and comparison as we collect docs (since we only ever consider one group at a time)
     */
    private final SortFieldsCompare inner;

    public BlockBasedSortFieldsCompare(final SortField[] sorts) {
      this.inner = new SortFieldsCompare(sorts, 0);
    }

    public void setNextReader(LeafReaderContext context) throws IOException {
      inner.setNextReader(context);
    }

    public void setScorer(Scorable s) throws IOException {
      inner.setScorer(s);
    }
    /**
     * @see SortFieldsCompare#setGroupValues
     */
    public void setGroupValues(int contextDoc) throws IOException {
      inner.setNullGroupValues(contextDoc);
    }
    /**
     * @see SortFieldsCompare#testAndSetGroupValues
     */
    public boolean testAndSetGroupValues(int contextDoc) throws IOException {
      return inner.testAndSetNullGroupValues(contextDoc);
    }
  }

  /**
   * Class for comparing documents according to a list of SortField clauses and tracking the
   * groupHeadLeaders and their sort values. groups will be identified by int "contextKey values,
   * which may either be (encoded) 32bit numeric values, or ordinal values for Strings -- this class
   * doesn't care, and doesn't assume any special meaning.
   */
  private static class SortFieldsCompare {
    private final int numClauses;
    private final SortField[] sorts;
    private final int[] reverseMul;

    @SuppressWarnings({"rawtypes"})
    private final FieldComparator[] fieldComparators;

    private final LeafFieldComparator[] leafFieldComparators;

    private Object[][] groupHeadValues; // growable
    private final Object[] nullGroupValues;

    /**
     * Constructs an instance based on the the (raw, un-rewritten) SortFields to be used, and an
     * initial number of expected groups (will grow as needed).
     */
    @SuppressWarnings({"rawtypes"})
    public SortFieldsCompare(SortField[] sorts, int initNumGroups) {
      this.sorts = sorts;
      numClauses = sorts.length;
      fieldComparators = new FieldComparator[numClauses];
      leafFieldComparators = new LeafFieldComparator[numClauses];
      reverseMul = new int[numClauses];
      for (int clause = 0; clause < numClauses; clause++) {
        SortField sf = sorts[clause];
        // we only need one slot for every comparator
        fieldComparators[clause] = sf.getComparator(1, clause == 0);
        reverseMul[clause] = sf.getReverse() ? -1 : 1;
      }
      groupHeadValues = new Object[initNumGroups][];
      nullGroupValues = new Object[numClauses];
    }

    public void setNextReader(LeafReaderContext context) throws IOException {
      for (int clause = 0; clause < numClauses; clause++) {
        leafFieldComparators[clause] = fieldComparators[clause].getLeafComparator(context);
      }
    }

    public void setScorer(Scorable s) throws IOException {
      for (int clause = 0; clause < numClauses; clause++) {
        leafFieldComparators[clause].setScorer(s);
      }
    }

    // LUCENE-6808 workaround
    private static Object cloneIfBytesRef(Object val) {
      if (val instanceof BytesRef) {
        return BytesRef.deepCopyOf((BytesRef) val);
      }
      return val;
    }

    /**
     * Returns the current SortField values for the specified collapseKey. If this collapseKey has
     * never been seen before, then an array of null values is inited and tracked so that the caller
     * may update it if needed.
     */
    private Object[] getOrInitGroupHeadValues(int collapseKey) {
      Object[] values = groupHeadValues[collapseKey];
      if (null == values) {
        values = new Object[numClauses];
        groupHeadValues[collapseKey] = values;
      }
      return values;
    }

    /**
     * Records the SortField values for the specified contextDoc as the "best" values for the group
     * identified by the specified collapseKey.
     *
     * <p>Should be called the first time a contextKey is encountered.
     */
    public void setGroupValues(int collapseKey, int contextDoc) throws IOException {
      assert 0 <= collapseKey : "negative collapseKey";
      if (collapseKey >= groupHeadValues.length) {
        grow(collapseKey + 1);
      }
      setGroupValues(getOrInitGroupHeadValues(collapseKey), contextDoc);
    }

    /**
     * Records the SortField values for the specified contextDoc as the "best" values for the null
     * group.
     *
     * <p>Should be calledthe first time a doc in the null group is encountered
     */
    public void setNullGroupValues(int contextDoc) throws IOException {
      setGroupValues(nullGroupValues, contextDoc);
    }

    /**
     * Records the SortField values for the specified contextDoc into the values array provided by
     * the caller.
     */
    private void setGroupValues(Object[] values, int contextDoc) throws IOException {
      for (int clause = 0; clause < numClauses; clause++) {
        leafFieldComparators[clause].copy(0, contextDoc);
        values[clause] = cloneIfBytesRef(fieldComparators[clause].value(0));
      }
    }

    /**
     * Compares the SortField values of the specified contextDoc with the existing group head values
     * for the group identified by the specified collapseKey, and overwrites them (and returns true)
     * if this document should become the new group head in accordance with the SortFields
     * (otherwise returns false)
     */
    public boolean testAndSetGroupValues(int collapseKey, int contextDoc) throws IOException {
      assert 0 <= collapseKey : "negative collapseKey";
      if (collapseKey >= groupHeadValues.length) {
        grow(collapseKey + 1);
      }
      return testAndSetGroupValues(getOrInitGroupHeadValues(collapseKey), contextDoc);
    }

    /**
     * Compares the SortField values of the specified contextDoc with the existing group head values
     * for the null group, and overwrites them (and returns true) if this document should become the
     * new group head in accordance with the SortFields. (otherwise returns false)
     */
    public boolean testAndSetNullGroupValues(int contextDoc) throws IOException {
      return testAndSetGroupValues(nullGroupValues, contextDoc);
    }

    /**
     * Compares the SortField values of the specified contextDoc with the existing values array, and
     * overwrites them (and returns true) if this document is the new group head in accordance with
     * the SortFields. (otherwise returns false)
     */
    @SuppressWarnings({"unchecked", "rawtypes"})
    private boolean testAndSetGroupValues(Object[] values, int contextDoc) throws IOException {
      Object[] stash = new Object[numClauses];
      int lastCompare = 0;
      int testClause = 0;
      for (
      /* testClause */ ; testClause < numClauses; testClause++) {
        leafFieldComparators[testClause].copy(0, contextDoc);
        FieldComparator fcomp = fieldComparators[testClause];
        stash[testClause] = cloneIfBytesRef(fcomp.value(0));
        lastCompare =
            reverseMul[testClause] * fcomp.compareValues(stash[testClause], values[testClause]);

        if (0 != lastCompare) {
          // no need to keep checking additional clauses
          break;
        }
      }

      if (0 <= lastCompare) {
        // we're either not competitive, or we're completely tied with another doc that's already
        // group head that's already been selected
        return false;
      } // else...

      // this doc is our new group head, we've already read some of the values into our stash
      testClause++;
      System.arraycopy(stash, 0, values, 0, testClause);
      // read the remaining values we didn't need to test
      for (int copyClause = testClause; copyClause < numClauses; copyClause++) {
        leafFieldComparators[copyClause].copy(0, contextDoc);
        values[copyClause] = cloneIfBytesRef(fieldComparators[copyClause].value(0));
      }
      return true;
    }

    /** Grows all internal arrays to the specified minSize */
    public void grow(int minSize) {
      groupHeadValues = ArrayUtil.grow(groupHeadValues, minSize);
    }
  }

  private static interface IntCompare {
    public boolean test(int i1, int i2);
  }

  private static interface FloatCompare {
    public boolean test(float i1, float i2);
  }

  private static interface LongCompare {
    public boolean test(long i1, long i2);
  }

  private static class MaxIntComp implements IntCompare {
    @Override
    public boolean test(int i1, int i2) {
      return i1 > i2;
    }
  }

  private static class MinIntComp implements IntCompare {
    @Override
    public boolean test(int i1, int i2) {
      return i1 < i2;
    }
  }

  private static class MaxFloatComp implements FloatCompare {
    @Override
    public boolean test(float i1, float i2) {
      return i1 > i2;
    }
  }

  private static class MinFloatComp implements FloatCompare {
    @Override
    public boolean test(float i1, float i2) {
      return i1 < i2;
    }
  }

  private static class MaxLongComp implements LongCompare {
    @Override
    public boolean test(long i1, long i2) {
      return i1 > i2;
    }
  }

  private static class MinLongComp implements LongCompare {
    @Override
    public boolean test(long i1, long i2) {
      return i1 < i2;
    }
  }

  /** returns the number of arguments that are non null */
  private static final int numNotNull(final Object... args) {
    int r = 0;
    for (final Object o : args) {
      if (null != o) {
        r++;
      }
    }
    return r;
  }

  /**
   * Helper method for rewriting the Sort associated with a SortSpec. Handles the special case
   * default of relevancy sort (ie: a SortSpec w/null Sort object)
   */
  public static Sort rewriteSort(SortSpec sortSpec, IndexSearcher searcher) throws IOException {
    assert null != sortSpec : "SortSpec must not be null";
    assert null != searcher : "Searcher must not be null";
    Sort orig = sortSpec.getSort();
    if (null == orig) {
      orig = Sort.RELEVANCE;
    }
    return orig.rewrite(searcher);
  }
}<|MERGE_RESOLUTION|>--- conflicted
+++ resolved
@@ -538,7 +538,8 @@
                   fieldInfo.getVectorDimension(),
                   fieldInfo.getVectorEncoding(),
                   fieldInfo.getVectorSimilarityFunction(),
-                  fieldInfo.isSoftDeletesField());
+                  fieldInfo.isSoftDeletesField(),
+                  fieldInfo.isParentField());
           newInfos.add(f);
         } else {
           newInfos.add(fieldInfo);
@@ -3395,15 +3396,8 @@
         @Override
         public void purgeGroupsThatHaveBoostedDocs(
             final FixedBitSet collapsedSet,
-<<<<<<< HEAD
             final LongProcedure removeGroupKey,
-            final Runnable resetNullGroupHead) {
-          return;
-        }
-=======
-            final IntProcedure removeGroupKey,
             final Runnable resetNullGroupHead) {}
->>>>>>> 2cb01ce8
       };
     }
 
