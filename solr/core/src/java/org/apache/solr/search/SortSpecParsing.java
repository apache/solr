/*
 * Licensed to the Apache Software Foundation (ASF) under one or more
 * contributor license agreements.  See the NOTICE file distributed with
 * this work for additional information regarding copyright ownership.
 * The ASF licenses this file to You under the Apache License, Version 2.0
 * (the "License"); you may not use this file except in compliance with
 * the License.  You may obtain a copy of the License at
 *
 *     http://www.apache.org/licenses/LICENSE-2.0
 *
 * Unless required by applicable law or agreed to in writing, software
 * distributed under the License is distributed on an "AS IS" BASIS,
 * WITHOUT WARRANTIES OR CONDITIONS OF ANY KIND, either express or implied.
 * See the License for the specific language governing permissions and
 * limitations under the License.
 */
package org.apache.solr.search;

import java.util.ArrayList;
import java.util.Collections;
import java.util.List;
import org.apache.lucene.queries.function.FunctionQuery;
import org.apache.lucene.queries.function.ValueSource;
import org.apache.lucene.queries.function.valuesource.QueryValueSource;
import org.apache.lucene.search.Query;
import org.apache.lucene.search.Sort;
import org.apache.lucene.search.SortField;
import org.apache.solr.common.SolrException;
import org.apache.solr.request.SolrQueryRequest;
import org.apache.solr.schema.IndexSchema;
import org.apache.solr.schema.SchemaField;
import org.apache.solr.schema.WrappedFieldValueSource;

public class SortSpecParsing {

  public static final String DOCID = "_docid_";
  public static final String SCORE = "score";

  /**
   * The form of the sort specification string currently parsed is:
   *
   * <pre>
   * SortSpec ::= SingleSort [, SingleSort]*
   * SingleSort ::= &lt;fieldname|function&gt; SortDirection
   * SortDirection ::= top | desc | bottom | asc
   * </pre>
   *
   * Examples:
   *
   * <pre>
   *   score desc               #normal sort by score (will return null)
   *   weight bottom            #sort by weight ascending
   *   weight desc              #sort by weight descending
   *   height desc,weight desc  #sort by height descending, and use weight descending to break any ties
   *   height desc,weight asc   #sort by height descending, using weight ascending as a tiebreaker
   * </pre>
   *
   * @return a SortSpec object populated with the appropriate Sort (which may be null if default
   *     score sort is used) and SchemaFields (where applicable) using hardcoded default count &amp;
   *     offset values.
   */
  public static SortSpec parseSortSpec(String sortSpec, SolrQueryRequest req) {
    return parseSortSpecImpl(sortSpec, req.getSchema(), req);
  }

  /**
   * The form of the (function free) sort specification string currently parsed is:
   *
   * <pre>
   * SortSpec ::= SingleSort [, SingleSort]*
   * SingleSort ::= &lt;fieldname&gt; SortDirection
   * SortDirection ::= top | desc | bottom | asc
   * </pre>
   *
   * Examples:
   *
   * <pre>
   *   score desc               #normal sort by score (will return null)
   *   weight bottom            #sort by weight ascending
   *   weight desc              #sort by weight descending
   *   height desc,weight desc  #sort by height descending, and use weight descending to break any ties
   *   height desc,weight asc   #sort by height descending, using weight ascending as a tiebreaker
   * </pre>
   *
   * @return a SortSpec object populated with the appropriate Sort (which may be null if default
   *     score sort is used) and SchemaFields (where applicable) using hardcoded default count &amp;
   *     offset values.
   */
  public static SortSpec parseSortSpec(String sortSpec, IndexSchema schema) {
    return parseSortSpecImpl(sortSpec, schema, null);
  }

  private static SortSpec parseSortSpecImpl(
      String sortSpec, IndexSchema schema, SolrQueryRequest optionalReq) {
    if (sortSpec == null || sortSpec.length() == 0) return newEmptySortSpec();

    List<SortField> sorts = new ArrayList<>(4);
    List<SchemaField> fields = new ArrayList<>(4);

    try {

      StrParser sp = new StrParser(sortSpec);
      while (sp.pos < sp.end) {
        sp.eatws();

        final int start = sp.pos;

        // short circuit test for a really simple field name
        String field = sp.getId(null);
        Exception qParserException = null;

        if ((field == null || !Character.isWhitespace(sp.peekChar())) && (optionalReq != null)) {
          // let's try it as a function instead
          field = null;
          String funcStr = sp.val.substring(start);

          QParser parser = QParser.getParser(funcStr, FunctionQParserPlugin.NAME, optionalReq);
          Query q = null;
          try {
            if (parser instanceof FunctionQParser) {
              FunctionQParser fparser = (FunctionQParser) parser;
              fparser.setParseMultipleSources(false);
              fparser.setParseToEnd(false);

              q = fparser.getQuery();

              if (fparser.localParams != null) {
                if (fparser.valFollowedParams) {
                  // need to find the end of the function query via the string parser
                  int leftOver = fparser.sp.end - fparser.sp.pos;
                  sp.pos = sp.end - leftOver; // reset our parser to the same amount of leftover
                } else {
                  // the value was via the "v" param in localParams, so we need to find
                  // the end of the local params themselves to pick up where we left off
                  sp.pos = start + fparser.localParamsEnd;
                }
              } else {
                // need to find the end of the function query via the string parser
                int leftOver = fparser.sp.end - fparser.sp.pos;
                sp.pos = sp.end - leftOver; // reset our parser to the same amount of leftover
              }
            } else {
              // A QParser that's not for function queries.
              // It must have been specified via local params.
              q = parser.getQuery();

              assert parser.getLocalParams() != null;
              sp.pos = start + parser.localParamsEnd;
            }

            Boolean top = sp.getSortDirection();
            if (null != top) {
              // we have a Query and a valid direction
              SchemaField sf = null;
              if (q instanceof FunctionQuery) {
<<<<<<< HEAD
                ValueSource vs = ((FunctionQuery)q).getValueSource();
                SortField sortField = vs.getSortField(top);
                if (vs instanceof WrappedFieldValueSource) {
                  // The values for this field may use fieldType-specific sort value (un/)marshaling
                  sf = ((WrappedFieldValueSource)vs).getSchemaField();
                }
                sorts.add(sortField);
=======
                sorts.add(((FunctionQuery) q).getValueSource().getSortField(top));
>>>>>>> 496235e1
              } else {
                sorts.add((new QueryValueSource(q, 0.0f)).getSortField(top));
              }
              fields.add(sf);
              continue;
            }
          } catch (Exception e) {
            // hang onto this in case the string isn't a full field name either
            qParserException = e;
          }
        }

        // if we made it here, we either have a "simple" field name,
        // or there was a problem parsing the string as a complex func/quer

        if (field == null) {
          // try again, simple rules for a field name with no whitespace
          sp.pos = start;
          field = sp.getSimpleString();
        }
        Boolean top = sp.getSortDirection();
        if (null == top) {
          throw new SolrException(
              SolrException.ErrorCode.BAD_REQUEST,
              "Can't determine a Sort Order (asc or desc) in sort spec " + sp);
        }

        if (SCORE.equals(field)) {
          if (top) {
            sorts.add(SortField.FIELD_SCORE);
          } else {
            sorts.add(new SortField(null, SortField.Type.SCORE, true));
          }
          fields.add(null);
        } else if (DOCID.equals(field)) {
          sorts.add(new SortField(null, SortField.Type.DOC, top));
          fields.add(null);
        } else {
          // try to find the field
          SchemaField sf = schema.getFieldOrNull(field);
          if (null == sf) {
            if (null != qParserException) {
              throw new SolrException(
                  SolrException.ErrorCode.BAD_REQUEST,
                  "sort param could not be parsed as a query, and is not a "
                      + "field that exists in the index: "
                      + field,
                  qParserException);
            }
            throw new SolrException(
                SolrException.ErrorCode.BAD_REQUEST, "sort param field can't be found: " + field);
          }
          sorts.add(sf.getSortField(top));
          fields.add(sf);
        }
      }

    } catch (SyntaxError e) {
      throw new SolrException(SolrException.ErrorCode.BAD_REQUEST, "error in sort: " + sortSpec, e);
    }

    // normalize a sort on score desc to null
    if (sorts.size() == 1 && sorts.get(0) == SortField.FIELD_SCORE) {
      return newEmptySortSpec();
    }

    Sort s = new Sort(sorts.toArray(new SortField[sorts.size()]));
    return new SortSpec(s, fields);
  }

  private static SortSpec newEmptySortSpec() {
    return new SortSpec(null, Collections.<SchemaField>emptyList());
  }
}<|MERGE_RESOLUTION|>--- conflicted
+++ resolved
@@ -153,17 +153,13 @@
               // we have a Query and a valid direction
               SchemaField sf = null;
               if (q instanceof FunctionQuery) {
-<<<<<<< HEAD
-                ValueSource vs = ((FunctionQuery)q).getValueSource();
+                ValueSource vs = ((FunctionQuery) q).getValueSource();
                 SortField sortField = vs.getSortField(top);
                 if (vs instanceof WrappedFieldValueSource) {
                   // The values for this field may use fieldType-specific sort value (un/)marshaling
-                  sf = ((WrappedFieldValueSource)vs).getSchemaField();
+                  sf = ((WrappedFieldValueSource) vs).getSchemaField();
                 }
                 sorts.add(sortField);
-=======
-                sorts.add(((FunctionQuery) q).getValueSource().getSortField(top));
->>>>>>> 496235e1
               } else {
                 sorts.add((new QueryValueSource(q, 0.0f)).getSortField(top));
               }
