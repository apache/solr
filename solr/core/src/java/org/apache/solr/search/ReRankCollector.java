--- conflicted
+++ resolved
@@ -88,24 +88,13 @@
     int numHits = Math.min(Math.max(this.reRankDocs, length), maxDoc);
     if (sort == null) {
       this.sort = null;
-<<<<<<< HEAD
       this.mainCollector =
-          new TopScoreDocCollectorManager(Math.max(this.reRankDocs, length), cmd.getMinExactCount())
-              .newCollector();
+          new TopScoreDocCollectorManager(numHits, cmd.getMinExactCount()).newCollector();
     } else {
       this.sort = sort = sort.rewrite(searcher);
       // scores are needed for Rescorer (regardless of whether sort needs it)
       this.mainCollector =
-          new TopFieldCollectorManager(
-                  sort, Math.max(this.reRankDocs, length), cmd.getMinExactCount())
-              .newCollector();
-=======
-      this.mainCollector = TopScoreDocCollector.create(numHits, cmd.getMinExactCount());
-    } else {
-      this.sort = sort = sort.rewrite(searcher);
-      // scores are needed for Rescorer (regardless of whether sort needs it)
-      this.mainCollector = TopFieldCollector.create(sort, numHits, cmd.getMinExactCount());
->>>>>>> aa6b3761
+          new TopFieldCollectorManager(sort, numHits, cmd.getMinExactCount()).newCollector();
     }
     this.searcher = searcher;
     this.reRankQueryRescorer = reRankQueryRescorer;
