--- conflicted
+++ resolved
@@ -38,14 +38,10 @@
 
   public static final int FLAG_CONSUME_DELIMITER = 0x01; // consume delimiter after parsing arg
   public static final int FLAG_IS_AGG = 0x02;
-<<<<<<< HEAD
-  public static final int FLAG_USE_FIELDNAME_SOURCE = 0x04; // When a field name is encountered, use the placeholder FieldNameValueSource instead of resolving to a real ValueSource
-  public static final int FLAG_TOP_LEVEL = 0x08;
-=======
   // When a field name is encountered, use the placeholder FieldNameValueSource instead of resolving
   // to a real ValueSource
   public static final int FLAG_USE_FIELDNAME_SOURCE = 0x04;
->>>>>>> 496235e1
+  public static final int FLAG_TOP_LEVEL = 0x08;
   public static final int FLAG_DEFAULT = FLAG_CONSUME_DELIMITER;
 
   /**
@@ -93,13 +89,8 @@
     ValueSource vs = null;
     List<ValueSource> lst = null;
 
-<<<<<<< HEAD
-    for(;;) {
+    for (; ; ) {
       ValueSource valsource = parseValueSource((FLAG_DEFAULT & ~FLAG_CONSUME_DELIMITER) | FLAG_TOP_LEVEL);
-=======
-    for (; ; ) {
-      ValueSource valsource = parseValueSource(FLAG_DEFAULT & ~FLAG_CONSUME_DELIMITER);
->>>>>>> 496235e1
       sp.eatws();
       if (!parseMultipleSources) {
         vs = valsource;
@@ -458,17 +449,12 @@
     if ((flags & FLAG_CONSUME_DELIMITER) != 0) {
       consumeArgumentDelimiter();
     }
-<<<<<<< HEAD
     
     if ((flags & FLAG_TOP_LEVEL) == 0 && valueSource instanceof WrappedFieldValueSource) {
-      return ((WrappedFieldValueSource)valueSource).unwrap();
+      return ((WrappedFieldValueSource) valueSource).unwrap();
     } else {
       return valueSource;
     }
-=======
-
-    return valueSource;
->>>>>>> 496235e1
   }
 
   /**
