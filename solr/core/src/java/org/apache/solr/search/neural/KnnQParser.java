--- conflicted
+++ resolved
@@ -45,14 +45,6 @@
     super(qstr, localParams, params, req);
   }
 
-<<<<<<< HEAD
-  protected Query getSeedQuery() throws SolrException, SyntaxError {
-    String seed = localParams.get(SEED);
-    if (seed == null || seed.isBlank()) return null;
-
-    final QParser seedParser = subQuery(seed, null);
-    return seedParser.getQuery();
-=======
   public static class EarlyTerminationParams {
     private final boolean enabled;
     private final Double saturationThreshold;
@@ -96,7 +88,14 @@
     final boolean enabled =
         localParams.getBool(EARLY_TERMINATION, DEFAULT_EARLY_TERMINATION) || useExplicitParams;
     return new EarlyTerminationParams(enabled, saturationThreshold, patience);
->>>>>>> 4f02148b
+  }
+
+  protected Query getSeedQuery() throws SolrException, SyntaxError {
+    String seed = localParams.get(SEED);
+    if (seed == null || seed.isBlank()) return null;
+
+    final QParser seedParser = subQuery(seed, null);
+    return seedParser.getQuery();
   }
 
   @Override
@@ -107,10 +106,6 @@
     final int topK = localParams.getInt(TOP_K, DEFAULT_TOP_K);
 
     return denseVectorType.getKnnVectorQuery(
-<<<<<<< HEAD
-        schemaField.getName(), vectorToSearch, topK, getFilterQuery(), getSeedQuery());
-=======
-        schemaField.getName(), vectorToSearch, topK, getFilterQuery(), getEarlyTerminationParams());
->>>>>>> 4f02148b
+        schemaField.getName(), vectorToSearch, topK, getFilterQuery(), getEarlyTerminationParams(), getSeedQuery());
   }
 }