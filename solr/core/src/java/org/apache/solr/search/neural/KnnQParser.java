/*
 * Licensed to the Apache Software Foundation (ASF) under one or more
 * contributor license agreements.  See the NOTICE file distributed with
 * this work for additional information regarding copyright ownership.
 * The ASF licenses this file to You under the Apache License, Version 2.0
 * (the "License"); you may not use this file except in compliance with
 * the License.  You may obtain a copy of the License at
 *
 *     http://www.apache.org/licenses/LICENSE-2.0
 *
 * Unless required by applicable law or agreed to in writing, software
 * distributed under the License is distributed on an "AS IS" BASIS,
 * WITHOUT WARRANTIES OR CONDITIONS OF ANY KIND, either express or implied.
 * See the License for the specific language governing permissions and
 * limitations under the License.
 */
package org.apache.solr.search.neural;

import java.util.Optional;
import org.apache.lucene.search.Query;
import org.apache.solr.common.SolrException;
import org.apache.solr.common.params.SolrParams;
import org.apache.solr.request.SolrQueryRequest;
import org.apache.solr.schema.DenseVectorField;
import org.apache.solr.schema.SchemaField;
import org.apache.solr.search.QParser;
import org.apache.solr.search.SyntaxError;

public class KnnQParser extends AbstractVectorQParserBase {

  // retrieve the top K results based on the distance similarity function
  protected static final String TOP_K = "topK";
  protected static final int DEFAULT_TOP_K = 10;
  protected static final String SEED_QUERY = "seedQuery";
  protected static final String FILTERED_SEARCH_THRESHOLD = "filteredSearchThreshold";

  // parameters for PatienceKnnVectorQuery, a version of knn vector query that exits early when HNSW
  // queue saturates over a {@code #saturationThreshold} for more than {@code #patience} times.
  protected static final String EARLY_TERMINATION = "earlyTermination";
  protected static final boolean DEFAULT_EARLY_TERMINATION = false;
  protected static final String SATURATION_THRESHOLD = "saturationThreshold";
  protected static final String PATIENCE = "patience";

  public KnnQParser(String qstr, SolrParams localParams, SolrParams params, SolrQueryRequest req) {
    super(qstr, localParams, params, req);
  }

  public static class EarlyTerminationParams {
    private final boolean enabled;
    private final Double saturationThreshold;
    private final Integer patience;

    public EarlyTerminationParams(boolean enabled, Double saturationThreshold, Integer patience) {
      this.enabled = enabled;
      this.saturationThreshold = saturationThreshold;
      this.patience = patience;
    }

    public boolean isEnabled() {
      return enabled;
    }

    public Double getSaturationThreshold() {
      return saturationThreshold;
    }

    public Integer getPatience() {
      return patience;
    }
  }

  public EarlyTerminationParams getEarlyTerminationParams() {
    final Double saturationThreshold =
        Optional.ofNullable(localParams.get(SATURATION_THRESHOLD))
            .map(Double::parseDouble)
            .orElse(null);

    final Integer patience =
        Optional.ofNullable(localParams.get(PATIENCE)).map(Integer::parseInt).orElse(null);

    final boolean useExplicitParams = (saturationThreshold != null && patience != null);
    if ((saturationThreshold == null) != (patience == null)) {
      throw new SolrException(
          SolrException.ErrorCode.BAD_REQUEST,
          "Parameters 'saturationThreshold' and 'patience' must both be provided, or neither.");
    }

    final boolean enabled =
        localParams.getBool(EARLY_TERMINATION, DEFAULT_EARLY_TERMINATION) || useExplicitParams;
    return new EarlyTerminationParams(enabled, saturationThreshold, patience);
  }

  protected Query getSeedQuery() throws SolrException, SyntaxError {
    String seed = localParams.get(SEED_QUERY);
    if (seed == null) return null;
    if (seed.isBlank()) {
      throw new SolrException(
          SolrException.ErrorCode.BAD_REQUEST,
          "'seedQuery' parameter is present but is blank: please provide a valid query");
    }
    final QParser seedParser = subQuery(seed, null);
    return seedParser.getQuery();
  }

  @Override
  public Query parse() throws SyntaxError {
    final SchemaField schemaField = req.getCore().getLatestSchema().getField(getFieldName());
    final DenseVectorField denseVectorType = getCheckedFieldType(schemaField);
    final String vectorToSearch = getVectorToSearch();
    final int topK = localParams.getInt(TOP_K, DEFAULT_TOP_K);
<<<<<<< HEAD
    final int efSearch = localParams.getInt("ef-search", topK * 2);
=======
    final Integer filteredSearchThreshold = localParams.getInt(FILTERED_SEARCH_THRESHOLD);
>>>>>>> 94f249a1

    return denseVectorType.getKnnVectorQuery(
        schemaField.getName(),
        vectorToSearch,
        topK,
<<<<<<< HEAD
        efSearch,
        getFilterQuery(),
        getEarlyTerminationParams());
=======
        getFilterQuery(),
        getSeedQuery(),
        getEarlyTerminationParams(),
        filteredSearchThreshold);
>>>>>>> 94f249a1
  }
}<|MERGE_RESOLUTION|>--- conflicted
+++ resolved
@@ -108,25 +108,17 @@
     final DenseVectorField denseVectorType = getCheckedFieldType(schemaField);
     final String vectorToSearch = getVectorToSearch();
     final int topK = localParams.getInt(TOP_K, DEFAULT_TOP_K);
-<<<<<<< HEAD
-    final int efSearch = localParams.getInt("ef-search", topK * 2);
-=======
+    final int efSearch = localParams.getInt("efSearch", topK * 2);
     final Integer filteredSearchThreshold = localParams.getInt(FILTERED_SEARCH_THRESHOLD);
->>>>>>> 94f249a1
 
     return denseVectorType.getKnnVectorQuery(
         schemaField.getName(),
         vectorToSearch,
         topK,
-<<<<<<< HEAD
         efSearch,
-        getFilterQuery(),
-        getEarlyTerminationParams());
-=======
         getFilterQuery(),
         getSeedQuery(),
         getEarlyTerminationParams(),
         filteredSearchThreshold);
->>>>>>> 94f249a1
   }
 }