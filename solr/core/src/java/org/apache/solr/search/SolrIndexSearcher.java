/*
 * Licensed to the Apache Software Foundation (ASF) under one or more
 * contributor license agreements.  See the NOTICE file distributed with
 * this work for additional information regarding copyright ownership.
 * The ASF licenses this file to You under the Apache License, Version 2.0
 * (the "License"); you may not use this file except in compliance with
 * the License.  You may obtain a copy of the License at
 *
 *     http://www.apache.org/licenses/LICENSE-2.0
 *
 * Unless required by applicable law or agreed to in writing, software
 * distributed under the License is distributed on an "AS IS" BASIS,
 * WITHOUT WARRANTIES OR CONDITIONS OF ANY KIND, either express or implied.
 * See the License for the specific language governing permissions and
 * limitations under the License.
 */
package org.apache.solr.search;

import com.codahale.metrics.Gauge;
import com.google.common.collect.Iterables;
import java.io.Closeable;
import java.io.IOException;
import java.lang.invoke.MethodHandles;
import java.util.ArrayList;
import java.util.Arrays;
import java.util.Collection;
import java.util.Collections;
import java.util.Comparator;
import java.util.Date;
import java.util.HashMap;
import java.util.List;
import java.util.Map;
import java.util.Set;
import java.util.concurrent.CompletableFuture;
import java.util.concurrent.ConcurrentHashMap;
import java.util.concurrent.TimeUnit;
import java.util.concurrent.atomic.AtomicLong;
import java.util.concurrent.atomic.AtomicReference;
<<<<<<< HEAD
import java.util.concurrent.atomic.LongAdder;
import java.util.function.Supplier;

import com.codahale.metrics.Gauge;
import com.google.common.collect.Iterables;
=======
>>>>>>> 0c73f3e6
import org.apache.lucene.document.Document;
import org.apache.lucene.index.DirectoryReader;
import org.apache.lucene.index.ExitableDirectoryReader;
import org.apache.lucene.index.FieldInfos;
import org.apache.lucene.index.IndexReader;
import org.apache.lucene.index.LeafReader;
import org.apache.lucene.index.LeafReaderContext;
import org.apache.lucene.index.MultiPostingsEnum;
import org.apache.lucene.index.PostingsEnum;
import org.apache.lucene.index.StoredFieldVisitor;
import org.apache.lucene.index.Term;
import org.apache.lucene.index.Terms;
import org.apache.lucene.index.TermsEnum;
import org.apache.lucene.search.*;
<<<<<<< HEAD
import org.apache.lucene.search.SortField.Type;
=======
import org.apache.lucene.search.BooleanClause.Occur;
>>>>>>> 0c73f3e6
import org.apache.lucene.search.TotalHits.Relation;
import org.apache.lucene.store.AlreadyClosedException;
import org.apache.lucene.store.Directory;
import org.apache.lucene.util.Bits;
import org.apache.lucene.util.BytesRef;
import org.apache.lucene.util.FixedBitSet;
import org.apache.solr.common.SolrException;
import org.apache.solr.common.SolrException.ErrorCode;
import org.apache.solr.common.params.ModifiableSolrParams;
import org.apache.solr.common.util.ObjectReleaseTracker;
import org.apache.solr.core.DirectoryFactory;
import org.apache.solr.core.DirectoryFactory.DirContext;
import org.apache.solr.core.SolrConfig;
import org.apache.solr.core.SolrCore;
import org.apache.solr.core.SolrInfoBean;
import org.apache.solr.index.SlowCompositeReaderWrapper;
import org.apache.solr.metrics.MetricsMap;
import org.apache.solr.metrics.SolrMetricManager;
import org.apache.solr.metrics.SolrMetricsContext;
import org.apache.solr.request.LocalSolrQueryRequest;
import org.apache.solr.request.SolrQueryRequest;
import org.apache.solr.request.SolrRequestInfo;
import org.apache.solr.response.SolrQueryResponse;
import org.apache.solr.schema.IndexSchema;
import org.apache.solr.schema.SchemaField;
import org.apache.solr.search.facet.UnInvertedField;
import org.apache.solr.search.stats.StatsCache;
import org.apache.solr.search.stats.StatsSource;
import org.apache.solr.uninverting.UninvertingReader;
import org.apache.solr.update.IndexFingerprint;
import org.apache.solr.update.SolrIndexConfig;
import org.apache.solr.util.IOFunction;
import org.slf4j.Logger;
import org.slf4j.LoggerFactory;

/**
 * SolrIndexSearcher adds schema awareness and caching functionality over {@link IndexSearcher}.
 *
 * @since solr 0.9
 */
public class SolrIndexSearcher extends IndexSearcher implements Closeable, SolrInfoBean {

  private static final Logger log = LoggerFactory.getLogger(MethodHandles.lookup().lookupClass());

  public static final String STATS_SOURCE = "org.apache.solr.stats_source";
  public static final String STATISTICS_KEY = "searcher";
  // These should *only* be used for debugging or monitoring purposes
  public static final AtomicLong numOpens = new AtomicLong();
  public static final AtomicLong numCloses = new AtomicLong();
  private static final Map<String, SolrCache<?, ?>> NO_GENERIC_CACHES = Collections.emptyMap();
  private static final SolrCache<?, ?>[] NO_CACHES = new SolrCache<?, ?>[0];

  private final SolrCore core;
  private final IndexSchema schema;
  private final SolrDocumentFetcher docFetcher;

  private final String name;
  private final Date openTime = new Date();
  private final long openNanoTime = System.nanoTime();
  private Date registerTime;
  private long warmupTime = 0;
  private final DirectoryReader reader;
  private final boolean closeReader;

  private final int queryResultWindowSize;
  private final int queryResultMaxDocsCached;
  private final boolean useFilterForSortedQuery;

  /**
   * Special-case cache to handle the lazy-init of {@link #liveDocs}.
   */
  @SuppressWarnings({"unchecked", "rawtypes"})
  private final CompletableFuture<BitDocSet>[] liveDocsCache = new CompletableFuture[1];
  private final Supplier<BitDocSet> computeLiveDocs = this::computeLiveDocs;

  private final boolean cachingEnabled;
<<<<<<< HEAD
  private final SolrCache<Query,DocSet> filterCache;
  private final SolrCache<QueryResultKey,DocList> queryResultCache;
  private final SolrCache<String,UnInvertedField> fieldValueCache;
  private final LongAdder fullSortCount = new LongAdder();
  private final LongAdder skipSortCount = new LongAdder();
  private final LongAdder liveDocsNaiveCacheHitCount = new LongAdder();
  private final LongAdder liveDocsInsertsCount = new LongAdder();
  private final LongAdder liveDocsHitCount = new LongAdder();
  private final LongAdder liveDocsAsyncHitCount = new LongAdder();
=======
  private final SolrCache<Query, DocSet> filterCache;
  private final SolrCache<QueryResultKey, DocList> queryResultCache;
  private final SolrCache<String, UnInvertedField> fieldValueCache;
>>>>>>> 0c73f3e6

  // map of generic caches - not synchronized since it's read-only after the constructor.
  private final Map<String, SolrCache<?, ?>> cacheMap;

  // list of all caches associated with this searcher.
  @SuppressWarnings({"rawtypes"})
  private final SolrCache[] cacheList;

  private DirectoryFactory directoryFactory;

  private final LeafReader leafReader;
  // only for addIndexes etc (no fieldcache)
  private final DirectoryReader rawReader;

  private final String path;
  private boolean releaseDirectory;

  private final StatsCache statsCache;

  private Set<String> metricNames = ConcurrentHashMap.newKeySet();
  private SolrMetricsContext solrMetricsContext;

  private static DirectoryReader getReader(
      SolrCore core, SolrIndexConfig config, DirectoryFactory directoryFactory, String path)
      throws IOException {
    final Directory dir = directoryFactory.get(path, DirContext.DEFAULT, config.lockType);
    try {
      return core.getIndexReaderFactory().newReader(dir, core);
    } catch (Exception e) {
      directoryFactory.release(dir);
      throw new SolrException(ErrorCode.SERVER_ERROR, "Error opening Reader", e);
    }
  }

  // TODO: wrap elsewhere and return a "map" from the schema that overrides get() ?
  // this reader supports reopen
  private static DirectoryReader wrapReader(SolrCore core, DirectoryReader reader)
      throws IOException {
    assert reader != null;
    return ExitableDirectoryReader.wrap(
        UninvertingReader.wrap(reader, core.getLatestSchema().getUninversionMapper()),
        SolrQueryTimeoutImpl.getInstance());
  }

  /**
   * Builds the necessary collector chain (via delegate wrapping) and executes the query against it.
   * This method takes into consideration both the explicitly provided collector and postFilter as
   * well as any needed collector wrappers for dealing with options specified in the QueryCommand.
   *
   * @return The collector used for search
   */
  private Collector buildAndRunCollectorChain(
      QueryResult qr,
      Query query,
      Collector collector,
      QueryCommand cmd,
      DelegatingCollector postFilter)
      throws IOException {

    EarlyTerminatingSortingCollector earlyTerminatingSortingCollector = null;
    if (cmd.getSegmentTerminateEarly()) {
      final Sort cmdSort = cmd.getSort();
      final int cmdLen = cmd.getLen();
      final Sort mergeSort = core.getSolrCoreState().getMergePolicySort();

      if (cmdSort == null
          || cmdLen <= 0
          || mergeSort == null
          || !EarlyTerminatingSortingCollector.canEarlyTerminate(cmdSort, mergeSort)) {
        log.warn(
            "unsupported combination: segmentTerminateEarly=true cmdSort={} cmdLen={} mergeSort={}",
            cmdSort,
            cmdLen,
            mergeSort);
      } else {
        collector =
            earlyTerminatingSortingCollector =
                new EarlyTerminatingSortingCollector(collector, cmdSort, cmd.getLen());
      }
    }

    final boolean terminateEarly = cmd.getTerminateEarly();
    if (terminateEarly) {
      collector = new EarlyTerminatingCollector(collector, cmd.getLen());
    }

    final long timeAllowed = cmd.getTimeAllowed();
    if (timeAllowed > 0) {
      collector =
          new TimeLimitingCollector(
              collector, TimeLimitingCollector.getGlobalCounter(), timeAllowed);
    }

    if (postFilter != null) {
      postFilter.setLastDelegate(collector);
      collector = postFilter;
    }

    if (cmd.isQueryCancellable()) {
      collector = new CancellableCollector(collector);

      // Add this to the local active queries map
      core.getCancellableQueryTracker()
          .addShardLevelActiveQuery(cmd.getQueryID(), (CancellableCollector) collector);
    }

    try {
      super.search(query, collector);
    } catch (TimeLimitingCollector.TimeExceededException
        | ExitableDirectoryReader.ExitingReaderException
        | CancellableCollector.QueryCancelledException x) {
      log.warn("Query: [{}]; ", query, x);
      qr.setPartialResults(true);
    } catch (EarlyTerminatingCollectorException etce) {
      if (collector instanceof DelegatingCollector) {
        ((DelegatingCollector) collector).finish();
      }
      throw etce;
    } finally {
      if (earlyTerminatingSortingCollector != null) {
        qr.setSegmentTerminatedEarly(earlyTerminatingSortingCollector.terminatedEarly());
      }

      if (cmd.isQueryCancellable()) {
        core.getCancellableQueryTracker().removeCancellableQuery(cmd.getQueryID());
      }
    }
    if (collector instanceof DelegatingCollector) {
      ((DelegatingCollector) collector).finish();
    }

    return collector;
  }

  public SolrIndexSearcher(
      SolrCore core,
      String path,
      IndexSchema schema,
      SolrIndexConfig config,
      String name,
      boolean enableCache,
      DirectoryFactory directoryFactory)
      throws IOException {
    // We don't need to reserve the directory because we get it from the factory
    this(
        core,
        path,
        schema,
        name,
        getReader(core, config, directoryFactory, path),
        true,
        enableCache,
        false,
        directoryFactory);
    // Release the directory at close.
    this.releaseDirectory = true;
  }

  @SuppressWarnings({"unchecked", "rawtypes"})
  public SolrIndexSearcher(
      SolrCore core,
      String path,
      IndexSchema schema,
      String name,
      DirectoryReader r,
      boolean closeReader,
      boolean enableCache,
      boolean reserveDirectory,
      DirectoryFactory directoryFactory)
      throws IOException {
    super(wrapReader(core, r));

    this.path = path;
    this.directoryFactory = directoryFactory;
    this.reader = (DirectoryReader) super.readerContext.reader();
    this.rawReader = r;
    this.leafReader = SlowCompositeReaderWrapper.wrap(this.reader);
    this.core = core;
    this.statsCache = core.createStatsCache();
    this.schema = schema;
    this.name =
        "Searcher@"
            + Integer.toHexString(hashCode())
            + "["
            + core.getName()
            + "]"
            + (name != null ? " " + name : "");
    log.debug("Opening [{}]", this.name);

    if (directoryFactory.searchersReserveCommitPoints()) {
      // reserve commit point for life of searcher
      // TODO: This may not be safe w/softCommit, see SOLR-13908
      core.getDeletionPolicy().saveCommitPoint(reader.getIndexCommit().getGeneration());
    }

    if (reserveDirectory) {
      // Keep the directory from being released while we use it.
      directoryFactory.incRef(getIndexReader().directory());
      // Make sure to release it when closing.
      this.releaseDirectory = true;
    }

    this.closeReader = closeReader;
    setSimilarity(schema.getSimilarity());

    final SolrConfig solrConfig = core.getSolrConfig();
    this.queryResultWindowSize = solrConfig.queryResultWindowSize;
    this.queryResultMaxDocsCached = solrConfig.queryResultMaxDocsCached;
    this.useFilterForSortedQuery = solrConfig.useFilterForSortedQuery;

    this.docFetcher = new SolrDocumentFetcher(this, solrConfig, enableCache);

    this.cachingEnabled = enableCache;
    if (cachingEnabled) {
      final ArrayList<SolrCache> clist = new ArrayList<>();
      fieldValueCache =
          solrConfig.fieldValueCacheConfig == null
              ? null
              : solrConfig.fieldValueCacheConfig.newInstance();
      if (fieldValueCache != null) clist.add(fieldValueCache);
      filterCache =
          solrConfig.filterCacheConfig == null ? null : solrConfig.filterCacheConfig.newInstance();
      if (filterCache != null) clist.add(filterCache);
      queryResultCache =
          solrConfig.queryResultCacheConfig == null
              ? null
              : solrConfig.queryResultCacheConfig.newInstance();
      if (queryResultCache != null) clist.add(queryResultCache);
      SolrCache<Integer, Document> documentCache = docFetcher.getDocumentCache();
      if (documentCache != null) clist.add(documentCache);

      if (solrConfig.userCacheConfigs.isEmpty()) {
        cacheMap = NO_GENERIC_CACHES;
      } else {
        cacheMap = new HashMap<>(solrConfig.userCacheConfigs.size());
        for (Map.Entry<String, CacheConfig> e : solrConfig.userCacheConfigs.entrySet()) {
          SolrCache<?, ?> cache = e.getValue().newInstance();
          if (cache != null) {
            cacheMap.put(cache.name(), cache);
            clist.add(cache);
          }
        }
      }

      cacheList = clist.toArray(new SolrCache[clist.size()]);
    } else {
      this.filterCache = null;
      this.queryResultCache = null;
      this.fieldValueCache = null;
      this.cacheMap = NO_GENERIC_CACHES;
      this.cacheList = NO_CACHES;
    }

    // We already have our own filter cache
    setQueryCache(null);

    // do this at the end since an exception in the constructor means we won't close
    numOpens.incrementAndGet();
    assert ObjectReleaseTracker.track(this);
  }

  public SolrDocumentFetcher getDocFetcher() {
    return docFetcher;
  }

  List<LeafReaderContext> getLeafContexts() {
    return super.leafContexts;
  }

  public StatsCache getStatsCache() {
    return statsCache;
  }

  public FieldInfos getFieldInfos() {
    return leafReader.getFieldInfos();
  }

  /*
   * Override these two methods to provide a way to use global collection stats.
   */
  @Override
  public TermStatistics termStatistics(Term term, int docFreq, long totalTermFreq)
      throws IOException {
    final SolrRequestInfo reqInfo = SolrRequestInfo.getRequestInfo();
    if (reqInfo != null) {
      final StatsSource statsSrc = (StatsSource) reqInfo.getReq().getContext().get(STATS_SOURCE);
      if (statsSrc != null) {
        return statsSrc.termStatistics(this, term, docFreq, totalTermFreq);
      }
    }
    return localTermStatistics(term, docFreq, totalTermFreq);
  }

  @Override
  public CollectionStatistics collectionStatistics(String field) throws IOException {
    final SolrRequestInfo reqInfo = SolrRequestInfo.getRequestInfo();
    if (reqInfo != null) {
      final StatsSource statsSrc = (StatsSource) reqInfo.getReq().getContext().get(STATS_SOURCE);
      if (statsSrc != null) {
        return statsSrc.collectionStatistics(this, field);
      }
    }
    return localCollectionStatistics(field);
  }

  public TermStatistics localTermStatistics(Term term, int docFreq, long totalTermFreq)
      throws IOException {
    return super.termStatistics(term, docFreq, totalTermFreq);
  }

  public CollectionStatistics localCollectionStatistics(String field) throws IOException {
    // Could call super.collectionStatistics(field); but we can use a cached MultiTerms
    assert field != null;
    // SlowAtomicReader has a cache of MultiTerms
    Terms terms = getSlowAtomicReader().terms(field);
    if (terms == null) {
      return null;
    }
    return new CollectionStatistics(
        field,
        reader.maxDoc(),
        terms.getDocCount(),
        terms.getSumTotalTermFreq(),
        terms.getSumDocFreq());
  }

  public boolean isCachingEnabled() {
    return cachingEnabled;
  }

  public String getPath() {
    return path;
  }

  @Override
  public String toString() {
    return name + "{" + reader + "}";
  }

  public SolrCore getCore() {
    return core;
  }

  public final int maxDoc() {
    return reader.maxDoc();
  }

  public final int numDocs() {
    return reader.numDocs();
  }

  public final int docFreq(Term term) throws IOException {
    return reader.docFreq(term);
  }

  /**
   * Not recommended to call this method unless there is some particular reason due to internally
   * calling {@link SlowCompositeReaderWrapper}. Use {@link IndexSearcher#leafContexts} to get the
   * sub readers instead of using this method.
   */
  public final LeafReader getSlowAtomicReader() {
    return leafReader;
  }

  /** Raw reader (no fieldcaches etc). Useful for operations like addIndexes */
  public final DirectoryReader getRawReader() {
    return rawReader;
  }

  @Override
  public final DirectoryReader getIndexReader() {
    assert reader == super.getIndexReader();
    return reader;
  }

  /** Register sub-objects such as caches and our own metrics */
  public void register() {
    final Map<String, SolrInfoBean> infoRegistry = core.getInfoRegistry();
    // register self
    infoRegistry.put(STATISTICS_KEY, this);
    infoRegistry.put(name, this);
    for (SolrCache<?, ?> cache : cacheList) {
      cache.setState(SolrCache.State.LIVE);
      infoRegistry.put(cache.name(), cache);
    }
    this.solrMetricsContext = core.getSolrMetricsContext().getChildContext(this);
    for (SolrCache<?, ?> cache : cacheList) {
      cache.initializeMetrics(
          solrMetricsContext, SolrMetricManager.mkName(cache.name(), STATISTICS_KEY));
    }
    initializeMetrics(solrMetricsContext, STATISTICS_KEY);
    registerTime = new Date();
  }

  /**
   * Free's resources associated with this searcher.
   *
   * <p>In particular, the underlying reader and any cache's in use are closed.
   */
  @Override
  public void close() throws IOException {
    if (log.isDebugEnabled()) {
      if (cachingEnabled) {
        final StringBuilder sb = new StringBuilder();
        sb.append("Closing ").append(name);
        for (SolrCache<?, ?> cache : cacheList) {
          sb.append("\n\t");
          sb.append(cache);
        }
        log.debug("{}", sb);
      } else {
        log.debug("Closing [{}]", name);
      }
    }

    core.getInfoRegistry().remove(name);

    // super.close();
    // can't use super.close() since it just calls reader.close() and that may only be called once
    // per reader (even if incRef() was previously called).

    long cpg = reader.getIndexCommit().getGeneration();
    try {
      if (closeReader) rawReader.decRef();
    } catch (Exception e) {
      SolrException.log(log, "Problem dec ref'ing reader", e);
    }

    if (directoryFactory.searchersReserveCommitPoints()) {
      core.getDeletionPolicy().releaseCommitPoint(cpg);
    }

    for (SolrCache<?, ?> cache : cacheList) {
      try {
        cache.close();
      } catch (Exception e) {
        SolrException.log(log, "Exception closing cache " + cache.name(), e);
      }
    }

    if (releaseDirectory) {
      directoryFactory.release(getIndexReader().directory());
    }

    try {
      SolrInfoBean.super.close();
    } catch (Exception e) {
      log.warn("Exception closing", e);
    }

    // do this at the end so it only gets done if there are no exceptions
    numCloses.incrementAndGet();
    assert ObjectReleaseTracker.release(this);
  }

  /** Direct access to the IndexSchema for use with this searcher */
  public IndexSchema getSchema() {
    return schema;
  }

  /** Returns a collection of all field names the index reader knows about. */
  public Iterable<String> getFieldNames() {
    return Iterables.transform(getFieldInfos(), fieldInfo -> fieldInfo.name);
  }

  public SolrCache<Query, DocSet> getFilterCache() {
    return filterCache;
  }

  //
  // Set default regenerators on filter and query caches if they don't have any
  //
  public static void initRegenerators(SolrConfig solrConfig) {
    if (solrConfig.fieldValueCacheConfig != null
        && solrConfig.fieldValueCacheConfig.getRegenerator() == null) {
      solrConfig.fieldValueCacheConfig.setRegenerator(
          new CacheRegenerator() {
            @Override
            public <K, V> boolean regenerateItem(
                SolrIndexSearcher newSearcher,
                SolrCache<K, V> newCache,
                SolrCache<K, V> oldCache,
                K oldKey,
                V oldVal)
                throws IOException {
              if (oldVal instanceof UnInvertedField) {
                UnInvertedField.getUnInvertedField((String) oldKey, newSearcher);
              }
              return true;
            }
          });
    }

    if (solrConfig.filterCacheConfig != null
        && solrConfig.filterCacheConfig.getRegenerator() == null) {
      solrConfig.filterCacheConfig.setRegenerator(
          new CacheRegenerator() {
            @Override
            public <K, V> boolean regenerateItem(
                SolrIndexSearcher newSearcher,
                SolrCache<K, V> newCache,
                SolrCache<K, V> oldCache,
                K oldKey,
                V oldVal)
                throws IOException {
              newSearcher.cacheDocSet((Query) oldKey, null, false);
              return true;
            }
          });
    }

    if (solrConfig.queryResultCacheConfig != null
        && solrConfig.queryResultCacheConfig.getRegenerator() == null) {
      final int queryResultWindowSize = solrConfig.queryResultWindowSize;
      solrConfig.queryResultCacheConfig.setRegenerator(
          new CacheRegenerator() {
            @Override
            public <K, V> boolean regenerateItem(
                SolrIndexSearcher newSearcher,
                SolrCache<K, V> newCache,
                SolrCache<K, V> oldCache,
                K oldKey,
                V oldVal)
                throws IOException {
              QueryResultKey key = (QueryResultKey) oldKey;
              int nDocs = 1;
              // request 1 doc and let caching round up to the next window size...
              // unless the window size is <=1, in which case we will pick
              // the minimum of the number of documents requested last time and
              // a reasonable number such as 40.
              // TODO: make more configurable later...

              if (queryResultWindowSize <= 1) {
                DocList oldList = (DocList) oldVal;
                int oldnDocs = oldList.offset() + oldList.size();
                // 40 has factors of 2,4,5,10,20
                nDocs = Math.min(oldnDocs, 40);
              }

              int flags = NO_CHECK_QCACHE | key.nc_flags;
              QueryCommand qc = new QueryCommand();
              qc.setQuery(key.query)
                  .setFilterList(key.filters)
                  .setSort(key.sort)
                  .setLen(nDocs)
                  .setSupersetMaxDoc(nDocs)
                  .setFlags(flags);
              QueryResult qr = new QueryResult();
              newSearcher.getDocListC(qr, qc);
              return true;
            }
          });
    }
  }

  public QueryResult search(QueryResult qr, QueryCommand cmd) throws IOException {
    getDocListC(qr, cmd);
    return qr;
  }

  // FIXME: This option has been dead/noop since 3.1, should we re-enable or remove it?
  // public Hits search(Query query, Filter filter, Sort sort) throws IOException {
  // // todo - when Solr starts accepting filters, need to
  // // change this conditional check (filter!=null) and create a new filter
  // // that ANDs them together if it already exists.
  //
  // if (optimizer==null || filter!=null || !(query instanceof BooleanQuery)
  // ) {
  // return super.search(query,filter,sort);
  // } else {
  // Query[] newQuery = new Query[1];
  // Filter[] newFilter = new Filter[1];
  // optimizer.optimize((BooleanQuery)query, this, 0, newQuery, newFilter);
  //
  // return super.search(newQuery[0], newFilter[0], sort);
  // }
  // }

  /**
   * Retrieve the {@link Document} instance corresponding to the document id.
   *
   * @see SolrDocumentFetcher
   */
  @Override
  public Document doc(int docId) throws IOException {
    return doc(docId, (Set<String>) null);
  }

  /**
   * Visit a document's fields using a {@link StoredFieldVisitor}. This method does not currently
   * add to the Solr document cache.
   *
   * @see IndexReader#document(int, StoredFieldVisitor)
   * @see SolrDocumentFetcher
   */
  @Override
  public final void doc(int docId, StoredFieldVisitor visitor) throws IOException {
    getDocFetcher().doc(docId, visitor);
  }

  /**
   * Retrieve the {@link Document} instance corresponding to the document id.
   *
   * <p><b>NOTE</b>: the document will have all fields accessible, but if a field filter is
   * provided, only the provided fields will be loaded (the remainder will be available lazily).
   *
   * @see SolrDocumentFetcher
   */
  @Override
  public final Document doc(int i, Set<String> fields) throws IOException {
    return getDocFetcher().doc(i, fields);
  }

  /** expert: internal API, subject to change */
  public SolrCache<String, UnInvertedField> getFieldValueCache() {
    return fieldValueCache;
  }

  /** Returns a weighted sort according to this searcher */
  public Sort weightSort(Sort sort) throws IOException {
    return (sort != null) ? sort.rewrite(this) : null;
  }

  /** Returns a weighted sort spec according to this searcher */
  public SortSpec weightSortSpec(SortSpec originalSortSpec, Sort nullEquivalent)
      throws IOException {
    return implWeightSortSpec(
        originalSortSpec.getSort(),
        originalSortSpec.getCount(),
        originalSortSpec.getOffset(),
        nullEquivalent);
  }

  /** Returns a weighted sort spec according to this searcher */
  private SortSpec implWeightSortSpec(Sort originalSort, int num, int offset, Sort nullEquivalent)
      throws IOException {
    Sort rewrittenSort = weightSort(originalSort);
    if (rewrittenSort == null) {
      rewrittenSort = nullEquivalent;
    }

    final SortField[] rewrittenSortFields = rewrittenSort.getSort();
    final SchemaField[] rewrittenSchemaFields = new SchemaField[rewrittenSortFields.length];
    for (int ii = 0; ii < rewrittenSortFields.length; ++ii) {
      final String fieldName = rewrittenSortFields[ii].getField();
      rewrittenSchemaFields[ii] = (fieldName == null ? null : schema.getFieldOrNull(fieldName));
    }

    return new SortSpec(rewrittenSort, rewrittenSchemaFields, num, offset);
  }

  /**
   * Returns the first document number containing the term <code>t</code> Returns -1 if no document
   * was found. This method is primarily intended for clients that want to fetch documents using a
   * unique identifier."
   *
   * @return the first document number containing the term
   */
  public int getFirstMatch(Term t) throws IOException {
    long pair = lookupId(t.field(), t.bytes());
    if (pair == -1) {
      return -1;
    } else {
      final int segIndex = (int) (pair >> 32);
      final int segDocId = (int) pair;
      return leafContexts.get(segIndex).docBase + segDocId;
    }
  }

  /**
   * lookup the docid by the unique key field, and return the id *within* the leaf reader in the low
   * 32 bits, and the index of the leaf reader in the high 32 bits. -1 is returned if not found.
   *
   * @lucene.internal
   */
  public long lookupId(BytesRef idBytes) throws IOException {
    return lookupId(schema.getUniqueKeyField().getName(), idBytes);
  }

  private long lookupId(String field, BytesRef idBytes) throws IOException {
    for (int i = 0, c = leafContexts.size(); i < c; i++) {
      final LeafReaderContext leaf = leafContexts.get(i);
      final LeafReader reader = leaf.reader();

      final Terms terms = reader.terms(field);
      if (terms == null) continue;

      TermsEnum te = terms.iterator();
      if (te.seekExact(idBytes)) {
        PostingsEnum docs = te.postings(null, PostingsEnum.NONE);
        docs = BitsFilteredPostingsEnum.wrap(docs, reader.getLiveDocs());
        int id = docs.nextDoc();
        if (id == DocIdSetIterator.NO_MORE_DOCS) continue;
        assert docs.nextDoc() == DocIdSetIterator.NO_MORE_DOCS;

        return (((long) i) << 32) | id;
      }
    }

    return -1;
  }

  /**
   * Compute and cache the DocSet that matches a query. The normal usage is expected to be
   * cacheDocSet(myQuery, null,false) meaning that Solr will determine if the Query warrants
   * caching, and if so, will compute the DocSet that matches the Query and cache it. If the answer
   * to the query is already cached, nothing further will be done.
   *
   * <p>If the optionalAnswer DocSet is provided, it should *not* be modified after this call.
   *
   * @param query the lucene query that will act as the key
   * @param optionalAnswer the DocSet to be cached - if null, it will be computed.
   * @param mustCache if true, a best effort will be made to cache this entry. if false, heuristics
   *     may be used to determine if it should be cached.
   */
  public void cacheDocSet(Query query, DocSet optionalAnswer, boolean mustCache)
      throws IOException {
    // Even if the cache is null, still compute the DocSet as it may serve to warm the Lucene
    // or OS disk cache.
    if (optionalAnswer != null) {
      if (filterCache != null) {
        filterCache.put(query, optionalAnswer);
      }
      return;
    }

    // Throw away the result, relying on the fact that getDocSet
    // will currently always cache what it found. If getDocSet() starts
    // using heuristics about what to cache, and mustCache==true, (or if we
    // want this method to start using heuristics too) then
    // this needs to change.
    getDocSet(query);
  }

  private BitDocSet makeBitDocSet(DocSet answer) {
    // TODO: this should be implemented in DocSet, most likely with a getBits method that takes a
    // maxDoc argument or make DocSet instances remember maxDoc
    if (answer instanceof BitDocSet) {
      return (BitDocSet) answer;
    }
    FixedBitSet bs = new FixedBitSet(maxDoc());
    DocIterator iter = answer.iterator();
    while (iter.hasNext()) {
      bs.set(iter.nextDoc());
    }

    return new BitDocSet(bs, answer.size());
  }

  public BitDocSet getDocSetBits(Query q) throws IOException {
    DocSet answer = getDocSet(q);
    BitDocSet answerBits = makeBitDocSet(answer);
    if (answerBits != answer && filterCache != null) {
      filterCache.put(q, answerBits);
    }
    return answerBits;
  }

  // only handle positive (non negative) queries
  DocSet getPositiveDocSet(Query query) throws IOException {
    // TODO duplicated code with getDocSet?
    boolean doCache = filterCache != null;
    if (query instanceof ExtendedQuery) {
      if (!((ExtendedQuery) query).getCache()) {
        doCache = false;
      }
      if (query instanceof WrappedQuery) {
        query = ((WrappedQuery) query).getWrappedQuery();
      }
    }

    if (doCache) {
      return getAndCacheDocSet(query);
    }

    return getDocSetNC(query, null);
  }

  /**
   * Attempt to read the query from the filter cache, if not will compute the result and insert back
   * into the cache
   *
   * <p>Callers must ensure that:
   *
   * <ul>
   *   <li>The query is unwrapped
   *   <li>The query has caching enabled
   *   <li>The filter cache exists
   *
   * @param query the query to compute.
   * @return the DocSet answer
   */
  private DocSet getAndCacheDocSet(Query query) throws IOException {
    assert !(query instanceof WrappedQuery) : "should have unwrapped";
    assert filterCache != null : "must check for caching before calling this method";

    if (query instanceof MatchAllDocsQuery) {
      // bypass the filterCache for MatchAllDocsQuery
      return getLiveDocSet();
    }

    if (SolrQueryTimeoutImpl.getInstance().isTimeoutEnabled()) {
      // If there is a possibility of timeout for this query, then don't reserve a computation slot.
      // Further, we can't naively wait for an in progress computation to finish, because if we time
      // out before it does then we won't even have partial results to provide. We could possibly
      // wait for the query to finish in parallel with our own results and if they complete first
      // use that instead, but we'll leave that to implement later.
      DocSet answer = filterCache.get(query);
      if (answer != null) {
        return answer;
      }
      answer = getDocSetNC(query, null);
      filterCache.put(query, answer);
      return answer;
    }
    return filterCache.computeIfAbsent(query, q -> getDocSetNC(q, null));
  }

  private static final MatchAllDocsQuery MATCH_ALL_DOCS_QUERY = new MatchAllDocsQuery();

  /**
   * A naively cached canonical `liveDocs` DocSet. This does not need to be volatile. It may be set multiple times,
   * but should always be set to the same value, as all set values should pass through `liveDocsCache.computeIfAbsent`
   */
  private BitDocSet liveDocs;

  private static final BitDocSet EMPTY = new BitDocSet(new FixedBitSet(0), 0);

  private BitDocSet computeLiveDocs() {
    switch (leafContexts.size()) {
      case 0:
        assert numDocs() == 0;
        return EMPTY;
      case 1:
        final Bits onlySegLiveDocs = leafContexts.get(0).reader().getLiveDocs();
        final FixedBitSet fbs;
        if (onlySegLiveDocs == null) {
          // `LeafReader.getLiveDocs()` returns null if no deleted docs -- accordingly, set all bits
          final int onlySegMaxDoc = maxDoc();
          fbs = new FixedBitSet(onlySegMaxDoc);
          fbs.set(0, onlySegMaxDoc);
        } else {
          fbs = FixedBitSet.copyOf(onlySegLiveDocs);
        }
        assert fbs.cardinality() == numDocs();
        return new BitDocSet(fbs, numDocs());
      default:
        final FixedBitSet bs = new FixedBitSet(maxDoc());
        for (LeafReaderContext ctx : leafContexts) {
          final LeafReader r = ctx.reader();
          final Bits segLiveDocs = r.getLiveDocs();
          final int segDocBase = ctx.docBase;
          if (segLiveDocs == null) {
            // `LeafReader.getLiveDocs()` returns null if no deleted docs -- accordingly, set all bits in seg range
            bs.set(segDocBase, segDocBase + r.maxDoc());
          } else {
            DocSetUtil.copyTo(segLiveDocs, 0, r.maxDoc(), bs, segDocBase);
          }
        }
        assert bs.cardinality() == numDocs();
        return new BitDocSet(bs, numDocs());
    }
  }

  private BitDocSet populateLiveDocs(Supplier<BitDocSet> liveDocsSupplier) {
    final boolean computeInline;
    final CompletableFuture<BitDocSet> liveDocsCacheInstance;
    synchronized (liveDocsCache) {
      if (liveDocsCache[0] != null) {
        computeInline = false;
        liveDocsCacheInstance = liveDocsCache[0];
      } else {
        computeInline = true;
        liveDocsCacheInstance = new CompletableFuture<>();
        liveDocsCache[0] = liveDocsCacheInstance;
      }
    }
    final BitDocSet docs;
    if (computeInline) {
      docs = liveDocsSupplier.get();
      liveDocsCacheInstance.complete(docs);
      liveDocs = docs;
      liveDocsInsertsCount.increment();
    } else {
      if (liveDocsCacheInstance.isDone()) {
        liveDocsHitCount.increment();
      } else {
        liveDocsAsyncHitCount.increment();
      }
      docs = liveDocsCacheInstance.join();
    }
    return docs;
  }

  /**
   * Returns an efficient random-access {@link DocSet} of the live docs. It's cached. Never null.
   *
   * @lucene.internal the type of DocSet returned may change in the future
   */
  public BitDocSet getLiveDocSet() throws IOException {
    BitDocSet docs = liveDocs;
<<<<<<< HEAD
    if (docs != null) {
      liveDocsNaiveCacheHitCount.increment();
    } else {
      docs = populateLiveDocs(computeLiveDocs);
      // assert DocSetUtil.equals(docs, DocSetUtil.createDocSetGeneric(this, MATCH_ALL_DOCS_QUERY));
=======
    if (docs == null) {
      // note: maybe should instead calc manually by segment, using FixedBitSet.copyOf(segLiveDocs);
      // avoid filter cache?
      liveDocs = docs = getDocSetBits(matchAllDocsQuery);
>>>>>>> 0c73f3e6
    }
    assert docs.size() == numDocs();
    return docs;
  }

  /**
   * Returns an efficient random-access {@link Bits} of the live docs. It's cached. Null means all
   * docs are live. Use this like {@link LeafReader#getLiveDocs()}.
   *
   * @lucene.internal
   */
  // TODO rename to getLiveDocs in 8.0
  public Bits getLiveDocsBits() throws IOException {
    return getIndexReader().hasDeletions() ? getLiveDocSet().getBits() : null;
  }

  /**
<<<<<<< HEAD
   * If some process external to {@link SolrIndexSearcher} has produced a DocSet whose cardinality matches
   * that of `liveDocs`, this method provides such caller the ability to offer its own DocSet to be cached
   * in the searcher. The caller should then use the returned value (which may or may not be derived from
   * the DocSet instance supplied), allowing more efficient memory use.
   * @lucene.internal
   */
  public BitDocSet offerLiveDocs(Supplier<DocSet> docSetSupplier, int suppliedSize) {
    assert suppliedSize == numDocs();
    BitDocSet ret = liveDocs;
    if (ret != null) {
      liveDocsNaiveCacheHitCount.increment();
      return ret;
    }
=======
   * @lucene.internal
   */
  public boolean isLiveDocsInstantiated() {
    return liveDocs != null;
  }

  /**
   * @lucene.internal
   */
  public void setLiveDocs(DocSet docs) {
>>>>>>> 0c73f3e6
    // a few places currently expect BitDocSet
    ret = populateLiveDocs(() -> makeBitDocSet(docSetSupplier.get()));
    return ret;
  }

  private static Comparator<ExtendedQuery> sortByCost =
      Comparator.comparingInt(ExtendedQuery::getCost);

  /**
   * Returns the set of document ids matching all queries. This method is cache-aware and attempts
   * to retrieve the answer from the cache if possible. If the answer was not cached, it may have
   * been inserted into the cache as a result of this call. This method can handle negative queries.
   * A null/empty list results in {@link #getLiveDocSet()}.
   *
   * <p>The DocSet returned should <b>not</b> be modified.
   */
  public DocSet getDocSet(List<Query> queries) throws IOException {

    ProcessedFilter pf = getProcessedFilter(null, queries);

    if (pf.postFilter == null) {
      if (pf.answer != null) {
        return pf.answer;
      } else if (pf.filter == null) {
        return getLiveDocSet(); // note: this is what happens when queries is an empty list
      }
    }

    DocSetCollector setCollector = new DocSetCollector(maxDoc());
    Collector collector = setCollector;
    if (pf.postFilter != null) {
      pf.postFilter.setLastDelegate(collector);
      collector = pf.postFilter;
    }

    Query query = pf.filter != null ? pf.filter : MATCH_ALL_DOCS_QUERY;

    search(query, collector);

    if (collector instanceof DelegatingCollector) {
      ((DelegatingCollector) collector).finish();
    }

    return DocSetUtil.getDocSet(setCollector, this);
  }

  /**
   * INTERNAL: The response object from {@link #getProcessedFilter(DocSet, List)}. Holds a filter
   * and postFilter pair that together match a set of documents. Either of them may be null, in
   * which case the semantics are to match everything.
   *
   * @see #getProcessedFilter(DocSet, List)
   */
  public static class ProcessedFilter {
    // maybe null. Sometimes we have a docSet answer that represents the complete answer or result.
    public DocSet answer;
    public Query filter; // maybe null.  Scoring is irrelevant / unspecified.
    public DelegatingCollector postFilter; // maybe null
  }

  /**
   * INTERNAL: Processes conjunction (AND) of both args into a {@link ProcessedFilter} result.
   * Either arg may be null/empty thus doesn't restrict the matching docs. Queries typically are
   * resolved against the filter cache, and populate it.
   */
  public ProcessedFilter getProcessedFilter(DocSet setFilter, List<Query> queries)
      throws IOException {
    ProcessedFilter pf = new ProcessedFilter();
    if (queries == null || queries.size() == 0) {
      if (setFilter != null) {
        pf.answer = setFilter;
        pf.filter = setFilter.makeQuery();
      }
      return pf;
    }

    // We combine all the filter queries that come from the filter cache & setFilter into "answer".
    // This might become pf.answer but not if there are any non-cached filters
    DocSet answer = null;

    boolean[] neg = new boolean[queries.size() + 1];
    DocSet[] sets = new DocSet[queries.size() + 1];
    List<ExtendedQuery> notCached = null;
    List<PostFilter> postFilters = null;

    int end = 0;
    int smallestIndex = -1;

    if (setFilter != null) {
      answer = sets[end++] = setFilter;
      smallestIndex = end;
    } // we are done with setFilter at this point

    int smallestCount = Integer.MAX_VALUE;
    for (Query q : queries) {
      if (q instanceof ExtendedQuery) {
        ExtendedQuery eq = (ExtendedQuery) q;
        if (!eq.getCache()) {
          if (eq.getCost() >= 100 && eq instanceof PostFilter) {
            if (postFilters == null) postFilters = new ArrayList<>(sets.length - end);
            postFilters.add((PostFilter) q);
          } else {
            if (notCached == null) notCached = new ArrayList<>(sets.length - end);
            notCached.add((ExtendedQuery) q);
          }
          continue;
        }
      }

      if (filterCache == null) {
        // there is no cache: don't pull bitsets
        if (notCached == null) notCached = new ArrayList<>(sets.length - end);
        WrappedQuery uncached = new WrappedQuery(q);
        uncached.setCache(false);
        notCached.add(uncached);
        continue;
      }

      Query posQuery = QueryUtils.getAbs(q);
      sets[end] = getPositiveDocSet(posQuery);
      // Negative query if absolute value different from original
      if (q == posQuery) {
        neg[end] = false;
        // keep track of the smallest positive set.
        // This optimization is only worth it if size() is cached, which it would
        // be if we don't do any set operations.
        int sz = sets[end].size();
        if (sz < smallestCount) {
          smallestCount = sz;
          smallestIndex = end;
          answer = sets[end];
        }
      } else {
        neg[end] = true;
      }

      end++;
    }

    // Are all of our normal cached filters negative?
    if (end > 0 && answer == null) {
      answer = getLiveDocSet();
    }

    // do negative queries first to shrink set size
    for (int i = 0; i < end; i++) {
      if (neg[i]) answer = answer.andNot(sets[i]);
    }

    for (int i = 0; i < end; i++) {
      if (!neg[i] && i != smallestIndex) answer = answer.intersection(sets[i]);
    }

    // ignore "answer" if it simply matches all docs
    if (answer != null && answer.size() == numDocs()) {
      answer = null;
    }

    // answer is done.

    // If no notCached nor postFilters, we can return now.
    if (notCached == null && postFilters == null) {
      // "answer" is the only part of the filter, so set it.
      if (answer != null) {
        pf.answer = answer;
        pf.filter = answer.makeQuery();
      }
      return pf;
    }
    // pf.answer will remain null ...  (our local "answer" var is not the complete answer)

    // Set pf.filter based on combining "answer" and "notCached"
    if (notCached == null) {
      if (answer != null) {
        pf.filter = answer.makeQuery();
      }
    } else {
      notCached.sort(sortByCost); // pointless?
      final BooleanQuery.Builder builder = new BooleanQuery.Builder();
      if (answer != null) {
        builder.add(answer.makeQuery(), Occur.FILTER);
      }
      for (ExtendedQuery eq : notCached) {
        Query q = eq.getCostAppliedQuery();
        builder.add(q, Occur.FILTER);
      }
      pf.filter = builder.build();
    }

    // Set pf.postFilter
    if (postFilters != null) {
      Collections.sort(postFilters, sortByCost);
      for (int i = postFilters.size() - 1; i >= 0; i--) {
        DelegatingCollector prev = pf.postFilter;
        pf.postFilter = postFilters.get(i).getFilterCollector(this);
        if (prev != null) pf.postFilter.setDelegate(prev);
      }
    }

    return pf;
  }

  /**
   * @lucene.internal
   */
  public DocSet getDocSet(DocsEnumState deState) throws IOException {
    int largestPossible = deState.termsEnum.docFreq();
    boolean useCache = filterCache != null && largestPossible >= deState.minSetSizeCached;

    if (useCache) {
      TermQuery key = new TermQuery(new Term(deState.fieldName, deState.termsEnum.term()));
      return filterCache.computeIfAbsent(
          key,
          (IOFunction<? super Query, ? extends DocSet>) k -> getResult(deState, largestPossible));
    }

    return getResult(deState, largestPossible);
  }

  private DocSet getResult(DocsEnumState deState, int largestPossible) throws IOException {
    int smallSetSize = DocSetUtil.smallSetSize(maxDoc());
    int scratchSize = Math.min(smallSetSize, largestPossible);
    if (deState.scratch == null || deState.scratch.length < scratchSize)
      deState.scratch = new int[scratchSize];

    final int[] docs = deState.scratch;
    int upto = 0;
    int bitsSet = 0;
    FixedBitSet fbs = null;

    PostingsEnum postingsEnum = deState.termsEnum.postings(deState.postingsEnum, PostingsEnum.NONE);
    postingsEnum = BitsFilteredPostingsEnum.wrap(postingsEnum, deState.liveDocs);
    if (deState.postingsEnum == null) {
      deState.postingsEnum = postingsEnum;
    }

    if (postingsEnum instanceof MultiPostingsEnum) {
      MultiPostingsEnum.EnumWithSlice[] subs = ((MultiPostingsEnum) postingsEnum).getSubs();
      int numSubs = ((MultiPostingsEnum) postingsEnum).getNumSubs();
      for (int subindex = 0; subindex < numSubs; subindex++) {
        MultiPostingsEnum.EnumWithSlice sub = subs[subindex];
        if (sub.postingsEnum == null) continue;
        int base = sub.slice.start;
        int docid;

        if (largestPossible > docs.length) {
          if (fbs == null) fbs = new FixedBitSet(maxDoc());
          while ((docid = sub.postingsEnum.nextDoc()) != DocIdSetIterator.NO_MORE_DOCS) {
            fbs.set(docid + base);
            bitsSet++;
          }
        } else {
          while ((docid = sub.postingsEnum.nextDoc()) != DocIdSetIterator.NO_MORE_DOCS) {
            docs[upto++] = docid + base;
          }
        }
      }
    } else {
      int docid;
      if (largestPossible > docs.length) {
        fbs = new FixedBitSet(maxDoc());
        while ((docid = postingsEnum.nextDoc()) != DocIdSetIterator.NO_MORE_DOCS) {
          fbs.set(docid);
          bitsSet++;
        }
      } else {
        while ((docid = postingsEnum.nextDoc()) != DocIdSetIterator.NO_MORE_DOCS) {
          docs[upto++] = docid;
        }
      }
    }

    DocSet result;
    if (fbs != null) {
      for (int i = 0; i < upto; i++) {
        fbs.set(docs[i]);
      }
      bitsSet += upto;
      result = new BitDocSet(fbs, bitsSet);
    } else {
      result = upto == 0 ? DocSet.empty() : new SortedIntDocSet(Arrays.copyOf(docs, upto));
    }
    return result;
  }

  // query must be positive
  protected DocSet getDocSetNC(Query query, DocSet filter) throws IOException {
    return DocSetUtil.createDocSet(this, query, filter);
  }

  /**
   * Returns the set of document ids matching both the query. This method is cache-aware and
   * attempts to retrieve a DocSet of the query from the cache if possible. If the answer was not
   * cached, it may have been inserted into the cache as a result of this call.
   *
   * @return Non-null DocSet meeting the specified criteria. Should <b>not</b> be modified by the
   *     caller.
   * @see #getDocSet(Query,DocSet)
   */
  public DocSet getDocSet(Query query) throws IOException {
    return getDocSet(query, null);
  }

  /**
   * Returns the set of document ids matching both the query and the filter. This method is
   * cache-aware and attempts to retrieve a DocSet of the query from the cache if possible. If the
   * answer was not cached, it may have been inserted into the cache as a result of this call.
   *
   * @param filter may be null if none
   * @return Non-null DocSet meeting the specified criteria. Should <b>not</b> be modified by the
   *     caller.
   */
  public DocSet getDocSet(Query query, DocSet filter) throws IOException {
    boolean doCache = filterCache != null;
    if (query instanceof ExtendedQuery) {
      if (!((ExtendedQuery) query).getCache()) {
        doCache = false;
      }
      if (query instanceof WrappedQuery) {
        query = ((WrappedQuery) query).getWrappedQuery();
      }
    }

    if (!doCache) {
      query = QueryUtils.makeQueryable(query);
      return getDocSetNC(query, filter);
    }

    // Get the absolute value (positive version) of this query. If we
    // get back the same reference, we know it's positive.
    Query absQ = QueryUtils.getAbs(query);
    boolean positive = absQ == query;

    DocSet absAnswer = getAndCacheDocSet(absQ);

    if (filter == null) {
      return positive ? absAnswer : getLiveDocSet().andNot(absAnswer);
    } else {
      return positive ? absAnswer.intersection(filter) : filter.andNot(absAnswer);
    }
  }

  /**
   * Returns documents matching both <code>query</code> and <code>filter</code> and sorted by <code>
   * sort</code>.
   *
   * <p>This method is cache aware and may retrieve <code>filter</code> from the cache or make an
   * insertion into the cache as a result of this call.
   *
   * <p>FUTURE: The returned DocList may be retrieved from a cache.
   *
   * @param filter may be null
   * @param lsort criteria by which to sort (if null, query relevance is used)
   * @param offset offset into the list of documents to return
   * @param len maximum number of documents to return
   * @return DocList meeting the specified criteria, should <b>not</b> be modified by the caller.
   * @throws IOException If there is a low-level I/O error.
   */
  public DocList getDocList(Query query, Query filter, Sort lsort, int offset, int len)
      throws IOException {
    QueryCommand qc = new QueryCommand();
    qc.setQuery(query).setFilterList(filter).setSort(lsort).setOffset(offset).setLen(len);
    QueryResult qr = new QueryResult();
    search(qr, qc);
    return qr.getDocList();
  }

  /**
   * Returns documents matching both <code>query</code> and the intersection of the <code>filterList
   * </code>, sorted by <code>sort</code>.
   *
   * <p>This method is cache aware and may retrieve <code>filter</code> from the cache or make an
   * insertion into the cache as a result of this call.
   *
   * <p>FUTURE: The returned DocList may be retrieved from a cache.
   *
   * @param filterList may be null
   * @param lsort criteria by which to sort (if null, query relevance is used)
   * @param offset offset into the list of documents to return
   * @param len maximum number of documents to return
   * @return DocList meeting the specified criteria, should <b>not</b> be modified by the caller.
   * @throws IOException If there is a low-level I/O error.
   */
  public DocList getDocList(
      Query query, List<Query> filterList, Sort lsort, int offset, int len, int flags)
      throws IOException {
    QueryCommand qc = new QueryCommand();
    qc.setQuery(query)
        .setFilterList(filterList)
        .setSort(lsort)
        .setOffset(offset)
        .setLen(len)
        .setFlags(flags);
    QueryResult qr = new QueryResult();
    search(qr, qc);
    return qr.getDocList();
  }

  public static final int NO_CHECK_QCACHE = 0x80000000;
  public static final int GET_DOCSET = 0x40000000;
  static final int NO_CHECK_FILTERCACHE = 0x20000000;
  static final int NO_SET_QCACHE = 0x10000000;
  static final int SEGMENT_TERMINATE_EARLY = 0x08;
  public static final int TERMINATE_EARLY = 0x04;
  public static final int GET_DOCLIST = 0x02; // get the documents actually returned in a response
  public static final int GET_SCORES = 0x01;

  private static boolean sortIncludesOtherThanScore(final Sort sort) {
    if (sort == null) {
      return false;
    }
    final SortField[] sortFields = sort.getSort();
    return sortFields.length > 1 || sortFields[0].getType() != Type.SCORE;
  }

  private boolean useFilterCacheForDynamicScoreQuery(boolean needSort, QueryCommand cmd) {
    if (!useFilterForSortedQuery) {
      // under no circumstance use filterCache
      return false;
    } else if (!needSort) {
      // if don't need to sort at all, doesn't matter whether score would be needed
      return true;
    } else {
      // we _do_ need to sort; only use filterCache if `score` is not a factor for sort
      final Sort sort = cmd.getSort();
      if (sort == null) {
        // defaults to sort-by-score, so can't use filterCache
        return false;
      } else {
        return Arrays.stream(sort.getSort()).noneMatch((sf) -> sf.getType() == SortField.Type.SCORE);
      }
    }
  }

  /**
   * getDocList version that uses+populates query and filter caches. In the event of a timeout, the
   * cache is not populated.
   */
  private void getDocListC(QueryResult qr, QueryCommand cmd) throws IOException {
    DocListAndSet out = new DocListAndSet();
    qr.setDocListAndSet(out);
    QueryResultKey key = null;
    int maxDocRequested = cmd.getOffset() + cmd.getLen();
    // check for overflow, and check for # docs in index
    if (maxDocRequested < 0 || maxDocRequested > maxDoc()) maxDocRequested = maxDoc();
    int supersetMaxDoc = maxDocRequested;
    DocList superset = null;

    int flags = cmd.getFlags();
    Query q = cmd.getQuery();
    if (q instanceof ExtendedQuery) {
      ExtendedQuery eq = (ExtendedQuery) q;
      if (!eq.getCache()) {
        flags |= (NO_CHECK_QCACHE | NO_SET_QCACHE | NO_CHECK_FILTERCACHE);
      }
    }

    // we can try and look up the complete query in the cache.
    // we can't do that if filter!=null though (we don't want to
    // do hashCode() and equals() for a big DocSet).
    if (queryResultCache != null
        && cmd.getFilter() == null
        && (flags & (NO_CHECK_QCACHE | NO_SET_QCACHE)) != ((NO_CHECK_QCACHE | NO_SET_QCACHE))) {
      // all of the current flags can be reused during warming,
      // so set all of them on the cache key.
      key =
          new QueryResultKey(q, cmd.getFilterList(), cmd.getSort(), flags, cmd.getMinExactCount());
      if ((flags & NO_CHECK_QCACHE) == 0) {
        superset = queryResultCache.get(key);

        if (superset != null) {
          // check that the cache entry has scores recorded if we need them
          if ((flags & GET_SCORES) == 0 || superset.hasScores()) {
            // NOTE: subset() returns null if the DocList has fewer docs than
            // requested
            out.docList = superset.subset(cmd.getOffset(), cmd.getLen());
          }
        }
        if (out.docList != null) {
          // found the docList in the cache... now check if we need the docset too.
          // OPT: possible future optimization - if the doclist contains all the matches,
          // use it to make the docset instead of rerunning the query.
          if (out.docSet == null && ((flags & GET_DOCSET) != 0)) {
            if (cmd.getFilterList() == null) {
              out.docSet = getDocSet(cmd.getQuery());
            } else {
              List<Query> newList = new ArrayList<>(cmd.getFilterList().size() + 1);
              newList.add(cmd.getQuery());
              newList.addAll(cmd.getFilterList());
              out.docSet = getDocSet(newList);
            }
          }
          return;
        }
      }

      // If we are going to generate the result, bump up to the
      // next resultWindowSize for better caching.

      if ((flags & NO_SET_QCACHE) == 0) {
        // handle 0 special case as well as avoid idiv in the common case.
        if (maxDocRequested < queryResultWindowSize) {
          supersetMaxDoc = queryResultWindowSize;
        } else {
          supersetMaxDoc =
              ((maxDocRequested - 1) / queryResultWindowSize + 1) * queryResultWindowSize;
          if (supersetMaxDoc < 0) supersetMaxDoc = maxDocRequested;
        }
      } else {
        key = null; // we won't be caching the result
      }
    }
    cmd.setSupersetMaxDoc(supersetMaxDoc);

    // OK, so now we need to generate an answer.
    // One way to do that would be to check if we have an unordered list
    // of results for the base query. If so, we can apply the filters and then
    // sort by the resulting set. This can only be used if:
    // - the sort doesn't contain score
    // - we don't want score returned.

    // check if we should try and use the filter cache
<<<<<<< HEAD
    final boolean needSort;
    final boolean useFilterCache;
    if ((flags & (GET_SCORES | NO_CHECK_FILTERCACHE)) != 0 || filterCache == null) {
      needSort = true; // this value should be irrelevant when `useFilterCache=false`
      useFilterCache = false;
    } else if (q instanceof MatchAllDocsQuery // special-case MatchAllDocsQuery: implicit default useFilterForSortedQuery=true
            || (useFilterForSortedQuery && QueryUtils.isConstantScoreQuery(q))) { // default behavior should not risk filterCache thrashing
      // We only need to sort if we're returning results AND sorting by something other than SCORE (sort by
      // "score" alone is pointless for these constant score queries)
      final Sort sort = cmd.getSort();
      needSort = cmd.getLen() > 0 && sortIncludesOtherThanScore(sort);
      if (!needSort) {
        useFilterCache = true;
      } else {
        // NOTE: if `sort:score` is specified, it will have no effect, so we really _could_ in principle always
        // use filterCache; but this would be a user request misconfiguration, and supporting it would require
        // us to mess with user sort, or ignore the fact that sort expects `score` to be present ... so just
        // make the optimization contingent on the absence of `score` in the requested sort.
        useFilterCache = Arrays.stream(sort.getSort()).noneMatch((sf) -> sf.getType() == SortField.Type.SCORE);
=======
    boolean useFilterCache = false;
    if ((flags & (GET_SCORES | NO_CHECK_FILTERCACHE)) == 0
        && useFilterForSortedQuery
        && cmd.getSort() != null
        && filterCache != null) {
      useFilterCache = true;
      SortField[] sfields = cmd.getSort().getSort();
      for (SortField sf : sfields) {
        if (sf.getType() == SortField.Type.SCORE) {
          useFilterCache = false;
          break;
        }
>>>>>>> 0c73f3e6
      }
    } else {
      needSort = cmd.getLen() > 0; // for non-constant-score queries, must sort unless no docs requested
      useFilterCache = useFilterCacheForDynamicScoreQuery(needSort, cmd);
    }

    if (useFilterCache) {
      // now actually use the filter cache.
      // for large filters that match few documents, this may be
      // slower than simply re-executing the query.
      if (out.docSet == null) {
        out.docSet = getDocSet(cmd.getQuery(), cmd.getFilter());
        List<Query> filterList = cmd.getFilterList();
        if (filterList != null && !filterList.isEmpty()) {
          out.docSet = DocSetUtil.getDocSet(out.docSet.intersection(getDocSet(filterList)), this);
        }
      }
      // todo: there could be a sortDocSet that could take a list of
      // the filters instead of anding them first...
      // perhaps there should be a multi-docset-iterator
      if (needSort) {
        fullSortCount.increment();
        sortDocSet(qr, cmd);
      } else {
        skipSortCount.increment();
        // put unsorted list in place
        out.docList = constantScoreDocList(cmd.getOffset(), cmd.getLen(), out.docSet);
        if (0 == cmd.getSupersetMaxDoc()) {
          // this is the only case where `cursorMark && !needSort`
          qr.setNextCursorMark(cmd.getCursorMark());
        } else {
          // cursorMark should always add a `uniqueKey` sort field tie-breaker, which
          // should prevent `needSort` from ever being false in conjunction with
          // cursorMark, _except_ in the event of `rows=0` (accounted for in the clause
          // above)
          assert cmd.getCursorMark() == null;
        }
      }
    } else {
      fullSortCount.increment();
      // do it the normal way...
      if ((flags & GET_DOCSET) != 0) {
        // this currently conflates returning the docset for the base query vs
        // the base query and all filters.
        DocSet qDocSet = getDocListAndSetNC(qr, cmd);
        // cache the docSet matching the query w/o filtering
        if (qDocSet != null && filterCache != null && !qr.isPartialResults())
          filterCache.put(cmd.getQuery(), qDocSet);
      } else {
        getDocListNC(qr, cmd);
      }
      assert null != out.docList : "docList is null";
    }

    if (null == cmd.getCursorMark()) {
      // Kludge...
      // we can't use DocSlice.subset, even though it should be an identity op
      // because it gets confused by situations where there are lots of matches, but
      // less docs in the slice then were requested, (due to the cursor)
      // so we have to short circuit the call.
      // None of which is really a problem since we can't use caching with
      // cursors anyway, but it still looks weird to have to special case this
      // behavior based on this condition - hence the long explanation.
      superset = out.docList;
      out.docList = superset.subset(cmd.getOffset(), cmd.getLen());
    } else {
      // sanity check our cursor assumptions
      assert null == superset : "cursor: superset isn't null";
      assert 0 == cmd.getOffset() : "cursor: command offset mismatch";
      assert 0 == out.docList.offset() : "cursor: docList offset mismatch";
      assert cmd.getLen() >= supersetMaxDoc
          : "cursor: superset len mismatch: " + cmd.getLen() + " vs " + supersetMaxDoc;
    }

    // lastly, put the superset in the cache if the size is less than or equal
    // to queryResultMaxDocsCached
    if (key != null && superset.size() <= queryResultMaxDocsCached && !qr.isPartialResults()) {
      queryResultCache.put(key, superset);
    }
  }

  /**
   * Helper method for extracting the {@link FieldDoc} sort values from a {@link TopFieldDocs} when
   * available and making the appropriate call to {@link QueryResult#setNextCursorMark} when
   * applicable.
   *
   * @param qr <code>QueryResult</code> to modify
   * @param qc <code>QueryCommand</code> for context of method
   * @param topDocs May or may not be a <code>TopFieldDocs</code>
   */
  private void populateNextCursorMarkFromTopDocs(QueryResult qr, QueryCommand qc, TopDocs topDocs) {
    // TODO: would be nice to rename & generalize this method for non-cursor cases...
    // ...would be handy to reuse the ScoreDoc/FieldDoc sort vals directly in distrib sort
    // ...but that has non-trivial queryResultCache implications
    // See: SOLR-5595

    if (null == qc.getCursorMark()) {
      // nothing to do, short circuit out
      return;
    }

    final CursorMark lastCursorMark = qc.getCursorMark();

    // if we have a cursor, then we have a sort that at minimum involves uniqueKey..
    // so we must have a TopFieldDocs containing FieldDoc[]
    assert topDocs instanceof TopFieldDocs : "TopFieldDocs cursor constraint violated";
    final TopFieldDocs topFieldDocs = (TopFieldDocs) topDocs;
    final ScoreDoc[] scoreDocs = topFieldDocs.scoreDocs;

    if (0 == scoreDocs.length) {
      // no docs on this page, re-use existing cursor mark
      qr.setNextCursorMark(lastCursorMark);
    } else {
      ScoreDoc lastDoc = scoreDocs[scoreDocs.length - 1];
      assert lastDoc instanceof FieldDoc : "FieldDoc cursor constraint violated";

      List<Object> lastFields = Arrays.<Object>asList(((FieldDoc) lastDoc).fields);
      CursorMark nextCursorMark = lastCursorMark.createNext(lastFields);
      assert null != nextCursorMark : "null nextCursorMark";
      qr.setNextCursorMark(nextCursorMark);
    }
  }

  /**
   * Helper method for inspecting QueryCommand and creating the appropriate {@link TopDocsCollector}
   *
   * @param len the number of docs to return
   * @param cmd The Command whose properties should determine the type of TopDocsCollector to use.
   */
  private TopDocsCollector<? extends ScoreDoc> buildTopDocsCollector(int len, QueryCommand cmd)
      throws IOException {
    int minNumFound = cmd.getMinExactCount();
    Query q = cmd.getQuery();
    if (q instanceof RankQuery) {
      RankQuery rq = (RankQuery) q;
      return rq.getTopDocsCollector(len, cmd, this);
    }

    if (null == cmd.getSort()) {
      assert null == cmd.getCursorMark() : "have cursor but no sort";
      return TopScoreDocCollector.create(len, minNumFound);
    } else {
      // we have a sort
      final Sort weightedSort = weightSort(cmd.getSort());
      final CursorMark cursor = cmd.getCursorMark();

      final FieldDoc searchAfter = (null != cursor ? cursor.getSearchAfterFieldDoc() : null);
      return TopFieldCollector.create(weightedSort, len, searchAfter, minNumFound);
    }
  }

  private void getDocListNC(QueryResult qr, QueryCommand cmd) throws IOException {
    int len = cmd.getSupersetMaxDoc();
    int last = len;
    if (last < 0 || last > maxDoc()) last = maxDoc();
    final int lastDocRequested = last;
    int nDocsReturned;
    int totalHits;
    float maxScore;
    int[] ids;
    float[] scores;

    boolean needScores = (cmd.getFlags() & GET_SCORES) != 0;

    ProcessedFilter pf = getProcessedFilter(cmd.getFilter(), cmd.getFilterList());
    final Query query =
        QueryUtils.combineQueryAndFilter(QueryUtils.makeQueryable(cmd.getQuery()), pf.filter);
    Relation hitsRelation;

    // handle zero case...
    if (lastDocRequested <= 0) {
      final float[] topscore = new float[] {Float.NEGATIVE_INFINITY};
      final int[] numHits = new int[1];

      Collector collector;

      if (!needScores) {
        collector =
            new SimpleCollector() {
              @Override
              public void collect(int doc) {
                numHits[0]++;
              }

              @Override
              public ScoreMode scoreMode() {
                return ScoreMode.COMPLETE_NO_SCORES;
              }
            };
      } else {
        collector =
            new SimpleCollector() {
              Scorable scorer;

              @Override
              public void setScorer(Scorable scorer) {
                this.scorer = scorer;
              }

              @Override
              public void collect(int doc) throws IOException {
                numHits[0]++;
                float score = scorer.score();
                if (score > topscore[0]) topscore[0] = score;
              }

              @Override
              public ScoreMode scoreMode() {
                return ScoreMode.COMPLETE;
              }
            };
      }

      buildAndRunCollectorChain(qr, query, collector, cmd, pf.postFilter);

      nDocsReturned = 0;
      ids = new int[nDocsReturned];
      scores = new float[nDocsReturned];
      totalHits = numHits[0];
      maxScore = totalHits > 0 ? topscore[0] : 0.0f;
      // no docs on this page, so cursor doesn't change
      qr.setNextCursorMark(cmd.getCursorMark());
      hitsRelation = Relation.EQUAL_TO;
    } else {
      final TopDocsCollector<?> topCollector = buildTopDocsCollector(len, cmd);
      MaxScoreCollector maxScoreCollector = null;
      Collector collector = topCollector;
      if ((cmd.getFlags() & GET_SCORES) != 0) {
        maxScoreCollector = new MaxScoreCollector();
        collector = MultiCollector.wrap(topCollector, maxScoreCollector);
      }
      ScoreMode scoreModeUsed =
          buildAndRunCollectorChain(qr, query, collector, cmd, pf.postFilter).scoreMode();

      totalHits = topCollector.getTotalHits();
      TopDocs topDocs = topCollector.topDocs(0, len);
      if (scoreModeUsed == ScoreMode.COMPLETE || scoreModeUsed == ScoreMode.COMPLETE_NO_SCORES) {
        hitsRelation = TotalHits.Relation.EQUAL_TO;
      } else {
        hitsRelation = topDocs.totalHits.relation;
      }
      if (cmd.getSort() != null
          && cmd.getQuery() instanceof RankQuery == false
          && (cmd.getFlags() & GET_SCORES) != 0) {
        TopFieldCollector.populateScores(topDocs.scoreDocs, this, query);
      }
      populateNextCursorMarkFromTopDocs(qr, cmd, topDocs);

      maxScore =
          totalHits > 0
              ? (maxScoreCollector == null ? Float.NaN : maxScoreCollector.getMaxScore())
              : 0.0f;
      nDocsReturned = topDocs.scoreDocs.length;
      ids = new int[nDocsReturned];
      scores = (cmd.getFlags() & GET_SCORES) != 0 ? new float[nDocsReturned] : null;
      for (int i = 0; i < nDocsReturned; i++) {
        ScoreDoc scoreDoc = topDocs.scoreDocs[i];
        ids[i] = scoreDoc.doc;
        if (scores != null) scores[i] = scoreDoc.score;
      }
    }

    int sliceLen = Math.min(lastDocRequested, nDocsReturned);
    if (sliceLen < 0) sliceLen = 0;
    qr.setDocList(new DocSlice(0, sliceLen, ids, scores, totalHits, maxScore, hitsRelation));
  }

  // any DocSet returned is for the query only, without any filtering... that way it may
  // be cached if desired.
  private DocSet getDocListAndSetNC(QueryResult qr, QueryCommand cmd) throws IOException {
    int len = cmd.getSupersetMaxDoc();
    int last = len;
    if (last < 0 || last > maxDoc()) last = maxDoc();
    final int lastDocRequested = last;
    int nDocsReturned;
    int totalHits;
    float maxScore;
    int[] ids;
    float[] scores;
    DocSet set;

    boolean needScores = (cmd.getFlags() & GET_SCORES) != 0;
    int maxDoc = maxDoc();
    cmd.setMinExactCount(Integer.MAX_VALUE); // We need the full DocSet

    ProcessedFilter pf = getProcessedFilter(cmd.getFilter(), cmd.getFilterList());
    final Query query =
        QueryUtils.combineQueryAndFilter(QueryUtils.makeQueryable(cmd.getQuery()), pf.filter);

    // handle zero case...
    if (lastDocRequested <= 0) {
      final float[] topscore = new float[] {Float.NEGATIVE_INFINITY};

      Collector collector;
      final DocSetCollector setCollector = new DocSetCollector(maxDoc);

      if (!needScores) {
        collector = setCollector;
      } else {
        final Collector topScoreCollector =
            new SimpleCollector() {

              Scorable scorer;

              @Override
              public void setScorer(Scorable scorer) throws IOException {
                this.scorer = scorer;
              }

              @Override
              public void collect(int doc) throws IOException {
                float score = scorer.score();
                if (score > topscore[0]) topscore[0] = score;
              }

              @Override
              public ScoreMode scoreMode() {
                return ScoreMode.TOP_SCORES;
              }
            };

        collector = MultiCollector.wrap(setCollector, topScoreCollector);
      }

      buildAndRunCollectorChain(qr, query, collector, cmd, pf.postFilter);

      set = DocSetUtil.getDocSet(setCollector, this);

      nDocsReturned = 0;
      ids = new int[nDocsReturned];
      scores = new float[nDocsReturned];
      totalHits = set.size();
      maxScore = totalHits > 0 ? topscore[0] : 0.0f;
      // no docs on this page, so cursor doesn't change
      qr.setNextCursorMark(cmd.getCursorMark());
    } else {
      final TopDocsCollector<? extends ScoreDoc> topCollector = buildTopDocsCollector(len, cmd);
      DocSetCollector setCollector = new DocSetCollector(maxDoc);
      MaxScoreCollector maxScoreCollector = null;
      List<Collector> collectors = new ArrayList<>(Arrays.asList(topCollector, setCollector));

      if ((cmd.getFlags() & GET_SCORES) != 0) {
        maxScoreCollector = new MaxScoreCollector();
        collectors.add(maxScoreCollector);
      }

      Collector collector = MultiCollector.wrap(collectors);

      buildAndRunCollectorChain(qr, query, collector, cmd, pf.postFilter);

      set = DocSetUtil.getDocSet(setCollector, this);

      totalHits = topCollector.getTotalHits();
      assert (totalHits == set.size()) || qr.isPartialResults();

      TopDocs topDocs = topCollector.topDocs(0, len);
      if (cmd.getSort() != null
          && cmd.getQuery() instanceof RankQuery == false
          && (cmd.getFlags() & GET_SCORES) != 0) {
        TopFieldCollector.populateScores(topDocs.scoreDocs, this, query);
      }
      populateNextCursorMarkFromTopDocs(qr, cmd, topDocs);
      maxScore =
          totalHits > 0
              ? (maxScoreCollector == null ? Float.NaN : maxScoreCollector.getMaxScore())
              : 0.0f;
      nDocsReturned = topDocs.scoreDocs.length;

      ids = new int[nDocsReturned];
      scores = (cmd.getFlags() & GET_SCORES) != 0 ? new float[nDocsReturned] : null;
      for (int i = 0; i < nDocsReturned; i++) {
        ScoreDoc scoreDoc = topDocs.scoreDocs[i];
        ids[i] = scoreDoc.doc;
        if (scores != null) scores[i] = scoreDoc.score;
      }
    }

    int sliceLen = Math.min(lastDocRequested, nDocsReturned);
    if (sliceLen < 0) sliceLen = 0;

    qr.setDocList(
        new DocSlice(0, sliceLen, ids, scores, totalHits, maxScore, TotalHits.Relation.EQUAL_TO));
    // TODO: if we collect results before the filter, we just need to intersect with
    // that filter to generate the DocSet for qr.setDocSet()
    qr.setDocSet(set);

    // TODO: currently we don't generate the DocSet for the base query,
    // but the QueryDocSet == CompleteDocSet if filter==null.
    return pf.filter == null && pf.postFilter == null ? qr.getDocSet() : null;
  }

  /**
   * Returns documents matching both <code>query</code> and <code>filter</code> and sorted by <code>
   * sort</code>. FUTURE: The returned DocList may be retrieved from a cache.
   *
   * @param filter may be null
   * @param lsort criteria by which to sort (if null, query relevance is used)
   * @param offset offset into the list of documents to return
   * @param len maximum number of documents to return
   * @return DocList meeting the specified criteria, should <b>not</b> be modified by the caller.
   * @throws IOException If there is a low-level I/O error.
   */
  public DocList getDocList(Query query, DocSet filter, Sort lsort, int offset, int len)
      throws IOException {
    QueryCommand qc = new QueryCommand();
    qc.setQuery(query).setFilter(filter).setSort(lsort).setOffset(offset).setLen(len);
    QueryResult qr = new QueryResult();
    search(qr, qc);
    return qr.getDocList();
  }

  /**
   * Returns documents matching both <code>query</code> and <code>filter</code> and sorted by <code>
   * sort</code>. Also returns the complete set of documents matching <code>query</code> and <code>
   * filter</code> (regardless of <code>offset</code> and <code>len</code>).
   *
   * <p>This method is cache aware and may retrieve <code>filter</code> from the cache or make an
   * insertion into the cache as a result of this call.
   *
   * <p>FUTURE: The returned DocList may be retrieved from a cache.
   *
   * <p>The DocList and DocSet returned should <b>not</b> be modified.
   *
   * @param filter may be null
   * @param lsort criteria by which to sort (if null, query relevance is used)
   * @param offset offset into the list of documents to return
   * @param len maximum number of documents to return
   * @return DocListAndSet meeting the specified criteria, should <b>not</b> be modified by the
   *     caller.
   * @throws IOException If there is a low-level I/O error.
   */
  public DocListAndSet getDocListAndSet(Query query, Query filter, Sort lsort, int offset, int len)
      throws IOException {
    QueryCommand qc = new QueryCommand();
    qc.setQuery(query)
        .setFilterList(filter)
        .setSort(lsort)
        .setOffset(offset)
        .setLen(len)
        .setNeedDocSet(true);
    QueryResult qr = new QueryResult();
    search(qr, qc);
    return qr.getDocListAndSet();
  }

  /**
   * Returns documents matching both <code>query</code> and <code>filter</code> and sorted by <code>
   * sort</code>. Also returns the compete set of documents matching <code>query</code> and <code>
   * filter</code> (regardless of <code>offset</code> and <code>len</code>).
   *
   * <p>This method is cache aware and may retrieve <code>filter</code> from the cache or make an
   * insertion into the cache as a result of this call.
   *
   * <p>FUTURE: The returned DocList may be retrieved from a cache.
   *
   * <p>The DocList and DocSet returned should <b>not</b> be modified.
   *
   * @param filter may be null
   * @param lsort criteria by which to sort (if null, query relevance is used)
   * @param offset offset into the list of documents to return
   * @param len maximum number of documents to return
   * @param flags user supplied flags for the result set
   * @return DocListAndSet meeting the specified criteria, should <b>not</b> be modified by the
   *     caller.
   * @throws IOException If there is a low-level I/O error.
   */
  public DocListAndSet getDocListAndSet(
      Query query, Query filter, Sort lsort, int offset, int len, int flags) throws IOException {
    QueryCommand qc = new QueryCommand();
    qc.setQuery(query)
        .setFilterList(filter)
        .setSort(lsort)
        .setOffset(offset)
        .setLen(len)
        .setFlags(flags)
        .setNeedDocSet(true);
    QueryResult qr = new QueryResult();
    search(qr, qc);
    return qr.getDocListAndSet();
  }

  /**
   * Returns documents matching both <code>query</code> and the intersection of <code>filterList
   * </code>, sorted by <code>sort</code>. Also returns the compete set of documents matching <code>
   * query</code> and <code>filter</code> (regardless of <code>offset</code> and <code>len</code>).
   *
   * <p>This method is cache aware and may retrieve <code>filter</code> from the cache or make an
   * insertion into the cache as a result of this call.
   *
   * <p>FUTURE: The returned DocList may be retrieved from a cache.
   *
   * <p>The DocList and DocSet returned should <b>not</b> be modified.
   *
   * @param filterList may be null
   * @param lsort criteria by which to sort (if null, query relevance is used)
   * @param offset offset into the list of documents to return
   * @param len maximum number of documents to return
   * @return DocListAndSet meeting the specified criteria, should <b>not</b> be modified by the
   *     caller.
   * @throws IOException If there is a low-level I/O error.
   */
  public DocListAndSet getDocListAndSet(
      Query query, List<Query> filterList, Sort lsort, int offset, int len) throws IOException {
    QueryCommand qc = new QueryCommand();
    qc.setQuery(query)
        .setFilterList(filterList)
        .setSort(lsort)
        .setOffset(offset)
        .setLen(len)
        .setNeedDocSet(true);
    QueryResult qr = new QueryResult();
    search(qr, qc);
    return qr.getDocListAndSet();
  }

  /**
   * Returns documents matching both <code>query</code> and the intersection of <code>filterList
   * </code>, sorted by <code>sort</code>. Also returns the compete set of documents matching <code>
   * query</code> and <code>filter</code> (regardless of <code>offset</code> and <code>len</code>).
   *
   * <p>This method is cache aware and may retrieve <code>filter</code> from the cache or make an
   * insertion into the cache as a result of this call.
   *
   * <p>FUTURE: The returned DocList may be retrieved from a cache.
   *
   * <p>The DocList and DocSet returned should <b>not</b> be modified.
   *
   * @param filterList may be null
   * @param lsort criteria by which to sort (if null, query relevance is used)
   * @param offset offset into the list of documents to return
   * @param len maximum number of documents to return
   * @param flags user supplied flags for the result set
   * @return DocListAndSet meeting the specified criteria, should <b>not</b> be modified by the
   *     caller.
   * @throws IOException If there is a low-level I/O error.
   */
  public DocListAndSet getDocListAndSet(
      Query query, List<Query> filterList, Sort lsort, int offset, int len, int flags)
      throws IOException {
    QueryCommand qc = new QueryCommand();
    qc.setQuery(query)
        .setFilterList(filterList)
        .setSort(lsort)
        .setOffset(offset)
        .setLen(len)
        .setFlags(flags)
        .setNeedDocSet(true);
    QueryResult qr = new QueryResult();
    search(qr, qc);
    return qr.getDocListAndSet();
  }

  /**
   * Returns documents matching both <code>query</code> and <code>filter</code> and sorted by <code>
   * sort</code>. Also returns the compete set of documents matching <code>query</code> and <code>
   * filter</code> (regardless of <code>offset</code> and <code>len</code>).
   *
   * <p>FUTURE: The returned DocList may be retrieved from a cache.
   *
   * @param filter may be null
   * @param lsort criteria by which to sort (if null, query relevance is used)
   * @param offset offset into the list of documents to return
   * @param len maximum number of documents to return
   * @return DocListAndSet meeting the specified criteria, should <b>not</b> be modified by the
   *     caller.
   * @throws IOException If there is a low-level I/O error.
   */
  public DocListAndSet getDocListAndSet(Query query, DocSet filter, Sort lsort, int offset, int len)
      throws IOException {
    QueryCommand qc = new QueryCommand();
    qc.setQuery(query)
        .setFilter(filter)
        .setSort(lsort)
        .setOffset(offset)
        .setLen(len)
        .setNeedDocSet(true);
    QueryResult qr = new QueryResult();
    search(qr, qc);
    return qr.getDocListAndSet();
  }

  /**
   * Returns documents matching both <code>query</code> and <code>filter</code> and sorted by <code>
   * sort</code>. Also returns the compete set of documents matching <code>query</code> and <code>
   * filter</code> (regardless of <code>offset</code> and <code>len</code>).
   *
   * <p>This method is cache aware and may make an insertion into the cache as a result of this
   * call.
   *
   * <p>FUTURE: The returned DocList may be retrieved from a cache.
   *
   * <p>The DocList and DocSet returned should <b>not</b> be modified.
   *
   * @param filter may be null
   * @param lsort criteria by which to sort (if null, query relevance is used)
   * @param offset offset into the list of documents to return
   * @param len maximum number of documents to return
   * @param flags user supplied flags for the result set
   * @return DocListAndSet meeting the specified criteria, should <b>not</b> be modified by the
   *     caller.
   * @throws IOException If there is a low-level I/O error.
   */
  public DocListAndSet getDocListAndSet(
      Query query, DocSet filter, Sort lsort, int offset, int len, int flags) throws IOException {
    QueryCommand qc = new QueryCommand();
    qc.setQuery(query)
        .setFilter(filter)
        .setSort(lsort)
        .setOffset(offset)
        .setLen(len)
        .setFlags(flags)
        .setNeedDocSet(true);
    QueryResult qr = new QueryResult();
    search(qr, qc);
    return qr.getDocListAndSet();
  }

  private DocList constantScoreDocList(int offset, int length, DocSet docs) {
    final int size = docs.size();
    if (length == 0 || size <= offset) {
      return new DocSlice(0, 0, new int[0], null, size, 0f, TotalHits.Relation.EQUAL_TO);
    }
    final DocIterator iter = docs.iterator();
    for (int i = offset; i > 0; i--) {
      iter.nextDoc(); // discard
    }
    final int returnSize = Math.min(length, size - offset);
    final int[] docIds = new int[returnSize];
    for (int i = 0; i < returnSize; i++) {
      docIds[i] = iter.nextDoc();
    }
    return new DocSlice(0, returnSize, docIds, null, size, 0f, TotalHits.Relation.EQUAL_TO);
  }

  protected void sortDocSet(QueryResult qr, QueryCommand cmd) throws IOException {
    DocSet set = qr.getDocListAndSet().docSet;
    int nDocs = cmd.getSupersetMaxDoc();
    if (nDocs == 0) {
      // SOLR-2923
      qr.getDocListAndSet().docList =
          new DocSlice(0, 0, new int[0], null, set.size(), 0f, TotalHits.Relation.EQUAL_TO);
      qr.setNextCursorMark(cmd.getCursorMark());
      return;
    }

    // bit of a hack to tell if a set is sorted - do it better in the future.
    boolean inOrder = set instanceof BitDocSet || set instanceof SortedIntDocSet;

    TopDocsCollector<? extends ScoreDoc> topCollector = buildTopDocsCollector(nDocs, cmd);

    DocIterator iter = set.iterator();
    int base = 0;
    int end = 0;
    int readerIndex = 0;

    LeafCollector leafCollector = null;
    while (iter.hasNext()) {
      int doc = iter.nextDoc();
      while (doc >= end) {
        LeafReaderContext leaf = leafContexts.get(readerIndex++);
        base = leaf.docBase;
        end = base + leaf.reader().maxDoc();
        leafCollector = topCollector.getLeafCollector(leaf);
        // we should never need to set the scorer given the settings for the collector
      }
      leafCollector.collect(doc - base);
    }

    TopDocs topDocs = topCollector.topDocs(0, nDocs);

    int nDocsReturned = topDocs.scoreDocs.length;
    int[] ids = new int[nDocsReturned];

    for (int i = 0; i < nDocsReturned; i++) {
      ScoreDoc scoreDoc = topDocs.scoreDocs[i];
      ids[i] = scoreDoc.doc;
    }

    assert topDocs.totalHits.relation == TotalHits.Relation.EQUAL_TO;
    qr.getDocListAndSet().docList =
        new DocSlice(
            0, nDocsReturned, ids, null, topDocs.totalHits.value, 0.0f, topDocs.totalHits.relation);
    populateNextCursorMarkFromTopDocs(qr, cmd, topDocs);
  }

  /**
   * Returns the number of documents that match both <code>a</code> and <code>b</code>.
   *
   * <p>This method is cache-aware and may check as well as modify the cache.
   *
   * @return the number of documents in the intersection between <code>a</code> and <code>b</code>.
   * @throws IOException If there is a low-level I/O error.
   */
  public int numDocs(Query a, DocSet b) throws IOException {
    if (b.size() == 0) {
      return 0;
    }
    if (filterCache != null) {
      // Negative query if absolute value different from original
      Query absQ = QueryUtils.getAbs(a);
      DocSet positiveA = getPositiveDocSet(absQ);
      return a == absQ ? b.intersectionSize(positiveA) : b.andNotSize(positiveA);
    } else {
      // If there isn't a cache, then do a single filtered query
      TotalHitCountCollector collector = new TotalHitCountCollector();
      BooleanQuery.Builder bq = new BooleanQuery.Builder();
      bq.add(QueryUtils.makeQueryable(a), Occur.MUST);
      bq.add(b.makeQuery(), Occur.MUST);
      super.search(bq.build(), collector);
      return collector.getTotalHits();
    }
  }

  /**
   * @lucene.internal
   */
  public int numDocs(DocSet a, DocsEnumState deState) throws IOException {
    // Negative query if absolute value different from original
    return a.intersectionSize(getDocSet(deState));
  }

  public static class DocsEnumState {
    public String fieldName; // currently interned for as long as lucene requires it
    public TermsEnum termsEnum;
    public Bits liveDocs;
    public PostingsEnum postingsEnum;

    public int minSetSizeCached;

    public int[] scratch;
  }

  /**
   * Returns the number of documents that match both <code>a</code> and <code>b</code>.
   *
   * <p>This method is cache-aware and may check as well as modify the cache.
   *
   * @return the number of documents in the intersection between <code>a</code> and <code>b</code>.
   * @throws IOException If there is a low-level I/O error.
   */
  public int numDocs(Query a, Query b) throws IOException {
    Query absA = QueryUtils.getAbs(a);
    Query absB = QueryUtils.getAbs(b);
    DocSet positiveA = getPositiveDocSet(absA);
    DocSet positiveB = getPositiveDocSet(absB);

    // Negative query if absolute value different from original
    if (a == absA) {
      if (b == absB) return positiveA.intersectionSize(positiveB);
      return positiveA.andNotSize(positiveB);
    }
    if (b == absB) return positiveB.andNotSize(positiveA);

    // if both negative, we need to create a temp DocSet since we
    // don't have a counting method that takes three.
    DocSet all = getLiveDocSet();

    // -a -b == *:*.andNot(a).andNotSize(b) == *.*.andNotSize(a.union(b))
    // we use the last form since the intermediate DocSet should normally be smaller.
    return all.andNotSize(positiveA.union(positiveB));
  }

  /**
   * @lucene.internal
   */
  public boolean intersects(DocSet a, DocsEnumState deState) throws IOException {
    return a.intersects(getDocSet(deState));
  }

  /** Warm this searcher based on an old one (primarily for auto-cache warming). */
  @SuppressWarnings({"unchecked"})
  public void warm(SolrIndexSearcher old) {
    // Make sure this is first! filters can help queryResults execute!
    long warmingStartTime = System.nanoTime();
    // warm the caches in order...
    ModifiableSolrParams params = new ModifiableSolrParams();
    params.add("warming", "true");
    for (int i = 0; i < cacheList.length; i++) {
      if (log.isDebugEnabled()) {
        log.debug("autowarming [{}] from [{}]\n\t{}", this, old, old.cacheList[i]);
      }

      final SolrQueryRequest req =
          new LocalSolrQueryRequest(core, params) {
            @Override
            public SolrIndexSearcher getSearcher() {
              return SolrIndexSearcher.this;
            }

            @Override
            public void close() {}
          };

      final SolrQueryResponse rsp = new SolrQueryResponse();
      SolrRequestInfo.setRequestInfo(new SolrRequestInfo(req, rsp));
      try {
        cacheList[i].warm(this, old.cacheList[i]);
      } finally {
        try {
          req.close();
        } finally {
          SolrRequestInfo.clearRequestInfo();
        }
      }

      if (log.isDebugEnabled()) {
        log.debug("autowarming result for [{}]\n\t{}", this, cacheList[i]);
      }
    }
    warmupTime =
        TimeUnit.MILLISECONDS.convert(System.nanoTime() - warmingStartTime, TimeUnit.NANOSECONDS);
  }

  /** return the named generic cache */
  @SuppressWarnings({"rawtypes"})
  public SolrCache getCache(String cacheName) {
    return cacheMap.get(cacheName);
  }

  /** lookup an entry in a generic cache */
  @SuppressWarnings({"unchecked"})
  public Object cacheLookup(String cacheName, Object key) {
    @SuppressWarnings({"rawtypes"})
    SolrCache cache = cacheMap.get(cacheName);
    return cache == null ? null : cache.get(key);
  }

  /** insert an entry in a generic cache */
  @SuppressWarnings({"unchecked"})
  public Object cacheInsert(String cacheName, Object key, Object val) {
    @SuppressWarnings({"rawtypes"})
    SolrCache cache = cacheMap.get(cacheName);
    return cache == null ? null : cache.put(key, val);
  }

  public Date getOpenTimeStamp() {
    return openTime;
  }

  // public but primarily for test case usage
  public long getOpenNanoTime() {
    return openNanoTime;
  }

  @Override
  public Explanation explain(Query query, int doc) throws IOException {
    return super.explain(QueryUtils.makeQueryable(query), doc);
  }

  /**
   * @lucene.internal gets a cached version of the IndexFingerprint for this searcher
   */
  public IndexFingerprint getIndexFingerprint(long maxVersion) throws IOException {
    final SolrIndexSearcher searcher = this;
    final AtomicReference<IOException> exception = new AtomicReference<>();
    try {
      return searcher.getTopReaderContext().leaves().stream()
          .map(
              ctx -> {
                try {
                  return searcher.getCore().getIndexFingerprint(searcher, ctx, maxVersion);
                } catch (IOException e) {
                  exception.set(e);
                  return null;
                }
              })
          .filter(java.util.Objects::nonNull)
          .reduce(new IndexFingerprint(maxVersion), IndexFingerprint::reduce);

    } finally {
      if (exception.get() != null) throw exception.get();
    }
  }

  /////////////////////////////////////////////////////////////////////
  // SolrInfoBean stuff: Statistics and Module Info
  /////////////////////////////////////////////////////////////////////

  @Override
  public String getName() {
    return SolrIndexSearcher.class.getName();
  }

  @Override
  public String getDescription() {
    return "index searcher";
  }

  @Override
  public Category getCategory() {
    return Category.CORE;
  }

  @Override
  public SolrMetricsContext getSolrMetricsContext() {
    return solrMetricsContext;
  }

  @Override
  public void initializeMetrics(SolrMetricsContext parentContext, String scope) {
    parentContext.gauge(() -> name, true, "searcherName", Category.SEARCHER.toString(), scope);
    parentContext.gauge(() -> cachingEnabled, true, "caching", Category.SEARCHER.toString(), scope);
    parentContext.gauge(() -> openTime, true, "openedAt", Category.SEARCHER.toString(), scope);
    parentContext.gauge(() -> warmupTime, true, "warmupTime", Category.SEARCHER.toString(), scope);
<<<<<<< HEAD
    parentContext.gauge(() -> registerTime, true, "registeredAt", Category.SEARCHER.toString(), scope);
    parentContext.gauge(fullSortCount::sum, true, "fullSortCount", Category.SEARCHER.toString(), scope);
    parentContext.gauge(skipSortCount::sum, true, "skipSortCount", Category.SEARCHER.toString(), scope);
    final MetricsMap liveDocsCacheMetrics = new MetricsMap((map) -> {
      final long asyncHitCount = liveDocsAsyncHitCount.sum();
      map.put("inserts", liveDocsInsertsCount.sum());
      map.put("asyncHits", asyncHitCount);
      map.put("hits", liveDocsHitCount.sum() + asyncHitCount); // for compatibility with CaffeineCache, `asyncHits` is a subset of `hits`
      map.put("naiveHits", liveDocsNaiveCacheHitCount.sum());
    });
    parentContext.gauge(liveDocsCacheMetrics, true, "liveDocsCache", Category.SEARCHER.toString(), scope);
=======
    parentContext.gauge(
        () -> registerTime, true, "registeredAt", Category.SEARCHER.toString(), scope);
>>>>>>> 0c73f3e6
    // reader stats
    parentContext.gauge(
        rgauge(parentContext.nullNumber(), () -> reader.numDocs()),
        true,
        "numDocs",
        Category.SEARCHER.toString(),
        scope);
    parentContext.gauge(
        rgauge(parentContext.nullNumber(), () -> reader.maxDoc()),
        true,
        "maxDoc",
        Category.SEARCHER.toString(),
        scope);
    parentContext.gauge(
        rgauge(parentContext.nullNumber(), () -> reader.maxDoc() - reader.numDocs()),
        true,
        "deletedDocs",
        Category.SEARCHER.toString(),
        scope);
    parentContext.gauge(
        rgauge(parentContext.nullString(), () -> reader.toString()),
        true,
        "reader",
        Category.SEARCHER.toString(),
        scope);
    parentContext.gauge(
        rgauge(parentContext.nullString(), () -> reader.directory().toString()),
        true,
        "readerDir",
        Category.SEARCHER.toString(),
        scope);
    parentContext.gauge(
        rgauge(parentContext.nullNumber(), () -> reader.getVersion()),
        true,
        "indexVersion",
        Category.SEARCHER.toString(),
        scope);
    // size of the currently opened commit
    parentContext.gauge(
        () -> {
          try {
            Collection<String> files = reader.getIndexCommit().getFileNames();
            long total = 0;
            for (String file : files) {
              total += DirectoryFactory.sizeOf(reader.directory(), file);
            }
            return total;
          } catch (Exception e) {
            return parentContext.nullNumber();
          }
        },
        true,
        "indexCommitSize",
        Category.SEARCHER.toString(),
        scope);
    // statsCache metrics
    parentContext.gauge(
        new MetricsMap(
            map -> {
              statsCache.getCacheMetrics().getSnapshot(map::putNoEx);
              map.put("statsCacheImpl", statsCache.getClass().getSimpleName());
            }),
        true,
        "statsCache",
        Category.CACHE.toString(),
        scope);
  }

  /**
   * wraps a gauge (related to an IndexReader) and swallows any {@link AlreadyClosedException} that
   * might be thrown, returning the specified default in it's place.
   */
  private <T> Gauge<T> rgauge(T closedDefault, Gauge<T> g) {
    return () -> {
      try {
        return g.getValue();
      } catch (AlreadyClosedException ignore) {
        return closedDefault;
      }
    };
  }

  public long getWarmupTime() {
    return warmupTime;
  }
}<|MERGE_RESOLUTION|>--- conflicted
+++ resolved
@@ -36,14 +36,8 @@
 import java.util.concurrent.TimeUnit;
 import java.util.concurrent.atomic.AtomicLong;
 import java.util.concurrent.atomic.AtomicReference;
-<<<<<<< HEAD
 import java.util.concurrent.atomic.LongAdder;
 import java.util.function.Supplier;
-
-import com.codahale.metrics.Gauge;
-import com.google.common.collect.Iterables;
-=======
->>>>>>> 0c73f3e6
 import org.apache.lucene.document.Document;
 import org.apache.lucene.index.DirectoryReader;
 import org.apache.lucene.index.ExitableDirectoryReader;
@@ -58,11 +52,8 @@
 import org.apache.lucene.index.Terms;
 import org.apache.lucene.index.TermsEnum;
 import org.apache.lucene.search.*;
-<<<<<<< HEAD
+import org.apache.lucene.search.BooleanClause.Occur;
 import org.apache.lucene.search.SortField.Type;
-=======
-import org.apache.lucene.search.BooleanClause.Occur;
->>>>>>> 0c73f3e6
 import org.apache.lucene.search.TotalHits.Relation;
 import org.apache.lucene.store.AlreadyClosedException;
 import org.apache.lucene.store.Directory;
@@ -139,21 +130,15 @@
   private final Supplier<BitDocSet> computeLiveDocs = this::computeLiveDocs;
 
   private final boolean cachingEnabled;
-<<<<<<< HEAD
-  private final SolrCache<Query,DocSet> filterCache;
-  private final SolrCache<QueryResultKey,DocList> queryResultCache;
-  private final SolrCache<String,UnInvertedField> fieldValueCache;
+  private final SolrCache<Query, DocSet> filterCache;
+  private final SolrCache<QueryResultKey, DocList> queryResultCache;
+  private final SolrCache<String, UnInvertedField> fieldValueCache;
   private final LongAdder fullSortCount = new LongAdder();
   private final LongAdder skipSortCount = new LongAdder();
   private final LongAdder liveDocsNaiveCacheHitCount = new LongAdder();
   private final LongAdder liveDocsInsertsCount = new LongAdder();
   private final LongAdder liveDocsHitCount = new LongAdder();
   private final LongAdder liveDocsAsyncHitCount = new LongAdder();
-=======
-  private final SolrCache<Query, DocSet> filterCache;
-  private final SolrCache<QueryResultKey, DocList> queryResultCache;
-  private final SolrCache<String, UnInvertedField> fieldValueCache;
->>>>>>> 0c73f3e6
 
   // map of generic caches - not synchronized since it's read-only after the constructor.
   private final Map<String, SolrCache<?, ?>> cacheMap;
@@ -1055,18 +1040,11 @@
    */
   public BitDocSet getLiveDocSet() throws IOException {
     BitDocSet docs = liveDocs;
-<<<<<<< HEAD
     if (docs != null) {
       liveDocsNaiveCacheHitCount.increment();
     } else {
       docs = populateLiveDocs(computeLiveDocs);
       // assert DocSetUtil.equals(docs, DocSetUtil.createDocSetGeneric(this, MATCH_ALL_DOCS_QUERY));
-=======
-    if (docs == null) {
-      // note: maybe should instead calc manually by segment, using FixedBitSet.copyOf(segLiveDocs);
-      // avoid filter cache?
-      liveDocs = docs = getDocSetBits(matchAllDocsQuery);
->>>>>>> 0c73f3e6
     }
     assert docs.size() == numDocs();
     return docs;
@@ -1084,7 +1062,6 @@
   }
 
   /**
-<<<<<<< HEAD
    * If some process external to {@link SolrIndexSearcher} has produced a DocSet whose cardinality matches
    * that of `liveDocs`, this method provides such caller the ability to offer its own DocSet to be cached
    * in the searcher. The caller should then use the returned value (which may or may not be derived from
@@ -1098,18 +1075,6 @@
       liveDocsNaiveCacheHitCount.increment();
       return ret;
     }
-=======
-   * @lucene.internal
-   */
-  public boolean isLiveDocsInstantiated() {
-    return liveDocs != null;
-  }
-
-  /**
-   * @lucene.internal
-   */
-  public void setLiveDocs(DocSet docs) {
->>>>>>> 0c73f3e6
     // a few places currently expect BitDocSet
     ret = populateLiveDocs(() -> makeBitDocSet(docSetSupplier.get()));
     return ret;
@@ -1632,7 +1597,6 @@
     // - we don't want score returned.
 
     // check if we should try and use the filter cache
-<<<<<<< HEAD
     final boolean needSort;
     final boolean useFilterCache;
     if ((flags & (GET_SCORES | NO_CHECK_FILTERCACHE)) != 0 || filterCache == null) {
@@ -1652,20 +1616,6 @@
         // us to mess with user sort, or ignore the fact that sort expects `score` to be present ... so just
         // make the optimization contingent on the absence of `score` in the requested sort.
         useFilterCache = Arrays.stream(sort.getSort()).noneMatch((sf) -> sf.getType() == SortField.Type.SCORE);
-=======
-    boolean useFilterCache = false;
-    if ((flags & (GET_SCORES | NO_CHECK_FILTERCACHE)) == 0
-        && useFilterForSortedQuery
-        && cmd.getSort() != null
-        && filterCache != null) {
-      useFilterCache = true;
-      SortField[] sfields = cmd.getSort().getSort();
-      for (SortField sf : sfields) {
-        if (sf.getType() == SortField.Type.SCORE) {
-          useFilterCache = false;
-          break;
-        }
->>>>>>> 0c73f3e6
       }
     } else {
       needSort = cmd.getLen() > 0; // for non-constant-score queries, must sort unless no docs requested
@@ -2570,22 +2520,19 @@
     parentContext.gauge(() -> cachingEnabled, true, "caching", Category.SEARCHER.toString(), scope);
     parentContext.gauge(() -> openTime, true, "openedAt", Category.SEARCHER.toString(), scope);
     parentContext.gauge(() -> warmupTime, true, "warmupTime", Category.SEARCHER.toString(), scope);
-<<<<<<< HEAD
-    parentContext.gauge(() -> registerTime, true, "registeredAt", Category.SEARCHER.toString(), scope);
+    parentContext.gauge(
+            () -> registerTime, true, "registeredAt", Category.SEARCHER.toString(), scope);
     parentContext.gauge(fullSortCount::sum, true, "fullSortCount", Category.SEARCHER.toString(), scope);
     parentContext.gauge(skipSortCount::sum, true, "skipSortCount", Category.SEARCHER.toString(), scope);
     final MetricsMap liveDocsCacheMetrics = new MetricsMap((map) -> {
       final long asyncHitCount = liveDocsAsyncHitCount.sum();
       map.put("inserts", liveDocsInsertsCount.sum());
       map.put("asyncHits", asyncHitCount);
-      map.put("hits", liveDocsHitCount.sum() + asyncHitCount); // for compatibility with CaffeineCache, `asyncHits` is a subset of `hits`
+      // for compatibility with CaffeineCache, `asyncHits` is a subset of `hits`
+      map.put("hits", liveDocsHitCount.sum() + asyncHitCount);
       map.put("naiveHits", liveDocsNaiveCacheHitCount.sum());
     });
     parentContext.gauge(liveDocsCacheMetrics, true, "liveDocsCache", Category.SEARCHER.toString(), scope);
-=======
-    parentContext.gauge(
-        () -> registerTime, true, "registeredAt", Category.SEARCHER.toString(), scope);
->>>>>>> 0c73f3e6
     // reader stats
     parentContext.gauge(
         rgauge(parentContext.nullNumber(), () -> reader.numDocs()),
