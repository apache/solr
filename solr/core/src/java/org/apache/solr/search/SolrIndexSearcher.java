/*
 * Licensed to the Apache Software Foundation (ASF) under one or more
 * contributor license agreements.  See the NOTICE file distributed with
 * this work for additional information regarding copyright ownership.
 * The ASF licenses this file to You under the Apache License, Version 2.0
 * (the "License"); you may not use this file except in compliance with
 * the License.  You may obtain a copy of the License at
 *
 *     http://www.apache.org/licenses/LICENSE-2.0
 *
 * Unless required by applicable law or agreed to in writing, software
 * distributed under the License is distributed on an "AS IS" BASIS,
 * WITHOUT WARRANTIES OR CONDITIONS OF ANY KIND, either express or implied.
 * See the License for the specific language governing permissions and
 * limitations under the License.
 */
package org.apache.solr.search;

import com.codahale.metrics.Gauge;
import com.google.common.collect.Iterables;
import java.io.Closeable;
import java.io.IOException;
import java.lang.invoke.MethodHandles;
import java.util.ArrayList;
import java.util.Arrays;
import java.util.Collection;
import java.util.Collections;
import java.util.Comparator;
import java.util.Date;
import java.util.HashMap;
import java.util.List;
import java.util.Map;
import java.util.Set;
import java.util.concurrent.ConcurrentHashMap;
import java.util.concurrent.TimeUnit;
import java.util.concurrent.atomic.AtomicLong;
import java.util.concurrent.atomic.AtomicReference;
import java.util.concurrent.atomic.LongAdder;
import java.util.function.Supplier;
import org.apache.lucene.document.Document;
import org.apache.lucene.index.DirectoryReader;
import org.apache.lucene.index.ExitableDirectoryReader;
import org.apache.lucene.index.FieldInfos;
import org.apache.lucene.index.IndexReader;
import org.apache.lucene.index.LeafReader;
import org.apache.lucene.index.LeafReaderContext;
import org.apache.lucene.index.MultiPostingsEnum;
import org.apache.lucene.index.PostingsEnum;
import org.apache.lucene.index.StoredFieldVisitor;
import org.apache.lucene.index.Term;
import org.apache.lucene.index.Terms;
import org.apache.lucene.index.TermsEnum;
import org.apache.lucene.search.*;
import org.apache.lucene.search.BooleanClause.Occur;
import org.apache.lucene.search.SortField.Type;
import org.apache.lucene.search.TotalHits.Relation;
import org.apache.lucene.store.AlreadyClosedException;
import org.apache.lucene.store.Directory;
import org.apache.lucene.util.Bits;
import org.apache.lucene.util.BytesRef;
import org.apache.lucene.util.FixedBitSet;
import org.apache.solr.common.SolrException;
import org.apache.solr.common.SolrException.ErrorCode;
import org.apache.solr.common.params.ModifiableSolrParams;
import org.apache.solr.common.util.ObjectReleaseTracker;
import org.apache.solr.core.DirectoryFactory;
import org.apache.solr.core.DirectoryFactory.DirContext;
import org.apache.solr.core.SolrConfig;
import org.apache.solr.core.SolrCore;
import org.apache.solr.core.SolrInfoBean;
import org.apache.solr.index.SlowCompositeReaderWrapper;
import org.apache.solr.metrics.MetricsMap;
import org.apache.solr.metrics.SolrMetricManager;
import org.apache.solr.metrics.SolrMetricsContext;
import org.apache.solr.request.LocalSolrQueryRequest;
import org.apache.solr.request.SolrQueryRequest;
import org.apache.solr.request.SolrRequestInfo;
import org.apache.solr.response.SolrQueryResponse;
import org.apache.solr.schema.IndexSchema;
import org.apache.solr.schema.SchemaField;
import org.apache.solr.search.facet.UnInvertedField;
import org.apache.solr.search.stats.StatsCache;
import org.apache.solr.search.stats.StatsSource;
import org.apache.solr.uninverting.UninvertingReader;
import org.apache.solr.update.IndexFingerprint;
import org.apache.solr.update.SolrIndexConfig;
import org.apache.solr.util.IOFunction;
import org.slf4j.Logger;
import org.slf4j.LoggerFactory;

/**
 * SolrIndexSearcher adds schema awareness and caching functionality over {@link IndexSearcher}.
 *
 * @since solr 0.9
 */
public class SolrIndexSearcher extends IndexSearcher implements Closeable, SolrInfoBean {

  private static final Logger log = LoggerFactory.getLogger(MethodHandles.lookup().lookupClass());

  public static final String STATS_SOURCE = "org.apache.solr.stats_source";
  public static final String STATISTICS_KEY = "searcher";
  // These should *only* be used for debugging or monitoring purposes
  public static final AtomicLong numOpens = new AtomicLong();
  public static final AtomicLong numCloses = new AtomicLong();
  private static final Map<String, SolrCache<?, ?>> NO_GENERIC_CACHES = Collections.emptyMap();
  private static final SolrCache<?, ?>[] NO_CACHES = new SolrCache<?, ?>[0];

  private final SolrCore core;
  private final IndexSchema schema;
  private final SolrDocumentFetcher docFetcher;

  private final String name;
  private final Date openTime = new Date();
  private final long openNanoTime = System.nanoTime();
  private Date registerTime;
  private long warmupTime = 0;
  private final DirectoryReader reader;
  private final boolean closeReader;

  private final int queryResultWindowSize;
  private final int queryResultMaxDocsCached;
  private final boolean useFilterForSortedQuery;

  private final boolean cachingEnabled;
  private final SolrCache<Query, DocSet> filterCache;
  private final SolrCache<QueryResultKey, DocList> queryResultCache;
  private final SolrCache<String, UnInvertedField> fieldValueCache;
  private final LongAdder fullSortCount = new LongAdder();
  private final LongAdder skipSortCount = new LongAdder();
  private final LongAdder liveDocsNaiveCacheHitCount = new LongAdder();
  private final LongAdder liveDocsInsertsCount = new LongAdder();
  private final LongAdder liveDocsHitCount = new LongAdder();

  // map of generic caches - not synchronized since it's read-only after the constructor.
  private final Map<String, SolrCache<?, ?>> cacheMap;

  // list of all caches associated with this searcher.
  @SuppressWarnings({"rawtypes"})
  private final SolrCache[] cacheList;

  private DirectoryFactory directoryFactory;

  private final LeafReader leafReader;
  // only for addIndexes etc (no fieldcache)
  private final DirectoryReader rawReader;

  private final String path;
  private boolean releaseDirectory;

  private final StatsCache statsCache;

  private Set<String> metricNames = ConcurrentHashMap.newKeySet();
  private SolrMetricsContext solrMetricsContext;

  private static DirectoryReader getReader(
      SolrCore core, SolrIndexConfig config, DirectoryFactory directoryFactory, String path)
      throws IOException {
    final Directory dir = directoryFactory.get(path, DirContext.DEFAULT, config.lockType);
    try {
      return core.getIndexReaderFactory().newReader(dir, core);
    } catch (Exception e) {
      directoryFactory.release(dir);
      throw new SolrException(ErrorCode.SERVER_ERROR, "Error opening Reader", e);
    }
  }

  // TODO: wrap elsewhere and return a "map" from the schema that overrides get() ?
  // this reader supports reopen
  private static DirectoryReader wrapReader(SolrCore core, DirectoryReader reader)
      throws IOException {
    assert reader != null;
    return ExitableDirectoryReader.wrap(
        UninvertingReader.wrap(reader, core.getLatestSchema().getUninversionMapper()),
        SolrQueryTimeoutImpl.getInstance());
  }

  /**
   * Builds the necessary collector chain (via delegate wrapping) and executes the query against it.
   * This method takes into consideration both the explicitly provided collector and postFilter as
   * well as any needed collector wrappers for dealing with options specified in the QueryCommand.
   *
   * @return The collector used for search
   */
  private Collector buildAndRunCollectorChain(
      QueryResult qr,
      Query query,
      Collector collector,
      QueryCommand cmd,
      DelegatingCollector postFilter)
      throws IOException {

    EarlyTerminatingSortingCollector earlyTerminatingSortingCollector = null;
    if (cmd.getSegmentTerminateEarly()) {
      final Sort cmdSort = cmd.getSort();
      final int cmdLen = cmd.getLen();

      final Sort indexOrMergeSort;
      final Sort mergeSort = core.getSolrCoreState().getMergePolicySort();
      final Sort indexSort;
      {
        final String indexSortStr = core.getSolrConfig().indexConfig.indexSort;
        if (indexSortStr != null) {
          indexSort = SortSpecParsing.parseSortSpec(indexSortStr, core.getLatestSchema()).getSort();
          indexOrMergeSort = indexSort;
        } else {
          indexSort = null;
          indexOrMergeSort = mergeSort;
        }
      }

<<<<<<< HEAD
      if (cmdSort == null || cmdLen <= 0 || indexOrMergeSort == null ||
          !EarlyTerminatingSortingCollector.canEarlyTerminate(cmdSort, indexOrMergeSort)) {
        log.warn("unsupported combination: segmentTerminateEarly=true cmdSort={} cmdLen={} indexOrMergeSort={}", cmdSort, cmdLen, indexOrMergeSort);
=======
      if (cmdSort == null
          || cmdLen <= 0
          || mergeSort == null
          || !EarlyTerminatingSortingCollector.canEarlyTerminate(cmdSort, mergeSort)) {
        log.warn(
            "unsupported combination: segmentTerminateEarly=true cmdSort={} cmdLen={} mergeSort={}",
            cmdSort,
            cmdLen,
            mergeSort);
>>>>>>> de2d9597
      } else {
        collector =
            earlyTerminatingSortingCollector =
                new EarlyTerminatingSortingCollector(collector, cmdSort, cmd.getLen());
      }
    }

    final boolean terminateEarly = cmd.getTerminateEarly();
    if (terminateEarly) {
      collector = new EarlyTerminatingCollector(collector, cmd.getLen());
    }

    final long timeAllowed = cmd.getTimeAllowed();
    if (timeAllowed > 0) {
      collector =
          new TimeLimitingCollector(
              collector, TimeLimitingCollector.getGlobalCounter(), timeAllowed);
    }

    if (postFilter != null) {
      postFilter.setLastDelegate(collector);
      collector = postFilter;
    }

    if (cmd.isQueryCancellable()) {
      collector = new CancellableCollector(collector);

      // Add this to the local active queries map
      core.getCancellableQueryTracker()
          .addShardLevelActiveQuery(cmd.getQueryID(), (CancellableCollector) collector);
    }

    try {
      super.search(query, collector);
    } catch (TimeLimitingCollector.TimeExceededException
        | ExitableDirectoryReader.ExitingReaderException
        | CancellableCollector.QueryCancelledException x) {
      log.warn("Query: [{}]; ", query, x);
      qr.setPartialResults(true);
    } catch (EarlyTerminatingCollectorException etce) {
      if (collector instanceof DelegatingCollector) {
        ((DelegatingCollector) collector).finish();
      }
      throw etce;
    } finally {
      if (earlyTerminatingSortingCollector != null) {
        qr.setSegmentTerminatedEarly(earlyTerminatingSortingCollector.terminatedEarly());
      }

      if (cmd.isQueryCancellable()) {
        core.getCancellableQueryTracker().removeCancellableQuery(cmd.getQueryID());
      }
    }
    if (collector instanceof DelegatingCollector) {
      ((DelegatingCollector) collector).finish();
    }

    return collector;
  }

  public SolrIndexSearcher(
      SolrCore core,
      String path,
      IndexSchema schema,
      SolrIndexConfig config,
      String name,
      boolean enableCache,
      DirectoryFactory directoryFactory)
      throws IOException {
    // We don't need to reserve the directory because we get it from the factory
    this(
        core,
        path,
        schema,
        name,
        getReader(core, config, directoryFactory, path),
        true,
        enableCache,
        false,
        directoryFactory);
    // Release the directory at close.
    this.releaseDirectory = true;
  }

  @SuppressWarnings({"unchecked", "rawtypes"})
  public SolrIndexSearcher(
      SolrCore core,
      String path,
      IndexSchema schema,
      String name,
      DirectoryReader r,
      boolean closeReader,
      boolean enableCache,
      boolean reserveDirectory,
      DirectoryFactory directoryFactory)
      throws IOException {
    super(wrapReader(core, r));

    this.path = path;
    this.directoryFactory = directoryFactory;
    this.reader = (DirectoryReader) super.readerContext.reader();
    this.rawReader = r;
    this.leafReader = SlowCompositeReaderWrapper.wrap(this.reader);
    this.core = core;
    this.statsCache = core.createStatsCache();
    this.schema = schema;
    this.name =
        "Searcher@"
            + Integer.toHexString(hashCode())
            + "["
            + core.getName()
            + "]"
            + (name != null ? " " + name : "");
    log.debug("Opening [{}]", this.name);

    if (directoryFactory.searchersReserveCommitPoints()) {
      // reserve commit point for life of searcher
      // TODO: This may not be safe w/softCommit, see SOLR-13908
      core.getDeletionPolicy().saveCommitPoint(reader.getIndexCommit().getGeneration());
    }

    if (reserveDirectory) {
      // Keep the directory from being released while we use it.
      directoryFactory.incRef(getIndexReader().directory());
      // Make sure to release it when closing.
      this.releaseDirectory = true;
    }

    this.closeReader = closeReader;
    setSimilarity(schema.getSimilarity());

    final SolrConfig solrConfig = core.getSolrConfig();
    this.queryResultWindowSize = solrConfig.queryResultWindowSize;
    this.queryResultMaxDocsCached = solrConfig.queryResultMaxDocsCached;
    this.useFilterForSortedQuery = solrConfig.useFilterForSortedQuery;

    this.docFetcher = new SolrDocumentFetcher(this, solrConfig, enableCache);

    this.cachingEnabled = enableCache;
    if (cachingEnabled) {
      final ArrayList<SolrCache> clist = new ArrayList<>();
      fieldValueCache =
          solrConfig.fieldValueCacheConfig == null
              ? null
              : solrConfig.fieldValueCacheConfig.newInstance();
      if (fieldValueCache != null) clist.add(fieldValueCache);
      filterCache =
          solrConfig.filterCacheConfig == null ? null : solrConfig.filterCacheConfig.newInstance();
      if (filterCache != null) clist.add(filterCache);
      queryResultCache =
          solrConfig.queryResultCacheConfig == null
              ? null
              : solrConfig.queryResultCacheConfig.newInstance();
      if (queryResultCache != null) clist.add(queryResultCache);
      SolrCache<Integer, Document> documentCache = docFetcher.getDocumentCache();
      if (documentCache != null) clist.add(documentCache);

      if (solrConfig.userCacheConfigs.isEmpty()) {
        cacheMap = NO_GENERIC_CACHES;
      } else {
        cacheMap = new HashMap<>(solrConfig.userCacheConfigs.size());
        for (Map.Entry<String, CacheConfig> e : solrConfig.userCacheConfigs.entrySet()) {
          SolrCache<?, ?> cache = e.getValue().newInstance();
          if (cache != null) {
            cacheMap.put(cache.name(), cache);
            clist.add(cache);
          }
        }
      }

      cacheList = clist.toArray(new SolrCache[clist.size()]);
    } else {
      this.filterCache = null;
      this.queryResultCache = null;
      this.fieldValueCache = null;
      this.cacheMap = NO_GENERIC_CACHES;
      this.cacheList = NO_CACHES;
    }

    // We already have our own filter cache
    setQueryCache(null);

    // do this at the end since an exception in the constructor means we won't close
    numOpens.incrementAndGet();
    assert ObjectReleaseTracker.track(this);
  }

  public SolrDocumentFetcher getDocFetcher() {
    return docFetcher;
  }

  public StatsCache getStatsCache() {
    return statsCache;
  }

  public FieldInfos getFieldInfos() {
    return leafReader.getFieldInfos();
  }

  /*
   * Override these two methods to provide a way to use global collection stats.
   */
  @Override
  public TermStatistics termStatistics(Term term, int docFreq, long totalTermFreq)
      throws IOException {
    final SolrRequestInfo reqInfo = SolrRequestInfo.getRequestInfo();
    if (reqInfo != null) {
      final StatsSource statsSrc = (StatsSource) reqInfo.getReq().getContext().get(STATS_SOURCE);
      if (statsSrc != null) {
        return statsSrc.termStatistics(this, term, docFreq, totalTermFreq);
      }
    }
    return localTermStatistics(term, docFreq, totalTermFreq);
  }

  @Override
  public CollectionStatistics collectionStatistics(String field) throws IOException {
    final SolrRequestInfo reqInfo = SolrRequestInfo.getRequestInfo();
    if (reqInfo != null) {
      final StatsSource statsSrc = (StatsSource) reqInfo.getReq().getContext().get(STATS_SOURCE);
      if (statsSrc != null) {
        return statsSrc.collectionStatistics(this, field);
      }
    }
    return localCollectionStatistics(field);
  }

  public TermStatistics localTermStatistics(Term term, int docFreq, long totalTermFreq)
      throws IOException {
    return super.termStatistics(term, docFreq, totalTermFreq);
  }

  public CollectionStatistics localCollectionStatistics(String field) throws IOException {
    // Could call super.collectionStatistics(field); but we can use a cached MultiTerms
    assert field != null;
    // SlowAtomicReader has a cache of MultiTerms
    Terms terms = getSlowAtomicReader().terms(field);
    if (terms == null) {
      return null;
    }
    return new CollectionStatistics(
        field,
        reader.maxDoc(),
        terms.getDocCount(),
        terms.getSumTotalTermFreq(),
        terms.getSumDocFreq());
  }

  public boolean isCachingEnabled() {
    return cachingEnabled;
  }

  public String getPath() {
    return path;
  }

  @Override
  public String toString() {
    return name + "{" + reader + "}";
  }

  public SolrCore getCore() {
    return core;
  }

  public final int maxDoc() {
    return reader.maxDoc();
  }

  public final int numDocs() {
    return reader.numDocs();
  }

  public final int docFreq(Term term) throws IOException {
    return reader.docFreq(term);
  }

  /**
   * Not recommended to call this method unless there is some particular reason due to internally
   * calling {@link SlowCompositeReaderWrapper}. Use {@link IndexSearcher#leafContexts} to get the
   * sub readers instead of using this method.
   */
  public final LeafReader getSlowAtomicReader() {
    return leafReader;
  }

  /** Raw reader (no fieldcaches etc). Useful for operations like addIndexes */
  public final DirectoryReader getRawReader() {
    return rawReader;
  }

  @Override
  public final DirectoryReader getIndexReader() {
    assert reader == super.getIndexReader();
    return reader;
  }

  /** Register sub-objects such as caches and our own metrics */
  public void register() {
    final Map<String, SolrInfoBean> infoRegistry = core.getInfoRegistry();
    // register self
    infoRegistry.put(STATISTICS_KEY, this);
    infoRegistry.put(name, this);
    for (SolrCache<?, ?> cache : cacheList) {
      cache.setState(SolrCache.State.LIVE);
      infoRegistry.put(cache.name(), cache);
    }
    this.solrMetricsContext = core.getSolrMetricsContext().getChildContext(this);
    for (SolrCache<?, ?> cache : cacheList) {
      cache.initializeMetrics(
          solrMetricsContext, SolrMetricManager.mkName(cache.name(), STATISTICS_KEY));
    }
    initializeMetrics(solrMetricsContext, STATISTICS_KEY);
    registerTime = new Date();
  }

  /**
   * Free's resources associated with this searcher.
   *
   * <p>In particular, the underlying reader and any cache's in use are closed.
   */
  @Override
  public void close() throws IOException {
    if (log.isDebugEnabled()) {
      if (cachingEnabled) {
        final StringBuilder sb = new StringBuilder();
        sb.append("Closing ").append(name);
        for (SolrCache<?, ?> cache : cacheList) {
          sb.append("\n\t");
          sb.append(cache);
        }
        log.debug("{}", sb);
      } else {
        log.debug("Closing [{}]", name);
      }
    }

    core.getInfoRegistry().remove(name);

    // super.close();
    // can't use super.close() since it just calls reader.close() and that may only be called once
    // per reader (even if incRef() was previously called).

    long cpg = reader.getIndexCommit().getGeneration();
    try {
      if (closeReader) rawReader.decRef();
    } catch (Exception e) {
      SolrException.log(log, "Problem dec ref'ing reader", e);
    }

    if (directoryFactory.searchersReserveCommitPoints()) {
      core.getDeletionPolicy().releaseCommitPoint(cpg);
    }

    for (SolrCache<?, ?> cache : cacheList) {
      try {
        cache.close();
      } catch (Exception e) {
        SolrException.log(log, "Exception closing cache " + cache.name(), e);
      }
    }

    if (releaseDirectory) {
      directoryFactory.release(getIndexReader().directory());
    }

    try {
      SolrInfoBean.super.close();
    } catch (Exception e) {
      log.warn("Exception closing", e);
    }

    // do this at the end so it only gets done if there are no exceptions
    numCloses.incrementAndGet();
    assert ObjectReleaseTracker.release(this);
  }

  /** Direct access to the IndexSchema for use with this searcher */
  public IndexSchema getSchema() {
    return schema;
  }

  /** Returns a collection of all field names the index reader knows about. */
  public Iterable<String> getFieldNames() {
    return Iterables.transform(getFieldInfos(), fieldInfo -> fieldInfo.name);
  }

  public SolrCache<Query, DocSet> getFilterCache() {
    return filterCache;
  }

  //
  // Set default regenerators on filter and query caches if they don't have any
  //
  public static void initRegenerators(SolrConfig solrConfig) {
    if (solrConfig.fieldValueCacheConfig != null
        && solrConfig.fieldValueCacheConfig.getRegenerator() == null) {
      solrConfig.fieldValueCacheConfig.setRegenerator(
          new CacheRegenerator() {
            @Override
            public <K, V> boolean regenerateItem(
                SolrIndexSearcher newSearcher,
                SolrCache<K, V> newCache,
                SolrCache<K, V> oldCache,
                K oldKey,
                V oldVal)
                throws IOException {
              if (oldVal instanceof UnInvertedField) {
                UnInvertedField.getUnInvertedField((String) oldKey, newSearcher);
              }
              return true;
            }
          });
    }

    if (solrConfig.filterCacheConfig != null
        && solrConfig.filterCacheConfig.getRegenerator() == null) {
      solrConfig.filterCacheConfig.setRegenerator(
          new CacheRegenerator() {
            @Override
            public <K, V> boolean regenerateItem(
                SolrIndexSearcher newSearcher,
                SolrCache<K, V> newCache,
                SolrCache<K, V> oldCache,
                K oldKey,
                V oldVal)
                throws IOException {
              newSearcher.cacheDocSet((Query) oldKey, null, false);
              return true;
            }
          });
    }

    if (solrConfig.queryResultCacheConfig != null
        && solrConfig.queryResultCacheConfig.getRegenerator() == null) {
      final int queryResultWindowSize = solrConfig.queryResultWindowSize;
      solrConfig.queryResultCacheConfig.setRegenerator(
          new CacheRegenerator() {
            @Override
            public <K, V> boolean regenerateItem(
                SolrIndexSearcher newSearcher,
                SolrCache<K, V> newCache,
                SolrCache<K, V> oldCache,
                K oldKey,
                V oldVal)
                throws IOException {
              QueryResultKey key = (QueryResultKey) oldKey;
              int nDocs = 1;
              // request 1 doc and let caching round up to the next window size...
              // unless the window size is <=1, in which case we will pick
              // the minimum of the number of documents requested last time and
              // a reasonable number such as 40.
              // TODO: make more configurable later...

              if (queryResultWindowSize <= 1) {
                DocList oldList = (DocList) oldVal;
                int oldnDocs = oldList.offset() + oldList.size();
                // 40 has factors of 2,4,5,10,20
                nDocs = Math.min(oldnDocs, 40);
              }

              int flags = NO_CHECK_QCACHE | key.nc_flags;
              QueryCommand qc = new QueryCommand();
              qc.setQuery(key.query)
                  .setFilterList(key.filters)
                  .setSort(key.sort)
                  .setLen(nDocs)
                  .setSupersetMaxDoc(nDocs)
                  .setFlags(flags);
              QueryResult qr = new QueryResult();
              newSearcher.getDocListC(qr, qc);
              return true;
            }
          });
    }
  }

  public QueryResult search(QueryResult qr, QueryCommand cmd) throws IOException {
    getDocListC(qr, cmd);
    return qr;
  }

  // FIXME: This option has been dead/noop since 3.1, should we re-enable or remove it?
  // public Hits search(Query query, Filter filter, Sort sort) throws IOException {
  // // todo - when Solr starts accepting filters, need to
  // // change this conditional check (filter!=null) and create a new filter
  // // that ANDs them together if it already exists.
  //
  // if (optimizer==null || filter!=null || !(query instanceof BooleanQuery)
  // ) {
  // return super.search(query,filter,sort);
  // } else {
  // Query[] newQuery = new Query[1];
  // Filter[] newFilter = new Filter[1];
  // optimizer.optimize((BooleanQuery)query, this, 0, newQuery, newFilter);
  //
  // return super.search(newQuery[0], newFilter[0], sort);
  // }
  // }

  /**
   * Retrieve the {@link Document} instance corresponding to the document id.
   *
   * @see SolrDocumentFetcher
   */
  @Override
  public Document doc(int docId) throws IOException {
    return doc(docId, (Set<String>) null);
  }

  /**
   * Visit a document's fields using a {@link StoredFieldVisitor}. This method does not currently
   * add to the Solr document cache.
   *
   * @see IndexReader#document(int, StoredFieldVisitor)
   * @see SolrDocumentFetcher
   */
  @Override
  public final void doc(int docId, StoredFieldVisitor visitor) throws IOException {
    getDocFetcher().doc(docId, visitor);
  }

  /**
   * Retrieve the {@link Document} instance corresponding to the document id.
   *
   * <p><b>NOTE</b>: the document will have all fields accessible, but if a field filter is
   * provided, only the provided fields will be loaded (the remainder will be available lazily).
   *
   * @see SolrDocumentFetcher
   */
  @Override
  public final Document doc(int i, Set<String> fields) throws IOException {
    return getDocFetcher().doc(i, fields);
  }

  /** expert: internal API, subject to change */
  public SolrCache<String, UnInvertedField> getFieldValueCache() {
    return fieldValueCache;
  }

  /** Returns a weighted sort according to this searcher */
  public Sort weightSort(Sort sort) throws IOException {
    return (sort != null) ? sort.rewrite(this) : null;
  }

  /** Returns a weighted sort spec according to this searcher */
  public SortSpec weightSortSpec(SortSpec originalSortSpec, Sort nullEquivalent)
      throws IOException {
    return implWeightSortSpec(
        originalSortSpec.getSort(),
        originalSortSpec.getCount(),
        originalSortSpec.getOffset(),
        nullEquivalent);
  }

  /** Returns a weighted sort spec according to this searcher */
  private SortSpec implWeightSortSpec(Sort originalSort, int num, int offset, Sort nullEquivalent)
      throws IOException {
    Sort rewrittenSort = weightSort(originalSort);
    if (rewrittenSort == null) {
      rewrittenSort = nullEquivalent;
    }

    final SortField[] rewrittenSortFields = rewrittenSort.getSort();
    final SchemaField[] rewrittenSchemaFields = new SchemaField[rewrittenSortFields.length];
    for (int ii = 0; ii < rewrittenSortFields.length; ++ii) {
      final String fieldName = rewrittenSortFields[ii].getField();
      rewrittenSchemaFields[ii] = (fieldName == null ? null : schema.getFieldOrNull(fieldName));
    }

    return new SortSpec(rewrittenSort, rewrittenSchemaFields, num, offset);
  }

  /**
   * Returns the first document number containing the term <code>t</code> Returns -1 if no document
   * was found. This method is primarily intended for clients that want to fetch documents using a
   * unique identifier."
   *
   * @return the first document number containing the term
   */
  public int getFirstMatch(Term t) throws IOException {
    long pair = lookupId(t.field(), t.bytes());
    if (pair == -1) {
      return -1;
    } else {
      final int segIndex = (int) (pair >> 32);
      final int segDocId = (int) pair;
      return leafContexts.get(segIndex).docBase + segDocId;
    }
  }

  /**
   * lookup the docid by the unique key field, and return the id *within* the leaf reader in the low
   * 32 bits, and the index of the leaf reader in the high 32 bits. -1 is returned if not found.
   *
   * @lucene.internal
   */
  public long lookupId(BytesRef idBytes) throws IOException {
    return lookupId(schema.getUniqueKeyField().getName(), idBytes);
  }

  private long lookupId(String field, BytesRef idBytes) throws IOException {
    for (int i = 0, c = leafContexts.size(); i < c; i++) {
      final LeafReaderContext leaf = leafContexts.get(i);
      final LeafReader reader = leaf.reader();

      final Terms terms = reader.terms(field);
      if (terms == null) continue;

      TermsEnum te = terms.iterator();
      if (te.seekExact(idBytes)) {
        PostingsEnum docs = te.postings(null, PostingsEnum.NONE);
        docs = BitsFilteredPostingsEnum.wrap(docs, reader.getLiveDocs());
        int id = docs.nextDoc();
        if (id == DocIdSetIterator.NO_MORE_DOCS) continue;
        assert docs.nextDoc() == DocIdSetIterator.NO_MORE_DOCS;

        return (((long) i) << 32) | id;
      }
    }

    return -1;
  }

  /**
   * Compute and cache the DocSet that matches a query. The normal usage is expected to be
   * cacheDocSet(myQuery, null,false) meaning that Solr will determine if the Query warrants
   * caching, and if so, will compute the DocSet that matches the Query and cache it. If the answer
   * to the query is already cached, nothing further will be done.
   *
   * <p>If the optionalAnswer DocSet is provided, it should *not* be modified after this call.
   *
   * @param query the lucene query that will act as the key
   * @param optionalAnswer the DocSet to be cached - if null, it will be computed.
   * @param mustCache if true, a best effort will be made to cache this entry. if false, heuristics
   *     may be used to determine if it should be cached.
   */
  public void cacheDocSet(Query query, DocSet optionalAnswer, boolean mustCache)
      throws IOException {
    // Even if the cache is null, still compute the DocSet as it may serve to warm the Lucene
    // or OS disk cache.
    if (optionalAnswer != null) {
      if (filterCache != null) {
        filterCache.put(query, optionalAnswer);
      }
      return;
    }

    // Throw away the result, relying on the fact that getDocSet
    // will currently always cache what it found. If getDocSet() starts
    // using heuristics about what to cache, and mustCache==true, (or if we
    // want this method to start using heuristics too) then
    // this needs to change.
    getDocSet(query);
  }

  private BitDocSet makeBitDocSet(DocSet answer) {
    // TODO: this should be implemented in DocSet, most likely with a getBits method that takes a
    // maxDoc argument or make DocSet instances remember maxDoc
    if (answer instanceof BitDocSet) {
      return (BitDocSet) answer;
    }
    FixedBitSet bs = new FixedBitSet(maxDoc());
    DocIterator iter = answer.iterator();
    while (iter.hasNext()) {
      bs.set(iter.nextDoc());
    }

    return new BitDocSet(bs, answer.size());
  }

  public BitDocSet getDocSetBits(Query q) throws IOException {
    DocSet answer = getDocSet(q);
    BitDocSet answerBits = makeBitDocSet(answer);
    if (answerBits != answer && filterCache != null) {
      filterCache.put(q, answerBits);
    }
    return answerBits;
  }

  // only handle positive (non negative) queries
  DocSet getPositiveDocSet(Query query) throws IOException {
    // TODO duplicated code with getDocSet?
    boolean doCache = filterCache != null;
    if (query instanceof ExtendedQuery) {
      if (!((ExtendedQuery) query).getCache()) {
        doCache = false;
      }
      if (query instanceof WrappedQuery) {
        query = ((WrappedQuery) query).getWrappedQuery();
      }
    }

    if (doCache) {
      return getAndCacheDocSet(query);
    }

    return getDocSetNC(query, null);
  }

  /**
   * Attempt to read the query from the filter cache, if not will compute the result and insert back
   * into the cache
   *
   * <p>Callers must ensure that:
   *
   * <ul>
   *   <li>The query is unwrapped
   *   <li>The query has caching enabled
   *   <li>The filter cache exists
   *
   * @param query the query to compute.
   * @return the DocSet answer
   */
  private DocSet getAndCacheDocSet(Query query) throws IOException {
    assert !(query instanceof WrappedQuery) : "should have unwrapped";
    assert filterCache != null : "must check for caching before calling this method";

    if (query instanceof MatchAllDocsQuery) {
      // bypass the filterCache for MatchAllDocsQuery
      return getLiveDocSet();
    }

    if (SolrQueryTimeoutImpl.getInstance().isTimeoutEnabled()) {
      // If there is a possibility of timeout for this query, then don't reserve a computation slot.
      // Further, we can't naively wait for an in progress computation to finish, because if we time
      // out before it does then we won't even have partial results to provide. We could possibly
      // wait for the query to finish in parallel with our own results and if they complete first
      // use that instead, but we'll leave that to implement later.
      DocSet answer = filterCache.get(query);
      if (answer != null) {
        return answer;
      }
      answer = getDocSetNC(query, null);
      filterCache.put(query, answer);
      return answer;
    }
    return filterCache.computeIfAbsent(query, q -> getDocSetNC(q, null));
  }

  private static final MatchAllDocsQuery MATCH_ALL_DOCS_QUERY = new MatchAllDocsQuery();

  /** Used as a synchronization point to handle the lazy-init of {@link #liveDocs}. */
  private final Object liveDocsCacheLock = new Object();

  private BitDocSet liveDocs;

  private static final BitDocSet EMPTY = new BitDocSet(new FixedBitSet(0), 0);

  private BitDocSet computeLiveDocs() {
    switch (leafContexts.size()) {
      case 0:
        assert numDocs() == 0;
        return EMPTY;
      case 1:
        final Bits onlySegLiveDocs = leafContexts.get(0).reader().getLiveDocs();
        final FixedBitSet fbs;
        if (onlySegLiveDocs == null) {
          // `LeafReader.getLiveDocs()` returns null if no deleted docs -- accordingly, set all bits
          final int onlySegMaxDoc = maxDoc();
          fbs = new FixedBitSet(onlySegMaxDoc);
          fbs.set(0, onlySegMaxDoc);
        } else {
          fbs = FixedBitSet.copyOf(onlySegLiveDocs);
        }
        assert fbs.cardinality() == numDocs();
        return new BitDocSet(fbs, numDocs());
      default:
        final FixedBitSet bs = new FixedBitSet(maxDoc());
        for (LeafReaderContext ctx : leafContexts) {
          final LeafReader r = ctx.reader();
          final Bits segLiveDocs = r.getLiveDocs();
          final int segDocBase = ctx.docBase;
          if (segLiveDocs == null) {
            // `LeafReader.getLiveDocs()` returns null if no deleted docs -- accordingly, set all
            // bits in seg range
            bs.set(segDocBase, segDocBase + r.maxDoc());
          } else {
            DocSetUtil.copyTo(segLiveDocs, 0, r.maxDoc(), bs, segDocBase);
          }
        }
        assert bs.cardinality() == numDocs();
        return new BitDocSet(bs, numDocs());
    }
  }

  private BitDocSet populateLiveDocs(Supplier<BitDocSet> liveDocsSupplier) {
    synchronized (liveDocsCacheLock) {
      if (liveDocs != null) {
        liveDocsHitCount.increment();
      } else {
        liveDocs = liveDocsSupplier.get();
        liveDocsInsertsCount.increment();
      }
    }
    return liveDocs;
  }

  /**
   * Returns an efficient random-access {@link DocSet} of the live docs. It's cached. Never null.
   *
   * @lucene.internal the type of DocSet returned may change in the future
   */
  public BitDocSet getLiveDocSet() throws IOException {
    BitDocSet docs = liveDocs;
    if (docs != null) {
      liveDocsNaiveCacheHitCount.increment();
    } else {
      docs = populateLiveDocs(this::computeLiveDocs);
      // assert DocSetUtil.equals(docs, DocSetUtil.createDocSetGeneric(this, MATCH_ALL_DOCS_QUERY));
    }
    assert docs.size() == numDocs();
    return docs;
  }

  /**
   * Returns an efficient random-access {@link Bits} of the live docs. It's cached. Null means all
   * docs are live. Use this like {@link LeafReader#getLiveDocs()}.
   *
   * @lucene.internal
   */
  // TODO rename to getLiveDocs in 8.0
  public Bits getLiveDocsBits() throws IOException {
    return getIndexReader().hasDeletions() ? getLiveDocSet().getBits() : null;
  }

  /**
   * If some process external to {@link SolrIndexSearcher} has produced a DocSet whose cardinality
   * matches that of `liveDocs`, this method provides such caller the ability to offer its own
   * DocSet to be cached in the searcher. The caller should then use the returned value (which may
   * or may not be derived from the DocSet instance supplied), allowing more efficient memory use.
   *
   * @lucene.internal
   */
  public BitDocSet offerLiveDocs(Supplier<DocSet> docSetSupplier, int suppliedSize) {
    assert suppliedSize == numDocs();
    final BitDocSet ret = liveDocs;
    if (ret != null) {
      liveDocsNaiveCacheHitCount.increment();
      return ret;
    }
    // a few places currently expect BitDocSet
    return populateLiveDocs(() -> makeBitDocSet(docSetSupplier.get()));
  }

  private static Comparator<ExtendedQuery> sortByCost =
      Comparator.comparingInt(ExtendedQuery::getCost);

  /**
   * Returns the set of document ids matching all queries. This method is cache-aware and attempts
   * to retrieve the answer from the cache if possible. If the answer was not cached, it may have
   * been inserted into the cache as a result of this call. This method can handle negative queries.
   * A null/empty list results in {@link #getLiveDocSet()}.
   *
   * <p>The DocSet returned should <b>not</b> be modified.
   */
  public DocSet getDocSet(List<Query> queries) throws IOException {

    ProcessedFilter pf = getProcessedFilter(null, queries);

    if (pf.postFilter == null) {
      if (pf.answer != null) {
        return pf.answer;
      } else if (pf.filter == null) {
        return getLiveDocSet(); // note: this is what happens when queries is an empty list
      }
    }

    DocSetCollector setCollector = new DocSetCollector(maxDoc());
    Collector collector = setCollector;
    if (pf.postFilter != null) {
      pf.postFilter.setLastDelegate(collector);
      collector = pf.postFilter;
    }

    Query query = pf.filter != null ? pf.filter : MATCH_ALL_DOCS_QUERY;

    search(query, collector);

    if (collector instanceof DelegatingCollector) {
      ((DelegatingCollector) collector).finish();
    }

    return DocSetUtil.getDocSet(setCollector, this);
  }

  /**
   * INTERNAL: The response object from {@link #getProcessedFilter(DocSet, List)}. Holds a filter
   * and postFilter pair that together match a set of documents. Either of them may be null, in
   * which case the semantics are to match everything.
   *
   * @see #getProcessedFilter(DocSet, List)
   */
  public static class ProcessedFilter {
    // maybe null. Sometimes we have a docSet answer that represents the complete answer or result.
    public DocSet answer;
    public Query filter; // maybe null.  Scoring is irrelevant / unspecified.
    public DelegatingCollector postFilter; // maybe null
  }

  /**
   * INTERNAL: Processes conjunction (AND) of both args into a {@link ProcessedFilter} result.
   * Either arg may be null/empty thus doesn't restrict the matching docs. Queries typically are
   * resolved against the filter cache, and populate it.
   */
  public ProcessedFilter getProcessedFilter(DocSet setFilter, List<Query> queries)
      throws IOException {
    ProcessedFilter pf = new ProcessedFilter();
    if (queries == null || queries.size() == 0) {
      if (setFilter != null) {
        pf.answer = setFilter;
        pf.filter = setFilter.makeQuery();
      }
      return pf;
    }

    // We combine all the filter queries that come from the filter cache & setFilter into "answer".
    // This might become pf.answer but not if there are any non-cached filters
    DocSet answer = null;

    boolean[] neg = new boolean[queries.size() + 1];
    DocSet[] sets = new DocSet[queries.size() + 1];
    List<ExtendedQuery> notCached = null;
    List<PostFilter> postFilters = null;

    int end = 0;
    int smallestIndex = -1;

    if (setFilter != null) {
      answer = sets[end++] = setFilter;
      smallestIndex = end;
    } // we are done with setFilter at this point

    int smallestCount = Integer.MAX_VALUE;
    for (Query q : queries) {
      if (q instanceof ExtendedQuery) {
        ExtendedQuery eq = (ExtendedQuery) q;
        if (!eq.getCache()) {
          if (eq.getCost() >= 100 && eq instanceof PostFilter) {
            if (postFilters == null) postFilters = new ArrayList<>(sets.length - end);
            postFilters.add((PostFilter) q);
          } else {
            if (notCached == null) notCached = new ArrayList<>(sets.length - end);
            notCached.add((ExtendedQuery) q);
          }
          continue;
        }
      }

      if (filterCache == null) {
        // there is no cache: don't pull bitsets
        if (notCached == null) notCached = new ArrayList<>(sets.length - end);
        WrappedQuery uncached = new WrappedQuery(q);
        uncached.setCache(false);
        notCached.add(uncached);
        continue;
      }

      Query posQuery = QueryUtils.getAbs(q);
      sets[end] = getPositiveDocSet(posQuery);
      // Negative query if absolute value different from original
      if (q == posQuery) {
        neg[end] = false;
        // keep track of the smallest positive set.
        // This optimization is only worth it if size() is cached, which it would
        // be if we don't do any set operations.
        int sz = sets[end].size();
        if (sz < smallestCount) {
          smallestCount = sz;
          smallestIndex = end;
          answer = sets[end];
        }
      } else {
        neg[end] = true;
      }

      end++;
    }

    // Are all of our normal cached filters negative?
    if (end > 0 && answer == null) {
      answer = getLiveDocSet();
    }

    // do negative queries first to shrink set size
    for (int i = 0; i < end; i++) {
      if (neg[i]) answer = answer.andNot(sets[i]);
    }

    for (int i = 0; i < end; i++) {
      if (!neg[i] && i != smallestIndex) answer = answer.intersection(sets[i]);
    }

    // ignore "answer" if it simply matches all docs
    if (answer != null && answer.size() == numDocs()) {
      answer = null;
    }

    // answer is done.

    // If no notCached nor postFilters, we can return now.
    if (notCached == null && postFilters == null) {
      // "answer" is the only part of the filter, so set it.
      if (answer != null) {
        pf.answer = answer;
        pf.filter = answer.makeQuery();
      }
      return pf;
    }
    // pf.answer will remain null ...  (our local "answer" var is not the complete answer)

    // Set pf.filter based on combining "answer" and "notCached"
    if (notCached == null) {
      if (answer != null) {
        pf.filter = answer.makeQuery();
      }
    } else {
      notCached.sort(sortByCost); // pointless?
      final BooleanQuery.Builder builder = new BooleanQuery.Builder();
      if (answer != null) {
        builder.add(answer.makeQuery(), Occur.FILTER);
      }
      for (ExtendedQuery eq : notCached) {
        Query q = eq.getCostAppliedQuery();
        builder.add(q, Occur.FILTER);
      }
      pf.filter = builder.build();
    }

    // Set pf.postFilter
    if (postFilters != null) {
      Collections.sort(postFilters, sortByCost);
      for (int i = postFilters.size() - 1; i >= 0; i--) {
        DelegatingCollector prev = pf.postFilter;
        pf.postFilter = postFilters.get(i).getFilterCollector(this);
        if (prev != null) pf.postFilter.setDelegate(prev);
      }
    }

    return pf;
  }

  /**
   * @lucene.internal
   */
  public DocSet getDocSet(DocsEnumState deState) throws IOException {
    int largestPossible = deState.termsEnum.docFreq();
    boolean useCache = filterCache != null && largestPossible >= deState.minSetSizeCached;

    if (useCache) {
      TermQuery key = new TermQuery(new Term(deState.fieldName, deState.termsEnum.term()));
      return filterCache.computeIfAbsent(
          key,
          (IOFunction<? super Query, ? extends DocSet>) k -> getResult(deState, largestPossible));
    }

    return getResult(deState, largestPossible);
  }

  private DocSet getResult(DocsEnumState deState, int largestPossible) throws IOException {
    int smallSetSize = DocSetUtil.smallSetSize(maxDoc());
    int scratchSize = Math.min(smallSetSize, largestPossible);
    if (deState.scratch == null || deState.scratch.length < scratchSize)
      deState.scratch = new int[scratchSize];

    final int[] docs = deState.scratch;
    int upto = 0;
    int bitsSet = 0;
    FixedBitSet fbs = null;

    PostingsEnum postingsEnum = deState.termsEnum.postings(deState.postingsEnum, PostingsEnum.NONE);
    postingsEnum = BitsFilteredPostingsEnum.wrap(postingsEnum, deState.liveDocs);
    if (deState.postingsEnum == null) {
      deState.postingsEnum = postingsEnum;
    }

    if (postingsEnum instanceof MultiPostingsEnum) {
      MultiPostingsEnum.EnumWithSlice[] subs = ((MultiPostingsEnum) postingsEnum).getSubs();
      int numSubs = ((MultiPostingsEnum) postingsEnum).getNumSubs();
      for (int subindex = 0; subindex < numSubs; subindex++) {
        MultiPostingsEnum.EnumWithSlice sub = subs[subindex];
        if (sub.postingsEnum == null) continue;
        int base = sub.slice.start;
        int docid;

        if (largestPossible > docs.length) {
          if (fbs == null) fbs = new FixedBitSet(maxDoc());
          while ((docid = sub.postingsEnum.nextDoc()) != DocIdSetIterator.NO_MORE_DOCS) {
            fbs.set(docid + base);
            bitsSet++;
          }
        } else {
          while ((docid = sub.postingsEnum.nextDoc()) != DocIdSetIterator.NO_MORE_DOCS) {
            docs[upto++] = docid + base;
          }
        }
      }
    } else {
      int docid;
      if (largestPossible > docs.length) {
        fbs = new FixedBitSet(maxDoc());
        while ((docid = postingsEnum.nextDoc()) != DocIdSetIterator.NO_MORE_DOCS) {
          fbs.set(docid);
          bitsSet++;
        }
      } else {
        while ((docid = postingsEnum.nextDoc()) != DocIdSetIterator.NO_MORE_DOCS) {
          docs[upto++] = docid;
        }
      }
    }

    DocSet result;
    if (fbs != null) {
      for (int i = 0; i < upto; i++) {
        fbs.set(docs[i]);
      }
      bitsSet += upto;
      result = new BitDocSet(fbs, bitsSet);
    } else {
      result = upto == 0 ? DocSet.empty() : new SortedIntDocSet(Arrays.copyOf(docs, upto));
    }
    return result;
  }

  // query must be positive
  protected DocSet getDocSetNC(Query query, DocSet filter) throws IOException {
    return DocSetUtil.createDocSet(this, query, filter);
  }

  /**
   * Returns the set of document ids matching both the query. This method is cache-aware and
   * attempts to retrieve a DocSet of the query from the cache if possible. If the answer was not
   * cached, it may have been inserted into the cache as a result of this call.
   *
   * @return Non-null DocSet meeting the specified criteria. Should <b>not</b> be modified by the
   *     caller.
   * @see #getDocSet(Query,DocSet)
   */
  public DocSet getDocSet(Query query) throws IOException {
    return getDocSet(query, null);
  }

  /**
   * Returns the set of document ids matching both the query and the filter. This method is
   * cache-aware and attempts to retrieve a DocSet of the query from the cache if possible. If the
   * answer was not cached, it may have been inserted into the cache as a result of this call.
   *
   * @param filter may be null if none
   * @return Non-null DocSet meeting the specified criteria. Should <b>not</b> be modified by the
   *     caller.
   */
  public DocSet getDocSet(Query query, DocSet filter) throws IOException {
    boolean doCache = filterCache != null;
    if (query instanceof ExtendedQuery) {
      if (!((ExtendedQuery) query).getCache()) {
        doCache = false;
      }
      if (query instanceof WrappedQuery) {
        query = ((WrappedQuery) query).getWrappedQuery();
      }
    }

    if (!doCache) {
      query = QueryUtils.makeQueryable(query);
      return getDocSetNC(query, filter);
    }

    // Get the absolute value (positive version) of this query. If we
    // get back the same reference, we know it's positive.
    Query absQ = QueryUtils.getAbs(query);
    boolean positive = absQ == query;

    DocSet absAnswer = getAndCacheDocSet(absQ);

    if (filter == null) {
      return positive ? absAnswer : getLiveDocSet().andNot(absAnswer);
    } else {
      return positive ? absAnswer.intersection(filter) : filter.andNot(absAnswer);
    }
  }

  /**
   * Returns documents matching both <code>query</code> and <code>filter</code> and sorted by <code>
   * sort</code>.
   *
   * <p>This method is cache aware and may retrieve <code>filter</code> from the cache or make an
   * insertion into the cache as a result of this call.
   *
   * <p>FUTURE: The returned DocList may be retrieved from a cache.
   *
   * @param filter may be null
   * @param lsort criteria by which to sort (if null, query relevance is used)
   * @param offset offset into the list of documents to return
   * @param len maximum number of documents to return
   * @return DocList meeting the specified criteria, should <b>not</b> be modified by the caller.
   * @throws IOException If there is a low-level I/O error.
   */
  public DocList getDocList(Query query, Query filter, Sort lsort, int offset, int len)
      throws IOException {
    QueryCommand qc = new QueryCommand();
    qc.setQuery(query).setFilterList(filter).setSort(lsort).setOffset(offset).setLen(len);
    QueryResult qr = new QueryResult();
    search(qr, qc);
    return qr.getDocList();
  }

  /**
   * Returns documents matching both <code>query</code> and the intersection of the <code>filterList
   * </code>, sorted by <code>sort</code>.
   *
   * <p>This method is cache aware and may retrieve <code>filter</code> from the cache or make an
   * insertion into the cache as a result of this call.
   *
   * <p>FUTURE: The returned DocList may be retrieved from a cache.
   *
   * @param filterList may be null
   * @param lsort criteria by which to sort (if null, query relevance is used)
   * @param offset offset into the list of documents to return
   * @param len maximum number of documents to return
   * @return DocList meeting the specified criteria, should <b>not</b> be modified by the caller.
   * @throws IOException If there is a low-level I/O error.
   */
  public DocList getDocList(
      Query query, List<Query> filterList, Sort lsort, int offset, int len, int flags)
      throws IOException {
    QueryCommand qc = new QueryCommand();
    qc.setQuery(query)
        .setFilterList(filterList)
        .setSort(lsort)
        .setOffset(offset)
        .setLen(len)
        .setFlags(flags);
    QueryResult qr = new QueryResult();
    search(qr, qc);
    return qr.getDocList();
  }

  public static final int NO_CHECK_QCACHE = 0x80000000;
  public static final int GET_DOCSET = 0x40000000;
  static final int NO_CHECK_FILTERCACHE = 0x20000000;
  static final int NO_SET_QCACHE = 0x10000000;
  static final int SEGMENT_TERMINATE_EARLY = 0x08;
  public static final int TERMINATE_EARLY = 0x04;
  public static final int GET_DOCLIST = 0x02; // get the documents actually returned in a response
  public static final int GET_SCORES = 0x01;

  private static boolean sortIncludesOtherThanScore(final Sort sort) {
    if (sort == null) {
      return false;
    }
    final SortField[] sortFields = sort.getSort();
    return sortFields.length > 1 || sortFields[0].getType() != Type.SCORE;
  }

  private boolean useFilterCacheForDynamicScoreQuery(boolean needSort, QueryCommand cmd) {
    if (!useFilterForSortedQuery) {
      // under no circumstance use filterCache
      return false;
    } else if (!needSort) {
      // if don't need to sort at all, doesn't matter whether score would be needed
      return true;
    } else {
      // we _do_ need to sort; only use filterCache if `score` is not a factor for sort
      final Sort sort = cmd.getSort();
      if (sort == null) {
        // defaults to sort-by-score, so can't use filterCache
        return false;
      } else {
        return Arrays.stream(sort.getSort())
            .noneMatch((sf) -> sf.getType() == SortField.Type.SCORE);
      }
    }
  }

  /**
   * getDocList version that uses+populates query and filter caches. In the event of a timeout, the
   * cache is not populated.
   */
  private void getDocListC(QueryResult qr, QueryCommand cmd) throws IOException {
    DocListAndSet out = new DocListAndSet();
    qr.setDocListAndSet(out);
    QueryResultKey key = null;
    int maxDocRequested = cmd.getOffset() + cmd.getLen();
    // check for overflow, and check for # docs in index
    if (maxDocRequested < 0 || maxDocRequested > maxDoc()) maxDocRequested = maxDoc();
    int supersetMaxDoc = maxDocRequested;
    DocList superset = null;

    int flags = cmd.getFlags();
    Query q = cmd.getQuery();
    if (q instanceof ExtendedQuery) {
      ExtendedQuery eq = (ExtendedQuery) q;
      if (!eq.getCache()) {
        flags |= (NO_CHECK_QCACHE | NO_SET_QCACHE | NO_CHECK_FILTERCACHE);
      }
    }

    // we can try and look up the complete query in the cache.
    // we can't do that if filter!=null though (we don't want to
    // do hashCode() and equals() for a big DocSet).
    if (queryResultCache != null
        && cmd.getFilter() == null
        && (flags & (NO_CHECK_QCACHE | NO_SET_QCACHE)) != ((NO_CHECK_QCACHE | NO_SET_QCACHE))) {
      // all of the current flags can be reused during warming,
      // so set all of them on the cache key.
      key =
          new QueryResultKey(q, cmd.getFilterList(), cmd.getSort(), flags, cmd.getMinExactCount());
      if ((flags & NO_CHECK_QCACHE) == 0) {
        superset = queryResultCache.get(key);

        if (superset != null) {
          // check that the cache entry has scores recorded if we need them
          if ((flags & GET_SCORES) == 0 || superset.hasScores()) {
            // NOTE: subset() returns null if the DocList has fewer docs than
            // requested
            out.docList = superset.subset(cmd.getOffset(), cmd.getLen());
          }
        }
        if (out.docList != null) {
          // found the docList in the cache... now check if we need the docset too.
          // OPT: possible future optimization - if the doclist contains all the matches,
          // use it to make the docset instead of rerunning the query.
          if (out.docSet == null && ((flags & GET_DOCSET) != 0)) {
            if (cmd.getFilterList() == null) {
              out.docSet = getDocSet(cmd.getQuery());
            } else {
              List<Query> newList = new ArrayList<>(cmd.getFilterList().size() + 1);
              newList.add(cmd.getQuery());
              newList.addAll(cmd.getFilterList());
              out.docSet = getDocSet(newList);
            }
          }
          return;
        }
      }

      // If we are going to generate the result, bump up to the
      // next resultWindowSize for better caching.

      if ((flags & NO_SET_QCACHE) == 0) {
        // handle 0 special case as well as avoid idiv in the common case.
        if (maxDocRequested < queryResultWindowSize) {
          supersetMaxDoc = queryResultWindowSize;
        } else {
          supersetMaxDoc =
              ((maxDocRequested - 1) / queryResultWindowSize + 1) * queryResultWindowSize;
          if (supersetMaxDoc < 0) supersetMaxDoc = maxDocRequested;
        }
      } else {
        key = null; // we won't be caching the result
      }
    }
    cmd.setSupersetMaxDoc(supersetMaxDoc);

    // OK, so now we need to generate an answer.
    // One way to do that would be to check if we have an unordered list
    // of results for the base query. If so, we can apply the filters and then
    // sort by the resulting set. This can only be used if:
    // - the sort doesn't contain score
    // - we don't want score returned.

    // check if we should try and use the filter cache
    final boolean needSort;
    final boolean useFilterCache;
    if ((flags & (GET_SCORES | NO_CHECK_FILTERCACHE)) != 0 || filterCache == null) {
      needSort = true; // this value should be irrelevant when `useFilterCache=false`
      useFilterCache = false;
    } else if (q instanceof MatchAllDocsQuery
        || (useFilterForSortedQuery && QueryUtils.isConstantScoreQuery(q))) {
      // special-case MatchAllDocsQuery: implicit default useFilterForSortedQuery=true;
      // otherwise, default behavior should not risk filterCache thrashing, so require
      // `useFilterForSortedQuery==true`

      // We only need to sort if we're returning results AND sorting by something other than SCORE
      // (sort by "score" alone is pointless for these constant score queries)
      final Sort sort = cmd.getSort();
      needSort = cmd.getLen() > 0 && sortIncludesOtherThanScore(sort);
      if (!needSort) {
        useFilterCache = true;
      } else {
        /*
        NOTE: if `sort:score` is specified, it will have no effect, so we really _could_ in
        principle always use filterCache; but this would be a user request misconfiguration,
        and supporting it would require us to mess with user sort, or ignore the fact that sort
        expects `score` to be present ... so just make the optimization contingent on the absence
        of `score` in the requested sort.
         */
        useFilterCache =
            Arrays.stream(sort.getSort()).noneMatch((sf) -> sf.getType() == SortField.Type.SCORE);
      }
    } else {
      // for non-constant-score queries, must sort unless no docs requested
      needSort = cmd.getLen() > 0;
      useFilterCache = useFilterCacheForDynamicScoreQuery(needSort, cmd);
    }

    if (useFilterCache) {
      // now actually use the filter cache.
      // for large filters that match few documents, this may be
      // slower than simply re-executing the query.
      if (out.docSet == null) {
        out.docSet = getDocSet(cmd.getQuery(), cmd.getFilter());
        List<Query> filterList = cmd.getFilterList();
        if (filterList != null && !filterList.isEmpty()) {
          out.docSet = DocSetUtil.getDocSet(out.docSet.intersection(getDocSet(filterList)), this);
        }
      }
      // todo: there could be a sortDocSet that could take a list of
      // the filters instead of anding them first...
      // perhaps there should be a multi-docset-iterator
      if (needSort) {
        fullSortCount.increment();
        sortDocSet(qr, cmd);
      } else {
        skipSortCount.increment();
        // put unsorted list in place
        out.docList = constantScoreDocList(cmd.getOffset(), cmd.getLen(), out.docSet);
        if (0 == cmd.getSupersetMaxDoc()) {
          // this is the only case where `cursorMark && !needSort`
          qr.setNextCursorMark(cmd.getCursorMark());
        } else {
          // cursorMark should always add a `uniqueKey` sort field tie-breaker, which
          // should prevent `needSort` from ever being false in conjunction with
          // cursorMark, _except_ in the event of `rows=0` (accounted for in the clause
          // above)
          assert cmd.getCursorMark() == null;
        }
      }
    } else {
      fullSortCount.increment();
      // do it the normal way...
      if ((flags & GET_DOCSET) != 0) {
        // this currently conflates returning the docset for the base query vs
        // the base query and all filters.
        DocSet qDocSet = getDocListAndSetNC(qr, cmd);
        // cache the docSet matching the query w/o filtering
        if (qDocSet != null && filterCache != null && !qr.isPartialResults())
          filterCache.put(cmd.getQuery(), qDocSet);
      } else {
        getDocListNC(qr, cmd);
      }
      assert null != out.docList : "docList is null";
    }

    if (null == cmd.getCursorMark()) {
      // Kludge...
      // we can't use DocSlice.subset, even though it should be an identity op
      // because it gets confused by situations where there are lots of matches, but
      // less docs in the slice then were requested, (due to the cursor)
      // so we have to short circuit the call.
      // None of which is really a problem since we can't use caching with
      // cursors anyway, but it still looks weird to have to special case this
      // behavior based on this condition - hence the long explanation.
      superset = out.docList;
      out.docList = superset.subset(cmd.getOffset(), cmd.getLen());
    } else {
      // sanity check our cursor assumptions
      assert null == superset : "cursor: superset isn't null";
      assert 0 == cmd.getOffset() : "cursor: command offset mismatch";
      assert 0 == out.docList.offset() : "cursor: docList offset mismatch";
      assert cmd.getLen() >= supersetMaxDoc
          : "cursor: superset len mismatch: " + cmd.getLen() + " vs " + supersetMaxDoc;
    }

    // lastly, put the superset in the cache if the size is less than or equal
    // to queryResultMaxDocsCached
    if (key != null && superset.size() <= queryResultMaxDocsCached && !qr.isPartialResults()) {
      queryResultCache.put(key, superset);
    }
  }

  /**
   * Helper method for extracting the {@link FieldDoc} sort values from a {@link TopFieldDocs} when
   * available and making the appropriate call to {@link QueryResult#setNextCursorMark} when
   * applicable.
   *
   * @param qr <code>QueryResult</code> to modify
   * @param qc <code>QueryCommand</code> for context of method
   * @param topDocs May or may not be a <code>TopFieldDocs</code>
   */
  private void populateNextCursorMarkFromTopDocs(QueryResult qr, QueryCommand qc, TopDocs topDocs) {
    // TODO: would be nice to rename & generalize this method for non-cursor cases...
    // ...would be handy to reuse the ScoreDoc/FieldDoc sort vals directly in distrib sort
    // ...but that has non-trivial queryResultCache implications
    // See: SOLR-5595

    if (null == qc.getCursorMark()) {
      // nothing to do, short circuit out
      return;
    }

    final CursorMark lastCursorMark = qc.getCursorMark();

    // if we have a cursor, then we have a sort that at minimum involves uniqueKey..
    // so we must have a TopFieldDocs containing FieldDoc[]
    assert topDocs instanceof TopFieldDocs : "TopFieldDocs cursor constraint violated";
    final TopFieldDocs topFieldDocs = (TopFieldDocs) topDocs;
    final ScoreDoc[] scoreDocs = topFieldDocs.scoreDocs;

    if (0 == scoreDocs.length) {
      // no docs on this page, re-use existing cursor mark
      qr.setNextCursorMark(lastCursorMark);
    } else {
      ScoreDoc lastDoc = scoreDocs[scoreDocs.length - 1];
      assert lastDoc instanceof FieldDoc : "FieldDoc cursor constraint violated";

      List<Object> lastFields = Arrays.<Object>asList(((FieldDoc) lastDoc).fields);
      CursorMark nextCursorMark = lastCursorMark.createNext(lastFields);
      assert null != nextCursorMark : "null nextCursorMark";
      qr.setNextCursorMark(nextCursorMark);
    }
  }

  /**
   * Helper method for inspecting QueryCommand and creating the appropriate {@link TopDocsCollector}
   *
   * @param len the number of docs to return
   * @param cmd The Command whose properties should determine the type of TopDocsCollector to use.
   */
  private TopDocsCollector<? extends ScoreDoc> buildTopDocsCollector(int len, QueryCommand cmd)
      throws IOException {
    int minNumFound = cmd.getMinExactCount();
    Query q = cmd.getQuery();
    if (q instanceof RankQuery) {
      RankQuery rq = (RankQuery) q;
      return rq.getTopDocsCollector(len, cmd, this);
    }

    if (null == cmd.getSort()) {
      assert null == cmd.getCursorMark() : "have cursor but no sort";
      return TopScoreDocCollector.create(len, minNumFound);
    } else {
      // we have a sort
      final Sort weightedSort = weightSort(cmd.getSort());
      final CursorMark cursor = cmd.getCursorMark();

      final FieldDoc searchAfter = (null != cursor ? cursor.getSearchAfterFieldDoc() : null);
      return TopFieldCollector.create(weightedSort, len, searchAfter, minNumFound);
    }
  }

  private void getDocListNC(QueryResult qr, QueryCommand cmd) throws IOException {
    int len = cmd.getSupersetMaxDoc();
    int last = len;
    if (last < 0 || last > maxDoc()) last = maxDoc();
    final int lastDocRequested = last;
    int nDocsReturned;
    int totalHits;
    float maxScore;
    int[] ids;
    float[] scores;

    boolean needScores = (cmd.getFlags() & GET_SCORES) != 0;

    ProcessedFilter pf = getProcessedFilter(cmd.getFilter(), cmd.getFilterList());
    final Query query =
        QueryUtils.combineQueryAndFilter(QueryUtils.makeQueryable(cmd.getQuery()), pf.filter);
    Relation hitsRelation;

    // handle zero case...
    if (lastDocRequested <= 0) {
      final float[] topscore = new float[] {Float.NEGATIVE_INFINITY};
      final int[] numHits = new int[1];

      Collector collector;

      if (!needScores) {
        collector =
            new SimpleCollector() {
              @Override
              public void collect(int doc) {
                numHits[0]++;
              }

              @Override
              public ScoreMode scoreMode() {
                return ScoreMode.COMPLETE_NO_SCORES;
              }
            };
      } else {
        collector =
            new SimpleCollector() {
              Scorable scorer;

              @Override
              public void setScorer(Scorable scorer) {
                this.scorer = scorer;
              }

              @Override
              public void collect(int doc) throws IOException {
                numHits[0]++;
                float score = scorer.score();
                if (score > topscore[0]) topscore[0] = score;
              }

              @Override
              public ScoreMode scoreMode() {
                return ScoreMode.COMPLETE;
              }
            };
      }

      buildAndRunCollectorChain(qr, query, collector, cmd, pf.postFilter);

      nDocsReturned = 0;
      ids = new int[nDocsReturned];
      scores = new float[nDocsReturned];
      totalHits = numHits[0];
      maxScore = totalHits > 0 ? topscore[0] : 0.0f;
      // no docs on this page, so cursor doesn't change
      qr.setNextCursorMark(cmd.getCursorMark());
      hitsRelation = Relation.EQUAL_TO;
    } else {
      final TopDocsCollector<?> topCollector = buildTopDocsCollector(len, cmd);
      MaxScoreCollector maxScoreCollector = null;
      Collector collector = topCollector;
      if ((cmd.getFlags() & GET_SCORES) != 0) {
        maxScoreCollector = new MaxScoreCollector();
        collector = MultiCollector.wrap(topCollector, maxScoreCollector);
      }
      ScoreMode scoreModeUsed =
          buildAndRunCollectorChain(qr, query, collector, cmd, pf.postFilter).scoreMode();

      totalHits = topCollector.getTotalHits();
      TopDocs topDocs = topCollector.topDocs(0, len);
      if (scoreModeUsed == ScoreMode.COMPLETE || scoreModeUsed == ScoreMode.COMPLETE_NO_SCORES) {
        hitsRelation = TotalHits.Relation.EQUAL_TO;
      } else {
        hitsRelation = topDocs.totalHits.relation;
      }
      if (cmd.getSort() != null
          && cmd.getQuery() instanceof RankQuery == false
          && (cmd.getFlags() & GET_SCORES) != 0) {
        TopFieldCollector.populateScores(topDocs.scoreDocs, this, query);
      }
      populateNextCursorMarkFromTopDocs(qr, cmd, topDocs);

      maxScore =
          totalHits > 0
              ? (maxScoreCollector == null ? Float.NaN : maxScoreCollector.getMaxScore())
              : 0.0f;
      nDocsReturned = topDocs.scoreDocs.length;
      ids = new int[nDocsReturned];
      scores = (cmd.getFlags() & GET_SCORES) != 0 ? new float[nDocsReturned] : null;
      for (int i = 0; i < nDocsReturned; i++) {
        ScoreDoc scoreDoc = topDocs.scoreDocs[i];
        ids[i] = scoreDoc.doc;
        if (scores != null) scores[i] = scoreDoc.score;
      }
    }

    int sliceLen = Math.min(lastDocRequested, nDocsReturned);
    if (sliceLen < 0) sliceLen = 0;
    qr.setDocList(new DocSlice(0, sliceLen, ids, scores, totalHits, maxScore, hitsRelation));
  }

  // any DocSet returned is for the query only, without any filtering... that way it may
  // be cached if desired.
  private DocSet getDocListAndSetNC(QueryResult qr, QueryCommand cmd) throws IOException {
    int len = cmd.getSupersetMaxDoc();
    int last = len;
    if (last < 0 || last > maxDoc()) last = maxDoc();
    final int lastDocRequested = last;
    int nDocsReturned;
    int totalHits;
    float maxScore;
    int[] ids;
    float[] scores;
    DocSet set;

    boolean needScores = (cmd.getFlags() & GET_SCORES) != 0;
    int maxDoc = maxDoc();
    cmd.setMinExactCount(Integer.MAX_VALUE); // We need the full DocSet

    ProcessedFilter pf = getProcessedFilter(cmd.getFilter(), cmd.getFilterList());
    final Query query =
        QueryUtils.combineQueryAndFilter(QueryUtils.makeQueryable(cmd.getQuery()), pf.filter);

    // handle zero case...
    if (lastDocRequested <= 0) {
      final float[] topscore = new float[] {Float.NEGATIVE_INFINITY};

      Collector collector;
      final DocSetCollector setCollector = new DocSetCollector(maxDoc);

      if (!needScores) {
        collector = setCollector;
      } else {
        final Collector topScoreCollector =
            new SimpleCollector() {

              Scorable scorer;

              @Override
              public void setScorer(Scorable scorer) throws IOException {
                this.scorer = scorer;
              }

              @Override
              public void collect(int doc) throws IOException {
                float score = scorer.score();
                if (score > topscore[0]) topscore[0] = score;
              }

              @Override
              public ScoreMode scoreMode() {
                return ScoreMode.TOP_SCORES;
              }
            };

        collector = MultiCollector.wrap(setCollector, topScoreCollector);
      }

      buildAndRunCollectorChain(qr, query, collector, cmd, pf.postFilter);

      set = DocSetUtil.getDocSet(setCollector, this);

      nDocsReturned = 0;
      ids = new int[nDocsReturned];
      scores = new float[nDocsReturned];
      totalHits = set.size();
      maxScore = totalHits > 0 ? topscore[0] : 0.0f;
      // no docs on this page, so cursor doesn't change
      qr.setNextCursorMark(cmd.getCursorMark());
    } else {
      final TopDocsCollector<? extends ScoreDoc> topCollector = buildTopDocsCollector(len, cmd);
      DocSetCollector setCollector = new DocSetCollector(maxDoc);
      MaxScoreCollector maxScoreCollector = null;
      List<Collector> collectors = new ArrayList<>(Arrays.asList(topCollector, setCollector));

      if ((cmd.getFlags() & GET_SCORES) != 0) {
        maxScoreCollector = new MaxScoreCollector();
        collectors.add(maxScoreCollector);
      }

      Collector collector = MultiCollector.wrap(collectors);

      buildAndRunCollectorChain(qr, query, collector, cmd, pf.postFilter);

      set = DocSetUtil.getDocSet(setCollector, this);

      totalHits = topCollector.getTotalHits();
      assert (totalHits == set.size()) || qr.isPartialResults();

      TopDocs topDocs = topCollector.topDocs(0, len);
      if (cmd.getSort() != null
          && cmd.getQuery() instanceof RankQuery == false
          && (cmd.getFlags() & GET_SCORES) != 0) {
        TopFieldCollector.populateScores(topDocs.scoreDocs, this, query);
      }
      populateNextCursorMarkFromTopDocs(qr, cmd, topDocs);
      maxScore =
          totalHits > 0
              ? (maxScoreCollector == null ? Float.NaN : maxScoreCollector.getMaxScore())
              : 0.0f;
      nDocsReturned = topDocs.scoreDocs.length;

      ids = new int[nDocsReturned];
      scores = (cmd.getFlags() & GET_SCORES) != 0 ? new float[nDocsReturned] : null;
      for (int i = 0; i < nDocsReturned; i++) {
        ScoreDoc scoreDoc = topDocs.scoreDocs[i];
        ids[i] = scoreDoc.doc;
        if (scores != null) scores[i] = scoreDoc.score;
      }
    }

    int sliceLen = Math.min(lastDocRequested, nDocsReturned);
    if (sliceLen < 0) sliceLen = 0;

    qr.setDocList(
        new DocSlice(0, sliceLen, ids, scores, totalHits, maxScore, TotalHits.Relation.EQUAL_TO));
    // TODO: if we collect results before the filter, we just need to intersect with
    // that filter to generate the DocSet for qr.setDocSet()
    qr.setDocSet(set);

    // TODO: currently we don't generate the DocSet for the base query,
    // but the QueryDocSet == CompleteDocSet if filter==null.
    return pf.filter == null && pf.postFilter == null ? qr.getDocSet() : null;
  }

  /**
   * Returns documents matching both <code>query</code> and <code>filter</code> and sorted by <code>
   * sort</code>. FUTURE: The returned DocList may be retrieved from a cache.
   *
   * @param filter may be null
   * @param lsort criteria by which to sort (if null, query relevance is used)
   * @param offset offset into the list of documents to return
   * @param len maximum number of documents to return
   * @return DocList meeting the specified criteria, should <b>not</b> be modified by the caller.
   * @throws IOException If there is a low-level I/O error.
   */
  public DocList getDocList(Query query, DocSet filter, Sort lsort, int offset, int len)
      throws IOException {
    QueryCommand qc = new QueryCommand();
    qc.setQuery(query).setFilter(filter).setSort(lsort).setOffset(offset).setLen(len);
    QueryResult qr = new QueryResult();
    search(qr, qc);
    return qr.getDocList();
  }

  /**
   * Returns documents matching both <code>query</code> and <code>filter</code> and sorted by <code>
   * sort</code>. Also returns the complete set of documents matching <code>query</code> and <code>
   * filter</code> (regardless of <code>offset</code> and <code>len</code>).
   *
   * <p>This method is cache aware and may retrieve <code>filter</code> from the cache or make an
   * insertion into the cache as a result of this call.
   *
   * <p>FUTURE: The returned DocList may be retrieved from a cache.
   *
   * <p>The DocList and DocSet returned should <b>not</b> be modified.
   *
   * @param filter may be null
   * @param lsort criteria by which to sort (if null, query relevance is used)
   * @param offset offset into the list of documents to return
   * @param len maximum number of documents to return
   * @return DocListAndSet meeting the specified criteria, should <b>not</b> be modified by the
   *     caller.
   * @throws IOException If there is a low-level I/O error.
   */
  public DocListAndSet getDocListAndSet(Query query, Query filter, Sort lsort, int offset, int len)
      throws IOException {
    QueryCommand qc = new QueryCommand();
    qc.setQuery(query)
        .setFilterList(filter)
        .setSort(lsort)
        .setOffset(offset)
        .setLen(len)
        .setNeedDocSet(true);
    QueryResult qr = new QueryResult();
    search(qr, qc);
    return qr.getDocListAndSet();
  }

  /**
   * Returns documents matching both <code>query</code> and <code>filter</code> and sorted by <code>
   * sort</code>. Also returns the compete set of documents matching <code>query</code> and <code>
   * filter</code> (regardless of <code>offset</code> and <code>len</code>).
   *
   * <p>This method is cache aware and may retrieve <code>filter</code> from the cache or make an
   * insertion into the cache as a result of this call.
   *
   * <p>FUTURE: The returned DocList may be retrieved from a cache.
   *
   * <p>The DocList and DocSet returned should <b>not</b> be modified.
   *
   * @param filter may be null
   * @param lsort criteria by which to sort (if null, query relevance is used)
   * @param offset offset into the list of documents to return
   * @param len maximum number of documents to return
   * @param flags user supplied flags for the result set
   * @return DocListAndSet meeting the specified criteria, should <b>not</b> be modified by the
   *     caller.
   * @throws IOException If there is a low-level I/O error.
   */
  public DocListAndSet getDocListAndSet(
      Query query, Query filter, Sort lsort, int offset, int len, int flags) throws IOException {
    QueryCommand qc = new QueryCommand();
    qc.setQuery(query)
        .setFilterList(filter)
        .setSort(lsort)
        .setOffset(offset)
        .setLen(len)
        .setFlags(flags)
        .setNeedDocSet(true);
    QueryResult qr = new QueryResult();
    search(qr, qc);
    return qr.getDocListAndSet();
  }

  /**
   * Returns documents matching both <code>query</code> and the intersection of <code>filterList
   * </code>, sorted by <code>sort</code>. Also returns the compete set of documents matching <code>
   * query</code> and <code>filter</code> (regardless of <code>offset</code> and <code>len</code>).
   *
   * <p>This method is cache aware and may retrieve <code>filter</code> from the cache or make an
   * insertion into the cache as a result of this call.
   *
   * <p>FUTURE: The returned DocList may be retrieved from a cache.
   *
   * <p>The DocList and DocSet returned should <b>not</b> be modified.
   *
   * @param filterList may be null
   * @param lsort criteria by which to sort (if null, query relevance is used)
   * @param offset offset into the list of documents to return
   * @param len maximum number of documents to return
   * @return DocListAndSet meeting the specified criteria, should <b>not</b> be modified by the
   *     caller.
   * @throws IOException If there is a low-level I/O error.
   */
  public DocListAndSet getDocListAndSet(
      Query query, List<Query> filterList, Sort lsort, int offset, int len) throws IOException {
    QueryCommand qc = new QueryCommand();
    qc.setQuery(query)
        .setFilterList(filterList)
        .setSort(lsort)
        .setOffset(offset)
        .setLen(len)
        .setNeedDocSet(true);
    QueryResult qr = new QueryResult();
    search(qr, qc);
    return qr.getDocListAndSet();
  }

  /**
   * Returns documents matching both <code>query</code> and the intersection of <code>filterList
   * </code>, sorted by <code>sort</code>. Also returns the compete set of documents matching <code>
   * query</code> and <code>filter</code> (regardless of <code>offset</code> and <code>len</code>).
   *
   * <p>This method is cache aware and may retrieve <code>filter</code> from the cache or make an
   * insertion into the cache as a result of this call.
   *
   * <p>FUTURE: The returned DocList may be retrieved from a cache.
   *
   * <p>The DocList and DocSet returned should <b>not</b> be modified.
   *
   * @param filterList may be null
   * @param lsort criteria by which to sort (if null, query relevance is used)
   * @param offset offset into the list of documents to return
   * @param len maximum number of documents to return
   * @param flags user supplied flags for the result set
   * @return DocListAndSet meeting the specified criteria, should <b>not</b> be modified by the
   *     caller.
   * @throws IOException If there is a low-level I/O error.
   */
  public DocListAndSet getDocListAndSet(
      Query query, List<Query> filterList, Sort lsort, int offset, int len, int flags)
      throws IOException {
    QueryCommand qc = new QueryCommand();
    qc.setQuery(query)
        .setFilterList(filterList)
        .setSort(lsort)
        .setOffset(offset)
        .setLen(len)
        .setFlags(flags)
        .setNeedDocSet(true);
    QueryResult qr = new QueryResult();
    search(qr, qc);
    return qr.getDocListAndSet();
  }

  /**
   * Returns documents matching both <code>query</code> and <code>filter</code> and sorted by <code>
   * sort</code>. Also returns the compete set of documents matching <code>query</code> and <code>
   * filter</code> (regardless of <code>offset</code> and <code>len</code>).
   *
   * <p>FUTURE: The returned DocList may be retrieved from a cache.
   *
   * @param filter may be null
   * @param lsort criteria by which to sort (if null, query relevance is used)
   * @param offset offset into the list of documents to return
   * @param len maximum number of documents to return
   * @return DocListAndSet meeting the specified criteria, should <b>not</b> be modified by the
   *     caller.
   * @throws IOException If there is a low-level I/O error.
   */
  public DocListAndSet getDocListAndSet(Query query, DocSet filter, Sort lsort, int offset, int len)
      throws IOException {
    QueryCommand qc = new QueryCommand();
    qc.setQuery(query)
        .setFilter(filter)
        .setSort(lsort)
        .setOffset(offset)
        .setLen(len)
        .setNeedDocSet(true);
    QueryResult qr = new QueryResult();
    search(qr, qc);
    return qr.getDocListAndSet();
  }

  /**
   * Returns documents matching both <code>query</code> and <code>filter</code> and sorted by <code>
   * sort</code>. Also returns the compete set of documents matching <code>query</code> and <code>
   * filter</code> (regardless of <code>offset</code> and <code>len</code>).
   *
   * <p>This method is cache aware and may make an insertion into the cache as a result of this
   * call.
   *
   * <p>FUTURE: The returned DocList may be retrieved from a cache.
   *
   * <p>The DocList and DocSet returned should <b>not</b> be modified.
   *
   * @param filter may be null
   * @param lsort criteria by which to sort (if null, query relevance is used)
   * @param offset offset into the list of documents to return
   * @param len maximum number of documents to return
   * @param flags user supplied flags for the result set
   * @return DocListAndSet meeting the specified criteria, should <b>not</b> be modified by the
   *     caller.
   * @throws IOException If there is a low-level I/O error.
   */
  public DocListAndSet getDocListAndSet(
      Query query, DocSet filter, Sort lsort, int offset, int len, int flags) throws IOException {
    QueryCommand qc = new QueryCommand();
    qc.setQuery(query)
        .setFilter(filter)
        .setSort(lsort)
        .setOffset(offset)
        .setLen(len)
        .setFlags(flags)
        .setNeedDocSet(true);
    QueryResult qr = new QueryResult();
    search(qr, qc);
    return qr.getDocListAndSet();
  }

  private DocList constantScoreDocList(int offset, int length, DocSet docs) {
    final int size = docs.size();
    if (length == 0 || size <= offset) {
      return new DocSlice(0, 0, new int[0], null, size, 0f, TotalHits.Relation.EQUAL_TO);
    }
    final DocIterator iter = docs.iterator();
    for (int i = offset; i > 0; i--) {
      iter.nextDoc(); // discard
    }
    final int returnSize = Math.min(length, size - offset);
    final int[] docIds = new int[returnSize];
    for (int i = 0; i < returnSize; i++) {
      docIds[i] = iter.nextDoc();
    }
    return new DocSlice(0, returnSize, docIds, null, size, 0f, TotalHits.Relation.EQUAL_TO);
  }

  protected void sortDocSet(QueryResult qr, QueryCommand cmd) throws IOException {
    DocSet set = qr.getDocListAndSet().docSet;
    int nDocs = cmd.getSupersetMaxDoc();
    if (nDocs == 0) {
      // SOLR-2923
      qr.getDocListAndSet().docList =
          new DocSlice(0, 0, new int[0], null, set.size(), 0f, TotalHits.Relation.EQUAL_TO);
      qr.setNextCursorMark(cmd.getCursorMark());
      return;
    }

    // bit of a hack to tell if a set is sorted - do it better in the future.
    boolean inOrder = set instanceof BitDocSet || set instanceof SortedIntDocSet;

    TopDocsCollector<? extends ScoreDoc> topCollector = buildTopDocsCollector(nDocs, cmd);

    DocIterator iter = set.iterator();
    int base = 0;
    int end = 0;
    int readerIndex = 0;

    LeafCollector leafCollector = null;
    while (iter.hasNext()) {
      int doc = iter.nextDoc();
      while (doc >= end) {
        LeafReaderContext leaf = leafContexts.get(readerIndex++);
        base = leaf.docBase;
        end = base + leaf.reader().maxDoc();
        leafCollector = topCollector.getLeafCollector(leaf);
        // we should never need to set the scorer given the settings for the collector
      }
      leafCollector.collect(doc - base);
    }

    TopDocs topDocs = topCollector.topDocs(0, nDocs);

    int nDocsReturned = topDocs.scoreDocs.length;
    int[] ids = new int[nDocsReturned];

    for (int i = 0; i < nDocsReturned; i++) {
      ScoreDoc scoreDoc = topDocs.scoreDocs[i];
      ids[i] = scoreDoc.doc;
    }

    assert topDocs.totalHits.relation == TotalHits.Relation.EQUAL_TO;
    qr.getDocListAndSet().docList =
        new DocSlice(
            0, nDocsReturned, ids, null, topDocs.totalHits.value, 0.0f, topDocs.totalHits.relation);
    populateNextCursorMarkFromTopDocs(qr, cmd, topDocs);
  }

  /**
   * Returns the number of documents that match both <code>a</code> and <code>b</code>.
   *
   * <p>This method is cache-aware and may check as well as modify the cache.
   *
   * @return the number of documents in the intersection between <code>a</code> and <code>b</code>.
   * @throws IOException If there is a low-level I/O error.
   */
  public int numDocs(Query a, DocSet b) throws IOException {
    if (b.size() == 0) {
      return 0;
    }
    if (filterCache != null) {
      // Negative query if absolute value different from original
      Query absQ = QueryUtils.getAbs(a);
      DocSet positiveA = getPositiveDocSet(absQ);
      return a == absQ ? b.intersectionSize(positiveA) : b.andNotSize(positiveA);
    } else {
      // If there isn't a cache, then do a single filtered query
      TotalHitCountCollector collector = new TotalHitCountCollector();
      BooleanQuery.Builder bq = new BooleanQuery.Builder();
      bq.add(QueryUtils.makeQueryable(a), Occur.MUST);
      bq.add(b.makeQuery(), Occur.MUST);
      super.search(bq.build(), collector);
      return collector.getTotalHits();
    }
  }

  /**
   * @lucene.internal
   */
  public int numDocs(DocSet a, DocsEnumState deState) throws IOException {
    // Negative query if absolute value different from original
    return a.intersectionSize(getDocSet(deState));
  }

  public static class DocsEnumState {
    public String fieldName; // currently interned for as long as lucene requires it
    public TermsEnum termsEnum;
    public Bits liveDocs;
    public PostingsEnum postingsEnum;

    public int minSetSizeCached;

    public int[] scratch;
  }

  /**
   * Returns the number of documents that match both <code>a</code> and <code>b</code>.
   *
   * <p>This method is cache-aware and may check as well as modify the cache.
   *
   * @return the number of documents in the intersection between <code>a</code> and <code>b</code>.
   * @throws IOException If there is a low-level I/O error.
   */
  public int numDocs(Query a, Query b) throws IOException {
    Query absA = QueryUtils.getAbs(a);
    Query absB = QueryUtils.getAbs(b);
    DocSet positiveA = getPositiveDocSet(absA);
    DocSet positiveB = getPositiveDocSet(absB);

    // Negative query if absolute value different from original
    if (a == absA) {
      if (b == absB) return positiveA.intersectionSize(positiveB);
      return positiveA.andNotSize(positiveB);
    }
    if (b == absB) return positiveB.andNotSize(positiveA);

    // if both negative, we need to create a temp DocSet since we
    // don't have a counting method that takes three.
    DocSet all = getLiveDocSet();

    // -a -b == *:*.andNot(a).andNotSize(b) == *.*.andNotSize(a.union(b))
    // we use the last form since the intermediate DocSet should normally be smaller.
    return all.andNotSize(positiveA.union(positiveB));
  }

  /**
   * @lucene.internal
   */
  public boolean intersects(DocSet a, DocsEnumState deState) throws IOException {
    return a.intersects(getDocSet(deState));
  }

  /** Warm this searcher based on an old one (primarily for auto-cache warming). */
  @SuppressWarnings({"unchecked"})
  public void warm(SolrIndexSearcher old) {
    // Make sure this is first! filters can help queryResults execute!
    long warmingStartTime = System.nanoTime();
    // warm the caches in order...
    ModifiableSolrParams params = new ModifiableSolrParams();
    params.add("warming", "true");
    for (int i = 0; i < cacheList.length; i++) {
      if (log.isDebugEnabled()) {
        log.debug("autowarming [{}] from [{}]\n\t{}", this, old, old.cacheList[i]);
      }

      final SolrQueryRequest req =
          new LocalSolrQueryRequest(core, params) {
            @Override
            public SolrIndexSearcher getSearcher() {
              return SolrIndexSearcher.this;
            }

            @Override
            public void close() {}
          };

      final SolrQueryResponse rsp = new SolrQueryResponse();
      SolrRequestInfo.setRequestInfo(new SolrRequestInfo(req, rsp));
      try {
        cacheList[i].warm(this, old.cacheList[i]);
      } finally {
        try {
          req.close();
        } finally {
          SolrRequestInfo.clearRequestInfo();
        }
      }

      if (log.isDebugEnabled()) {
        log.debug("autowarming result for [{}]\n\t{}", this, cacheList[i]);
      }
    }
    warmupTime =
        TimeUnit.MILLISECONDS.convert(System.nanoTime() - warmingStartTime, TimeUnit.NANOSECONDS);
  }

  /** return the named generic cache */
  @SuppressWarnings({"rawtypes"})
  public SolrCache getCache(String cacheName) {
    return cacheMap.get(cacheName);
  }

  /** lookup an entry in a generic cache */
  @SuppressWarnings({"unchecked"})
  public Object cacheLookup(String cacheName, Object key) {
    @SuppressWarnings({"rawtypes"})
    SolrCache cache = cacheMap.get(cacheName);
    return cache == null ? null : cache.get(key);
  }

  /** insert an entry in a generic cache */
  @SuppressWarnings({"unchecked"})
  public Object cacheInsert(String cacheName, Object key, Object val) {
    @SuppressWarnings({"rawtypes"})
    SolrCache cache = cacheMap.get(cacheName);
    return cache == null ? null : cache.put(key, val);
  }

  public Date getOpenTimeStamp() {
    return openTime;
  }

  // public but primarily for test case usage
  public long getOpenNanoTime() {
    return openNanoTime;
  }

  @Override
  public Explanation explain(Query query, int doc) throws IOException {
    return super.explain(QueryUtils.makeQueryable(query), doc);
  }

  /**
   * @lucene.internal gets a cached version of the IndexFingerprint for this searcher
   */
  public IndexFingerprint getIndexFingerprint(long maxVersion) throws IOException {
    final SolrIndexSearcher searcher = this;
    final AtomicReference<IOException> exception = new AtomicReference<>();
    try {
      return searcher.getTopReaderContext().leaves().stream()
          .map(
              ctx -> {
                try {
                  return searcher.getCore().getIndexFingerprint(searcher, ctx, maxVersion);
                } catch (IOException e) {
                  exception.set(e);
                  return null;
                }
              })
          .filter(java.util.Objects::nonNull)
          .reduce(new IndexFingerprint(maxVersion), IndexFingerprint::reduce);

    } finally {
      if (exception.get() != null) throw exception.get();
    }
  }

  /////////////////////////////////////////////////////////////////////
  // SolrInfoBean stuff: Statistics and Module Info
  /////////////////////////////////////////////////////////////////////

  @Override
  public String getName() {
    return SolrIndexSearcher.class.getName();
  }

  @Override
  public String getDescription() {
    return "index searcher";
  }

  @Override
  public Category getCategory() {
    return Category.CORE;
  }

  @Override
  public SolrMetricsContext getSolrMetricsContext() {
    return solrMetricsContext;
  }

  @Override
  public void initializeMetrics(SolrMetricsContext parentContext, String scope) {
    parentContext.gauge(() -> name, true, "searcherName", Category.SEARCHER.toString(), scope);
    parentContext.gauge(() -> cachingEnabled, true, "caching", Category.SEARCHER.toString(), scope);
    parentContext.gauge(() -> openTime, true, "openedAt", Category.SEARCHER.toString(), scope);
    parentContext.gauge(() -> warmupTime, true, "warmupTime", Category.SEARCHER.toString(), scope);
    parentContext.gauge(
        () -> registerTime, true, "registeredAt", Category.SEARCHER.toString(), scope);
    parentContext.gauge(
        fullSortCount::sum, true, "fullSortCount", Category.SEARCHER.toString(), scope);
    parentContext.gauge(
        skipSortCount::sum, true, "skipSortCount", Category.SEARCHER.toString(), scope);
    final MetricsMap liveDocsCacheMetrics =
        new MetricsMap(
            (map) -> {
              map.put("inserts", liveDocsInsertsCount.sum());
              map.put("hits", liveDocsHitCount.sum());
              map.put("naiveHits", liveDocsNaiveCacheHitCount.sum());
            });
    parentContext.gauge(
        liveDocsCacheMetrics, true, "liveDocsCache", Category.SEARCHER.toString(), scope);
    // reader stats
    parentContext.gauge(
        rgauge(parentContext.nullNumber(), () -> reader.numDocs()),
        true,
        "numDocs",
        Category.SEARCHER.toString(),
        scope);
    parentContext.gauge(
        rgauge(parentContext.nullNumber(), () -> reader.maxDoc()),
        true,
        "maxDoc",
        Category.SEARCHER.toString(),
        scope);
    parentContext.gauge(
        rgauge(parentContext.nullNumber(), () -> reader.maxDoc() - reader.numDocs()),
        true,
        "deletedDocs",
        Category.SEARCHER.toString(),
        scope);
    parentContext.gauge(
        rgauge(parentContext.nullString(), () -> reader.toString()),
        true,
        "reader",
        Category.SEARCHER.toString(),
        scope);
    parentContext.gauge(
        rgauge(parentContext.nullString(), () -> reader.directory().toString()),
        true,
        "readerDir",
        Category.SEARCHER.toString(),
        scope);
    parentContext.gauge(
        rgauge(parentContext.nullNumber(), () -> reader.getVersion()),
        true,
        "indexVersion",
        Category.SEARCHER.toString(),
        scope);
    // size of the currently opened commit
    parentContext.gauge(
        () -> {
          try {
            Collection<String> files = reader.getIndexCommit().getFileNames();
            long total = 0;
            for (String file : files) {
              total += DirectoryFactory.sizeOf(reader.directory(), file);
            }
            return total;
          } catch (Exception e) {
            return parentContext.nullNumber();
          }
        },
        true,
        "indexCommitSize",
        Category.SEARCHER.toString(),
        scope);
    // statsCache metrics
    parentContext.gauge(
        new MetricsMap(
            map -> {
              statsCache.getCacheMetrics().getSnapshot(map::putNoEx);
              map.put("statsCacheImpl", statsCache.getClass().getSimpleName());
            }),
        true,
        "statsCache",
        Category.CACHE.toString(),
        scope);
  }

  /**
   * wraps a gauge (related to an IndexReader) and swallows any {@link AlreadyClosedException} that
   * might be thrown, returning the specified default in it's place.
   */
  private <T> Gauge<T> rgauge(T closedDefault, Gauge<T> g) {
    return () -> {
      try {
        return g.getValue();
      } catch (AlreadyClosedException ignore) {
        return closedDefault;
      }
    };
  }

  public long getWarmupTime() {
    return warmupTime;
  }
}<|MERGE_RESOLUTION|>--- conflicted
+++ resolved
@@ -208,21 +208,15 @@
         }
       }
 
-<<<<<<< HEAD
-      if (cmdSort == null || cmdLen <= 0 || indexOrMergeSort == null ||
-          !EarlyTerminatingSortingCollector.canEarlyTerminate(cmdSort, indexOrMergeSort)) {
-        log.warn("unsupported combination: segmentTerminateEarly=true cmdSort={} cmdLen={} indexOrMergeSort={}", cmdSort, cmdLen, indexOrMergeSort);
-=======
       if (cmdSort == null
           || cmdLen <= 0
-          || mergeSort == null
-          || !EarlyTerminatingSortingCollector.canEarlyTerminate(cmdSort, mergeSort)) {
+          || indexOrMergeSort == null
+          || !EarlyTerminatingSortingCollector.canEarlyTerminate(cmdSort, indexOrMergeSort)) {
         log.warn(
-            "unsupported combination: segmentTerminateEarly=true cmdSort={} cmdLen={} mergeSort={}",
+            "unsupported combination: segmentTerminateEarly=true cmdSort={} cmdLen={} indexOrMergeSort={}",
             cmdSort,
             cmdLen,
-            mergeSort);
->>>>>>> de2d9597
+            indexOrMergeSort);
       } else {
         collector =
             earlyTerminatingSortingCollector =
