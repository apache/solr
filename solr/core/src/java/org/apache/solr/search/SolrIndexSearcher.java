--- conflicted
+++ resolved
@@ -2357,7 +2357,6 @@
     return a.intersects(getDocSet(deState));
   }
 
-<<<<<<< HEAD
   /**
    * Gives each configured cache the opportunity to perform initialization with a reference to the
    * first registered searcher. Analogous to {@link #warm(SolrIndexSearcher)}.
@@ -2368,12 +2367,7 @@
     }
   }
 
-  /**
-   * Warm this searcher based on an old one (primarily for auto-cache warming).
-   */
-=======
   /** Warm this searcher based on an old one (primarily for auto-cache warming). */
->>>>>>> e35347e7
   @SuppressWarnings({"unchecked"})
   public void warm(SolrIndexSearcher old) {
     // Make sure this is first! filters can help queryResults execute!
