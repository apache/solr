/*
 * Licensed to the Apache Software Foundation (ASF) under one or more
 * contributor license agreements.  See the NOTICE file distributed with
 * this work for additional information regarding copyright ownership.
 * The ASF licenses this file to You under the Apache License, Version 2.0
 * (the "License"); you may not use this file except in compliance with
 * the License.  You may obtain a copy of the License at
 *
 *     http://www.apache.org/licenses/LICENSE-2.0
 *
 * Unless required by applicable law or agreed to in writing, software
 * distributed under the License is distributed on an "AS IS" BASIS,
 * WITHOUT WARRANTIES OR CONDITIONS OF ANY KIND, either express or implied.
 * See the License for the specific language governing permissions and
 * limitations under the License.
 */
package org.apache.solr.search;

import java.util.ArrayDeque;
import java.util.ArrayList;
import java.util.Collection;
import java.util.Collections;
import java.util.Deque;
import java.util.HashMap;
import java.util.HashSet;
import java.util.LinkedHashSet;
import java.util.List;
import java.util.Map;
import java.util.Objects;
import java.util.Set;
import java.util.function.Supplier;
import org.apache.lucene.queries.function.ValueSource;
import org.apache.solr.common.SolrException;
import org.apache.solr.common.params.CommonParams;
import org.apache.solr.common.params.ModifiableSolrParams;
import org.apache.solr.common.params.SolrParams;
import org.apache.solr.common.util.GlobPatternUtil;
import org.apache.solr.request.SolrQueryRequest;
import org.apache.solr.response.transform.DocTransformer;
import org.apache.solr.response.transform.DocTransformers;
import org.apache.solr.response.transform.OriginalScoreAugmenter;
import org.apache.solr.response.transform.RenameFieldTransformer;
import org.apache.solr.response.transform.ScoreAugmenter;
import org.apache.solr.response.transform.TransformerFactory;
import org.apache.solr.response.transform.ValueSourceAugmenter;
import org.apache.solr.search.SolrDocumentFetcher.RetrieveFieldsOptimizer;

/** The default implementation of return fields parsing for Solr. */
public class SolrReturnFields extends ReturnFields {
  // Special Field Keys
  public static final String SCORE = "score";
  public static final String ORIGINAL_SCORE_NAME = "originalScore";
  public static final String ORIGINAL_SCORE = "originalScore()";

  private final List<String> globs = new ArrayList<>(1);

  // The lucene field names to request from the SolrIndexSearcher
  // This *may* include fields that will not be in the final response
  private final Set<String> fields = new HashSet<>();

  // Field names that are OK to include in the response.
  // This will include pseudo fields, lucene fields, and matching globs
  private Set<String> okFieldNames = new HashSet<>();

  // The list of explicitly requested fields
  // Order is important for CSVResponseWriter
  private Set<String> reqFieldNames = null;

  protected DocTransformer transformer;
  protected boolean _wantsScore = false;
  protected boolean _wantsAllFields = false;
  private boolean _noRows = false;
  protected Map<String, String> renameFields = Collections.emptyMap();

  private final Map<String, String> scoreDependentFields = new HashMap<>();

  // Only set currently with the SolrDocumentFetcher.solrDoc method. Primarily used
  // at this time for testing to ensure we get fields from the expected places.
  public enum FIELD_SOURCES {
    NOT_SET,
    ALL_FROM_DV,
    ALL_FROM_STORED,
    MIXED_SOURCES
  }

  public FIELD_SOURCES getFieldSources() {
    return fieldSources;
  }

  public void setFieldSources(FIELD_SOURCES fieldSources) {
    this.fieldSources = fieldSources;
  }

  private FIELD_SOURCES fieldSources = FIELD_SOURCES.NOT_SET;
  // For each individual result list, we need to have a separate fetch optimizer
  // to use. It's particularly important to keep this list separated during, say,
  // sub-query transformations.
  //
  private RetrieveFieldsOptimizer fetchOptimizer = null;

  public SolrReturnFields() {
    _wantsAllFields = true;
  }

  public SolrReturnFields(SolrQueryRequest req) {
    this(req.getParams().getParams(CommonParams.FL), req);
  }

  public SolrReturnFields(String fl, SolrQueryRequest req) {
    //    this( (fl==null)?null:SolrPluginUtils.split(fl), req );
    if (fl == null) {
      parseFieldList((String[]) null, req);
    } else {
      if (fl.trim().isEmpty()) {
        // legacy thing to support fl='  ' => fl=*,score!
        // maybe time to drop support for this?
        // See ConvertedLegacyTest
        _wantsScore = true;
        _wantsAllFields = true;
        transformer = new ScoreAugmenter(SCORE);
        scoreDependentFields.put(SCORE, "");
      } else {
        parseFieldList(new String[] {fl}, req);
      }
    }
  }

  public SolrReturnFields(String[] fl, SolrQueryRequest req) {
    parseFieldList(fl, req);
  }

  /**
   * For pre-parsed simple field list with optional transformer. Does not support globs or the
   * score. This constructor is more for internal use; not for parsing user input.
   *
   * @param plainFields simple field list; nothing special. If null, equivalent to all-fields.
   * @param docTransformer optional transformer.
   */
  public SolrReturnFields(Collection<String> plainFields, DocTransformer docTransformer) {
    if (plainFields != null) {
      _wantsAllFields = false;
      for (String field : plainFields) {
        assert field.indexOf('*') == -1 && !field.equals(SCORE);
        addField(field, null, null, false);
      }
    } else {
      _wantsAllFields = true;
    }
    if (docTransformer != null) {
      transformer = docTransformer;
      // doc transformer can request extra fields.
      String[] extraRequestFields = docTransformer.getExtraRequestFields();
      if (extraRequestFields != null) {
        Collections.addAll(fields, extraRequestFields); // do NOT call addField
      }
    }
  }

  public RetrieveFieldsOptimizer getFetchOptimizer(Supplier<RetrieveFieldsOptimizer> supplier) {
    if (fetchOptimizer == null) {
      fetchOptimizer = supplier.get();
    }
    return fetchOptimizer;
  }

  /**
   * Parsing is done in two passes (see javadocs for {@link
   * org.apache.solr.response.transform.TransformerFactory.FieldRenamer} for an explanation of the
   * logic behind deferring creation of "rename field" transformers).
   */
  private void parseFieldList(String[] fl, SolrQueryRequest req) {
    _wantsScore = false;
    _wantsAllFields = false;

    // Optimize the case of rows=0
    if (req != null && Objects.equals("0", req.getParams().get(CommonParams.ROWS))) {
      _noRows = true;
    }

    if (fl == null || fl.length == 0 || (fl.length == 1 && fl[0].length() == 0)) {
      _wantsAllFields = true;
      return;
    }

    Deque<DeferredRenameEntry> deferredRenameAugmenters = new ArrayDeque<>();
    DocTransformers augmenters = new DocTransformers();
    for (String fieldList : fl) {
      add(fieldList, deferredRenameAugmenters, augmenters, req);
    }
    Map<String, String> renamedNotCopied = new HashMap<>();
    for (DeferredRenameEntry e : deferredRenameAugmenters) {
      DocTransformer t = e.create(renamedNotCopied, reqFieldNames);
      augmenters.addTransformer(t);
      if (!_wantsAllFields) {
        final String[] extraRequestFields = t.getExtraRequestFields();
        if (extraRequestFields != null) {
          for (String f : extraRequestFields) {
            fields.add(f);
          }
        }
      }
    }
    if (!renamedNotCopied.isEmpty()) {
      renameFields = renamedNotCopied;
    }
    if (!_wantsAllFields && !globs.isEmpty()) {
      // TODO??? need to fill up the fields with matching field names in the index
      // and add them to okFieldNames?
      // maybe just get all fields?
      // this would disable field selection optimization... i think that is OK
      fields.clear(); // this will get all fields, and use wantsField to limit
    }

    if (augmenters.size() == 1) {
      transformer = augmenters.getTransformer(0);
    } else if (augmenters.size() > 1) {
      transformer = augmenters;
    }
  }

  @Override
  public Map<String, String> getFieldRenames() {
    return renameFields;
  }

  // like getId, but also accepts dashes for legacy fields
  public static String getFieldName(StrParser sp) {
    sp.eatws();
    int id_start = sp.pos;
    char ch;
    if (sp.pos < sp.end
        && (ch = sp.val.charAt(sp.pos)) != '$'
        && Character.isJavaIdentifierStart(ch)) {
      sp.pos++;
      while (sp.pos < sp.end) {
        ch = sp.val.charAt(sp.pos);
        if (!Character.isJavaIdentifierPart(ch) && ch != '.' && ch != '-') {
          break;
        }
        sp.pos++;
      }
      return sp.val.substring(id_start, sp.pos);
    }

    return null;
  }

  private void add(
      String fl,
      Deque<DeferredRenameEntry> deferred,
      DocTransformers augmenters,
      SolrQueryRequest req) {
    if (fl == null) {
      return;
    }
    try {
      StrParser sp = new StrParser(fl);

      for (; ; ) {
        sp.opt(',');
        sp.eatws();
        if (sp.pos >= sp.end) break;

        int start = sp.pos;

        // short circuit test for a really simple field name
        String key = null;
        String field = getFieldName(sp);
        char ch = sp.ch();

        if (field != null) {
          if (sp.opt(':')) {
            // this was a key, not a field name
            key = field;
            field = null;
            sp.eatws();
            start = sp.pos;
          } else {
            if (Character.isWhitespace(ch) || ch == ',' || ch == 0) {
              addField(field, key, augmenters, false);
              continue;
            }
            // an invalid field name... reset the position pointer to retry
            sp.pos = start;
            field = null;
          }
        }

        if (key != null) {
          // we read "key : "
          field = sp.getId(null);
          ch = sp.ch();
          if (field != null && (Character.isWhitespace(ch) || ch == ',' || ch == 0)) {
            deferred.addFirst(
                new DeferredRenameEntry(
                    key,
                    new ModifiableSolrParams().set(SOURCE_FIELD_ARGNAME, field),
                    req,
                    RENAME_FIELD_TRANSFORMER_FACTORY));
            // NOTE: treat as pseudoField below because `fields` will be modified on deferred
            // invocation
            addField(field, key, augmenters, true);
            continue;
          }
          // an invalid field name... reset the position pointer to retry
          sp.pos = start;
          field = null;
        }

        if (field == null) {
          // We didn't find a simple name, so let's see if it's a globbed field name.
          // Globbing only works with field names of the recommended form (roughly like java
          // identifiers)

          field = sp.getGlobbedId(null);
          ch = sp.ch();
          if (field != null && (Character.isWhitespace(ch) || ch == ',' || ch == 0)) {
            // "*" looks and acts like a glob, but we give it special treatment
            if ("*".equals(field)) {
              _wantsAllFields = true;
            } else {
              globs.add(field);
            }
            continue;
          } else if (ORIGINAL_SCORE_NAME.equals(field) && sp.opt("(") && sp.opt(")")) {
            // TODO: Remove this in https://issues.apache.org/jira/browse/SOLR-17784 when
            // originalScore() becomes a true function
            ch = sp.ch();
            if (Character.isWhitespace(ch) || ch == ',' || ch == 0) {
              _wantsScore = true;

              String disp = (key == null) ? ORIGINAL_SCORE : key;
              augmenters.addTransformer(new OriginalScoreAugmenter(disp));
              scoreDependentFields.put(disp, disp.equals(ORIGINAL_SCORE) ? "" : ORIGINAL_SCORE);
              addField(ORIGINAL_SCORE, disp, augmenters, true);
              continue;
            }
          }

          // an invalid glob
          sp.pos = start;
        }

        String funcStr = sp.val.substring(start);

        // Is it an augmenter of the form [augmenter_name foo=1 bar=myfield]?
        // This is identical to localParams syntax except it uses [] instead of {!}

        if (funcStr.startsWith("[")) {
          ModifiableSolrParams augmenterParams = new ModifiableSolrParams();
          int end =
              QueryParsing.parseLocalParams(funcStr, 0, augmenterParams, req.getParams(), "[", ']');
          sp.pos += end;

          // [foo] is short for [type=foo] in localParams syntax
          String augmenterName = augmenterParams.get("type");
          augmenterParams.remove("type");
          String disp = key;
          if (disp == null) {
            disp = '[' + augmenterName + ']';
          }

          TransformerFactory factory = req.getCore().getTransformerFactory(augmenterName);
          if (factory instanceof TransformerFactory.FieldRenamer) {
            // NOTE: `deferred` is a Deque because some TransformerFactories (e.g.,
            // `GeoTransformerFactory`) can subtly modify the representation of the associated value
            // (i.e., it's not just a straight rename). This subverts the "update source field"
            // phase of `FieldRenamer.create(...)`. We _know_ however that "simple" field renames
            // don't do any value modification whatsoever, so those are added to the beginning of
            // the `deferred` Deque so that they will be processed first, and all other
            // `FieldRenamers` are added (here) to the front or back of the Deque, depending on the
            // return value of `mayModifyValue()`.
            final DeferredRenameEntry deferredEntry =
                new DeferredRenameEntry(
                    disp, augmenterParams, req, (TransformerFactory.FieldRenamer) factory);
            if (((TransformerFactory.FieldRenamer) factory).mayModifyValue()) {
              deferred.addLast(deferredEntry);
            } else {
              deferred.addFirst(deferredEntry);
            }
          } else if (factory != null) {
            DocTransformer t = factory.create(disp, augmenterParams, req);
            if (t != null) {
              if (!_wantsAllFields) {
                String[] extra = t.getExtraRequestFields();
                if (extra != null) {
                  for (String f : extra) {
                    fields.add(f); // also request this field from IndexSearcher
                  }
                }
              }
              augmenters.addTransformer(t);
            }
          } else {
            // throw new SolrException(ErrorCode.BAD_REQUEST, "Unknown DocTransformer:
            // "+augmenterName);
          }
          addField(field, disp, augmenters, true);
          continue;
        }

        // let's try it as a function instead
        QParser parser = QParser.getParser(funcStr, FunctionQParserPlugin.NAME, req);
        try {
          ValueSource vs = SortSpecParsing.parseValueSource(parser, sp, start);
          funcStr = sp.val.substring(start, sp.pos);

          if (key == null) {
            SolrParams localParams = parser.getLocalParams();
            if (localParams != null) {
              key = localParams.get("key");
            }
          }

          if (key == null) {
            key = funcStr;
          }
          addField(funcStr, key, augmenters, true);
          augmenters.addTransformer(new ValueSourceAugmenter(key, parser, vs));
        } catch (SyntaxError e) {
          // try again, simple rules for a field name with no whitespace
          sp.pos = start;
          field = sp.getSimpleString();

          if (req.getSchema().getFieldOrNull(field) != null) {
            // OK, it was an oddly named field
            addField(field, key, augmenters, false);
            if (key != null) {
              deferred.addFirst(
                  new DeferredRenameEntry(
                      key,
                      new ModifiableSolrParams().set(SOURCE_FIELD_ARGNAME, field),
                      req,
                      RENAME_FIELD_TRANSFORMER_FACTORY));
            }
          } else {
            throw new SolrException(
                SolrException.ErrorCode.BAD_REQUEST,
                "Error parsing fieldname: " + e.getMessage(),
                e);
          }
        }

        // end try as function

      } // end for(;;)
    } catch (SyntaxError e) {
      throw new SolrException(SolrException.ErrorCode.BAD_REQUEST, "Error parsing fieldname", e);
    }
  }

  private static final String SOURCE_FIELD_ARGNAME = "sourceField";
  private static final TransformerFactory.FieldRenamer RENAME_FIELD_TRANSFORMER_FACTORY =
      new TransformerFactory.FieldRenamer() {
        @Override
        public DocTransformer create(
            String to,
            SolrParams params,
            SolrQueryRequest req,
            Map<String, String> renamedFields,
            Set<String> reqFieldNames) {
          String from = params.get(SOURCE_FIELD_ARGNAME);
          from = renamedFields.getOrDefault(from, from);
          final boolean copy = reqFieldNames != null && reqFieldNames.contains(from);
          if (!copy) {
            renamedFields.put(from, to);
          }
          return new RenameFieldTransformer(from, to, copy);
        }

        @Override
        public boolean mayModifyValue() {
          return false;
        }
      };

  private static final class DeferredRenameEntry {
    private final String field;
    private final SolrParams params;
    private final SolrQueryRequest req;
    private final TransformerFactory.FieldRenamer factory;

    private DeferredRenameEntry(
        String field,
        SolrParams params,
        SolrQueryRequest req,
        TransformerFactory.FieldRenamer factory) {
      this.field = field;
      this.params = params;
      this.req = req;
      this.factory = factory;
    }

    private DocTransformer create(Map<String, String> renamedFields, Set<String> reqFieldNames) {
      return factory.create(field, params, req, renamedFields, reqFieldNames);
    }
  }

  private void addField(
      String field, String key, DocTransformers augmenters, boolean isPseudoField) {
    if (reqFieldNames == null) {
      reqFieldNames = new LinkedHashSet<>();
    }

    if (key == null) {
      reqFieldNames.add(field);
    } else {
      reqFieldNames.add(key);
    }

    if (!isPseudoField) {
      // fields is returned by getLuceneFieldNames(), to be used to select which real fields
      // to return, so pseudo-fields should not be added
      fields.add(field);
    }

    okFieldNames.add(field);
    okFieldNames.add(key);
    // a valid field name
    if (SCORE.equals(field)) {
      if (_noRows) {
        reqFieldNames.remove(field);
        reqFieldNames.remove(key);
        fields.remove(field);
        okFieldNames.remove(field);
        okFieldNames.remove(key);
      } else {
        _wantsScore = true;

<<<<<<< HEAD
        String disp = (key == null) ? field : key;
        augmenters.addTransformer(new ScoreAugmenter(disp));
      }
=======
      String disp = (key == null) ? field : key;
      augmenters.addTransformer(new ScoreAugmenter(disp));
      scoreDependentFields.put(disp, disp.equals(SCORE) ? "" : SCORE);
>>>>>>> ba981cd7
    }
  }

  @Override
  public Set<String> getLuceneFieldNames() {
    return getLuceneFieldNames(false);
  }

  @Override
  public Set<String> getLuceneFieldNames(boolean ignoreWantsAll) {
    if (ignoreWantsAll) return fields;
    else return (_wantsAllFields || fields.isEmpty()) ? null : fields;
  }

  @Override
  public Set<String> getRequestedFieldNames() {
    if (_wantsAllFields || reqFieldNames == null || reqFieldNames.isEmpty()) {
      return null;
    }
    return reqFieldNames;
  }

  @Override
  public Set<String> getExplicitlyRequestedFieldNames() {
    if (reqFieldNames == null || reqFieldNames.isEmpty()) {
      return null;
    }
    return reqFieldNames;
  }

  @Override
  public boolean hasPatternMatching() {
    return !globs.isEmpty();
  }

  @Override
  public boolean wantsField(String name) {
    if (_wantsAllFields || okFieldNames.contains(name)) {
      return true;
    }
    for (String s : globs) {
      if (GlobPatternUtil.matches(s, name)) {
        okFieldNames.add(name); // Don't calculate it again
        return true;
      }
    }
    return false;
  }

  @Override
  public boolean wantsAllFields() {
    return _wantsAllFields;
  }

  @Override
  public boolean wantsScore() {
    return _wantsScore;
  }

  @Override
  public Map<String, String> getScoreDependentReturnFields() {
    return scoreDependentFields;
  }

  @Override
  public DocTransformer getTransformer() {
    return transformer;
  }

  @Override
  public String toString() {
    final StringBuilder sb = new StringBuilder("SolrReturnFields=(");
    sb.append("globs=");
    sb.append(globs);
    sb.append(",fields=");
    sb.append(fields);
    sb.append(",okFieldNames=");
    sb.append(okFieldNames);
    sb.append(",reqFieldNames=");
    sb.append(reqFieldNames);
    sb.append(",transformer=");
    sb.append(transformer);
    sb.append(",wantsScore=");
    sb.append(_wantsScore);
    sb.append(",wantsAllFields=");
    sb.append(_wantsAllFields);
    sb.append(')');
    return sb.toString();
  }
}<|MERGE_RESOLUTION|>--- conflicted
+++ resolved
@@ -527,15 +527,10 @@
       } else {
         _wantsScore = true;
 
-<<<<<<< HEAD
         String disp = (key == null) ? field : key;
         augmenters.addTransformer(new ScoreAugmenter(disp));
+        scoreDependentFields.put(disp, disp.equals(SCORE) ? "" : SCORE);
       }
-=======
-      String disp = (key == null) ? field : key;
-      augmenters.addTransformer(new ScoreAugmenter(disp));
-      scoreDependentFields.put(disp, disp.equals(SCORE) ? "" : SCORE);
->>>>>>> ba981cd7
     }
   }
 
