--- conflicted
+++ resolved
@@ -515,21 +515,12 @@
       String disp = (key == null) ? field : key;
       augmenters.addTransformer(new ScoreAugmenter(disp));
       scoreDependentFields.put(disp, disp.equals(SCORE) ? "" : SCORE);
-<<<<<<< HEAD
-    } else if (MATCH_SCORE.equals(field)) {
-      _wantsScore = true;
-
-      String disp = (key == null) ? field : key;
-      augmenters.addTransformer(new MatchScoreAugmenter(disp));
-      scoreDependentFields.put(disp, disp.equals(MATCH_SCORE) ? "" : MATCH_SCORE);
     } else if (key != null && isPseudoField) {
       // SOLR-15030: a pseudo-field based on the function query may need scores,
       // so we consider all pseudo-fields as potentially requiring scores.
       // At the same time, we don't set _wantScore = true because the field
       // list must explicitly include 'score' field to enable scores
       scoreDependentFields.put(key, "");
-=======
->>>>>>> dc8edb87
     }
   }
 
