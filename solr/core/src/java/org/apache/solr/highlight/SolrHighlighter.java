/*
 * Licensed to the Apache Software Foundation (ASF) under one or more
 * contributor license agreements.  See the NOTICE file distributed with
 * this work for additional information regarding copyright ownership.
 * The ASF licenses this file to You under the Apache License, Version 2.0
 * (the "License"); you may not use this file except in compliance with
 * the License.  You may obtain a copy of the License at
 *
 *     http://www.apache.org/licenses/LICENSE-2.0
 *
 * Unless required by applicable law or agreed to in writing, software
 * distributed under the License is distributed on an "AS IS" BASIS,
 * WITHOUT WARRANTIES OR CONDITIONS OF ANY KIND, either express or implied.
 * See the License for the specific language governing permissions and
 * limitations under the License.
 */
package org.apache.solr.highlight;

import java.io.IOException;
import java.util.Collection;
import java.util.LinkedHashSet;
import java.util.Set;
import java.util.function.Supplier;
import java.util.regex.Pattern;
import org.apache.lucene.search.Query;
import org.apache.solr.common.params.CommonParams;
import org.apache.solr.common.params.HighlightParams;
import org.apache.solr.common.params.SolrParams;
import org.apache.solr.common.util.NamedList;
import org.apache.solr.request.SolrQueryRequest;
import org.apache.solr.search.DocList;
import org.apache.solr.util.SolrPluginUtils;

public abstract class SolrHighlighter {

  public static int DEFAULT_MAX_CHARS = 51200;
  public static int DEFAULT_PHRASE_LIMIT = 5000;

  /**
   * Check whether Highlighting is enabled for this request.
   *
   * @param params The params controlling Highlighting
   * @return <code>true</code> if highlighting enabled, <code>false</code> if not.
   */
  public boolean isHighlightingEnabled(SolrParams params) {
    return params.getBool(HighlightParams.HIGHLIGHT, false);
  }

  /**
   * Return a String array of the fields to be highlighted. Falls back to the programmatic defaults,
   * or the default search field if the list of fields is not specified in either the handler
   * configuration or the request.
   *
   * @param query The current Query
   * @param request The current SolrQueryRequest
   * @param defaultFields Programmatic default highlight fields, used if nothing is specified in the
   *     handler config or the request.
   */
  public String[] getHighlightFields(
      Query query, SolrQueryRequest request, String[] defaultFields) {
    String fields[] = request.getParams().getParams(HighlightParams.FIELDS);

    // if no fields specified in the request, or the handler, fall back to programmatic default, or
    // default search field.
    if (emptyArray(fields)) {
      // use default search field from request if highlight fieldlist not specified.
      if (emptyArray(defaultFields)) {
        String defaultSearchField = request.getParams().get(CommonParams.DF);
        fields = null == defaultSearchField ? new String[] {} : new String[] {defaultSearchField};
      } else {
        fields = defaultFields;
      }
    } else {
      fields =
<<<<<<< HEAD
          expandWildcardsInHighlightFields(
              request.getSearcher().getDocFetcher().getStoredHighlightFieldNames(), fields);
=======
          expandWildcardsInFields(
              () -> request.getSearcher().getDocFetcher().getStoredHighlightFieldNames(), fields);
>>>>>>> 29bd686e
    }

    // Trim them now in case they haven't been yet.  Not needed for all code-paths above but do it
    // here.
    for (int i = 0; i < fields.length; i++) {
      fields[i] = fields[i].trim();
    }
    return fields;
  }

  protected boolean emptyArray(String[] arr) {
    return (arr == null || arr.length == 0 || arr[0] == null || arr[0].trim().length() == 0);
  }

<<<<<<< HEAD
  protected static String[] expandWildcardsInHighlightFields(
      Collection<String> storedHighlightFieldNames, String... fields) {
    Set<String> expandedFields = new LinkedHashSet<String>();
    for (String field : fields) {
      expandWildcardsInHighlightFields(
          expandedFields, storedHighlightFieldNames, SolrPluginUtils.split(field));
    }
    return expandedFields.toArray(new String[] {});
  }

  private static void expandWildcardsInHighlightFields(
      Set<String> expandedFields, Collection<String> storedHighlightFieldNames, String... fields) {
    for (String field : fields) {
      if (field.contains("*")) {
        // create a Java regular expression from the wildcard string
        String fieldRegex = field.replaceAll("\\*", ".*");
        for (String storedFieldName : storedHighlightFieldNames) {
          if (storedFieldName.matches(fieldRegex)) {
            expandedFields.add(storedFieldName);
=======
  private static String[] expandWildcardsInFields(
      Supplier<Collection<String>> availableFieldNamesSupplier, String... inFields) {
    Set<String> expandedFields = new LinkedHashSet<String>();
    Collection<String> availableFieldNames = null;
    for (String inField : inFields) {
      for (String field : SolrPluginUtils.split(inField)) {
        if (field.contains("*")) {
          // create a Java regular expression from the wildcard string
          Pattern fieldRegex = Pattern.compile(field.replaceAll("\\*", ".*"));
          if (availableFieldNames == null) {
            availableFieldNames = availableFieldNamesSupplier.get();
          }
          for (String availableFieldName : availableFieldNames) {
            if (fieldRegex.matcher(availableFieldName).matches()) {
              expandedFields.add(availableFieldName);
            }
>>>>>>> 29bd686e
          }
        } else {
          expandedFields.add(field);
        }
      }
    }
    return expandedFields.toArray(new String[] {});
  }

  /**
   * Generates a list of Highlighted query fragments for each item in a list of documents, or
   * returns null if highlighting is disabled.
   *
   * @param docs query results
   * @param query the query
   * @param req the current request
   * @param defaultFields default list of fields to summarize
   * @return NamedList containing a NamedList for each document, which in turns contains sets
   *     (field, summary) pairs.
   */
  public abstract NamedList<Object> doHighlighting(
      DocList docs, Query query, SolrQueryRequest req, String[] defaultFields) throws IOException;
}<|MERGE_RESOLUTION|>--- conflicted
+++ resolved
@@ -72,13 +72,8 @@
       }
     } else {
       fields =
-<<<<<<< HEAD
-          expandWildcardsInHighlightFields(
-              request.getSearcher().getDocFetcher().getStoredHighlightFieldNames(), fields);
-=======
           expandWildcardsInFields(
               () -> request.getSearcher().getDocFetcher().getStoredHighlightFieldNames(), fields);
->>>>>>> 29bd686e
     }
 
     // Trim them now in case they haven't been yet.  Not needed for all code-paths above but do it
@@ -93,28 +88,7 @@
     return (arr == null || arr.length == 0 || arr[0] == null || arr[0].trim().length() == 0);
   }
 
-<<<<<<< HEAD
-  protected static String[] expandWildcardsInHighlightFields(
-      Collection<String> storedHighlightFieldNames, String... fields) {
-    Set<String> expandedFields = new LinkedHashSet<String>();
-    for (String field : fields) {
-      expandWildcardsInHighlightFields(
-          expandedFields, storedHighlightFieldNames, SolrPluginUtils.split(field));
-    }
-    return expandedFields.toArray(new String[] {});
-  }
-
-  private static void expandWildcardsInHighlightFields(
-      Set<String> expandedFields, Collection<String> storedHighlightFieldNames, String... fields) {
-    for (String field : fields) {
-      if (field.contains("*")) {
-        // create a Java regular expression from the wildcard string
-        String fieldRegex = field.replaceAll("\\*", ".*");
-        for (String storedFieldName : storedHighlightFieldNames) {
-          if (storedFieldName.matches(fieldRegex)) {
-            expandedFields.add(storedFieldName);
-=======
-  private static String[] expandWildcardsInFields(
+  protected static String[] expandWildcardsInFields(
       Supplier<Collection<String>> availableFieldNamesSupplier, String... inFields) {
     Set<String> expandedFields = new LinkedHashSet<String>();
     Collection<String> availableFieldNames = null;
@@ -130,7 +104,6 @@
             if (fieldRegex.matcher(availableFieldName).matches()) {
               expandedFields.add(availableFieldName);
             }
->>>>>>> 29bd686e
           }
         } else {
           expandedFields.add(field);
