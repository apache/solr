--- conflicted
+++ resolved
@@ -421,17 +421,11 @@
 
   /** Default storage implementation that uses JSON as the storage format for managed data. */
   public static class JsonStorage extends ManagedResourceStorage {
-
-    public static final int DEFAULT_INDENT_SIZE = 2;
     private final int indentSize;
 
     /** Uses {@link JSONWriter#DEFAULT_INDENT} space characters as an indent. */
     public JsonStorage(StorageIO storageIO, SolrResourceLoader loader) {
-<<<<<<< HEAD
-      this(storageIO, loader, DEFAULT_INDENT_SIZE);
-=======
       this(storageIO, loader, JSONWriter.DEFAULT_INDENT);
->>>>>>> e369a6c9
     }
 
     /**
