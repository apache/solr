/*
 * Licensed to the Apache Software Foundation (ASF) under one or more
 * contributor license agreements.  See the NOTICE file distributed with
 * this work for additional information regarding copyright ownership.
 * The ASF licenses this file to You under the Apache License, Version 2.0
 * (the "License"); you may not use this file except in compliance with
 * the License.  You may obtain a copy of the License at
 *
 *     http://www.apache.org/licenses/LICENSE-2.0
 *
 * Unless required by applicable law or agreed to in writing, software
 * distributed under the License is distributed on an "AS IS" BASIS,
 * WITHOUT WARRANTIES OR CONDITIONS OF ANY KIND, either express or implied.
 * See the License for the specific language governing permissions and
 * limitations under the License.
 */
package org.apache.solr.response.transform;

import java.io.IOException;
import java.util.Arrays;
import java.util.List;
import java.util.Map;
import org.apache.lucene.index.LeafReaderContext;
import org.apache.lucene.index.ReaderUtil;
import org.apache.lucene.internal.hppc.IntObjectHashMap;
import org.apache.lucene.queries.function.FunctionValues;
import org.apache.lucene.queries.function.ValueSource;
import org.apache.lucene.search.Scorable;
import org.apache.solr.common.SolrDocument;
import org.apache.solr.common.SolrException;
import org.apache.solr.response.ResultContext;
import org.apache.solr.search.DocIterationInfo;
import org.apache.solr.search.QParser;
import org.apache.solr.search.SolrIndexSearcher;

/**
 * Add values from a ValueSource (function query etc)
 *
 * <p>NOT really sure how or if this could work...
 *
 * @since solr 4.0
 */
public class ValueSourceAugmenter extends DocTransformer {
  private static final Object NULL_SENTINEL = new Object();
  public final String name;
  public final QParser qparser;
  public final ValueSource valueSource;
  private final int maxPrefetchSize;

  public ValueSourceAugmenter(String name, QParser qparser, ValueSource valueSource) {
    this.name = name;
    this.qparser = qparser;
    this.valueSource = valueSource;
    String maxPrefetchSizeRaw = qparser.getParam("preFetchDocs");
    this.maxPrefetchSize = maxPrefetchSizeRaw != null ? Integer.parseInt(maxPrefetchSizeRaw) : 1000;
  }

  @Override
  public String getName() {
    return name;
  }

  @Override
  public void setContext(ResultContext context) {
    super.setContext(context);
    try {
      searcher = context.getSearcher();
      readerContexts = searcher.getIndexReader().leaves();
      fcontext = ValueSource.newContext(searcher);
      this.valueSource.createWeight(fcontext, searcher);
      final var docList = context.getDocList();
      if (docList == null) {
        return;
      }

      final int prefetchSize = Math.min(docList.size(), maxPrefetchSize);
      final int[] ids = new int[prefetchSize];
      int i = 0;
      var iter = docList.iterator();
      while (iter.hasNext() && i < prefetchSize) {
        ids[i++] = iter.nextDoc();
      }
      Arrays.sort(ids);
      cachedValuesById = new IntObjectHashMap<>(ids.length);

      FunctionValues values = null;
      int docBase = -1;
      int currentIdx = -1;
      for (int docid : ids) {
        int idx = ReaderUtil.subIndex(docid, readerContexts);
        if (currentIdx != idx) {
          currentIdx = idx;
          LeafReaderContext rcontext = readerContexts.get(idx);
          docBase = rcontext.docBase;
          values = valueSource.getValues(fcontext, rcontext);
        }
        int localId = docid - docBase;
        var value = values.objectVal(localId);
        cachedValuesById.put(docid, value != null ? value : NULL_SENTINEL);
      }
    } catch (IOException e) {
      throw new SolrException(
          SolrException.ErrorCode.SERVER_ERROR, "exception for valuesource " + valueSource, e);
    }
  }

  Map<Object, Object> fcontext;
  SolrIndexSearcher searcher;
  List<LeafReaderContext> readerContexts;
  IntObjectHashMap<Object> cachedValuesById;

  @Override
<<<<<<< HEAD
  public void transform(SolrDocument doc, int docid, DocIterationInfo docInfo) {
    // This is only good for random-access functions

    try {

      // TODO: calculate this stuff just once across diff functions
      int idx = ReaderUtil.subIndex(docid, readerContexts);
      LeafReaderContext rcontext = readerContexts.get(idx);
      int localId = docid - rcontext.docBase;

      if (context.wantsScores()) {
        fcontext.put("scorer", new ScoreAndDoc(localId, docInfo.score()));
      }

      FunctionValues values = valueSource.getValues(fcontext, rcontext);
      setValue(doc, values.objectVal(localId));
    } catch (IOException e) {
      throw new SolrException(
          SolrException.ErrorCode.SERVER_ERROR,
          "exception at docid " + docid + " for valuesource " + valueSource,
          e);
=======
  public void transform(SolrDocument doc, int docid, DocIterationInfo docIterationInfo) {
    Object cacheValue = (cachedValuesById != null) ? cachedValuesById.get(docid) : null;
    if (cacheValue != null) {
      setValue(doc, cacheValue != NULL_SENTINEL ? cacheValue : null);
    } else {
      // Fallback to on-demand calculation for documents not in the pre-calculated set, RTG use case
      try {
        int idx = ReaderUtil.subIndex(docid, readerContexts);
        LeafReaderContext rcontext = readerContexts.get(idx);
        FunctionValues values = valueSource.getValues(fcontext, rcontext);
        int localId = docid - rcontext.docBase;
        setValue(doc, values.objectVal(localId));
      } catch (IOException e) {
        throw new SolrException(
            SolrException.ErrorCode.SERVER_ERROR,
            "exception at docid " + docid + " for valuesource " + valueSource,
            e);
      }
>>>>>>> aef65cbd
    }
  }

  /** Always returns true */
  @Override
  public boolean needsSolrIndexSearcher() {
    return true;
  }

  protected void setValue(SolrDocument doc, Object val) {
    if (val != null) {
      doc.setField(name, val);
    }
  }

  /**
   * Fake scorer for a single document
   *
   * <p>TODO: when SOLR-5595 is fixed, this wont be needed, as we dont need to recompute sort values
   * here from the comparator
   */
  protected static class ScoreAndDoc extends Scorable {
    final int docid;
    final float score;

    ScoreAndDoc(int docid, float score) {
      this.docid = docid;
      this.score = score;
    }

    @Override
    public int docID() {
      return docid;
    }

    @Override
    public float score() throws IOException {
      return score;
    }
  }
}<|MERGE_RESOLUTION|>--- conflicted
+++ resolved
@@ -110,29 +110,6 @@
   IntObjectHashMap<Object> cachedValuesById;
 
   @Override
-<<<<<<< HEAD
-  public void transform(SolrDocument doc, int docid, DocIterationInfo docInfo) {
-    // This is only good for random-access functions
-
-    try {
-
-      // TODO: calculate this stuff just once across diff functions
-      int idx = ReaderUtil.subIndex(docid, readerContexts);
-      LeafReaderContext rcontext = readerContexts.get(idx);
-      int localId = docid - rcontext.docBase;
-
-      if (context.wantsScores()) {
-        fcontext.put("scorer", new ScoreAndDoc(localId, docInfo.score()));
-      }
-
-      FunctionValues values = valueSource.getValues(fcontext, rcontext);
-      setValue(doc, values.objectVal(localId));
-    } catch (IOException e) {
-      throw new SolrException(
-          SolrException.ErrorCode.SERVER_ERROR,
-          "exception at docid " + docid + " for valuesource " + valueSource,
-          e);
-=======
   public void transform(SolrDocument doc, int docid, DocIterationInfo docIterationInfo) {
     Object cacheValue = (cachedValuesById != null) ? cachedValuesById.get(docid) : null;
     if (cacheValue != null) {
@@ -142,8 +119,13 @@
       try {
         int idx = ReaderUtil.subIndex(docid, readerContexts);
         LeafReaderContext rcontext = readerContexts.get(idx);
+        int localId = docid - rcontext.docBase;
+
+        if (context.wantsScores()) {
+          fcontext.put("scorer", new ScoreAndDoc(localId, docIterationInfo.score()));
+        }
+
         FunctionValues values = valueSource.getValues(fcontext, rcontext);
-        int localId = docid - rcontext.docBase;
         setValue(doc, values.objectVal(localId));
       } catch (IOException e) {
         throw new SolrException(
@@ -151,7 +133,6 @@
             "exception at docid " + docid + " for valuesource " + valueSource,
             e);
       }
->>>>>>> aef65cbd
     }
   }
 
