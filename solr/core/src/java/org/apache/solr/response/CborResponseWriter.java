/*
 * Licensed to the Apache Software Foundation (ASF) under one or more
 * contributor license agreements.  See the NOTICE file distributed with
 * this work for additional information regarding copyright ownership.
 * The ASF licenses this file to You under the Apache License, Version 2.0
 * (the "License"); you may not use this file except in compliance with
 * the License.  You may obtain a copy of the License at
 *
 *     http://www.apache.org/licenses/LICENSE-2.0
 *
 * Unless required by applicable law or agreed to in writing, software
 * distributed under the License is distributed on an "AS IS" BASIS,
 * WITHOUT WARRANTIES OR CONDITIONS OF ANY KIND, either express or implied.
 * See the License for the specific language governing permissions and
 * limitations under the License.
 */
package org.apache.solr.response;

import com.fasterxml.jackson.dataformat.cbor.CBORFactory;
import com.fasterxml.jackson.dataformat.cbor.CBORGenerator;
import java.io.IOException;
import java.io.OutputStream;
import java.math.BigDecimal;
import java.math.BigInteger;
<<<<<<< HEAD
=======
import org.apache.solr.client.solrj.response.JavaBinResponseParser;
>>>>>>> 62da63f0
import org.apache.solr.common.util.NamedList;
import org.apache.solr.request.SolrQueryRequest;

/**
 * A response writer impl that can write results in CBOR (cbor.io) format when wt=cbor. It uses the
 * jackson library to write the stream out
 */
public class CborResponseWriter implements QueryResponseWriter {
  public static final String APPLICATION_CBOR_VALUE = "application/cbor";
  final CBORFactory cborFactory;
  final CBORFactory cborFactoryCompact;

  public CborResponseWriter() {
    cborFactoryCompact = CBORFactory.builder().enable(CBORGenerator.Feature.STRINGREF).build();
    cborFactory = CBORFactory.builder().build();
  }

  @Override
  public void write(
      OutputStream out, SolrQueryRequest req, SolrQueryResponse response, String contentType)
      throws IOException {
    boolean useStringRef = req.getParams().getBool("string_ref", true);
    WriterImpl writer =
        new WriterImpl(useStringRef ? cborFactoryCompact : cborFactory, out, req, response);
    writer.writeResponse();
    writer.gen.flush();
  }

  @Override
  public String getContentType(SolrQueryRequest request, SolrQueryResponse response) {
    return APPLICATION_CBOR_VALUE;
  }

  static class WriterImpl extends JSONWriter {

    final CBORGenerator gen;

    public WriterImpl(
        CBORFactory factory, OutputStream out, SolrQueryRequest req, SolrQueryResponse rsp)
        throws IOException {
      super(null, req, rsp);
      gen = factory.createGenerator(out);
    }

    @Override
    public void writeResponse() throws IOException {
      super.writeNamedList(null, rsp.getValues());
    }

    @SuppressWarnings("rawtypes")
    public void write(NamedList nl) throws IOException {
      super.writeNamedList(null, nl);
    }

    @Override
    public void writeNumber(String name, Number val) throws IOException {
      if (val instanceof Integer) {
        gen.writeNumber(val.intValue());
      } else if (val instanceof Long) {
        gen.writeNumber(val.longValue());
      } else if (val instanceof Float) {
        gen.writeNumber(val.floatValue());
      } else if (val instanceof Double) {
        gen.writeNumber(val.doubleValue());
      } else if (val instanceof Short) {
        gen.writeNumber(val.shortValue());
      } else if (val instanceof Byte) {
        gen.writeNumber(val.byteValue());
      } else if (val instanceof BigInteger) {
        gen.writeNumber((BigInteger) val);
      } else if (val instanceof BigDecimal) {
        gen.writeNumber((BigDecimal) val);
      } else {
        gen.writeString(val.getClass().getName() + ':' + val.toString());
        // default... for debugging only
      }
    }

    @Override
    public void writeBool(String name, Boolean val) throws IOException {
      gen.writeBoolean(val);
    }

    @Override
    public void writeNull(String name) throws IOException {
      gen.writeNull();
    }

    @Override
    public void writeStr(String name, String val, boolean needsEscaping) throws IOException {
      gen.writeString(val);
    }

    @Override
    public void writeLong(String name, long val) throws IOException {
      gen.writeNumber(val);
    }

    @Override
    public void writeInt(String name, int val) throws IOException {
      gen.writeNumber(val);
    }

    @Override
    public void writeBool(String name, boolean val) throws IOException {
      gen.writeBoolean(val);
    }

    @Override
    public void writeFloat(String name, float val) throws IOException {
      gen.writeNumber(val);
    }

    @Override
    public void writeArrayCloser() throws IOException {
      gen.writeEndArray();
    }

    @Override
    public void writeArraySeparator() {
      // do nothing
    }

    @Override
    public void writeArrayOpener(int size) throws IOException, IllegalArgumentException {
      gen.writeStartArray();
    }

    @Override
    public void writeMapCloser() throws IOException {
      gen.writeEndObject();
    }

    @Override
    public void writeKey(String fname, boolean needsEscaping) throws IOException {
      gen.writeFieldName(fname);
    }

    @Override
    public void writeMapOpener(int size) throws IOException, IllegalArgumentException {
      gen.writeStartObject();
    }

    @Override
    public void writeByteArr(String name, byte[] buf, int offset, int len) throws IOException {
      gen.writeBinary(buf, offset, len);
    }

    @Override
    public void writeMapSeparator() throws IOException {
      // do nothing
    }

    @Override
    public void indent() throws IOException {
      // do nothing
    }

    @Override
    public void indent(int lev) throws IOException {
      // do nothing
    }

    @Override
    public int incLevel() {
      return 0;
    }

    @Override
    public int decLevel() {
      return 0;
    }
  }
}<|MERGE_RESOLUTION|>--- conflicted
+++ resolved
@@ -22,10 +22,7 @@
 import java.io.OutputStream;
 import java.math.BigDecimal;
 import java.math.BigInteger;
-<<<<<<< HEAD
-=======
 import org.apache.solr.client.solrj.response.JavaBinResponseParser;
->>>>>>> 62da63f0
 import org.apache.solr.common.util.NamedList;
 import org.apache.solr.request.SolrQueryRequest;
 
@@ -34,7 +31,6 @@
  * jackson library to write the stream out
  */
 public class CborResponseWriter implements QueryResponseWriter {
-  public static final String APPLICATION_CBOR_VALUE = "application/cbor";
   final CBORFactory cborFactory;
   final CBORFactory cborFactoryCompact;
 
@@ -56,7 +52,7 @@
 
   @Override
   public String getContentType(SolrQueryRequest request, SolrQueryResponse response) {
-    return APPLICATION_CBOR_VALUE;
+    return JavaBinResponseParser.JAVABIN_CONTENT_TYPE;
   }
 
   static class WriterImpl extends JSONWriter {
