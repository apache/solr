--- conflicted
+++ resolved
@@ -553,21 +553,12 @@
       if (req.getContentLengthLong() >= 0 || req.getHeader("Transfer-Encoding") != null
             || inputStream.available() > 0) {
         streams.add(new HttpRequestContentStream(req, inputStream));
-<<<<<<< HEAD
-      } else {
-        // See if we can read a byte.  It's sad there's no better way to do this.
-        PushbackInputStream pbInputStream = new PushbackInputStream(inputStream);
-        int b = pbInputStream.read();
-        if (b != -1) {
-          pbInputStream.unread(b);
-=======
       } else if (!req.getMethod().equals("GET")) { // GET shouldn't have data
         // We're not 100% sure there is no data, so check by reading a byte (and put back).
         PushbackInputStream pbInputStream = new PushbackInputStream(inputStream);
         int b = pbInputStream.read();
         if (b != -1) {
           pbInputStream.unread(b); // put back
->>>>>>> a4618acb
           streams.add(new HttpRequestContentStream(req, pbInputStream));
         }
       }
