/*
 * Licensed to the Apache Software Foundation (ASF) under one or more
 * contributor license agreements.  See the NOTICE file distributed with
 * this work for additional information regarding copyright ownership.
 * The ASF licenses this file to You under the Apache License, Version 2.0
 * (the "License"); you may not use this file except in compliance with
 * the License.  You may obtain a copy of the License at
 *
 *     http://www.apache.org/licenses/LICENSE-2.0
 *
 * Unless required by applicable law or agreed to in writing, software
 * distributed under the License is distributed on an "AS IS" BASIS,
 * WITHOUT WARRANTIES OR CONDITIONS OF ANY KIND, either express or implied.
 * See the License for the specific language governing permissions and
 * limitations under the License.
 */
package org.apache.solr.schema;

import static org.apache.lucene.analysis.AbstractAnalysisFactory.LUCENE_MATCH_VERSION_PARAM;

import java.io.IOException;
import java.lang.invoke.MethodHandles;
import java.nio.ByteBuffer;
import java.nio.charset.StandardCharsets;
import java.util.ArrayList;
import java.util.Base64;
import java.util.Collection;
import java.util.Collections;
import java.util.HashMap;
import java.util.HashSet;
import java.util.List;
import java.util.Locale;
import java.util.Map;
import java.util.Set;
import org.apache.lucene.analysis.Analyzer;
import org.apache.lucene.analysis.CharFilterFactory;
import org.apache.lucene.analysis.TokenFilterFactory;
import org.apache.lucene.analysis.Tokenizer;
import org.apache.lucene.analysis.TokenizerFactory;
import org.apache.lucene.analysis.tokenattributes.BytesTermAttribute;
import org.apache.lucene.analysis.tokenattributes.CharTermAttribute;
import org.apache.lucene.analysis.tokenattributes.OffsetAttribute;
import org.apache.lucene.document.Field;
import org.apache.lucene.document.SortedSetDocValuesField;
import org.apache.lucene.index.IndexableField;
import org.apache.lucene.index.Term;
import org.apache.lucene.queries.function.ValueSource;
import org.apache.lucene.search.BooleanClause;
import org.apache.lucene.search.BooleanQuery;
import org.apache.lucene.search.DocValuesFieldExistsQuery;
import org.apache.lucene.search.DocValuesRewriteMethod;
import org.apache.lucene.search.MultiTermQuery;
import org.apache.lucene.search.NormsFieldExistsQuery;
import org.apache.lucene.search.PrefixQuery;
import org.apache.lucene.search.Query;
import org.apache.lucene.search.SortField;
import org.apache.lucene.search.SortedNumericSelector;
import org.apache.lucene.search.SortedNumericSortField;
import org.apache.lucene.search.SortedSetSelector;
import org.apache.lucene.search.SortedSetSortField;
import org.apache.lucene.search.TermInSetQuery;
import org.apache.lucene.search.TermQuery;
import org.apache.lucene.search.similarities.Similarity;
import org.apache.lucene.util.BytesRef;
import org.apache.lucene.util.BytesRefBuilder;
import org.apache.lucene.util.CharsRef;
import org.apache.lucene.util.CharsRefBuilder;
import org.apache.solr.analysis.SolrAnalyzer;
import org.apache.solr.analysis.TokenizerChain;
import org.apache.solr.common.IteratorWriter;
import org.apache.solr.common.SolrException;
import org.apache.solr.common.SolrException.ErrorCode;
import org.apache.solr.common.util.SimpleOrderedMap;
import org.apache.solr.common.util.StrUtils;
import org.apache.solr.query.SolrRangeQuery;
import org.apache.solr.response.TextResponseWriter;
import org.apache.solr.search.QParser;
import org.apache.solr.search.QueryUtils;
import org.apache.solr.uninverting.UninvertingReader;
import org.slf4j.Logger;
import org.slf4j.LoggerFactory;

/**
 * Base class for all field types used by an index schema.
 *
 * @since 3.1
 */
public abstract class FieldType extends FieldProperties {
  private static final Logger log = LoggerFactory.getLogger(MethodHandles.lookup().lookupClass());

  /**
   * The default poly field separator.
   *
   * @see #createFields(SchemaField, Object)
   * @see #isPolyField()
   */
  public static final String POLY_FIELD_SEPARATOR = "___";

  /** The name of the type (not the name of the field) */
  protected String typeName;
  /** additional arguments specified in the field type declaration */
  protected Map<String, String> args;
  /** properties explicitly set to true */
  protected int trueProperties;
  /** properties explicitly set to false */
  protected int falseProperties;

  protected int properties;
  private boolean isExplicitQueryAnalyzer;
  private boolean isExplicitAnalyzer;

  /** Returns true if fields of this type should be tokenized */
  public boolean isTokenized() {
    return (properties & TOKENIZED) != 0;
  }

  /** Returns true if fields can have multiple values */
  public boolean isMultiValued() {
    return (properties & MULTIVALUED) != 0;
  }

  /** Check if a property is set */
  protected boolean hasProperty(int p) {
    return (properties & p) != 0;
  }

  /**
   * A "polyField" is a FieldType that can produce more than one IndexableField instance for a
   * single value, via the {@link #createFields(org.apache.solr.schema.SchemaField, Object)} method.
   * This is useful when hiding the implementation details of a field from the Solr end user. For
   * instance, a spatial point may be represented by multiple different fields.
   *
   * @return true if the {@link #createFields(org.apache.solr.schema.SchemaField, Object)} method
   *     may return more than one field
   */
  public boolean isPolyField() {
    return false;
  }

  public boolean isPointField() {
    return false;
  }

  public boolean isUtf8Field() {
    return false;
  }

  /** Returns true if the fields' docValues should be used for obtaining stored value */
  public boolean useDocValuesAsStored() {
    return (properties & USE_DOCVALUES_AS_STORED) != 0;
  }

  /**
   * Returns true if a single field value of this type has multiple logical values for the purposes
   * of faceting, sorting, etc. Text fields normally return true since each token/word is a logical
   * value.
   */
  public boolean multiValuedFieldCache() {
    return isTokenized();
  }

  /**
   * subclasses should initialize themselves with the args provided and remove valid arguments.
   * leftover arguments will cause an exception. Common boolean properties have already been
   * handled.
   */
  protected void init(IndexSchema schema, Map<String, String> args) {}

  public boolean write(IteratorWriter.ItemWriter itemWriter) {
    return false;
  }

  /**
   * Initializes the field type. Subclasses should usually override {@link #init(IndexSchema, Map)}
   * which is called by this method.
   */
  protected void setArgs(IndexSchema schema, Map<String, String> args) {
    // default to STORED, INDEXED, OMIT_TF_POSITIONS and MULTIVALUED depending on schema version
    properties = (STORED | INDEXED);
    float schemaVersion = schema.getVersion();
    if (schemaVersion < 1.1f) properties |= MULTIVALUED;
    if (schemaVersion > 1.1f) properties |= OMIT_TF_POSITIONS;
    if (schemaVersion < 1.3) {
      args.remove("compressThreshold");
    }
    if (schemaVersion >= 1.6f) properties |= USE_DOCVALUES_AS_STORED;

    properties |= UNINVERTIBLE;

    this.args = Collections.unmodifiableMap(args);
    Map<String, String> initArgs = new HashMap<>(args);
    initArgs.remove(CLASS_NAME); // consume the class arg

    trueProperties = FieldProperties.parseProperties(initArgs, true, false);
    falseProperties = FieldProperties.parseProperties(initArgs, false, false);

    properties &= ~falseProperties;
    properties |= trueProperties;

    for (String prop : FieldProperties.propertyNames) initArgs.remove(prop);

    init(schema, initArgs);

    String positionInc = initArgs.get(POSITION_INCREMENT_GAP);
    if (positionInc != null) {
      Analyzer analyzer = getIndexAnalyzer();
      if (analyzer instanceof SolrAnalyzer) {
        ((SolrAnalyzer) analyzer).setPositionIncrementGap(Integer.parseInt(positionInc));
      } else {
        throw new RuntimeException(
            "Can't set " + POSITION_INCREMENT_GAP + " on custom analyzer " + analyzer.getClass());
      }
      analyzer = getQueryAnalyzer();
      if (analyzer instanceof SolrAnalyzer) {
        ((SolrAnalyzer) analyzer).setPositionIncrementGap(Integer.parseInt(positionInc));
      } else {
        throw new RuntimeException(
            "Can't set " + POSITION_INCREMENT_GAP + " on custom analyzer " + analyzer.getClass());
      }
      initArgs.remove(POSITION_INCREMENT_GAP);
    }

    this.postingsFormat = initArgs.remove(POSTINGS_FORMAT);
    this.docValuesFormat = initArgs.remove(DOC_VALUES_FORMAT);

    if (initArgs.size() > 0) {
      throw new RuntimeException(
          "schema fieldtype "
              + typeName
              + "("
              + this.getClass().getName()
              + ")"
              + " invalid arguments:"
              + initArgs);
    }
  }

  /** :TODO: document this method */
  protected void restrictProps(int props) {
    if ((properties & props) != 0) {
      throw new RuntimeException(
          "schema fieldtype "
              + typeName
              + "("
              + this.getClass().getName()
              + ")"
              + " invalid properties:"
              + propertiesToString(properties & props));
    }
  }

  /** The Name of this FieldType as specified in the schema file */
  public String getTypeName() {
    return typeName;
  }

  void setTypeName(String typeName) {
    this.typeName = typeName;
  }

  @Override
  public String toString() {
    return typeName
        + "{class="
        + this.getClass().getName()
        //            + propertiesToString(properties)
        + (indexAnalyzer != null ? ",analyzer=" + indexAnalyzer.getClass().getName() : "")
        + ",args="
        + args
        + "}";
  }

  /**
   * Used for adding a document when a field needs to be created from a type and a string.
   *
   * <p>By default, the indexed value is the same as the stored value (taken from toInternal()).
   * Having a different representation for external, internal, and indexed would present quite a few
   * problems given the current Lucene architecture. An analyzer for adding docs would need to
   * translate internal-&gt;indexed while an analyzer for querying would need to translate
   * external-&gt;indexed.
   *
   * <p>The only other alternative to having internal==indexed would be to have internal==external.
   * In this case, toInternal should convert to the indexed representation, toExternal() should do
   * nothing, and createField() should *not* call toInternal, but use the external value and set
   * tokenized=true to get Lucene to convert to the internal(indexed) form. :TODO: clean up and
   * clarify this explanation.
   *
   * @see #toInternal
   */
  public IndexableField createField(SchemaField field, Object value) {
    if (!field.indexed() && !field.stored()) {
      if (log.isTraceEnabled()) {
        log.trace("Ignoring unindexed/unstored field: {}", field);
      }
      return null;
    }

    String val;
    try {
      val = toInternal(value.toString());
    } catch (RuntimeException e) {
      throw new SolrException(
          SolrException.ErrorCode.SERVER_ERROR,
          "Error while creating field '" + field + "' from value '" + value + "'",
          e);
    }
    if (val == null) return null;

    /*org.apache.lucene.document.FieldType newType = new org.apache.lucene.document.FieldType();
    newType.setTokenized(field.isTokenized());
    newType.setStored(field.stored());
    newType.setOmitNorms(field.omitNorms());
    newType.setIndexOptions(field.indexed() ? getIndexOptions(field, val) : IndexOptions.NONE);
    newType.setStoreTermVectors(field.storeTermVector());
    newType.setStoreTermVectorOffsets(field.storeTermOffsets());
    newType.setStoreTermVectorPositions(field.storeTermPositions());
    newType.setStoreTermVectorPayloads(field.storeTermPayloads());*/
    return createField(field.getName(), val, field);
  }

  /**
   * Create the field from native Lucene parts. Mostly intended for use by FieldTypes outputing
   * multiple Fields per SchemaField
   *
   * @param name The name of the field
   * @param val The _internal_ value to index
   * @param type {@link org.apache.lucene.document.FieldType}
   * @return the {@link org.apache.lucene.index.IndexableField}.
   */
  protected IndexableField createField(
      String name, String val, org.apache.lucene.index.IndexableFieldType type) {
    return new Field(name, val, type);
  }

  /**
   * Given a {@link org.apache.solr.schema.SchemaField}, create one or more {@link
   * org.apache.lucene.index.IndexableField} instances
   *
   * @param field the {@link org.apache.solr.schema.SchemaField}
   * @param value The value to add to the field
   * @return An array of {@link org.apache.lucene.index.IndexableField}
   * @see #createField(SchemaField, Object)
   * @see #isPolyField()
   */
  public List<IndexableField> createFields(SchemaField field, Object value) {
    IndexableField f = createField(field, value);
    if (field.hasDocValues() && f.fieldType().docValuesType() == null) {
      // field types that support doc values should either override createField
      // to return a field with doc values or extend createFields if this can't
      // be done in a single field instance (see StrField for example)
      throw new UnsupportedOperationException(
          "This field type does not support doc values: " + this);
    }
    return f == null ? Collections.<IndexableField>emptyList() : Collections.singletonList(f);
  }

  /**
   * Convert an external value (from XML update command or from query string) into the internal
   * format for both storing and indexing (which can be modified by any analyzers).
   *
   * @see #toExternal
   */
  public String toInternal(String val) {
    // - used in delete when a Term needs to be created.
    // - used by the default getTokenizer() and createField()
    return val;
  }

  /**
   * Convert the stored-field format to an external (string, human readable) value
   *
   * @see #toInternal
   */
  public String toExternal(IndexableField f) {
    // currently used in writing XML of the search result (but perhaps
    // a more efficient toXML(IndexableField f, Writer w) should be used
    // in the future.
    String val = f.stringValue();
    if (val == null) {
      // docValues will use the binary value
      val = f.binaryValue().utf8ToString();
    }
    return val;
  }

  /**
   * Convert the stored-field format to an external object.
   *
   * @see #toInternal
   * @since solr 1.3
   */
  public Object toObject(IndexableField f) {
    return toExternal(f); // by default use the string
  }

  public Object toObject(SchemaField sf, BytesRef term) {
    final CharsRefBuilder ref = new CharsRefBuilder();
    indexedToReadable(term, ref);
    final IndexableField f = createField(sf, ref.toString());
    return toObject(f);
  }

  /** Given an indexed term, return the human readable representation */
  public String indexedToReadable(String indexedForm) {
    return indexedForm;
  }

  /** Given an indexed term, append the human readable representation */
  public CharsRef indexedToReadable(BytesRef input, CharsRefBuilder output) {
    output.copyUTF8Bytes(input);
    return output.get();
  }

  /** Given the stored field, return the human readable representation */
  public String storedToReadable(IndexableField f) {
    return toExternal(f);
  }

  /** Given the stored field, return the indexed form */
  public String storedToIndexed(IndexableField f) {
    // right now, the transformation of single valued fields like SortableInt
    // is done when the Field is created, not at analysis time... this means
    // that the indexed form is the same as the stored field form.
    return f.stringValue();
  }

  /** Given the readable value, return the term value that will match it. */
  public String readableToIndexed(String val) {
    return toInternal(val);
  }

  /**
   * Given the readable value, return the term value that will match it. This method will modify the
   * size and length of the {@code result} parameter and write from offset 0
   */
  public void readableToIndexed(CharSequence val, BytesRefBuilder result) {
    final String internal = readableToIndexed(val.toString());
    result.copyChars(internal);
  }

  public void setIsExplicitQueryAnalyzer(boolean isExplicitQueryAnalyzer) {
    this.isExplicitQueryAnalyzer = isExplicitQueryAnalyzer;
  }

  public boolean isExplicitQueryAnalyzer() {
    return isExplicitQueryAnalyzer;
  }

  public void setIsExplicitAnalyzer(boolean explicitAnalyzer) {
    isExplicitAnalyzer = explicitAnalyzer;
  }

  public boolean isExplicitAnalyzer() {
    return isExplicitAnalyzer;
  }

  /**
   * @return the string used to specify the concrete class name in a serialized representation: the
   *     class arg. If the concrete class name was not specified via a class arg, returns {@code
   *     getClass().getName()}.
   */
  public String getClassArg() {
    if (null != args) {
      String className = args.get(CLASS_NAME);
      if (null != className) {
        return className;
      }
    }
    return getClass().getName();
  }

  /**
   * Returns a Query instance for doing prefix searches on this field type. Also, other QueryParser
   * implementations may have different semantics.
   *
   * <p>Sub-classes should override this method to provide their own range query implementation.
   *
   * @param parser the {@link org.apache.solr.search.QParser} calling the method
   * @param sf the schema field
   * @param termStr the term string for prefix query, if blank then this query should match all docs
   *     with this field
   * @return a Query instance to perform prefix search
   */
  public Query getPrefixQuery(QParser parser, SchemaField sf, String termStr) {
    if ("".equals(termStr)) {
      return getExistenceQuery(parser, sf);
    }
    PrefixQuery query = new PrefixQuery(new Term(sf.getName(), termStr));
    query.setRewriteMethod(sf.getType().getRewriteMethod(parser, sf));
    return query;
  }

  /**
   * If DocValues is not enabled for a field, but it's indexed, docvalues can be constructed on the
   * fly (uninverted, aka fieldcache) on the first request to sort, facet, etc. This specifies the
   * structure to use.
   *
   * <p>This method will not be used if the field is (effectively) <code>uninvertible="false"</code>
   *
   * @param sf field instance
   * @return type to uninvert, or {@code null} (to disallow uninversion for the field)
   * @see SchemaField#isUninvertible()
   */
  public abstract UninvertingReader.Type getUninversionType(SchemaField sf);

  /**
   * Default analyzer for types that only produce 1 verbatim token... A maximum size of chars to be
   * read must be specified
   */
  protected final class DefaultAnalyzer extends SolrAnalyzer {
    final int maxChars;

    DefaultAnalyzer(int maxChars) {
      this.maxChars = maxChars;
    }

    @Override
    public TokenStreamComponents createComponents(String fieldName) {
      Tokenizer ts =
          new Tokenizer() {
            private boolean done = false;
            private int finalOffset;

            final char[] cbuf = new char[maxChars];
            final CharTermAttribute termAtt = addAttribute(CharTermAttribute.class);
            final BytesTermAttribute bytesAtt =
                isPointField() ? addAttribute(BytesTermAttribute.class) : null;
            final OffsetAttribute offsetAtt = addAttribute(OffsetAttribute.class);

            @Override
            public boolean incrementToken() throws IOException {
              if (done) {
                return false;
              }

              clearAttributes();
              done = true;

              int max = maxChars;
              int n = 0;
              while (max > 0) {
                int len = input.read(cbuf, n, max);
                if (len < 0) break;
                max -= len;
                n += len;
              }

              if (n == 0) {
                return false;
              }

              if (isPointField()) {
                BytesRef b =
                    ((PointField) FieldType.this).toInternalByteRef(new String(cbuf, 0, n));
                bytesAtt.setBytesRef(b);
              } else {
                String s = toInternal(new String(cbuf, 0, n));
                termAtt.setEmpty().append(s);
              }

              finalOffset = correctOffset(n);
              offsetAtt.setOffset(correctOffset(0), finalOffset);
              return true;
            }

            @Override
            public void end() throws IOException {
              super.end();
              offsetAtt.setOffset(finalOffset, finalOffset);
            }

            @Override
            public void reset() throws IOException {
              super.reset();
              this.done = false;
            }
          };

      return new TokenStreamComponents(ts);
    }
  }

  private Analyzer indexAnalyzer = new DefaultAnalyzer(256);

  private Analyzer queryAnalyzer = indexAnalyzer;

  /**
   * Returns the Analyzer to be used when indexing fields of this type.
   *
   * <p>This method may be called many times, at any time.
   *
   * @see #getQueryAnalyzer
   */
  public Analyzer getIndexAnalyzer() {
    return indexAnalyzer;
  }

  /**
   * Returns the Analyzer to be used when searching fields of this type.
   *
   * <p>This method may be called many times, at any time.
   *
   * @see #getIndexAnalyzer
   */
  public Analyzer getQueryAnalyzer() {
    return queryAnalyzer;
  }

  /** Returns true if this type supports index and query analyzers, false otherwise. */
  protected boolean supportsAnalyzers() {
    return false;
  }

  /**
   * Sets the Analyzer to be used when indexing fields of this type.
   *
   * <p>Subclasses should override {@link #supportsAnalyzers()} to enable this function.
   *
   * @see #supportsAnalyzers()
   * @see #setQueryAnalyzer
   * @see #getIndexAnalyzer
   */
  public final void setIndexAnalyzer(Analyzer analyzer) {
    if (supportsAnalyzers()) {
      indexAnalyzer = analyzer;
    } else {
      throw new SolrException(
          ErrorCode.SERVER_ERROR,
          "FieldType: "
              + this.getClass().getSimpleName()
              + " ("
              + typeName
              + ") does not support specifying an analyzer");
    }
  }

  /**
   * Sets the Analyzer to be used when querying fields of this type.
   *
   * <p>Subclasses should override {@link #supportsAnalyzers()} to enable this function.
   *
   * @see #supportsAnalyzers()
   * @see #setIndexAnalyzer
   * @see #getQueryAnalyzer
   */
  public final void setQueryAnalyzer(Analyzer analyzer) {
    if (supportsAnalyzers()) {
      queryAnalyzer = analyzer;
    } else {
      throw new SolrException(
          ErrorCode.SERVER_ERROR,
          "FieldType: "
              + this.getClass().getSimpleName()
              + " ("
              + typeName
              + ") does not support specifying an analyzer");
    }
  }

  /**
   * @lucene.internal
   */
  protected SimilarityFactory similarityFactory;

  /**
   * @lucene.internal
   */
  protected Similarity similarity;

  /**
   * Gets the Similarity used when scoring fields of this type
   *
   * <p>The default implementation returns null, which means this type has no custom similarity
   * associated with it.
   *
   * @lucene.internal
   */
  public Similarity getSimilarity() {
    return similarity;
  }

  /**
   * Gets the factory for the Similarity used when scoring fields of this type
   *
   * <p>The default implementation returns null, which means this type has no custom similarity
   * factory associated with it.
   *
   * @lucene.internal
   */
  public SimilarityFactory getSimilarityFactory() {
    return similarityFactory;
  }

  /** Return the numeric type of this field, or null if this field is not a numeric field. */
  public NumberType getNumberType() {
    return null;
  }

  /**
   * Sets the Similarity used when scoring fields of this type
   *
   * @lucene.internal
   */
  public void setSimilarity(SimilarityFactory similarityFactory) {
    this.similarityFactory = similarityFactory;
    this.similarity = similarityFactory.getSimilarity();
  }

  /** The postings format used for this field type */
  protected String postingsFormat;

  public String getPostingsFormat() {
    return postingsFormat;
  }

  /** The docvalues format used for this field type */
  protected String docValuesFormat;

  public final String getDocValuesFormat() {
    return docValuesFormat;
  }

  /**
   * calls back to TextResponseWriter to write the field value
   *
   * <p>Sub-classes should prefer using {@link #toExternal(IndexableField)} or {@link
   * #toObject(IndexableField)} to get the writeable external value of <code>f</code> instead of
   * directly using <code>f.stringValue()</code> or <code>f.binaryValue()</code>
   */
  public abstract void write(TextResponseWriter writer, String name, IndexableField f)
      throws IOException;

  /**
   * Returns the SortField instance that should be used to sort fields of this type.
   *
   * @see SchemaField#checkSortability
   * @see #getStringSort
   * @see #getNumericSort
   */
  public abstract SortField getSortField(SchemaField field, boolean top);

  /**
   * A Helper utility method for use by subclasses.
   *
   * <p>This method deals with:
   *
   * <ul>
   *   <li>{@link SchemaField#checkSortability}
   *   <li>Creating a {@link SortField} on <code>field</code> with the specified <code>reverse
   *       </code> &amp; <code>sortType</code>
   *   <li>Setting the {@link SortField#setMissingValue} to <code>missingLow</code> or <code>
   *       missingHigh</code> as appropriate based on the value of <code>reverse</code> and the
   *       <code>sortMissingFirst</code> &amp; <code>sortMissingLast</code> properties of the <code>
   *       field</code>
   * </ul>
   *
   * @param field The SchemaField to sort on. May use <code>sortMissingFirst</code> or <code>
   *     sortMissingLast</code> or neither.
   * @param sortType The sort Type of the underlying values in the <code>field</code>
   * @param reverse True if natural order of the <code>sortType</code> should be reversed
   * @param missingLow The <code>missingValue</code> to be used if the other params indicate that
   *     docs w/o values should sort as "low" as possible.
   * @param missingHigh The <code>missingValue</code> to be used if the other params indicate that
   *     docs w/o values should sort as "high" as possible.
   * @see #getSortedSetSortField
   */
  protected static SortField getSortField(
      SchemaField field,
      SortField.Type sortType,
      boolean reverse,
      Object missingLow,
      Object missingHigh) {
    field.checkSortability();

    SortField sf = new SortField(field.getName(), sortType, reverse);
    applySetMissingValue(field, sf, missingLow, missingHigh);

    return sf;
  }

  /** Same as {@link #getSortField} but using {@link SortedSetSortField} */
  protected static SortField getSortedSetSortField(
      SchemaField field,
      SortedSetSelector.Type selector,
      boolean reverse,
      Object missingLow,
      Object missingHigh) {

    field.checkSortability();
    SortField sf = new SortedSetSortField(field.getName(), reverse, selector);
    applySetMissingValue(field, sf, missingLow, missingHigh);

    return sf;
  }

  /** Same as {@link #getSortField} but using {@link SortedNumericSortField}. */
  protected static SortField getSortedNumericSortField(
      SchemaField field,
      SortField.Type sortType,
      SortedNumericSelector.Type selector,
      boolean reverse,
      Object missingLow,
      Object missingHigh) {

    field.checkSortability();
    SortField sf = new SortedNumericSortField(field.getName(), sortType, reverse, selector);
    applySetMissingValue(field, sf, missingLow, missingHigh);

    return sf;
  }

  /**
   * @see #getSortField
   * @see #getSortedSetSortField
   */
<<<<<<< HEAD
  static void applySetMissingValue(SchemaField field, SortField sortField,
                                           Object missingLow, Object missingHigh) {
=======
  private static void applySetMissingValue(
      SchemaField field, SortField sortField, Object missingLow, Object missingHigh) {
>>>>>>> 496235e1
    final boolean reverse = sortField.getReverse();

    if (field.sortMissingLast()) {
      sortField.setMissingValue(reverse ? missingLow : missingHigh);
    } else if (field.sortMissingFirst()) {
      sortField.setMissingValue(reverse ? missingHigh : missingLow);
    }
  }

  /**
   * Utility usable by subclasses when they want to get basic String sorting using common checks.
   *
   * @see SchemaField#checkSortability
   * @see #getSortedSetSortField
   * @see #getSortField
   */
  protected SortField getStringSort(SchemaField field, boolean reverse) {
    if (field.multiValued()) {
      MultiValueSelector selector = field.type.getDefaultMultiValueSelectorForSort(field, reverse);
      if (null != selector) {
        return getSortedSetSortField(
            field,
            selector.getSortedSetSelectorType(),
            reverse,
            SortField.STRING_FIRST,
            SortField.STRING_LAST);
      }
    }

    // else...
    // either single valued, or don't support implicit multi selector
    // (in which case let getSortField() give the error)
    return getSortField(
        field, SortField.Type.STRING, reverse, SortField.STRING_FIRST, SortField.STRING_LAST);
  }

  /**
   * Utility usable by subclasses when they want to get basic Numeric sorting using common checks.
   *
   * @see SchemaField#checkSortability
   * @see #getSortedNumericSortField
   * @see #getSortField
   */
  protected SortField getNumericSort(SchemaField field, NumberType type, boolean reverse) {
    if (field.multiValued()) {
      MultiValueSelector selector = field.type.getDefaultMultiValueSelectorForSort(field, reverse);
      if (null != selector) {
        return getSortedNumericSortField(
            field,
            type.sortType,
            selector.getSortedNumericSelectorType(),
            reverse,
            type.sortMissingLow,
            type.sortMissingHigh);
      }
    }

    // else...
    // either single valued, or don't support implicit multi selector
    // (in which case let getSortField() give the error)
    return getSortField(field, type.sortType, reverse, type.sortMissingLow, type.sortMissingHigh);
  }

<<<<<<< HEAD
  public static ValueSource wrapFieldValueSource(SchemaField f, ValueSource backing) {
    return new WrappedFieldValueSource(f, backing);
  }

  /** called to get the default value source (normally, from the
   *  Lucene FieldCache.)
   */
=======
  /** called to get the default value source (normally, from the Lucene FieldCache.) */
>>>>>>> 496235e1
  public ValueSource getValueSource(SchemaField field, QParser parser) {
    field.checkFieldCacheSource();
    return new StrFieldSource(field.name);
  }

  /**
   * Method for dynamically building a ValueSource based on a single value of a multivalued field.
   *
   * <p>The default implementation throws an error except in the trivial case where this method is
   * used on a {@link SchemaField} that is in fact not-multivalued, in which case it delegates to
   * {@link #getValueSource}
   *
   * @see MultiValueSelector
   */
  public ValueSource getSingleValueSource(
      MultiValueSelector choice, SchemaField field, QParser parser) {
    // trivial base case
    if (!field.multiValued()) {
      // single value matches any selector
      return getValueSource(field, parser);
    }

    throw new SolrException(
        ErrorCode.BAD_REQUEST,
        "Selecting a single value from a multivalued field is not supported for this field: "
            + field.getName()
            + " (type: "
            + this.getTypeName()
            + ")");
  }

  /**
   * Method for indicating which {@link MultiValueSelector} (if any) should be used when sorting on
   * a multivalued field of this type for the specified direction (asc/desc). The default
   * implementation returns <code>null</code> (for all inputs).
   *
   * @param field The SchemaField (of this type) in question
   * @param reverse false if this is an ascending sort, true if this is a descending sort.
   * @return the implicit selector to use for this direction, or null if implicit sorting on the
   *     specified direction is not supported and should return an error.
   * @see MultiValueSelector
   */
  public MultiValueSelector getDefaultMultiValueSelectorForSort(
      SchemaField field, boolean reverse) {
    // trivial base case
    return null;
  }

  /**
   * Returns a Query instance for doing range searches on this field type. {@link
   * org.apache.solr.search.SolrQueryParser} currently passes <code>part1</code> and <code>part2
   * </code> as null if they are '*' respectively. <code>minInclusive</code> and <code>maxInclusive
   * </code> are both true currently by SolrQueryParser but that may change in the future. Also,
   * other QueryParser implementations may have different semantics.
   *
   * <p>By default range queries with '*'s or nulls on either side are treated as existence queries
   * and are created with {@link #getExistenceQuery}. If unbounded range queries should not be
   * treated as existence queries for a certain fieldType, then {@link
   * #treatUnboundedRangeAsExistence} should be overridden.
   *
   * <p>Sub-classes should override the {@link #getSpecializedRangeQuery} method to provide their
   * own range query implementation.
   *
   * @param parser the {@link org.apache.solr.search.QParser} calling the method
   * @param field the schema field
   * @param part1 the lower boundary of the range, nulls are allowed.
   * @param part2 the upper boundary of the range, nulls are allowe
   * @param minInclusive whether the minimum of the range is inclusive or not
   * @param maxInclusive whether the maximum of the range is inclusive or not
   * @return a Query instance to perform range search according to given parameters
   */
  public Query getRangeQuery(
      QParser parser,
      SchemaField field,
      String part1,
      String part2,
      boolean minInclusive,
      boolean maxInclusive) {
    if (part1 == null && part2 == null && treatUnboundedRangeAsExistence(field)) {
      return getExistenceQuery(parser, field);
    }
    return getSpecializedRangeQuery(parser, field, part1, part2, minInclusive, maxInclusive);
  }

  /**
   * Returns whether an unbounded range query should be treated the same as an existence query for
   * the given field type.
   *
   * @param field the schema field
   * @return whether unbounded range and existence are equivalent for the given field type.
   */
  protected boolean treatUnboundedRangeAsExistence(SchemaField field) {
    return true;
  }

  /**
   * Returns a Query instance for doing range searches on this field type. {@link
   * org.apache.solr.search.SolrQueryParser} currently passes <code>part1</code> and <code>part2
   * </code> as null if they are '*' respectively. <code>minInclusive</code> and <code>maxInclusive
   * </code> are both true currently by SolrQueryParser but that may change in the future. Also,
   * other QueryParser implementations may have different semantics.
   *
   * <p>Sub-classes should override this method to provide their own range query implementation.
   * They should strive to handle nulls in <code>part1</code> and/or <code>part2</code> as well as
   * unequal <code>minInclusive</code> and <code>maxInclusive</code> parameters gracefully.
   *
   * <p>This method does not, and should not, check for or handle existence queries, please look at
   * {@link #getRangeQuery} for that logic.
   *
   * @param parser the {@link org.apache.solr.search.QParser} calling the method
   * @param field the schema field
   * @param part1 the lower boundary of the range, nulls are allowed.
   * @param part2 the upper boundary of the range, nulls are allowed
   * @param minInclusive whether the minimum of the range is inclusive or not
   * @param maxInclusive whether the maximum of the range is inclusive or not
   * @return a Query instance to perform range search according to given parameters
   */
  protected Query getSpecializedRangeQuery(
      QParser parser,
      SchemaField field,
      String part1,
      String part2,
      boolean minInclusive,
      boolean maxInclusive) {
    // TODO: change these all to use readableToIndexed/bytes instead (e.g. for unicode collation)
    final BytesRef miValue = part1 == null ? null : new BytesRef(toInternal(part1));
    final BytesRef maxValue = part2 == null ? null : new BytesRef(toInternal(part2));

    if (field.hasDocValues() && !field.indexed()) {
      return SortedSetDocValuesField.newSlowRangeQuery(
          field.getName(), miValue, maxValue, minInclusive, maxInclusive);
    } else {
      SolrRangeQuery rangeQuery =
          new SolrRangeQuery(field.getName(), miValue, maxValue, minInclusive, maxInclusive);
      return rangeQuery;
    }
  }

  /**
   * Returns a Query instance for doing existence searches for a field. If the field does not have
   * docValues or norms, this method will call {@link #getSpecializedExistenceQuery}, which defaults
   * to an unbounded rangeQuery.
   *
   * <p>This method should only be overridden whenever a fieldType does not support {@link
   * org.apache.lucene.search.DocValuesFieldExistsQuery} or {@link
   * org.apache.lucene.search.NormsFieldExistsQuery}. If a fieldType does not support an unbounded
   * rangeQuery as an existenceQuery (such as <code>double</code> or <code>float</code> fields),
   * {@link #getSpecializedExistenceQuery} should be overridden.
   *
   * @param parser The {@link org.apache.solr.search.QParser} calling the method
   * @param field The {@link org.apache.solr.schema.SchemaField} of the field to search
   * @return The {@link org.apache.lucene.search.Query} instance.
   */
  public Query getExistenceQuery(QParser parser, SchemaField field) {
    if (field.hasDocValues()) {
      return new DocValuesFieldExistsQuery(field.getName());
    } else if (!field.omitNorms()
        && !isPointField()) { // TODO: Remove !isPointField() for SOLR-14199
      return new NormsFieldExistsQuery(field.getName());
    } else {
      // Default to an unbounded range query
      return getSpecializedExistenceQuery(parser, field);
    }
  }

  /**
   * Returns a Query instance for doing existence searches for a field without certain options, such
   * as docValues or norms.
   *
   * <p>This method can be overridden to implement specialized existence logic for fieldTypes. The
   * default query returned is an unbounded range query.
   *
   * @param parser The {@link org.apache.solr.search.QParser} calling the method
   * @param field The {@link org.apache.solr.schema.SchemaField} of the field to search
   * @return The {@link org.apache.lucene.search.Query} instance.
   */
  protected Query getSpecializedExistenceQuery(QParser parser, SchemaField field) {
    return getSpecializedRangeQuery(parser, field, null, null, true, true);
  }

  /**
   * Returns a Query instance for doing searches against a field.
   *
   * @param parser The {@link org.apache.solr.search.QParser} calling the method
   * @param field The {@link org.apache.solr.schema.SchemaField} of the field to search
   * @param externalVal The String representation of the value to search
   * @return The {@link org.apache.lucene.search.Query} instance. This implementation returns a
   *     {@link org.apache.lucene.search.TermQuery} but overriding queries may not
   */
  public Query getFieldQuery(QParser parser, SchemaField field, String externalVal) {
    if (field.hasDocValues() && !field.indexed()) {
      // match-only
      return getRangeQuery(parser, field, externalVal, externalVal, true, true);
    } else {
      BytesRefBuilder br = new BytesRefBuilder();
      readableToIndexed(externalVal, br);
      return new TermQuery(new Term(field.getName(), br));
    }
  }

  /**
   * Returns a Query instance for doing a single term search against a field. This term will not be
   * analyzed before searching.
   *
   * @param parser The {@link org.apache.solr.search.QParser} calling the method
   * @param field The {@link org.apache.solr.schema.SchemaField} of the field to search
   * @param externalVal The String representation of the term value to search
   * @return The {@link org.apache.lucene.search.Query} instance.
   */
  public Query getFieldTermQuery(QParser parser, SchemaField field, String externalVal) {
    return getFieldQuery(parser, field, externalVal);
  }

  /**
   * @lucene.experimental
   */
  public Query getSetQuery(QParser parser, SchemaField field, Collection<String> externalVals) {
    if (!field.indexed()) {
      // TODO: if the field isn't indexed, this feels like the wrong query type to use?
      BooleanQuery.Builder builder = new BooleanQuery.Builder();
      for (String externalVal : externalVals) {
        Query subq = getFieldQuery(parser, field, externalVal);
        builder.add(subq, BooleanClause.Occur.SHOULD);
      }
      return QueryUtils.build(builder, parser);
    }

    List<BytesRef> lst = new ArrayList<>(externalVals.size());
    BytesRefBuilder br = new BytesRefBuilder();
    for (String externalVal : externalVals) {
      readableToIndexed(externalVal, br);
      lst.add(br.toBytesRef());
    }
    return new TermInSetQuery(field.getName(), lst);
  }

  /**
   * Expert: Returns the rewrite method for multiterm queries such as wildcards.
   *
   * @param parser The {@link org.apache.solr.search.QParser} calling the method
   * @param field The {@link org.apache.solr.schema.SchemaField} of the field to search
   * @return A suitable rewrite method for rewriting multi-term queries to primitive queries.
   */
  public MultiTermQuery.RewriteMethod getRewriteMethod(QParser parser, SchemaField field) {
    if (!field.indexed() && field.hasDocValues()) {
      return new DocValuesRewriteMethod();
    } else {
      return MultiTermQuery.CONSTANT_SCORE_REWRITE;
    }
  }

  /**
   * Check's {@link org.apache.solr.schema.SchemaField} instances constructed using this field type
   * to ensure that they are valid.
   *
   * <p>This method is called by the <code>SchemaField</code> constructor to check that its
   * initialization does not violate any fundamental requirements of the <code>FieldType</code>.
   * Subclasses may choose to throw a {@link SolrException} if invariants are violated by the <code>
   * SchemaField.</code>
   */
  public void checkSchemaField(final SchemaField field) {
    if (field.hasDocValues()) {
      checkSupportsDocValues();
    }
    if (field.isLarge() && field.multiValued()) {
      throw new SolrException(
          ErrorCode.SERVER_ERROR, "Field type " + this + " is 'large'; can't support multiValued");
    }
    if (field.isLarge() && getNumberType() != null) {
      throw new SolrException(
          ErrorCode.SERVER_ERROR, "Field type " + this + " is 'large'; can't support numerics");
    }
  }

  /**
   * Called by {@link #checkSchemaField(SchemaField)} if the field has docValues. By default none
   * do.
   */
  protected void checkSupportsDocValues() {
    throw new SolrException(
        ErrorCode.SERVER_ERROR, "Field type " + this + " does not support doc values");
  }

  public static final String TYPE = "type";
  public static final String TYPE_NAME = "name";
  public static final String CLASS_NAME = "class";
  public static final String ANALYZER = "analyzer";
  public static final String INDEX = "index";
  public static final String INDEX_ANALYZER = "indexAnalyzer";
  public static final String QUERY = "query";
  public static final String QUERY_ANALYZER = "queryAnalyzer";
  public static final String MULTI_TERM = "multiterm";
  public static final String MULTI_TERM_ANALYZER = "multiTermAnalyzer";
  public static final String SIMILARITY = "similarity";
  public static final String CHAR_FILTER = "charFilter";
  public static final String CHAR_FILTERS = "charFilters";
  public static final String TOKENIZER = "tokenizer";
  public static final String FILTER = "filter";
  public static final String FILTERS = "filters";

  protected static final String AUTO_GENERATE_PHRASE_QUERIES = "autoGeneratePhraseQueries";
  protected static final String ENABLE_GRAPH_QUERIES = "enableGraphQueries";
  private static final String ARGS = "args";
  private static final String POSITION_INCREMENT_GAP = "positionIncrementGap";
  protected static final String SYNONYM_QUERY_STYLE = "synonymQueryStyle";

  /**
   * Get a map of property name -&gt; value for this field type.
   *
   * @param showDefaults if true, include default properties.
   */
  public SimpleOrderedMap<Object> getNamedPropertyValues(boolean showDefaults) {
    SimpleOrderedMap<Object> namedPropertyValues = new SimpleOrderedMap<>();
    namedPropertyValues.add(TYPE_NAME, getTypeName());
    namedPropertyValues.add(CLASS_NAME, getClassArg());
    if (showDefaults) {
      Map<String, String> fieldTypeArgs = getNonFieldPropertyArgs();
      if (null != fieldTypeArgs) {
        for (Map.Entry<String, String> entry : fieldTypeArgs.entrySet()) {
          String key = entry.getKey();
          if (!CLASS_NAME.equals(key) && !TYPE_NAME.equals(key)) {
            namedPropertyValues.add(key, entry.getValue());
          }
        }
      }
      if (this instanceof TextField) {
        namedPropertyValues.add(
            AUTO_GENERATE_PHRASE_QUERIES, ((TextField) this).getAutoGeneratePhraseQueries());
        namedPropertyValues.add(ENABLE_GRAPH_QUERIES, ((TextField) this).getEnableGraphQueries());
        namedPropertyValues.add(SYNONYM_QUERY_STYLE, ((TextField) this).getSynonymQueryStyle());
      }
      namedPropertyValues.add(getPropertyName(INDEXED), hasProperty(INDEXED));
      namedPropertyValues.add(getPropertyName(STORED), hasProperty(STORED));
      namedPropertyValues.add(getPropertyName(DOC_VALUES), hasProperty(DOC_VALUES));
      namedPropertyValues.add(getPropertyName(STORE_TERMVECTORS), hasProperty(STORE_TERMVECTORS));
      namedPropertyValues.add(
          getPropertyName(STORE_TERMPOSITIONS), hasProperty(STORE_TERMPOSITIONS));
      namedPropertyValues.add(getPropertyName(STORE_TERMOFFSETS), hasProperty(STORE_TERMOFFSETS));
      namedPropertyValues.add(getPropertyName(OMIT_NORMS), hasProperty(OMIT_NORMS));
      namedPropertyValues.add(getPropertyName(OMIT_TF_POSITIONS), hasProperty(OMIT_TF_POSITIONS));
      namedPropertyValues.add(getPropertyName(OMIT_POSITIONS), hasProperty(OMIT_POSITIONS));
      namedPropertyValues.add(getPropertyName(STORE_OFFSETS), hasProperty(STORE_OFFSETS));
      namedPropertyValues.add(getPropertyName(MULTIVALUED), hasProperty(MULTIVALUED));
      namedPropertyValues.add(getPropertyName(LARGE_FIELD), hasProperty(LARGE_FIELD));
      namedPropertyValues.add(getPropertyName(UNINVERTIBLE), hasProperty(UNINVERTIBLE));
      if (hasProperty(SORT_MISSING_FIRST)) {
        namedPropertyValues.add(getPropertyName(SORT_MISSING_FIRST), true);
      } else if (hasProperty(SORT_MISSING_LAST)) {
        namedPropertyValues.add(getPropertyName(SORT_MISSING_LAST), true);
      }
      namedPropertyValues.add(getPropertyName(TOKENIZED), isTokenized());
      // The BINARY property is always false
      // namedPropertyValues.add(getPropertyName(BINARY), hasProperty(BINARY));
      if (null != getPostingsFormat()) {
        namedPropertyValues.add(POSTINGS_FORMAT, getPostingsFormat());
      }
      if (null != getDocValuesFormat()) {
        namedPropertyValues.add(DOC_VALUES_FORMAT, getDocValuesFormat());
      }
    } else { // Don't show defaults
      Set<String> fieldProperties = new HashSet<>();
      for (String propertyName : FieldProperties.propertyNames) {
        fieldProperties.add(propertyName);
      }

      for (Map.Entry<String, String> entry : args.entrySet()) {
        String key = entry.getKey();
        if (fieldProperties.contains(key)) {
          namedPropertyValues.add(key, StrUtils.parseBool(entry.getValue()));
        } else if (!CLASS_NAME.equals(key) && !TYPE_NAME.equals(key)) {
          namedPropertyValues.add(key, entry.getValue());
        }
      }
    }

    if (null != getSimilarityFactory()) {
      namedPropertyValues.add(SIMILARITY, getSimilarityFactory().getNamedPropertyValues());
    }

    if (this instanceof HasImplicitIndexAnalyzer) {
      if (isExplicitQueryAnalyzer()) {
        namedPropertyValues.add(QUERY_ANALYZER, getAnalyzerProperties(getQueryAnalyzer()));
      }
    } else {
      if (isExplicitAnalyzer()) {
        String analyzerProperty = isExplicitQueryAnalyzer() ? INDEX_ANALYZER : ANALYZER;
        namedPropertyValues.add(analyzerProperty, getAnalyzerProperties(getIndexAnalyzer()));
      }
      if (isExplicitQueryAnalyzer()) {
        String analyzerProperty = isExplicitAnalyzer() ? QUERY_ANALYZER : ANALYZER;
        namedPropertyValues.add(analyzerProperty, getAnalyzerProperties(getQueryAnalyzer()));
      }
    }
    if (this instanceof TextField) {
      if (((TextField) this).isExplicitMultiTermAnalyzer()) {
        namedPropertyValues.add(
            MULTI_TERM_ANALYZER, getAnalyzerProperties(((TextField) this).getMultiTermAnalyzer()));
      }
    }

    return namedPropertyValues;
  }

  /** Returns args to this field type that aren't standard field properties */
  protected Map<String, String> getNonFieldPropertyArgs() {
    Map<String, String> initArgs = new HashMap<>(args);
    for (String prop : FieldProperties.propertyNames) {
      initArgs.remove(prop);
    }
    return initArgs;
  }

  /**
   * Returns a description of the given analyzer, by either reporting the Analyzer class name (and
   * optionally luceneMatchVersion) if it's not a TokenizerChain, or if it is, querying each
   * analysis factory for its name and args.
   */
  protected static SimpleOrderedMap<Object> getAnalyzerProperties(Analyzer analyzer) {
    SimpleOrderedMap<Object> analyzerProps = new SimpleOrderedMap<>();

    if (analyzer instanceof TokenizerChain) {
      Map<String, String> factoryArgs;
      TokenizerChain tokenizerChain = (TokenizerChain) analyzer;
      CharFilterFactory[] charFilterFactories = tokenizerChain.getCharFilterFactories();
      if (0 < charFilterFactories.length) {
        List<SimpleOrderedMap<Object>> charFilterProps = new ArrayList<>();
        for (CharFilterFactory charFilterFactory : charFilterFactories) {
          SimpleOrderedMap<Object> props = new SimpleOrderedMap<>();
          factoryArgs = charFilterFactory.getOriginalArgs();
          if (!factoryArgs.containsKey(TYPE_NAME)) {
            props.add(CLASS_NAME, charFilterFactory.getClassArg());
          }
          if (null != factoryArgs) {
            for (Map.Entry<String, String> entry : factoryArgs.entrySet()) {
              String key = entry.getKey();
              if (!CLASS_NAME.equals(key)) {
                if (LUCENE_MATCH_VERSION_PARAM.equals(key)) {
                  if (charFilterFactory.isExplicitLuceneMatchVersion()) {
                    props.add(key, entry.getValue());
                  }
                } else {
                  props.add(key, entry.getValue());
                }
              }
            }
          }
          charFilterProps.add(props);
        }
        analyzerProps.add(CHAR_FILTERS, charFilterProps);
      }

      SimpleOrderedMap<Object> tokenizerProps = new SimpleOrderedMap<>();
      TokenizerFactory tokenizerFactory = tokenizerChain.getTokenizerFactory();
      factoryArgs = tokenizerFactory.getOriginalArgs();
      if (!factoryArgs.containsKey(TYPE_NAME)) {
        tokenizerProps.add(CLASS_NAME, tokenizerFactory.getClassArg());
      }
      if (null != factoryArgs) {
        for (Map.Entry<String, String> entry : factoryArgs.entrySet()) {
          String key = entry.getKey();
          if (!CLASS_NAME.equals(key)) {
            if (LUCENE_MATCH_VERSION_PARAM.equals(key)) {
              if (tokenizerFactory.isExplicitLuceneMatchVersion()) {
                tokenizerProps.add(key, entry.getValue());
              }
            } else {
              tokenizerProps.add(key, entry.getValue());
            }
          }
        }
      }
      analyzerProps.add(TOKENIZER, tokenizerProps);

      TokenFilterFactory[] filterFactories = tokenizerChain.getTokenFilterFactories();
      if (0 < filterFactories.length) {
        List<SimpleOrderedMap<Object>> filterProps = new ArrayList<>();
        for (TokenFilterFactory filterFactory : filterFactories) {
          SimpleOrderedMap<Object> props = new SimpleOrderedMap<>();
          factoryArgs = filterFactory.getOriginalArgs();
          if (!factoryArgs.containsKey(TYPE_NAME)) {
            props.add(CLASS_NAME, filterFactory.getClassArg());
          }
          if (null != factoryArgs) {
            for (Map.Entry<String, String> entry : factoryArgs.entrySet()) {
              String key = entry.getKey();
              if (!CLASS_NAME.equals(key)) {
                if (LUCENE_MATCH_VERSION_PARAM.equals(key)) {
                  if (filterFactory.isExplicitLuceneMatchVersion()) {
                    props.add(key, entry.getValue());
                  }
                } else {
                  props.add(key, entry.getValue());
                }
              }
            }
          }
          filterProps.add(props);
        }
        analyzerProps.add(FILTERS, filterProps);
      }
    } else { // analyzer is not instanceof TokenizerChain
      analyzerProps.add(CLASS_NAME, analyzer.getClass().getName());
    }
    return analyzerProps;
  }

  /** Converts any Object to a java Object native to this field type */
  public Object toNativeType(Object val) {
    if (val instanceof CharSequence) {
      return ((CharSequence) val).toString();
    }
    return val;
  }

  /**
   * Convert a value used by the FieldComparator for this FieldType's SortField into a marshalable
   * value for distributed sorting.
   */
  public Object marshalSortValue(Object value) {
    return value;
  }

  /**
   * Convert a value marshaled via {@link #marshalSortValue} back into a value usable by the
   * FieldComparator for this FieldType's SortField
   */
  public Object unmarshalSortValue(Object value) {
    return value;
  }

  /** Marshals a string-based field value. */
  protected static Object marshalStringSortValue(Object value) {
    if (null == value) {
      return null;
    }
    CharsRefBuilder spare = new CharsRefBuilder();
    spare.copyUTF8Bytes((BytesRef) value);
    return spare.toString();
  }

  /** Unmarshals a string-based field value. */
  protected static Object unmarshalStringSortValue(Object value) {
    if (null == value) {
      return null;
    }
    BytesRefBuilder spare = new BytesRefBuilder();
    String stringVal = (String) value;
    spare.copyChars(stringVal);
    return spare.get();
  }

  /** Marshals a binary field value. */
  protected static Object marshalBase64SortValue(Object value) {
    if (null == value) {
      return null;
    }
    final BytesRef val = (BytesRef) value;
    return new String(
        Base64.getEncoder().encode(ByteBuffer.wrap(val.bytes, val.offset, val.length)).array(),
        StandardCharsets.ISO_8859_1);
  }

  /** Unmarshals a binary field value. */
  protected static Object unmarshalBase64SortValue(Object value) {
    if (null == value) {
      return null;
    }
    final String val = (String) value;
    final byte[] bytes = Base64.getDecoder().decode(val);
    return new BytesRef(bytes);
  }

  /**
   * An enumeration representing various options that may exist for selecting a single value from a
   * multivalued field. This class is designed to be an abstract representation, agnostic of some of
   * the underlying specifics. Not all enum value are garunteeded work in all contexts -- null
   * checks must be dont by the caller for the specific methods needed.
   *
   * @see FieldType#getSingleValueSource
   */
  public enum MultiValueSelector {
    // trying to be agnostic about SortedSetSelector.Type vs SortedNumericSelector.Type
    MIN(SortedSetSelector.Type.MIN, SortedNumericSelector.Type.MIN),
    MAX(SortedSetSelector.Type.MAX, SortedNumericSelector.Type.MAX);

    @Override
    public String toString() {
      return super.toString().toLowerCase(Locale.ROOT);
    }

    /**
     * The appropriate <code>SortedSetSelector.Type</code> option for this <code>MultiValueSelector
     * </code>, may be null if there is no equivalent
     */
    public SortedSetSelector.Type getSortedSetSelectorType() {
      return sType;
    }

    /**
     * The appropriate <code>SortedNumericSelector.Type</code> option for this <code>
     * MultiValueSelector</code>, may be null if there is no equivalent
     */
    public SortedNumericSelector.Type getSortedNumericSelectorType() {
      return nType;
    }

    private final SortedSetSelector.Type sType;
    private final SortedNumericSelector.Type nType;

    private MultiValueSelector(SortedSetSelector.Type sType, SortedNumericSelector.Type nType) {
      this.sType = sType;
      this.nType = nType;
    }

    /**
     * Returns a MultiValueSelector matching the specified (case insensitive) label, or null if no
     * corrisponding MultiValueSelector exists.
     *
     * @param label a non null label to be checked for a corrisponding MultiValueSelector
     * @return a MultiValueSelector or null if no MultiValueSelector matches the specified label
     */
    public static MultiValueSelector lookup(String label) {
      if (null == label) {
        throw new NullPointerException(
            "label must not be null when calling MultiValueSelector.lookup");
      }
      try {
        return valueOf(label.toUpperCase(Locale.ROOT));
      } catch (IllegalArgumentException e) {
        return null;
      }
    }
  }
}<|MERGE_RESOLUTION|>--- conflicted
+++ resolved
@@ -810,16 +810,11 @@
   }
 
   /**
-   * @see #getSortField
-   * @see #getSortedSetSortField
-   */
-<<<<<<< HEAD
-  static void applySetMissingValue(SchemaField field, SortField sortField,
-                                           Object missingLow, Object missingHigh) {
-=======
-  private static void applySetMissingValue(
+   * @see #getSortField 
+   * @see #getSortedSetSortField 
+   */
+  static void applySetMissingValue(
       SchemaField field, SortField sortField, Object missingLow, Object missingHigh) {
->>>>>>> 496235e1
     final boolean reverse = sortField.getReverse();
 
     if (field.sortMissingLast()) {
@@ -883,17 +878,11 @@
     return getSortField(field, type.sortType, reverse, type.sortMissingLow, type.sortMissingHigh);
   }
 
-<<<<<<< HEAD
   public static ValueSource wrapFieldValueSource(SchemaField f, ValueSource backing) {
     return new WrappedFieldValueSource(f, backing);
   }
 
-  /** called to get the default value source (normally, from the
-   *  Lucene FieldCache.)
-   */
-=======
   /** called to get the default value source (normally, from the Lucene FieldCache.) */
->>>>>>> 496235e1
   public ValueSource getValueSource(SchemaField field, QParser parser) {
     field.checkFieldCacheSource();
     return new StrFieldSource(field.name);
