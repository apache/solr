--- conflicted
+++ resolved
@@ -45,7 +45,6 @@
   }
 
   @Override
-<<<<<<< HEAD
   public SortField getSortField(boolean reverse) {
     if (sf == null) {
       return super.getSortField(reverse);
@@ -55,10 +54,7 @@
   }
 
   @Override
-  public FunctionValues getValues(Map context, LeafReaderContext readerContext) throws IOException {
-=======
   public FunctionValues getValues(@SuppressWarnings({"rawtypes"})Map context, LeafReaderContext readerContext) throws IOException {
->>>>>>> 9805b125
     return new DocTermsIndexDocValues(this, readerContext, field) {
 
       @Override
