--- conflicted
+++ resolved
@@ -44,7 +44,6 @@
   }
 
   @Override
-<<<<<<< HEAD
   public SortField getSortField(boolean reverse) {
     if (sf == null) {
       return super.getSortField(reverse);
@@ -54,11 +53,8 @@
   }
 
   @Override
-  public FunctionValues getValues(@SuppressWarnings({"rawtypes"})Map context, LeafReaderContext readerContext) throws IOException {
-=======
   public FunctionValues getValues(Map<Object, Object> context, LeafReaderContext readerContext)
       throws IOException {
->>>>>>> 496235e1
     return new DocTermsIndexDocValues(this, readerContext, field) {
 
       @Override
