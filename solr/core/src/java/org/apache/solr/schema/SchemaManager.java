/*
 * Licensed to the Apache Software Foundation (ASF) under one or more
 * contributor license agreements.  See the NOTICE file distributed with
 * this work for additional information regarding copyright ownership.
 * The ASF licenses this file to You under the Apache License, Version 2.0
 * (the "License"); you may not use this file except in compliance with
 * the License.  You may obtain a copy of the License at
 *
 *     http://www.apache.org/licenses/LICENSE-2.0
 *
 * Unless required by applicable law or agreed to in writing, software
 * distributed under the License is distributed on an "AS IS" BASIS,
 * WITHOUT WARRANTIES OR CONDITIONS OF ANY KIND, either express or implied.
 * See the License for the specific language governing permissions and
 * limitations under the License.
 */
package org.apache.solr.schema;

import static java.util.Collections.singleton;
import static java.util.Collections.singletonList;
import static java.util.Collections.singletonMap;
import static org.apache.solr.schema.FieldType.CLASS_NAME;
import static org.apache.solr.schema.IndexSchema.DESTINATION;
import static org.apache.solr.schema.IndexSchema.MAX_CHARS;
import static org.apache.solr.schema.IndexSchema.NAME;
import static org.apache.solr.schema.IndexSchema.SOURCE;
import static org.apache.solr.schema.IndexSchema.TYPE;

import java.io.IOException;
import java.io.InputStream;
import java.io.StringWriter;
import java.lang.invoke.MethodHandles;
import java.nio.charset.StandardCharsets;
import java.util.Collections;
import java.util.HashMap;
import java.util.List;
import java.util.Map;
import java.util.concurrent.TimeUnit;
import org.apache.solr.cloud.ZkController;
import org.apache.solr.cloud.ZkSolrResourceLoader;
import org.apache.solr.common.SolrException;
import org.apache.solr.common.cloud.SolrZkClient;
import org.apache.solr.common.util.CommandOperation;
import org.apache.solr.common.util.TimeSource;
import org.apache.solr.core.CoreDescriptor;
import org.apache.solr.core.SolrCore;
import org.apache.solr.core.SolrResourceLoader;
import org.apache.solr.handler.SolrConfigHandler;
import org.apache.solr.request.SolrQueryRequest;
import org.apache.solr.rest.BaseSolrResource;
import org.apache.solr.util.TimeOut;
import org.apache.zookeeper.KeeperException;
import org.slf4j.Logger;
import org.slf4j.LoggerFactory;

/**
 * A utility class to manipulate schema using the bulk mode. This class takes in all the commands
 * and processes them completely. It is an all or nothing operation.
 */
public class SchemaManager {
  private static final Logger log = LoggerFactory.getLogger(MethodHandles.lookup().lookupClass());

  final SolrQueryRequest req;
  ManagedIndexSchema managedIndexSchema;
  int timeout;

  public SchemaManager(SolrQueryRequest req) {
    this.req = req;
    // The default timeout is 10 minutes when no BaseSolrResource.UPDATE_TIMEOUT_SECS is specified
    timeout = req.getParams().getInt(BaseSolrResource.UPDATE_TIMEOUT_SECS, 600);

    // If BaseSolrResource.UPDATE_TIMEOUT_SECS=0 or -1 then end time then we'll try for 10 mins (
    // default timeout )
    if (timeout < 1) {
      timeout = 600;
    }
  }

  /**
   * Take in a JSON command set and execute them. It tries to capture as many errors as possible
   * instead of failing at the first error it encounters
   *
   * @return List of errors. If the List is empty then the operation was successful.
   */
  public List<Map<String, Object>> performOperations() throws Exception {
    List<CommandOperation> ops = req.getCommands(false);
    List<Map<String, Object>> errs = CommandOperation.captureErrors(ops);
    if (!errs.isEmpty()) return errs;

    IndexSchema schema = req.getCore().getLatestSchema();
    if (schema instanceof ManagedIndexSchema && schema.isMutable()) {
      return doOperations(ops);
    } else {
      return singletonList(singletonMap(CommandOperation.ERR_MSGS, "schema is not editable"));
    }
  }

  private List<Map<String, Object>> doOperations(List<CommandOperation> operations)
      throws InterruptedException, IOException, KeeperException {
    TimeOut timeOut = new TimeOut(timeout, TimeUnit.SECONDS, TimeSource.NANO_TIME);
    SolrCore core = req.getCore();
    String errorMsg = "Unable to persist managed schema. ";
    List<Map<String, Object>> errors = Collections.emptyList();
    int latestVersion = -1;

    synchronized (req.getSchema().getSchemaUpdateLock()) {
      while (!timeOut.hasTimedOut()) {
        managedIndexSchema = getFreshManagedSchema(req.getCore());
        for (CommandOperation op : operations) {
          OpType opType = OpType.get(op.name);
          if (opType != null) {
            opType.perform(op, this);
          } else {
            op.addError("No such operation : " + op.name);
          }
        }
        errors = CommandOperation.captureErrors(operations);
        if (!errors.isEmpty()) break;
        SolrResourceLoader loader = req.getCore().getResourceLoader();
        if (loader instanceof ZkSolrResourceLoader) {
          ZkSolrResourceLoader zkLoader = (ZkSolrResourceLoader) loader;
          StringWriter sw = new StringWriter();
          try {
            managedIndexSchema.persist(sw);
          } catch (IOException e) {
            throw new SolrException(
                SolrException.ErrorCode.SERVER_ERROR, "unable to serialize schema");
            // unlikely
          }

          try {
<<<<<<< HEAD
            SolrConfigHandler configHandler = ((SolrConfigHandler)req.getCore().getRequestHandler("/config"));
            if (configHandler.getReloadLock().tryLock()) {
              latestVersion = ZkController.persistConfigResourceToZooKeeper
                      (zkLoader, managedIndexSchema.getSchemaZkVersion(), managedIndexSchema.getResourceName(),
                              sw.toString().getBytes(StandardCharsets.UTF_8), true);
              req.getCore().getCoreContainer().reload(req.getCore().getName(), req.getCore().uniqueId);
              break;
            } else {
              log.info("Another reload is in progress. Not doing anything.");
            }
=======
            latestVersion =
                ZkController.persistConfigResourceToZooKeeper(
                    zkLoader,
                    managedIndexSchema.getSchemaZkVersion(),
                    managedIndexSchema.getResourceName(),
                    sw.toString().getBytes(StandardCharsets.UTF_8),
                    true);
            req.getCore()
                .getCoreContainer()
                .reload(req.getCore().getName(), req.getCore().uniqueId);
            break;
>>>>>>> 98aa52b9
          } catch (ZkController.ResourceModifiedInZkException e) {
            log.info("Schema was modified by another node. Retrying..");
          }
        } else {
          try {
            // only for non cloud stuff
            managedIndexSchema.persistManagedSchema(false);
            core.setLatestSchema(managedIndexSchema);
            core.getCoreContainer().reload(core.getName(), core.uniqueId);
          } catch (SolrException e) {
            log.warn(errorMsg);
            errors =
                singletonList(singletonMap(CommandOperation.ERR_MSGS, errorMsg + e.getMessage()));
          }
          break;
        }
      }
    }
    if (req.getCore().getResourceLoader() instanceof ZkSolrResourceLoader) {
      // Don't block further schema updates while waiting for a pending update to propagate to other
      // replicas. This reduces the likelihood of a (time-limited) distributed deadlock during
      // concurrent schema updates.
      waitForOtherReplicasToUpdate(timeOut, latestVersion);
    }
    if (errors.isEmpty() && timeOut.hasTimedOut()) {
      log.warn("{} Timed out", errorMsg);
      errors = singletonList(singletonMap(CommandOperation.ERR_MSGS, errorMsg + "Timed out."));
    }
    return errors;
  }

  private void waitForOtherReplicasToUpdate(TimeOut timeOut, int latestVersion) {
    SolrCore core = req.getCore();
    CoreDescriptor cd = core.getCoreDescriptor();
    String collection = cd.getCollectionName();
    if (collection != null) {
      if (timeOut.hasTimedOut()) {
        throw new SolrException(
            SolrException.ErrorCode.SERVER_ERROR,
            "Not enough time left to update replicas. However, the schema is updated already.");
      }
      ManagedIndexSchema.waitForSchemaZkVersionAgreement(
          collection,
          cd.getCloudDescriptor().getCoreNodeName(),
          latestVersion,
          core.getCoreContainer().getZkController(),
          (int) timeOut.timeLeft(TimeUnit.SECONDS));
    }
  }

  public enum OpType {
    ADD_FIELD_TYPE("add-field-type") {
      @Override
      public boolean perform(CommandOperation op, SchemaManager mgr) {
        String name = op.getStr(NAME);
        String className = op.getStr(CLASS_NAME);
        if (op.hasError()) return false;
        try {
          FieldType fieldType =
              mgr.managedIndexSchema.newFieldType(name, className, op.getDataMap());
          mgr.managedIndexSchema =
              mgr.managedIndexSchema.addFieldTypes(singletonList(fieldType), false);
          return true;
        } catch (Exception e) {
          log.error("Could not add field type.", e);
          op.addError(getErrorStr(e));
          return false;
        }
      }
    },
    ADD_COPY_FIELD("add-copy-field") {
      @Override
      public boolean perform(CommandOperation op, SchemaManager mgr) {
        String src = op.getStr(SOURCE);
        List<String> dests = op.getStrs(DESTINATION);

        // If maxChars is not specified, there is no limit on copied chars
        int maxChars = CopyField.UNLIMITED;
        String maxCharsStr = op.getStr(MAX_CHARS, null);
        if (null != maxCharsStr) {
          try {
            maxChars = Integer.parseInt(maxCharsStr);
          } catch (NumberFormatException e) {
            op.addError(
                "Exception parsing " + MAX_CHARS + " '" + maxCharsStr + "': " + getErrorStr(e));
          }
          if (maxChars < 0) {
            op.addError(MAX_CHARS + " '" + maxCharsStr + "' is negative.");
          }
        }

        if (op.hasError()) return false;
        if (!op.getValuesExcluding(SOURCE, DESTINATION, MAX_CHARS).isEmpty()) {
          op.addError(
              "Only the '"
                  + SOURCE
                  + "', '"
                  + DESTINATION
                  + "' and '"
                  + MAX_CHARS
                  + "' params are allowed with the 'add-copy-field' operation");
          return false;
        }
        try {
          mgr.managedIndexSchema = mgr.managedIndexSchema.addCopyFields(src, dests, maxChars);
          return true;
        } catch (Exception e) {
          log.error("Could not add copy field", e);
          op.addError(getErrorStr(e));
          return false;
        }
      }
    },
    ADD_FIELD("add-field") {
      @Override
      public boolean perform(CommandOperation op, SchemaManager mgr) {
        String name = op.getStr(NAME);
        String type = op.getStr(TYPE);
        if (op.hasError()) return false;
        try {
          SchemaField field =
              mgr.managedIndexSchema.newField(name, type, op.getValuesExcluding(NAME, TYPE));
          mgr.managedIndexSchema =
              mgr.managedIndexSchema.addFields(singletonList(field), Collections.emptyMap(), false);
          return true;
        } catch (Exception e) {
          log.error("Could not add field", e);
          op.addError(getErrorStr(e));
          return false;
        }
      }
    },
    ADD_DYNAMIC_FIELD("add-dynamic-field") {
      @Override
      public boolean perform(CommandOperation op, SchemaManager mgr) {
        String name = op.getStr(NAME);
        String type = op.getStr(TYPE);
        if (op.hasError()) return false;
        try {
          SchemaField field =
              mgr.managedIndexSchema.newDynamicField(name, type, op.getValuesExcluding(NAME, TYPE));
          mgr.managedIndexSchema =
              mgr.managedIndexSchema.addDynamicFields(
                  singletonList(field), Collections.emptyMap(), false);
          return true;
        } catch (Exception e) {
          log.error("Could not add dynamic field", e);
          op.addError(getErrorStr(e));
          return false;
        }
      }
    },
    DELETE_FIELD_TYPE("delete-field-type") {
      @Override
      public boolean perform(CommandOperation op, SchemaManager mgr) {
        String name = op.getStr(NAME);
        if (op.hasError()) return false;
        if (!op.getValuesExcluding(NAME).isEmpty()) {
          op.addError(
              "Only the '" + NAME + "' param is allowed with the 'delete-field-type' operation");
          return false;
        }
        try {
          mgr.managedIndexSchema = mgr.managedIndexSchema.deleteFieldTypes(singleton(name));
          return true;
        } catch (Exception e) {
          log.error("Could not delete field type", e);
          op.addError(getErrorStr(e));
          return false;
        }
      }
    },
    DELETE_COPY_FIELD("delete-copy-field") {
      @Override
      public boolean perform(CommandOperation op, SchemaManager mgr) {
        String source = op.getStr(SOURCE);
        List<String> dests = op.getStrs(DESTINATION);
        if (op.hasError()) return false;
        if (!op.getValuesExcluding(SOURCE, DESTINATION).isEmpty()) {
          op.addError(
              "Only the '"
                  + SOURCE
                  + "' and '"
                  + DESTINATION
                  + "' params are allowed with the 'delete-copy-field' operation");
          return false;
        }
        try {
          mgr.managedIndexSchema =
              mgr.managedIndexSchema.deleteCopyFields(singletonMap(source, dests));
          return true;
        } catch (Exception e) {
          log.error("Could not delete copy field", e);
          op.addError(getErrorStr(e));
          return false;
        }
      }
    },
    DELETE_FIELD("delete-field") {
      @Override
      public boolean perform(CommandOperation op, SchemaManager mgr) {
        String name = op.getStr(NAME);
        if (op.hasError()) return false;
        if (!op.getValuesExcluding(NAME).isEmpty()) {
          op.addError("Only the '" + NAME + "' param is allowed with the 'delete-field' operation");
          return false;
        }
        try {
          mgr.managedIndexSchema = mgr.managedIndexSchema.deleteFields(singleton(name));
          return true;
        } catch (Exception e) {
          log.error("Could not delete field", e);
          op.addError(getErrorStr(e));
          return false;
        }
      }
    },
    DELETE_DYNAMIC_FIELD("delete-dynamic-field") {
      @Override
      public boolean perform(CommandOperation op, SchemaManager mgr) {
        String name = op.getStr(NAME);
        if (op.hasError()) return false;
        if (!op.getValuesExcluding(NAME).isEmpty()) {
          op.addError(
              "Only the '" + NAME + "' param is allowed with the 'delete-dynamic-field' operation");
          return false;
        }
        try {
          mgr.managedIndexSchema = mgr.managedIndexSchema.deleteDynamicFields(singleton(name));
          return true;
        } catch (Exception e) {
          log.error("Could not delete dynamic field", e);
          op.addError(getErrorStr(e));
          return false;
        }
      }
    },
    REPLACE_FIELD_TYPE("replace-field-type") {
      @Override
      public boolean perform(CommandOperation op, SchemaManager mgr) {
        String name = op.getStr(NAME);
        String className = op.getStr(CLASS_NAME);
        if (op.hasError()) return false;
        try {
          mgr.managedIndexSchema =
              mgr.managedIndexSchema.replaceFieldType(name, className, op.getDataMap());
          return true;
        } catch (Exception e) {
          log.error("Could not replace field type", e);
          op.addError(getErrorStr(e));
          return false;
        }
      }
    },
    REPLACE_FIELD("replace-field") {
      @Override
      public boolean perform(CommandOperation op, SchemaManager mgr) {
        String name = op.getStr(NAME);
        String type = op.getStr(TYPE);
        if (op.hasError()) return false;
        FieldType ft = mgr.managedIndexSchema.getFieldTypeByName(type);
        if (ft == null) {
          op.addError("No such field type '" + type + "'");
          return false;
        }
        try {
          mgr.managedIndexSchema =
              mgr.managedIndexSchema.replaceField(name, ft, op.getValuesExcluding(NAME, TYPE));
          return true;
        } catch (Exception e) {
          log.error("Could not replace field", e);
          op.addError(getErrorStr(e));
          return false;
        }
      }
    },
    REPLACE_DYNAMIC_FIELD("replace-dynamic-field") {
      @Override
      public boolean perform(CommandOperation op, SchemaManager mgr) {
        String name = op.getStr(NAME);
        String type = op.getStr(TYPE);
        if (op.hasError()) return false;
        FieldType ft = mgr.managedIndexSchema.getFieldTypeByName(type);
        if (ft == null) {
          op.addError("No such field type '" + type + "'");
          return false;
        }
        try {
          mgr.managedIndexSchema =
              mgr.managedIndexSchema.replaceDynamicField(
                  name, ft, op.getValuesExcluding(NAME, TYPE));
          return true;
        } catch (Exception e) {
          log.error("Could not replace dynamic field", e);
          op.addError(getErrorStr(e));
          return false;
        }
      }
    };

    public abstract boolean perform(CommandOperation op, SchemaManager mgr);

    public static OpType get(String label) {
      return Nested.OP_TYPES.get(label);
    }

    private static class Nested { // Initializes contained static map before any enum ctor
      static final Map<String, OpType> OP_TYPES = new HashMap<>();
    }

    private OpType(String label) {
      Nested.OP_TYPES.put(label, this);
    }
  }

  public static String getErrorStr(Exception e) {
    StringBuilder sb = new StringBuilder();
    Throwable cause = e;
    for (int i = 0; i < 5; i++) {
      sb.append(cause.getMessage()).append("\n");
      if (cause.getCause() == null || cause.getCause() == cause) break;
      cause = cause.getCause();
    }
    return sb.toString();
  }

  private ManagedIndexSchema getFreshManagedSchema(SolrCore core)
      throws IOException, KeeperException, InterruptedException {

    SolrResourceLoader resourceLoader = core.getResourceLoader();
    String schemaResourceName = core.getLatestSchema().getResourceName();
    if (resourceLoader instanceof ZkSolrResourceLoader) {
      final ZkSolrResourceLoader zkLoader = (ZkSolrResourceLoader) resourceLoader;
      SolrZkClient zkClient = zkLoader.getZkController().getZkClient();
      String managedSchemaPath = zkLoader.getConfigSetZkPath() + "/" + schemaResourceName;
      try {
        if (!zkClient.exists(managedSchemaPath, true)) {
          String backupName =
              schemaResourceName + ManagedIndexSchemaFactory.UPGRADED_SCHEMA_EXTENSION;
          if (!zkClient.exists(zkLoader.getConfigSetZkPath() + "/" + backupName, true)) {
            log.warn(
                "Unable to retrieve fresh managed schema, neither {} nor {} exist.",
                schemaResourceName,
                backupName);
            // use current schema
            return (ManagedIndexSchema) core.getLatestSchema();
          } else {
            schemaResourceName = backupName;
          }
        }
      } catch (Exception e) {
        log.warn("Unable to retrieve fresh managed schema {}", schemaResourceName, e);
        // use current schema
        return (ManagedIndexSchema) core.getLatestSchema();
      }
      schemaResourceName = managedSchemaPath.substring(managedSchemaPath.lastIndexOf("/") + 1);
      InputStream in = resourceLoader.openResource(schemaResourceName);
      if (in instanceof ZkSolrResourceLoader.ZkByteArrayInputStream) {
        int version = ((ZkSolrResourceLoader.ZkByteArrayInputStream) in).getStat().getVersion();
        log.info("managed schema loaded . version : {} ", version);
        return new ManagedIndexSchema(
            core.getSolrConfig(),
            schemaResourceName,
            () ->
                IndexSchemaFactory.getParsedSchema(
                    in, zkLoader, core.getLatestSchema().getResourceName()),
            true,
            schemaResourceName,
            version,
            core.getLatestSchema().getSchemaUpdateLock());
      } else {
        return (ManagedIndexSchema) core.getLatestSchema();
      }
    } else {
      return (ManagedIndexSchema) core.getLatestSchema();
    }
  }
}<|MERGE_RESOLUTION|>--- conflicted
+++ resolved
@@ -129,30 +129,22 @@
           }
 
           try {
-<<<<<<< HEAD
             SolrConfigHandler configHandler = ((SolrConfigHandler)req.getCore().getRequestHandler("/config"));
             if (configHandler.getReloadLock().tryLock()) {
-              latestVersion = ZkController.persistConfigResourceToZooKeeper
-                      (zkLoader, managedIndexSchema.getSchemaZkVersion(), managedIndexSchema.getResourceName(),
-                              sw.toString().getBytes(StandardCharsets.UTF_8), true);
-              req.getCore().getCoreContainer().reload(req.getCore().getName(), req.getCore().uniqueId);
+              latestVersion =
+                  ZkController.persistConfigResourceToZooKeeper(
+                      zkLoader,
+                      managedIndexSchema.getSchemaZkVersion(),
+                      managedIndexSchema.getResourceName(),
+                      sw.toString().getBytes(StandardCharsets.UTF_8),
+                      true);
+              req.getCore()
+                  .getCoreContainer()
+                  .reload(req.getCore().getName(), req.getCore().uniqueId);
               break;
             } else {
               log.info("Another reload is in progress. Not doing anything.");
             }
-=======
-            latestVersion =
-                ZkController.persistConfigResourceToZooKeeper(
-                    zkLoader,
-                    managedIndexSchema.getSchemaZkVersion(),
-                    managedIndexSchema.getResourceName(),
-                    sw.toString().getBytes(StandardCharsets.UTF_8),
-                    true);
-            req.getCore()
-                .getCoreContainer()
-                .reload(req.getCore().getName(), req.getCore().uniqueId);
-            break;
->>>>>>> 98aa52b9
           } catch (ZkController.ResourceModifiedInZkException e) {
             log.info("Schema was modified by another node. Retrying..");
           }
