--- conflicted
+++ resolved
@@ -374,39 +374,18 @@
   }
 
   public Query getKnnVectorQuery(
-<<<<<<< HEAD
       String fieldName, String vectorToSearch, int topK, Query filterQuery) {
-    return getKnnVectorQuery(fieldName, vectorToSearch, topK, filterQuery, null);
+    return getKnnVectorQuery(fieldName, vectorToSearch, topK, filterQuery, null, null);
   }
 
   public Query getKnnVectorQuery(
-      String fieldName, String vectorToSearch, int topK, Query filterQuery, Query seedQuery) {
-=======
-      String fieldName,
-      String vectorToSearch,
-      int topK,
-      Query filterQuery,
-      EarlyTerminationParams earlyTermination) {
->>>>>>> 4f02148b
+      String fieldName, String vectorToSearch, int topK, Query filterQuery, EarlyTerminationParams earlyTermination, Query seedQuery) {
 
     DenseVectorParser vectorBuilder =
         getVectorBuilder(vectorToSearch, DenseVectorParser.BuilderPhase.QUERY);
 
     switch (vectorEncoding) {
       case FLOAT32:
-<<<<<<< HEAD
-        KnnFloatVectorQuery floatVectorQuery =
-            new KnnFloatVectorQuery(fieldName, vectorBuilder.getFloatVector(), topK, filterQuery);
-        return (seedQuery != null)
-            ? SeededKnnVectorQuery.fromFloatQuery(floatVectorQuery, seedQuery)
-            : floatVectorQuery;
-      case BYTE:
-        KnnByteVectorQuery byteVectorQuery =
-            new KnnByteVectorQuery(fieldName, vectorBuilder.getByteVector(), topK, filterQuery);
-        return (seedQuery != null)
-            ? SeededKnnVectorQuery.fromByteQuery(byteVectorQuery, seedQuery)
-            : byteVectorQuery;
-=======
         KnnFloatVectorQuery knnFloatVectorQuery =
             new KnnFloatVectorQuery(fieldName, vectorBuilder.getFloatVector(), topK, filterQuery);
         if (earlyTermination.isEnabled()) {
@@ -418,6 +397,8 @@
                   earlyTermination.getPatience())
               : PatienceKnnVectorQuery.fromFloatQuery(knnFloatVectorQuery);
         }
+        else if (seedQuery != null)
+        return SeededKnnVectorQuery.fromFloatQuery(knnFloatVectorQuery, seedQuery);
         return knnFloatVectorQuery;
       case BYTE:
         KnnByteVectorQuery knnByteVectorQuery =
@@ -431,8 +412,9 @@
                   earlyTermination.getPatience())
               : PatienceKnnVectorQuery.fromByteQuery(knnByteVectorQuery);
         }
+        else if (seedQuery != null)
+          return SeededKnnVectorQuery.fromByteQuery(knnByteVectorQuery, seedQuery);
         return knnByteVectorQuery;
->>>>>>> 4f02148b
       default:
         throw new SolrException(
             SolrException.ErrorCode.SERVER_ERROR,
