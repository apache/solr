/*
 * Licensed to the Apache Software Foundation (ASF) under one or more
 * contributor license agreements.  See the NOTICE file distributed with
 * this work for additional information regarding copyright ownership.
 * The ASF licenses this file to You under the Apache License, Version 2.0
 * (the "License"); you may not use this file except in compliance with
 * the License.  You may obtain a copy of the License at
 *
 *     http://www.apache.org/licenses/LICENSE-2.0
 *
 * Unless required by applicable law or agreed to in writing, software
 * distributed under the License is distributed on an "AS IS" BASIS,
 * WITHOUT WARRANTIES OR CONDITIONS OF ANY KIND, either express or implied.
 * See the License for the specific language governing permissions and
 * limitations under the License.
 */
package org.apache.solr.schema;

import static java.util.Optional.ofNullable;
import static org.apache.lucene.codecs.lucene99.Lucene99HnswVectorsFormat.DEFAULT_BEAM_WIDTH;
import static org.apache.lucene.codecs.lucene99.Lucene99HnswVectorsFormat.DEFAULT_MAX_CONN;

import java.lang.invoke.MethodHandles;
import java.util.ArrayList;
import java.util.List;
import java.util.Locale;
import java.util.Map;
import org.apache.lucene.codecs.KnnVectorsFormat;
import org.apache.lucene.codecs.lucene99.Lucene99HnswVectorsFormat;
import org.apache.lucene.document.FieldType;
import org.apache.lucene.document.KnnByteVectorField;
import org.apache.lucene.document.KnnFloatVectorField;
import org.apache.lucene.document.StoredField;
import org.apache.lucene.index.IndexableField;
import org.apache.lucene.index.VectorEncoding;
import org.apache.lucene.index.VectorSimilarityFunction;
import org.apache.lucene.queries.function.ValueSource;
import org.apache.lucene.queries.function.valuesource.ByteKnnVectorFieldSource;
import org.apache.lucene.queries.function.valuesource.FloatKnnVectorFieldSource;
import org.apache.lucene.search.PatienceKnnVectorQuery;
import org.apache.lucene.search.Query;
import org.apache.lucene.search.SeededKnnVectorQuery;
import org.apache.lucene.search.SortField;
import org.apache.lucene.search.knn.KnnSearchStrategy;
import org.apache.lucene.util.BytesRef;
import org.apache.lucene.util.hnsw.HnswGraph;
import org.apache.solr.common.SolrException;
import org.apache.solr.search.QParser;
import org.apache.solr.search.neural.KnnQParser.EarlyTerminationParams;
import org.apache.solr.search.neural.SolrKnnByteVectorQuery;
import org.apache.solr.search.neural.SolrKnnFloatVectorQuery;
import org.apache.solr.uninverting.UninvertingReader;
import org.apache.solr.util.vector.ByteDenseVectorParser;
import org.apache.solr.util.vector.DenseVectorParser;
import org.apache.solr.util.vector.FloatDenseVectorParser;
import org.slf4j.Logger;
import org.slf4j.LoggerFactory;

/**
 * Provides a field type to support Lucene's {@link org.apache.lucene.document.KnnByteVectorField}
 * and {@link org.apache.lucene.document.KnnFloatVectorField}. See {@link
 * org.apache.lucene.search.KnnByteVectorQuery} and {@link
 * org.apache.lucene.search.KnnFloatVectorQuery} for more details. It supports a fixed cardinality
 * dimension for the vector and a fixed similarity function. The default similarity is
 * EUCLIDEAN_HNSW (L2). The default algorithm is HNSW. For Lucene 9.1 e.g. See {@link
 * org.apache.lucene.util.hnsw.HnswGraph} for more details about the implementation. <br>
 * Only {@code Indexed} and {@code Stored} attributes are supported.
 */
public class DenseVectorField extends FloatPointField {
  private static final Logger log = LoggerFactory.getLogger(MethodHandles.lookup().lookupClass());
  public static final String HNSW_ALGORITHM = "hnsw";
  public static final String DEFAULT_KNN_ALGORITHM = HNSW_ALGORITHM;
  static final String KNN_VECTOR_DIMENSION = "vectorDimension";
  static final String KNN_ALGORITHM = "knnAlgorithm";
  static final String HNSW_MAX_CONNECTIONS = "hnswMaxConnections";
  static final String HNSW_BEAM_WIDTH = "hnswBeamWidth";
  static final String VECTOR_ENCODING = "vectorEncoding";
  static final VectorEncoding DEFAULT_VECTOR_ENCODING = VectorEncoding.FLOAT32;
  static final String KNN_SIMILARITY_FUNCTION = "similarityFunction";
  static final VectorSimilarityFunction DEFAULT_SIMILARITY = VectorSimilarityFunction.EUCLIDEAN;
  private int dimension;
  private VectorSimilarityFunction similarityFunction;
  private String knnAlgorithm;

  /**
   * This parameter is coupled with the hnsw algorithm. Controls how many of the nearest neighbor
   * candidates are connected to the new node. See {@link HnswGraph} for more details.
   */
  private int hnswMaxConn;

  /**
   * This parameter is coupled with the hnsw algorithm. The number of candidate neighbors to track
   * while searching the graph for each newly inserted node. See {@link HnswGraph} for details.
   */
  private int hnswBeamWidth;

  /**
   * Encoding for vector value representation. The possible values are FLOAT32 or BYTE. The default
   * encoding is FLOAT32
   */
  private VectorEncoding vectorEncoding;

  public DenseVectorField() {
    super();
  }

  public DenseVectorField(int dimension) {
    this(dimension, DEFAULT_SIMILARITY, DEFAULT_VECTOR_ENCODING);
  }

  public DenseVectorField(int dimension, VectorEncoding vectorEncoding) {
    this(dimension, DEFAULT_SIMILARITY, vectorEncoding);
  }

  public DenseVectorField(
      int dimension, VectorSimilarityFunction similarityFunction, VectorEncoding vectorEncoding) {
    super();
    this.dimension = dimension;
    this.similarityFunction = similarityFunction;
    this.vectorEncoding = vectorEncoding;
  }

  @Override
  public void init(IndexSchema schema, Map<String, String> args) {
    this.dimension =
        ofNullable(args.get(KNN_VECTOR_DIMENSION))
            .map(Integer::parseInt)
            .orElseThrow(
                () ->
                    new SolrException(
                        SolrException.ErrorCode.SERVER_ERROR,
                        "the vector dimension is a mandatory parameter"));
    args.remove(KNN_VECTOR_DIMENSION);

    this.similarityFunction =
        ofNullable(args.get(KNN_SIMILARITY_FUNCTION))
            .map(value -> VectorSimilarityFunction.valueOf(value.toUpperCase(Locale.ROOT)))
            .orElse(DEFAULT_SIMILARITY);
    args.remove(KNN_SIMILARITY_FUNCTION);

    this.knnAlgorithm = args.getOrDefault(KNN_ALGORITHM, DEFAULT_KNN_ALGORITHM);
    args.remove(KNN_ALGORITHM);

    this.vectorEncoding =
        ofNullable(args.get(VECTOR_ENCODING))
            .map(value -> VectorEncoding.valueOf(value.toUpperCase(Locale.ROOT)))
            .orElse(DEFAULT_VECTOR_ENCODING);
    args.remove(VECTOR_ENCODING);

    this.hnswMaxConn =
        ofNullable(args.get(HNSW_MAX_CONNECTIONS)).map(Integer::parseInt).orElse(DEFAULT_MAX_CONN);
    args.remove(HNSW_MAX_CONNECTIONS);

    this.hnswBeamWidth =
        ofNullable(args.get(HNSW_BEAM_WIDTH)).map(Integer::parseInt).orElse(DEFAULT_BEAM_WIDTH);
    args.remove(HNSW_BEAM_WIDTH);

    this.properties &= ~MULTIVALUED;
    this.properties &= ~UNINVERTIBLE;

    super.init(schema, args);
  }

  public int getDimension() {
    return dimension;
  }

  public VectorSimilarityFunction getSimilarityFunction() {
    return similarityFunction;
  }

  public String getKnnAlgorithm() {
    return knnAlgorithm;
  }

  public Integer getHnswMaxConn() {
    return hnswMaxConn;
  }

  public Integer getHnswBeamWidth() {
    return hnswBeamWidth;
  }

  public VectorEncoding getVectorEncoding() {
    return vectorEncoding;
  }

  @Override
  protected boolean enableDocValuesByDefault() {
    return false;
  }

  @Override
  public void checkSchemaField(final SchemaField field) throws SolrException {
    super.checkSchemaField(field);
    if (field.multiValued()) {
      throw new SolrException(
          SolrException.ErrorCode.SERVER_ERROR,
          getClass().getSimpleName() + " fields can not be multiValued: " + field.getName());
    }

    if (field.hasDocValues()) {
      throw new SolrException(
          SolrException.ErrorCode.SERVER_ERROR,
          getClass().getSimpleName() + " fields can not have docValues: " + field.getName());
    }

    switch (vectorEncoding) {
      case FLOAT32:
        if (dimension > KnnVectorsFormat.DEFAULT_MAX_DIMENSIONS) {
          if (log.isWarnEnabled()) {
            log.warn(
                "The vector dimension {} specified for field {} exceeds the current Lucene default max dimension of {}. It's un-tested territory, extra caution and benchmarks are recommended for production systems.",
                dimension,
                field.getName(),
                KnnVectorsFormat.DEFAULT_MAX_DIMENSIONS);
          }
        }
        break;
      case BYTE:
        if (dimension > KnnVectorsFormat.DEFAULT_MAX_DIMENSIONS) {
          if (log.isWarnEnabled()) {
            log.warn(
                "The vector dimension {} specified for field {} exceeds the current Lucene default max dimension of {}. It's un-tested territory, extra caution and benchmarks are recommended for production systems.",
                dimension,
                field.getName(),
                KnnVectorsFormat.DEFAULT_MAX_DIMENSIONS);
          }
        }
        break;
    }
  }

  @Override
  public List<IndexableField> createFields(SchemaField field, Object value) {
    try {
      ArrayList<IndexableField> fields = new ArrayList<>();
      DenseVectorParser vectorBuilder =
          getVectorBuilder(value, DenseVectorParser.BuilderPhase.INDEX);

      if (field.indexed()) {
        fields.add(createField(field, vectorBuilder));
      }
      if (field.stored()) {
        switch (vectorEncoding) {
          case FLOAT32:
            fields.ensureCapacity(vectorBuilder.getFloatVector().length + 1);
            for (float vectorElement : vectorBuilder.getFloatVector()) {
              fields.add(getStoredField(field, vectorElement));
            }
            break;
          case BYTE:
            fields.add(new StoredField(field.getName(), vectorBuilder.getByteVector()));
            break;
        }
      }
      return fields;
    } catch (RuntimeException e) {
      throw new SolrException(
          SolrException.ErrorCode.SERVER_ERROR,
          "Error while creating field '" + field + "' from value '" + value + "'",
          e);
    }
  }

  @Override
  public IndexableField createField(SchemaField field, Object vectorValue) {
    FieldType denseVectorFieldType = getDenseVectorFieldType();

    if (vectorValue == null) return null;
    DenseVectorParser vectorBuilder = (DenseVectorParser) vectorValue;
    switch (vectorEncoding) {
      case BYTE:
        return new KnnByteVectorField(
            field.getName(), vectorBuilder.getByteVector(), denseVectorFieldType);
      case FLOAT32:
        return new KnnFloatVectorField(
            field.getName(), vectorBuilder.getFloatVector(), denseVectorFieldType);
      default:
        throw new SolrException(
            SolrException.ErrorCode.SERVER_ERROR,
            "Unexpected state. Vector Encoding: " + vectorEncoding);
    }
  }

  /**
   * This is needed at the moment to support dimensions higher than a hard-coded arbitrary Lucene
   * max dimension. N.B. this may stop working and need changes when adopting future Lucene
   * releases.
   *
   * @return a FieldType compatible with Dense vectors
   */
  private FieldType getDenseVectorFieldType() {
    FieldType vectorFieldType =
        new FieldType() {
          @Override
          public int vectorDimension() {
            return dimension;
          }

          @Override
          public VectorEncoding vectorEncoding() {
            return vectorEncoding;
          }

          @Override
          public VectorSimilarityFunction vectorSimilarityFunction() {
            return similarityFunction;
          }
        };

    return vectorFieldType;
  }

  @Override
  public Object toObject(IndexableField f) {
    if (vectorEncoding.equals(VectorEncoding.BYTE)) {
      BytesRef bytesRef = f.binaryValue();
      if (bytesRef != null) {
        List<Number> ret = new ArrayList<>(dimension);
        for (byte b : bytesRef.bytes) {
          ret.add((int) b);
        }
        return ret;
      } else {
        throw new AssertionError("Unexpected state. Field: '" + f + "'");
      }
    }

    return super.toObject(f);
  }

  /**
   * Index Time Parsing The inputValue is an ArrayList with a type that depends on the loader used:
   * - {@link org.apache.solr.handler.loader.XMLLoader}, {@link
   * org.apache.solr.handler.loader.CSVLoader} produces an ArrayList of String - {@link
   * org.apache.solr.handler.loader.JsonLoader} produces an ArrayList of Double - {@link
   * org.apache.solr.handler.loader.JavabinLoader} produces an ArrayList of Float
   */
  public DenseVectorParser getVectorBuilder(
      Object inputValue, DenseVectorParser.BuilderPhase phase) {
    switch (vectorEncoding) {
      case FLOAT32:
        return new FloatDenseVectorParser(dimension, inputValue, phase);
      case BYTE:
        return new ByteDenseVectorParser(dimension, inputValue, phase);
      default:
        throw new SolrException(
            SolrException.ErrorCode.SERVER_ERROR,
            "Unexpected state. Vector Encoding: " + vectorEncoding);
    }
  }

  public KnnVectorsFormat buildKnnVectorsFormat() {
    return new Lucene99HnswVectorsFormat(hnswMaxConn, hnswBeamWidth);
  }

  @Override
  public UninvertingReader.Type getUninversionType(SchemaField sf) {
    return null;
  }

  @Override
  public ValueSource getValueSource(SchemaField field, QParser parser) {

    switch (vectorEncoding) {
      case FLOAT32:
        return new FloatKnnVectorFieldSource(field.getName());
      case BYTE:
        return new ByteKnnVectorFieldSource(field.getName());
    }

    throw new SolrException(
        SolrException.ErrorCode.BAD_REQUEST, "Vector encoding not supported for function queries.");
  }

  public Query getKnnVectorQuery(
      String fieldName,
      String vectorToSearch,
      int topK,
      int efSearch,
      Query filterQuery,
      Query seedQuery,
      EarlyTerminationParams earlyTermination,
      Integer filteredSearchThreshold) {

    DenseVectorParser vectorBuilder =
        getVectorBuilder(vectorToSearch, DenseVectorParser.BuilderPhase.QUERY);

<<<<<<< HEAD
    switch (vectorEncoding) {
      case FLOAT32:
        SolrKnnFloatVectorQuery knnFloatVectorQuery =
            new SolrKnnFloatVectorQuery(
                fieldName, vectorBuilder.getFloatVector(), topK, efSearch, filterQuery);
        if (earlyTermination.isEnabled()) {
          return (earlyTermination.getSaturationThreshold() != null
                  && earlyTermination.getPatience() != null)
              ? PatienceKnnVectorQuery.fromFloatQuery(
                  knnFloatVectorQuery,
                  earlyTermination.getSaturationThreshold(),
                  earlyTermination.getPatience())
              : PatienceKnnVectorQuery.fromFloatQuery(knnFloatVectorQuery);
        }
        return knnFloatVectorQuery;
      case BYTE:
        SolrKnnByteVectorQuery knnByteVectorQuery =
            new SolrKnnByteVectorQuery(
                fieldName, vectorBuilder.getByteVector(), topK, efSearch, filterQuery);
        if (earlyTermination.isEnabled()) {
          return (earlyTermination.getSaturationThreshold() != null
                  && earlyTermination.getPatience() != null)
              ? PatienceKnnVectorQuery.fromByteQuery(
                  knnByteVectorQuery,
                  earlyTermination.getSaturationThreshold(),
                  earlyTermination.getPatience())
              : PatienceKnnVectorQuery.fromByteQuery(knnByteVectorQuery);
        }
        return knnByteVectorQuery;
      default:
        throw new SolrException(
            SolrException.ErrorCode.SERVER_ERROR,
            "Unexpected state. Vector Encoding: " + vectorEncoding);
    }
=======
    final Query knnQuery =
        switch (vectorEncoding) {
          case FLOAT32 -> {
            if (filteredSearchThreshold != null) {
              KnnSearchStrategy knnSearchStrategy =
                  new KnnSearchStrategy.Hnsw(filteredSearchThreshold);
              yield new KnnFloatVectorQuery(
                  fieldName, vectorBuilder.getFloatVector(), topK, filterQuery, knnSearchStrategy);
            } else {
              yield new KnnFloatVectorQuery(
                  fieldName, vectorBuilder.getFloatVector(), topK, filterQuery);
            }
          }
          case BYTE -> {
            if (filteredSearchThreshold != null) {
              KnnSearchStrategy knnSearchStrategy =
                  new KnnSearchStrategy.Hnsw(filteredSearchThreshold);
              yield new KnnByteVectorQuery(
                  fieldName, vectorBuilder.getByteVector(), topK, filterQuery, knnSearchStrategy);
            } else {
              yield new KnnByteVectorQuery(
                  fieldName, vectorBuilder.getByteVector(), topK, filterQuery);
            }
          }
        };

    final boolean seedEnabled = (seedQuery != null);
    final boolean earlyTerminationEnabled =
        (earlyTermination != null && earlyTermination.isEnabled());

    int caseNumber = (seedEnabled ? 1 : 0) + (earlyTerminationEnabled ? 2 : 0);
    return switch (caseNumber) {
        // 0: no seed, no early termination -> knnQuery
      default -> knnQuery;
        // 1: only seed -> Seeded(knnQuery)
      case 1 -> getSeededQuery(knnQuery, seedQuery);
        // 2: only early termination -> Patience(knnQuery)
      case 2 -> getEarlyTerminationQuery(knnQuery, earlyTermination);
        // 3: seed + early termination -> Patience(Seeded(knnQuery))
      case 3 -> getEarlyTerminationQuery(getSeededQuery(knnQuery, seedQuery), earlyTermination);
    };
>>>>>>> 94f249a1
  }

  /**
   * Not Supported. Please use the {!knn} query parser to run K nearest neighbors search queries.
   */
  @Override
  public Query getFieldQuery(QParser parser, SchemaField field, String externalVal) {
    throw new SolrException(
        SolrException.ErrorCode.BAD_REQUEST,
        "Field Queries are not supported for Dense Vector fields. Please use the {!knn} query parser to run K nearest neighbors search queries.");
  }

  /** Not Supported */
  @Override
  public Query getRangeQuery(
      QParser parser,
      SchemaField field,
      String part1,
      String part2,
      boolean minInclusive,
      boolean maxInclusive) {
    throw new SolrException(
        SolrException.ErrorCode.BAD_REQUEST,
        "Range Queries are not supported for Dense Vector fields. Please use the {!knn} query parser to run K nearest neighbors search queries.");
  }

  /** Not Supported */
  @Override
  public SortField getSortField(SchemaField field, boolean top) {
    throw new SolrException(
        SolrException.ErrorCode.BAD_REQUEST, "Cannot sort on a Dense Vector field");
  }

  private Query getSeededQuery(Query knnQuery, Query seed) {
    return switch (knnQuery) {
      case KnnFloatVectorQuery knnFloatQuery -> SeededKnnVectorQuery.fromFloatQuery(
          knnFloatQuery, seed);
      case KnnByteVectorQuery knnByteQuery -> SeededKnnVectorQuery.fromByteQuery(
          knnByteQuery, seed);
      default -> throw new SolrException(
          SolrException.ErrorCode.SERVER_ERROR, "Invalid type of knn query");
    };
  }

  private Query getEarlyTerminationQuery(Query knnQuery, EarlyTerminationParams earlyTermination) {
    final boolean useExplicitParams =
        (earlyTermination.getSaturationThreshold() != null
            && earlyTermination.getPatience() != null);
    return switch (knnQuery) {
      case KnnFloatVectorQuery knnFloatQuery -> useExplicitParams
          ? PatienceKnnVectorQuery.fromFloatQuery(
              knnFloatQuery,
              earlyTermination.getSaturationThreshold(),
              earlyTermination.getPatience())
          : PatienceKnnVectorQuery.fromFloatQuery(knnFloatQuery);
      case KnnByteVectorQuery knnByteQuery -> useExplicitParams
          ? PatienceKnnVectorQuery.fromByteQuery(
              knnByteQuery,
              earlyTermination.getSaturationThreshold(),
              earlyTermination.getPatience())
          : PatienceKnnVectorQuery.fromByteQuery(knnByteQuery);
      case SeededKnnVectorQuery seedQuery -> useExplicitParams
          ? PatienceKnnVectorQuery.fromSeededQuery(
              seedQuery, earlyTermination.getSaturationThreshold(), earlyTermination.getPatience())
          : PatienceKnnVectorQuery.fromSeededQuery(seedQuery);
      default -> throw new SolrException(
          SolrException.ErrorCode.SERVER_ERROR, "Invalid type of knn query");
    };
  }
}<|MERGE_RESOLUTION|>--- conflicted
+++ resolved
@@ -387,64 +387,38 @@
     DenseVectorParser vectorBuilder =
         getVectorBuilder(vectorToSearch, DenseVectorParser.BuilderPhase.QUERY);
 
-<<<<<<< HEAD
-    switch (vectorEncoding) {
-      case FLOAT32:
-        SolrKnnFloatVectorQuery knnFloatVectorQuery =
-            new SolrKnnFloatVectorQuery(
-                fieldName, vectorBuilder.getFloatVector(), topK, efSearch, filterQuery);
-        if (earlyTermination.isEnabled()) {
-          return (earlyTermination.getSaturationThreshold() != null
-                  && earlyTermination.getPatience() != null)
-              ? PatienceKnnVectorQuery.fromFloatQuery(
-                  knnFloatVectorQuery,
-                  earlyTermination.getSaturationThreshold(),
-                  earlyTermination.getPatience())
-              : PatienceKnnVectorQuery.fromFloatQuery(knnFloatVectorQuery);
-        }
-        return knnFloatVectorQuery;
-      case BYTE:
-        SolrKnnByteVectorQuery knnByteVectorQuery =
-            new SolrKnnByteVectorQuery(
-                fieldName, vectorBuilder.getByteVector(), topK, efSearch, filterQuery);
-        if (earlyTermination.isEnabled()) {
-          return (earlyTermination.getSaturationThreshold() != null
-                  && earlyTermination.getPatience() != null)
-              ? PatienceKnnVectorQuery.fromByteQuery(
-                  knnByteVectorQuery,
-                  earlyTermination.getSaturationThreshold(),
-                  earlyTermination.getPatience())
-              : PatienceKnnVectorQuery.fromByteQuery(knnByteVectorQuery);
-        }
-        return knnByteVectorQuery;
-      default:
-        throw new SolrException(
-            SolrException.ErrorCode.SERVER_ERROR,
-            "Unexpected state. Vector Encoding: " + vectorEncoding);
-    }
-=======
     final Query knnQuery =
         switch (vectorEncoding) {
           case FLOAT32 -> {
             if (filteredSearchThreshold != null) {
               KnnSearchStrategy knnSearchStrategy =
                   new KnnSearchStrategy.Hnsw(filteredSearchThreshold);
-              yield new KnnFloatVectorQuery(
-                  fieldName, vectorBuilder.getFloatVector(), topK, filterQuery, knnSearchStrategy);
+              yield new SolrKnnFloatVectorQuery(
+                  fieldName,
+                  vectorBuilder.getFloatVector(),
+                  topK,
+                  efSearch,
+                  filterQuery,
+                  knnSearchStrategy);
             } else {
-              yield new KnnFloatVectorQuery(
-                  fieldName, vectorBuilder.getFloatVector(), topK, filterQuery);
+              yield new SolrKnnFloatVectorQuery(
+                  fieldName, vectorBuilder.getFloatVector(), topK, efSearch, filterQuery);
             }
           }
           case BYTE -> {
             if (filteredSearchThreshold != null) {
               KnnSearchStrategy knnSearchStrategy =
                   new KnnSearchStrategy.Hnsw(filteredSearchThreshold);
-              yield new KnnByteVectorQuery(
-                  fieldName, vectorBuilder.getByteVector(), topK, filterQuery, knnSearchStrategy);
+              yield new SolrKnnByteVectorQuery(
+                  fieldName,
+                  vectorBuilder.getByteVector(),
+                  topK,
+                  efSearch,
+                  filterQuery,
+                  knnSearchStrategy);
             } else {
-              yield new KnnByteVectorQuery(
-                  fieldName, vectorBuilder.getByteVector(), topK, filterQuery);
+              yield new SolrKnnByteVectorQuery(
+                  fieldName, vectorBuilder.getByteVector(), topK, efSearch, filterQuery);
             }
           }
         };
@@ -464,7 +438,6 @@
         // 3: seed + early termination -> Patience(Seeded(knnQuery))
       case 3 -> getEarlyTerminationQuery(getSeededQuery(knnQuery, seedQuery), earlyTermination);
     };
->>>>>>> 94f249a1
   }
 
   /**
@@ -500,9 +473,9 @@
 
   private Query getSeededQuery(Query knnQuery, Query seed) {
     return switch (knnQuery) {
-      case KnnFloatVectorQuery knnFloatQuery -> SeededKnnVectorQuery.fromFloatQuery(
+      case SolrKnnFloatVectorQuery knnFloatQuery -> SeededKnnVectorQuery.fromFloatQuery(
           knnFloatQuery, seed);
-      case KnnByteVectorQuery knnByteQuery -> SeededKnnVectorQuery.fromByteQuery(
+      case SolrKnnByteVectorQuery knnByteQuery -> SeededKnnVectorQuery.fromByteQuery(
           knnByteQuery, seed);
       default -> throw new SolrException(
           SolrException.ErrorCode.SERVER_ERROR, "Invalid type of knn query");
@@ -514,13 +487,13 @@
         (earlyTermination.getSaturationThreshold() != null
             && earlyTermination.getPatience() != null);
     return switch (knnQuery) {
-      case KnnFloatVectorQuery knnFloatQuery -> useExplicitParams
+      case SolrKnnFloatVectorQuery knnFloatQuery -> useExplicitParams
           ? PatienceKnnVectorQuery.fromFloatQuery(
               knnFloatQuery,
               earlyTermination.getSaturationThreshold(),
               earlyTermination.getPatience())
           : PatienceKnnVectorQuery.fromFloatQuery(knnFloatQuery);
-      case KnnByteVectorQuery knnByteQuery -> useExplicitParams
+      case SolrKnnByteVectorQuery knnByteQuery -> useExplicitParams
           ? PatienceKnnVectorQuery.fromByteQuery(
               knnByteQuery,
               earlyTermination.getSaturationThreshold(),
