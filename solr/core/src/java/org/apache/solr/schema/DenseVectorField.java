--- conflicted
+++ resolved
@@ -52,15 +52,10 @@
 import org.slf4j.LoggerFactory;
 
 /**
-<<<<<<< HEAD
- * Provides a field type to support Lucene's {@link org.apache.lucene.document.KnnFloatVectorField}. See
- * {@link org.apache.lucene.search.KnnFloatVectorQuery} for more details. It supports a fixed cardinality
-=======
  * Provides a field type to support Lucene's {@link org.apache.lucene.document.KnnByteVectorField}
  * and {@link org.apache.lucene.document.KnnFloatVectorField}. See {@link
  * org.apache.lucene.search.KnnByteVectorQuery} and {@link
  * org.apache.lucene.search.KnnFloatVectorQuery} for more details. It supports a fixed cardinality
->>>>>>> cc9a0f81
  * dimension for the vector and a fixed similarity function. The default similarity is
  * EUCLIDEAN_HNSW (L2). The default algorithm is HNSW. For Lucene 9.1 e.g. See {@link
  * org.apache.lucene.util.hnsw.HnswGraph} for more details about the implementation. <br>
