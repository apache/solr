--- conflicted
+++ resolved
@@ -379,49 +379,35 @@
       String vectorToSearch,
       int topK,
       Query filterQuery,
-<<<<<<< HEAD
+      Query seedQuery,
+      EarlyTerminationParams earlyTermination,
       Integer filteredSearchThreshold) {
-=======
-      Query seedQuery,
-      EarlyTerminationParams earlyTermination) {
->>>>>>> 5d8a5394
 
     DenseVectorParser vectorBuilder =
         getVectorBuilder(vectorToSearch, DenseVectorParser.BuilderPhase.QUERY);
 
-<<<<<<< HEAD
-    switch (vectorEncoding) {
-      case FLOAT32:
+    final Query knnQuery = switch (vectorEncoding) {
+      case FLOAT32 -> {
         if (filteredSearchThreshold != null) {
           KnnSearchStrategy knnSearchStrategy = new KnnSearchStrategy.Hnsw(filteredSearchThreshold);
-          return new KnnFloatVectorQuery(
+          yield new KnnFloatVectorQuery(
               fieldName, vectorBuilder.getFloatVector(), topK, filterQuery, knnSearchStrategy);
         } else {
-          return new KnnFloatVectorQuery(
+          yield new KnnFloatVectorQuery(
               fieldName, vectorBuilder.getFloatVector(), topK, filterQuery);
         }
-      case BYTE:
+      }
+      case BYTE -> {
         if (filteredSearchThreshold != null) {
           KnnSearchStrategy knnSearchStrategy = new KnnSearchStrategy.Hnsw(filteredSearchThreshold);
-          return new KnnByteVectorQuery(
+          yield new KnnByteVectorQuery(
               fieldName, vectorBuilder.getByteVector(), topK, filterQuery, knnSearchStrategy);
         } else {
-          return new KnnByteVectorQuery(
+          yield new KnnByteVectorQuery(
               fieldName, vectorBuilder.getByteVector(), topK, filterQuery);
         }
-      default:
-        throw new SolrException(
-            SolrException.ErrorCode.SERVER_ERROR,
-            "Unexpected state. Vector Encoding: " + vectorEncoding);
-    }
-=======
-    final Query knnQuery =
-        switch (vectorEncoding) {
-          case FLOAT32 -> new KnnFloatVectorQuery(
-              fieldName, vectorBuilder.getFloatVector(), topK, filterQuery);
-          case BYTE -> new KnnByteVectorQuery(
-              fieldName, vectorBuilder.getByteVector(), topK, filterQuery);
-        };
+      }
+    };
 
     final boolean seedEnabled = (seedQuery != null);
     final boolean earlyTerminationEnabled =
@@ -438,7 +424,6 @@
         // 3: seed + early termination -> Patience(Seeded(knnQuery))
       case 3 -> getEarlyTerminationQuery(getSeededQuery(knnQuery, seedQuery), earlyTermination);
     };
->>>>>>> 5d8a5394
   }
 
   /**
