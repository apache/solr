--- conflicted
+++ resolved
@@ -253,15 +253,7 @@
       for (String liveNode : FileStoreUtils.fetchAndShuffleRemoteLiveNodes(coreContainer)) {
         Utils.executeGET(
             coreContainer.getUpdateShardHandler().getDefaultHttpClient(),
-<<<<<<< HEAD
-            coreContainer
-                    .getZkController()
-                    .zkStateReader
-                    .getBaseUrlForNodeName(liveNode)
-                    .replace("/solr", "/api")
-=======
-            coreContainer.getZkController().zkStateReader.getBaseUrlV2ForNodeName(s)
->>>>>>> 2b28161c
+            coreContainer.getZkController().zkStateReader.getBaseUrlV2ForNodeName(liveNode)
                 + "/cluster/package?wt=javabin&omitHeader=true&refreshPackage="
                 + p,
             Utils.JAVABINCONSUMER);
@@ -429,15 +421,7 @@
     for (String liveNode : FileStoreUtils.fetchAndShuffleRemoteLiveNodes(coreContainer)) {
       Utils.executeGET(
           coreContainer.getUpdateShardHandler().getDefaultHttpClient(),
-<<<<<<< HEAD
-          coreContainer
-                  .getZkController()
-                  .zkStateReader
-                  .getBaseUrlForNodeName(liveNode)
-                  .replace("/solr", "/api")
-=======
-          coreContainer.getZkController().zkStateReader.getBaseUrlV2ForNodeName(s)
->>>>>>> 2b28161c
+          coreContainer.getZkController().zkStateReader.getBaseUrlV2ForNodeName(liveNode)
               + "/cluster/package?wt=javabin&omitHeader=true&expectedVersion"
               + expected,
           Utils.JAVABINCONSUMER);
