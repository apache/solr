/*
 * Licensed to the Apache Software Foundation (ASF) under one or more
 * contributor license agreements.  See the NOTICE file distributed with
 * this work for additional information regarding copyright ownership.
 * The ASF licenses this file to You under the Apache License, Version 2.0
 * (the "License"); you may not use this file except in compliance with
 * the License.  You may obtain a copy of the License at
 *
 *     http://www.apache.org/licenses/LICENSE-2.0
 *
 * Unless required by applicable law or agreed to in writing, software
 * distributed under the License is distributed on an "AS IS" BASIS,
 * WITHOUT WARRANTIES OR CONDITIONS OF ANY KIND, either express or implied.
 * See the License for the specific language governing permissions and
 * limitations under the License.
 */
package org.apache.solr.metrics;

import com.codahale.metrics.Counter;
import com.codahale.metrics.Gauge;
import com.codahale.metrics.Histogram;
import com.codahale.metrics.Meter;
import com.codahale.metrics.Metric;
import com.codahale.metrics.MetricFilter;
import com.codahale.metrics.MetricRegistry;
import com.codahale.metrics.MetricSet;
import com.codahale.metrics.SharedMetricRegistries;
import com.codahale.metrics.Timer;
<<<<<<< HEAD
import io.opentelemetry.api.GlobalOpenTelemetry;
import io.opentelemetry.api.metrics.DoubleCounter;
import io.opentelemetry.api.metrics.DoubleCounterBuilder;
import io.opentelemetry.api.metrics.DoubleGauge;
import io.opentelemetry.api.metrics.DoubleGaugeBuilder;
import io.opentelemetry.api.metrics.DoubleHistogram;
import io.opentelemetry.api.metrics.DoubleHistogramBuilder;
import io.opentelemetry.api.metrics.DoubleUpDownCounter;
import io.opentelemetry.api.metrics.DoubleUpDownCounterBuilder;
import io.opentelemetry.api.metrics.LongCounter;
import io.opentelemetry.api.metrics.LongCounterBuilder;
import io.opentelemetry.api.metrics.LongGauge;
import io.opentelemetry.api.metrics.LongGaugeBuilder;
import io.opentelemetry.api.metrics.LongHistogram;
import io.opentelemetry.api.metrics.LongHistogramBuilder;
import io.opentelemetry.api.metrics.LongUpDownCounter;
import io.opentelemetry.api.metrics.LongUpDownCounterBuilder;
import io.opentelemetry.api.metrics.MeterProvider;
import io.opentelemetry.api.metrics.ObservableDoubleCounter;
import io.opentelemetry.api.metrics.ObservableDoubleMeasurement;
import io.opentelemetry.api.metrics.ObservableDoubleUpDownCounter;
import io.opentelemetry.api.metrics.ObservableLongCounter;
import io.opentelemetry.api.metrics.ObservableLongGauge;
import io.opentelemetry.api.metrics.ObservableLongMeasurement;
import io.opentelemetry.api.metrics.ObservableLongUpDownCounter;
=======
import io.opentelemetry.api.metrics.MeterProvider;
import io.opentelemetry.exporter.prometheus.PrometheusMetricReader;
>>>>>>> eaf0e2e2
import java.io.IOException;
import java.lang.invoke.MethodHandles;
import java.util.ArrayList;
import java.util.Arrays;
import java.util.Collection;
import java.util.Collections;
import java.util.HashMap;
import java.util.HashSet;
import java.util.List;
import java.util.Map;
import java.util.Objects;
import java.util.Set;
import java.util.concurrent.ConcurrentHashMap;
import java.util.concurrent.ConcurrentMap;
import java.util.concurrent.TimeUnit;
import java.util.concurrent.atomic.AtomicInteger;
import java.util.concurrent.locks.Lock;
import java.util.concurrent.locks.ReentrantLock;
import java.util.function.Consumer;
import java.util.regex.Pattern;
import java.util.regex.PatternSyntaxException;
import java.util.stream.Collectors;
import org.apache.solr.common.util.NamedList;
import org.apache.solr.core.CoreContainer;
import org.apache.solr.core.MetricsConfig;
import org.apache.solr.core.PluginInfo;
import org.apache.solr.core.SolrCore;
import org.apache.solr.core.SolrInfoBean;
import org.apache.solr.core.SolrResourceLoader;
import org.apache.solr.logging.MDCLoggingContext;
import org.apache.solr.util.stats.MetricUtils;
import org.slf4j.Logger;
import org.slf4j.LoggerFactory;
import org.slf4j.MDC;

/**
 * This class maintains a repository of named {@link MetricRegistry} instances, and provides several
 * helper methods for managing various aspects of metrics reporting:
 *
 * <ul>
 *   <li>registry creation, clearing and removal,
 *   <li>creation of most common metric implementations,
 *   <li>management of {@link SolrMetricReporter}-s specific to a named registry.
 * </ul>
 *
 * {@link MetricRegistry} instances are automatically created when first referenced by name.
 * Similarly, instances of {@link Metric} implementations, such as {@link Meter}, {@link Counter},
 * {@link Timer} and {@link Histogram} are automatically created and registered under hierarchical
 * names, in a specified registry, when {@link #meter(SolrMetricsContext, String, String,
 * String...)} and other similar methods are called.
 *
 * <p>This class enforces a common prefix ({@link #REGISTRY_NAME_PREFIX}) in all registry names.
 *
 * <p>Solr uses several different registries for collecting metrics belonging to different groups,
 * using {@link org.apache.solr.core.SolrInfoBean.Group} as the main name of the registry (plus the
 * above-mentioned prefix). Instances of {@link SolrMetricManager} are created for each {@link
 * org.apache.solr.core.CoreContainer}, and most registries are local to each instance, with the
 * exception of two global registries: <code>solr.jetty</code> and <code>solr.jvm</code>, which are
 * shared between all {@link org.apache.solr.core.CoreContainer}-s
 */
public class SolrMetricManager {

  private static final Logger log = LoggerFactory.getLogger(MethodHandles.lookup().lookupClass());

  /** Common prefix for all registry names that Solr uses. */
  public static final String REGISTRY_NAME_PREFIX = "solr.";

  /**
   * Registry name for Jetty-specific metrics. This name is also subject to overrides controlled by
   * system properties. This registry is shared between instances of {@link SolrMetricManager}.
   */
  public static final String JETTY_REGISTRY =
      REGISTRY_NAME_PREFIX + SolrInfoBean.Group.jetty.toString();

  /**
   * Registry name for JVM-specific metrics. This name is also subject to overrides controlled by
   * system properties. This registry is shared between instances of {@link SolrMetricManager}.
   */
  public static final String JVM_REGISTRY =
      REGISTRY_NAME_PREFIX + SolrInfoBean.Group.jvm.toString();

  private final ConcurrentMap<String, MetricRegistry> registries = new ConcurrentHashMap<>();

  private final Map<String, Map<String, SolrMetricReporter>> reporters = new HashMap<>();

  private final Lock reportersLock = new ReentrantLock();
  private final Lock swapLock = new ReentrantLock();

  public static final int DEFAULT_CLOUD_REPORTER_PERIOD = 60;

  private final MetricsConfig metricsConfig;
  private final MetricRegistry.MetricSupplier<Counter> counterSupplier;
  private final MetricRegistry.MetricSupplier<Meter> meterSupplier;
  private final MetricRegistry.MetricSupplier<Timer> timerSupplier;
  private final MetricRegistry.MetricSupplier<Histogram> histogramSupplier;

  private final MeterProvider meterProvider;
<<<<<<< HEAD
  private final Map<String, io.opentelemetry.api.metrics.Meter> meters = new ConcurrentHashMap<>();
=======
  private final PrometheusMetricReader prometheusMetricReader;
>>>>>>> eaf0e2e2

  public SolrMetricManager() {
    metricsConfig = new MetricsConfig.MetricsConfigBuilder().build();
    counterSupplier = MetricSuppliers.counterSupplier(null, null);
    meterSupplier = MetricSuppliers.meterSupplier(null, null);
    timerSupplier = MetricSuppliers.timerSupplier(null, null);
    histogramSupplier = MetricSuppliers.histogramSupplier(null, null);
<<<<<<< HEAD
    meterProvider = GlobalOpenTelemetry.getMeterProvider();
  }

  public SolrMetricManager(
      SolrResourceLoader loader, MetricsConfig metricsConfig, MeterProvider meterProvider) {
=======
    meterProvider = MetricUtils.getMeterProvider();
    prometheusMetricReader = null;
  }

  public SolrMetricManager(
      SolrResourceLoader loader,
      MetricsConfig metricsConfig,
      PrometheusMetricReader prometheusMetricReader) {
>>>>>>> eaf0e2e2
    this.metricsConfig = metricsConfig;
    this.prometheusMetricReader = prometheusMetricReader;
    this.meterProvider = MetricUtils.getMeterProvider();
    counterSupplier = MetricSuppliers.counterSupplier(loader, metricsConfig.getCounterSupplier());
    meterSupplier = MetricSuppliers.meterSupplier(loader, metricsConfig.getMeterSupplier());
    timerSupplier = MetricSuppliers.timerSupplier(loader, metricsConfig.getTimerSupplier());
    histogramSupplier =
        MetricSuppliers.histogramSupplier(loader, metricsConfig.getHistogramSupplier());
    this.meterProvider = meterProvider;
  }

  public LongCounter longCounter(
      String registry, String counterName, String description, String unit) {
    LongCounterBuilder builder =
        meterProvider.get(registry).counterBuilder(counterName).setDescription(description);
    if (unit != null) {
      builder.setUnit(unit);
    }
    return builder.build();
  }

  public LongUpDownCounter longUpDownCounter(
      String registry, String counterName, String description, String unit) {
    LongUpDownCounterBuilder builder =
        meterProvider.get(registry).upDownCounterBuilder(counterName).setDescription(description);
    if (unit != null) {
      builder.setUnit(unit);
    }
    return builder.build();
  }

  public DoubleUpDownCounter doubleUpDownCounter(
      String registry, String counterName, String description, String unit) {
    DoubleUpDownCounterBuilder builder =
        meterProvider
            .get(registry)
            .upDownCounterBuilder(counterName)
            .setDescription(description)
            .ofDoubles();
    if (unit != null) {
      builder.setUnit(unit);
    }
    return builder.build();
  }

  public DoubleCounter doubleCounter(
      String registry, String counterName, String description, String unit) {
    DoubleCounterBuilder builder =
        meterProvider
            .get(registry)
            .counterBuilder(counterName)
            .setDescription(description)
            .ofDoubles();
    if (unit != null) {
      builder.setUnit(unit);
    }
    return builder.build();
  }

  public DoubleHistogram doubleHistogram(
      SolrMetricsContext context,
      String registry,
      String histogramName,
      String description,
      String unit) {
    DoubleHistogramBuilder builder =
        meterProvider.get(registry).histogramBuilder(histogramName).setDescription(description);
    if (unit != null) {
      builder.setUnit(unit);
    }
    return builder.build();
  }

  public LongHistogram longHistogram(
      SolrMetricsContext context,
      String registry,
      String histogramName,
      String description,
      String unit) {
    LongHistogramBuilder builder =
        meterProvider
            .get(registry)
            .histogramBuilder(histogramName)
            .setDescription(description)
            .ofLongs();

    if (unit != null) {
      builder.setUnit(unit);
    }

    return builder.build();
  }

  public DoubleGauge doubleGauge(
      SolrMetricsContext context,
      String registry,
      String gaugeName,
      String description,
      String unit) {
    DoubleGaugeBuilder builder =
        meterProvider.get(registry).gaugeBuilder(gaugeName).setDescription(description);
    if (unit != null) {
      builder.setUnit(unit);
    }

    return builder.build();
  }

  public LongGauge longGauge(
      SolrMetricsContext context,
      String registry,
      String gaugeName,
      String description,
      String unit) {
    LongGaugeBuilder builder =
        meterProvider.get(registry).gaugeBuilder(gaugeName).setDescription(description).ofLongs();
    if (unit != null) {
      builder.setUnit(unit);
    }

    return builder.build();
  }

  public ObservableLongCounter observableLongCounter(
      String registry,
      String counterName,
      String description,
      Consumer<ObservableLongMeasurement> callback,
      String unit) {
    LongCounterBuilder builder =
        meterProvider.get(registry).counterBuilder(counterName).setDescription(description);
    if (unit != null) {
      builder.setUnit(unit);
    }
    return builder.buildWithCallback(callback);
  }

  public ObservableDoubleCounter observableDoubleCounter(
      String registry,
      String counterName,
      String description,
      Consumer<ObservableDoubleMeasurement> callback,
      String unit) {
    DoubleCounterBuilder builder =
        meterProvider
            .get(registry)
            .counterBuilder(counterName)
            .setDescription(description)
            .ofDoubles();
    if (unit != null) {
      builder.setUnit(unit);
    }
    return builder.buildWithCallback(callback);
  }

  public ObservableLongGauge observableLongGauge(
      String registry,
      String gaugeName,
      String description,
      Consumer<ObservableLongMeasurement> callback,
      String unit) {
    LongGaugeBuilder builder =
        meterProvider.get(registry).gaugeBuilder(gaugeName).setDescription(description).ofLongs();
    if (unit != null) {
      builder.setUnit(unit);
    }
    return builder.buildWithCallback(callback);
  }

  public ObservableLongUpDownCounter observableLongUpDownCounter(
      String registry,
      String counterName,
      String description,
      Consumer<ObservableLongMeasurement> callback,
      String unit) {
    LongUpDownCounterBuilder builder =
        meterProvider.get(registry).upDownCounterBuilder(counterName).setDescription(description);
    if (unit != null) {
      builder.setUnit(unit);
    }
    return builder.buildWithCallback(callback);
  }

  public ObservableDoubleUpDownCounter observableDoubleUpDownCounter(
      String registry,
      String counterName,
      String description,
      Consumer<ObservableDoubleMeasurement> callback,
      String unit) {
    DoubleUpDownCounterBuilder builder =
        meterProvider
            .get(registry)
            .upDownCounterBuilder(counterName)
            .setDescription(description)
            .ofDoubles();
    if (unit != null) {
      builder.setUnit(unit);
    }
    return builder.buildWithCallback(callback);
  }

  public io.opentelemetry.api.metrics.Meter getOtelRegistry(String registryName) {
    return meters.get(registryName);
  }

  // for unit tests
  public MetricRegistry.MetricSupplier<Counter> getCounterSupplier() {
    return counterSupplier;
  }

  public MetricRegistry.MetricSupplier<Meter> getMeterSupplier() {
    return meterSupplier;
  }

  public MetricRegistry.MetricSupplier<Timer> getTimerSupplier() {
    return timerSupplier;
  }

  public MetricRegistry.MetricSupplier<Histogram> getHistogramSupplier() {
    return histogramSupplier;
  }

  /** Return an object used for representing a null (missing) numeric value. */
  public Object nullNumber() {
    return metricsConfig.getNullNumber();
  }

  /** Return an object used for representing a "Not A Number" (NaN) value. */
  public Object notANumber() {
    return metricsConfig.getNotANumber();
  }

  /** Return an object used for representing a null (missing) string value. */
  public Object nullString() {
    return metricsConfig.getNullString();
  }

  /** Return an object used for representing a null (missing) object value. */
  public Object nullObject() {
    return metricsConfig.getNullObject();
  }

  /**
   * An implementation of {@link MetricFilter} that selects metrics with names that start with one
   * of prefixes.
   */
  public static class PrefixFilter implements MetricFilter {
    private final Set<String> prefixes = new HashSet<>();
    private final Set<String> matched = new HashSet<>();
    private boolean allMatch = false;

    /**
     * Create a filter that uses the provided prefixes.
     *
     * @param prefixes prefixes to use, must not be null. If empty then any name will match, if not
     *     empty then match on any prefix will succeed (logical OR).
     */
    public PrefixFilter(String... prefixes) {
      Objects.requireNonNull(prefixes);
      if (prefixes.length > 0) {
        this.prefixes.addAll(Arrays.asList(prefixes));
      }
      if (this.prefixes.isEmpty()) {
        allMatch = true;
      }
    }

    public PrefixFilter(Collection<String> prefixes) {
      Objects.requireNonNull(prefixes);
      this.prefixes.addAll(prefixes);
      if (this.prefixes.isEmpty()) {
        allMatch = true;
      }
    }

    @Override
    public boolean matches(String name, Metric metric) {
      if (allMatch) {
        matched.add(name);
        return true;
      }
      for (String prefix : prefixes) {
        if (name.startsWith(prefix)) {
          matched.add(name);
          return true;
        }
      }
      return false;
    }

    /**
     * Return the set of names that matched this filter.
     *
     * @return matching names
     */
    public Set<String> getMatched() {
      return Collections.unmodifiableSet(matched);
    }

    /** Clear the set of names that matched. */
    public void reset() {
      matched.clear();
    }

    @Override
    public String toString() {
      return "PrefixFilter{" + "prefixes=" + prefixes + '}';
    }
  }

  /**
   * An implementation of {@link MetricFilter} that selects metrics with names that match regular
   * expression patterns.
   */
  public static class RegexFilter implements MetricFilter {
    private final Set<Pattern> compiledPatterns = new HashSet<>();
    private final Set<String> matched = new HashSet<>();
    private boolean allMatch = false;

    /**
     * Create a filter that uses the provided prefix.
     *
     * @param patterns regex patterns to use, must not be null. If empty then any name will match,
     *     if not empty then match on any pattern will succeed (logical OR).
     */
    public RegexFilter(String... patterns) throws PatternSyntaxException {
      this(patterns != null ? Arrays.asList(patterns) : Collections.emptyList());
    }

    public RegexFilter(Collection<String> patterns) throws PatternSyntaxException {
      Objects.requireNonNull(patterns);
      if (patterns.isEmpty()) {
        allMatch = true;
        return;
      }
      patterns.forEach(
          p -> {
            Pattern pattern = Pattern.compile(p);
            compiledPatterns.add(pattern);
          });
      if (patterns.isEmpty()) {
        allMatch = true;
      }
    }

    @Override
    public boolean matches(String name, Metric metric) {
      if (allMatch) {
        matched.add(name);
        return true;
      }
      for (Pattern p : compiledPatterns) {
        if (p.matcher(name).matches()) {
          matched.add(name);
          return true;
        }
      }
      return false;
    }

    /**
     * Return the set of names that matched this filter.
     *
     * @return matching names
     */
    public Set<String> getMatched() {
      return Collections.unmodifiableSet(matched);
    }

    /** Clear the set of names that matched. */
    public void reset() {
      matched.clear();
    }

    @Override
    public String toString() {
      return "RegexFilter{" + "compiledPatterns=" + compiledPatterns + '}';
    }
  }

  /**
   * An implementation of {@link MetricFilter} that selects metrics that match any filter in a list
   * of filters.
   */
  public static class OrFilter implements MetricFilter {
    List<MetricFilter> filters = new ArrayList<>();

    public OrFilter(Collection<MetricFilter> filters) {
      if (filters != null) {
        this.filters.addAll(filters);
      }
    }

    public OrFilter(MetricFilter... filters) {
      if (filters != null) {
        for (MetricFilter filter : filters) {
          if (filter != null) {
            this.filters.add(filter);
          }
        }
      }
    }

    @Override
    public boolean matches(String s, Metric metric) {
      for (MetricFilter filter : filters) {
        if (filter.matches(s, metric)) {
          return true;
        }
      }
      return false;
    }
  }

  /**
   * An implementation of {@link MetricFilter} that selects metrics that match all filters in a list
   * of filters.
   */
  public static class AndFilter implements MetricFilter {
    List<MetricFilter> filters = new ArrayList<>();

    public AndFilter(Collection<MetricFilter> filters) {
      if (filters != null) {
        this.filters.addAll(filters);
      }
    }

    public AndFilter(MetricFilter... filters) {
      if (filters != null) {
        for (MetricFilter filter : filters) {
          if (filter != null) {
            this.filters.add(filter);
          }
        }
      }
    }

    @Override
    public boolean matches(String s, Metric metric) {
      for (MetricFilter filter : filters) {
        if (!filter.matches(s, metric)) {
          return false;
        }
      }
      return true;
    }
  }

  /** Return a set of existing registry names. */
  public Set<String> registryNames() {
    Set<String> set = new HashSet<>();
    set.addAll(registries.keySet());
    set.addAll(SharedMetricRegistries.names());
    return set;
  }

  /**
   * Check whether a registry with a given name already exists.
   *
   * @param name registry name
   * @return true if this name points to a registry that already exists, false otherwise
   */
  // TODO SOLR-17458: We may not need
  public boolean hasRegistry(String name) {
    Set<String> names = registryNames();
    name = enforcePrefix(name);
    return names.contains(name);
  }

  /**
   * Return set of existing registry names that match a regex pattern
   *
   * @param patterns regex patterns. NOTE: users need to make sure that patterns that don't start
   *     with a wildcard use the full registry name starting with {@link #REGISTRY_NAME_PREFIX}
   * @return set of existing registry names where at least one pattern matched.
   */
  // TODO SOLR-17458: We may not need? Maybe make a custom OTEL metric reader instead
  public Set<String> registryNames(String... patterns) throws PatternSyntaxException {
    if (patterns == null || patterns.length == 0) {
      return registryNames();
    }
    List<Pattern> compiled = new ArrayList<>();
    for (String pattern : patterns) {
      compiled.add(Pattern.compile(pattern));
    }
    return registryNames(compiled.toArray(new Pattern[0]));
  }

  public Set<String> registryNames(Pattern... patterns) {
    Set<String> allNames = registryNames();
    if (patterns == null || patterns.length == 0) {
      return allNames;
    }
    return allNames.stream()
        .filter(
            s -> {
              for (Pattern p : patterns) {
                if (p.matcher(s).matches()) {
                  return true;
                }
              }
              return false;
            })
        .collect(Collectors.toSet());
  }

  /**
   * Check for predefined shared registry names. This compares the input name with normalized names
   * of predefined shared registries - {@link #JVM_REGISTRY} and {@link #JETTY_REGISTRY}.
   *
   * @param registry already normalized name
   * @return true if the name matches one of shared registries
   */
  // TODO SOLR-17458: We may not need
  private static boolean isSharedRegistry(String registry) {
    return JETTY_REGISTRY.equals(registry) || JVM_REGISTRY.equals(registry);
  }

  /**
   * Get (or create if not present) a named registry
   *
   * @param registry name of the registry
   * @return existing or newly created registry
   */
  // TODO SOLR-17458: We may not need
  public MetricRegistry registry(String registry) {
    registry = enforcePrefix(registry);
    if (isSharedRegistry(registry)) {
      return SharedMetricRegistries.getOrCreate(registry);
    } else {
      swapLock.lock();
      try {
        return getOrCreateRegistry(registries, registry);
      } finally {
        swapLock.unlock();
      }
    }
  }

  // TODO SOLR-17458: We may not need
  private static MetricRegistry getOrCreateRegistry(
      ConcurrentMap<String, MetricRegistry> map, String registry) {
    final MetricRegistry existing = map.get(registry);
    if (existing == null) {
      final MetricRegistry created = new MetricRegistry();
      final MetricRegistry raced = map.putIfAbsent(registry, created);
      if (raced == null) {
        return created;
      } else {
        return raced;
      }
    } else {
      return existing;
    }
  }

  /**
   * Remove a named registry.
   *
   * @param registry name of the registry to remove
   */
  // TODO SOLR-17458: You can't delete OTEL meters
  public void removeRegistry(String registry) {
    // close any reporters for this registry first
    closeReporters(registry, null);
    // make sure we use a name with prefix
    registry = enforcePrefix(registry);
    if (isSharedRegistry(registry)) {
      SharedMetricRegistries.remove(registry);
    } else {
      swapLock.lock();
      try {
        registries.remove(registry);
      } finally {
        swapLock.unlock();
      }
    }
  }

  /**
   * Swap registries. This is useful eg. during {@link org.apache.solr.core.SolrCore} rename or swap
   * operations. NOTE: this operation is not supported for shared registries.
   *
   * @param registry1 source registry
   * @param registry2 target registry. Note: when used after core rename the target registry doesn't
   *     exist, so the swap operation will only rename the existing registry without creating an
   *     empty one under the previous name.
   */
  // TODO SOLR-17458: Don't think we need
  public void swapRegistries(String registry1, String registry2) {
    registry1 = enforcePrefix(registry1);
    registry2 = enforcePrefix(registry2);
    if (isSharedRegistry(registry1) || isSharedRegistry(registry2)) {
      throw new UnsupportedOperationException(
          "Cannot swap shared registry: " + registry1 + ", " + registry2);
    }
    swapLock.lock();
    try {
      MetricRegistry from = registries.get(registry1);
      MetricRegistry to = registries.get(registry2);
      if (from == to) {
        return;
      }
      MetricRegistry reg1 = registries.remove(registry1);
      MetricRegistry reg2 = registries.remove(registry2);
      if (reg2 != null) {
        registries.put(registry1, reg2);
      }
      if (reg1 != null) {
        registries.put(registry2, reg1);
      }
    } finally {
      swapLock.unlock();
    }
  }

  /**
   * Potential conflict resolution strategies when attempting to register a new metric that already
   * exists
   */
  // TODO SOLR-17458: Don't think we need
  public enum ResolutionStrategy {
    /**
     * The existing metric will be kept and the new metric will be ignored. If no metric exists,
     * then the new metric will be registered.
     */
    IGNORE,
    /** The existing metric will be removed and replaced with the new metric */
    REPLACE,
    /** An exception will be thrown. This is the default implementation behavior. */
    ERROR
  }

  /**
   * Register all metrics in the provided {@link MetricSet}, optionally skipping those that already
   * exist.
   *
   * @param registry registry name
   * @param metrics metric set to register
   * @param strategy the conflict resolution strategy to use if the named metric already exists.
   * @param metricPath (optional) additional top-most metric name path elements
   * @throws Exception if a metric with this name already exists.
   */
  // I don't think we do something like this for OTEL?
  public void registerAll(
      String registry, MetricSet metrics, ResolutionStrategy strategy, String... metricPath)
      throws Exception {
    MetricRegistry metricRegistry = registry(registry);
    synchronized (metricRegistry) {
      Map<String, Metric> existingMetrics = metricRegistry.getMetrics();
      for (Map.Entry<String, Metric> entry : metrics.getMetrics().entrySet()) {
        String fullName = mkName(entry.getKey(), metricPath);
        if (strategy == ResolutionStrategy.REPLACE) {
          metricRegistry.remove(fullName);
        } else if (strategy == ResolutionStrategy.IGNORE && existingMetrics.containsKey(fullName)) {
          continue;
        } // strategy == ERROR will fail when we try to register
        metricRegistry.register(fullName, entry.getValue());
      }
    }
  }

  /**
   * Remove all metrics from a specified registry.
   *
   * @param registry registry name
   */
  // TODO SOLR-17458: Don't think we need
  public void clearRegistry(String registry) {
    registry(registry).removeMatching(MetricFilter.ALL);
  }

  /**
   * Remove some metrics from a named registry
   *
   * @param registry registry name
   * @param metricPath (optional) top-most metric name path elements. If empty then this is
   *     equivalent to calling {@link #clearRegistry(String)}, otherwise non-empty elements will be
   *     joined using dotted notation to form a fully-qualified prefix. Metrics with names that
   *     start with the prefix will be removed.
   * @return set of metrics names that have been removed.
   */
  // TODO SOLR-17458: This is not supported in otel. Metrics are immutable. We can at best filter
  // them
  public Set<String> clearMetrics(String registry, String... metricPath) {
    PrefixFilter filter;
    if (metricPath == null || metricPath.length == 0) {
      filter = new PrefixFilter("");
    } else {
      String prefix = MetricRegistry.name("", metricPath);
      filter = new PrefixFilter(prefix);
    }
    registry(registry).removeMatching(filter);
    return filter.getMatched();
  }

  /**
   * Retrieve matching metrics and their names.
   *
   * @param registry registry name.
   * @param metricFilter filter (null is equivalent to {@link MetricFilter#ALL}).
   * @return map of matching names and metrics
   */
  // TODO SOLR-17458: We will create an OTEL metric reader for this instead. For tests, we can
  // create an in-memory metric reader
  public Map<String, Metric> getMetrics(String registry, MetricFilter metricFilter) {
    if (metricFilter == null || metricFilter == MetricFilter.ALL) {
      return registry(registry).getMetrics();
    }
    return registry(registry).getMetrics().entrySet().stream()
        .filter(entry -> metricFilter.matches(entry.getKey(), entry.getValue()))
        .collect(Collectors.toMap(entry -> entry.getKey(), entry -> entry.getValue()));
  }

  /**
   * Create or get an existing named {@link Meter}
   *
   * @param registry registry name
   * @param metricName metric name, either final name or a fully-qualified name using dotted
   *     notation
   * @param metricPath (optional) additional top-most metric name path elements
   * @return existing or a newly created {@link Meter}
   */
  // TODO SOLR-17458: Don't need this
  public Meter meter(
      SolrMetricsContext context, String registry, String metricName, String... metricPath) {
    final String name = mkName(metricName, metricPath);
    if (context != null) {
      context.registerMetricName(name);
    }
    return registry(registry).meter(name, meterSupplier);
  }

  /**
   * Create or get an existing named {@link Timer}
   *
   * @param registry registry name
   * @param metricName metric name, either final name or a fully-qualified name using dotted
   *     notation
   * @param metricPath (optional) additional top-most metric name path elements
   * @return existing or a newly created {@link Timer}
   */
  // TODO SOLR-17458: Don't need this
  public Timer timer(
      SolrMetricsContext context, String registry, String metricName, String... metricPath) {
    final String name = mkName(metricName, metricPath);
    if (context != null) {
      context.registerMetricName(name);
    }
    return registry(registry).timer(name, timerSupplier);
  }

  /**
   * Create or get an existing named {@link Counter}
   *
   * @param registry registry name
   * @param metricName metric name, either final name or a fully-qualified name using dotted
   *     notation
   * @param metricPath (optional) additional top-most metric name path elements
   * @return existing or a newly created {@link Counter}
   */
  // TODO SOLR-17458: Don't need this
  public Counter counter(
      SolrMetricsContext context, String registry, String metricName, String... metricPath) {
    final String name = mkName(metricName, metricPath);
    if (context != null) {
      context.registerMetricName(name);
    }
    return registry(registry).counter(name, counterSupplier);
  }

  /**
   * Create or get an existing named {@link Histogram}
   *
   * @param registry registry name
   * @param metricName metric name, either final name or a fully-qualified name using dotted
   *     notation
   * @param metricPath (optional) additional top-most metric name path elements
   * @return existing or a newly created {@link Histogram}
   */
  // TODO SOLR-17458: Don't need this
  public Histogram histogram(
      SolrMetricsContext context, String registry, String metricName, String... metricPath) {
    final String name = mkName(metricName, metricPath);
    if (context != null) {
      context.registerMetricName(name);
    }
    return registry(registry).histogram(name, histogramSupplier);
  }

  /**
   * @deprecated use {@link #registerMetric(SolrMetricsContext, String, Metric, ResolutionStrategy,
   *     String, String...)}
   */
  // TODO SOLR-17458: Don't need this
  @Deprecated
  public void registerMetric(
      SolrMetricsContext context,
      String registry,
      Metric metric,
      boolean force,
      String metricName,
      String... metricPath) {
    registerMetric(
        context,
        registry,
        metric,
        force ? ResolutionStrategy.REPLACE : ResolutionStrategy.IGNORE,
        metricName,
        metricPath);
  }

  /**
   * Register an instance of {@link Metric}.
   *
   * @param registry registry name
   * @param metric metric instance
   * @param strategy the conflict resolution strategy to use if the named metric already exists.
   * @param metricName metric name, either final name or a fully-qualified name using dotted
   *     notation
   * @param metricPath (optional) additional top-most metric name path elements
   */
  // TODO SOLR-17458: Don't need this
  public void registerMetric(
      SolrMetricsContext context,
      String registry,
      Metric metric,
      ResolutionStrategy strategy,
      String metricName,
      String... metricPath) {
    MetricRegistry metricRegistry = registry(registry);
    String fullName = mkName(metricName, metricPath);
    if (context != null) {
      context.registerMetricName(fullName);
    }
    synchronized (metricRegistry) { // prevent race; register() throws if metric is already present
      if (strategy == ResolutionStrategy.REPLACE) { // must remove any existing one if present
        metricRegistry.remove(fullName);
      } else if (strategy == ResolutionStrategy.IGNORE
          && metricRegistry.getMetrics().containsKey(fullName)) {
        return;
      } // strategy == ERROR will fail when we try to register
      metricRegistry.register(fullName, metric);
    }
  }

  /**
   * This is a wrapper for {@link Gauge} metrics, which are usually implemented as lambdas that
   * often keep a reference to their parent instance. In order to make sure that all such metrics
   * are removed when their parent instance is removed / closed the metric is associated with an
   * instance tag, which can be used then to remove wrappers with the matching tag using {@link
   * #unregisterGauges(String, String)}.
   */
  public static class GaugeWrapper<T> implements Gauge<T> {
    private final Gauge<T> gauge;
    private final String tag;

    public GaugeWrapper(Gauge<T> gauge, String tag) {
      this.gauge = gauge;
      this.tag = tag;
    }

    @Override
    public T getValue() {
      return gauge.getValue();
    }

    public String getTag() {
      return tag;
    }

    public Gauge<T> getGauge() {
      return gauge;
    }
  }

  /**
   * @deprecated use {@link #registerGauge(SolrMetricsContext, String, Gauge, String,
   *     ResolutionStrategy, String, String...)}
   */
  @Deprecated
  public void registerGauge(
      SolrMetricsContext context,
      String registry,
      Gauge<?> gauge,
      String tag,
      boolean force,
      String metricName,
      String... metricPath) {
    registerGauge(
        context,
        registry,
        gauge,
        tag,
        force ? ResolutionStrategy.REPLACE : ResolutionStrategy.ERROR,
        metricName,
        metricPath);
  }

  public <T> void registerGauge(
      SolrMetricsContext context,
      String registry,
      Gauge<T> gauge,
      String tag,
      ResolutionStrategy strategy,
      String metricName,
      String... metricPath) {
    if (!metricsConfig.isEnabled()) {
      gauge = MetricSuppliers.getNoOpGauge(gauge);
    }
    registerMetric(
        context, registry, new GaugeWrapper<>(gauge, tag), strategy, metricName, metricPath);
  }

  public int unregisterGauges(String registryName, String tagSegment) {
    if (tagSegment == null) {
      return 0;
    }
    MetricRegistry registry = registry(registryName);
    if (registry == null) return 0;
    AtomicInteger removed = new AtomicInteger();
    registry.removeMatching(
        (name, metric) -> {
          if (metric instanceof GaugeWrapper<?> wrapper) {
            boolean toRemove = wrapper.getTag().contains(tagSegment);
            if (toRemove) {
              removed.incrementAndGet();
            }
            return toRemove;
          }
          return false;
        });
    return removed.get();
  }

  /**
   * This method creates a hierarchical name with arbitrary levels of hierarchy
   *
   * @param name the final segment of the name, must not be null or empty.
   * @param path optional path segments, starting from the top level. Empty or null segments will be
   *     skipped.
   * @return fully-qualified name using dotted notation, with all valid hierarchy segments prepended
   *     to the name.
   */
  public static String mkName(String name, String... path) {
    return makeName(
        path == null || path.length == 0 ? Collections.emptyList() : Arrays.asList(path), name);
  }

  public static String makeName(List<String> path, String name) {
    if (name == null || name.isEmpty()) {
      throw new IllegalArgumentException("name must not be empty");
    }
    if (path == null || path.size() == 0) {
      return name;
    } else {
      StringBuilder sb = new StringBuilder();
      for (String s : path) {
        if (s == null || s.isEmpty()) {
          continue;
        }
        if (sb.length() > 0) {
          sb.append('.');
        }
        sb.append(s);
      }
      if (sb.length() > 0) {
        sb.append('.');
      }
      sb.append(name);
      return sb.toString();
    }
  }

  /**
   * Enforces the leading {@link #REGISTRY_NAME_PREFIX} in a name.
   *
   * @param name input name, possibly without the prefix
   * @return original name if it contained the prefix, or the input name with the prefix prepended.
   */
  public static String enforcePrefix(String name) {
    if (name.startsWith(REGISTRY_NAME_PREFIX)) {
      return name;
    } else {
      return REGISTRY_NAME_PREFIX + name;
    }
  }

  /**
   * Helper method to construct a properly prefixed registry name based on the group.
   *
   * @param group reporting group
   * @param names optional child elements of the registry name. If exactly one element is provided
   *     and it already contains the required prefix and group name then this value will be used,
   *     and the group parameter will be ignored.
   * @return fully-qualified and prefixed registry name, with overrides applied.
   */
  public static String getRegistryName(SolrInfoBean.Group group, String... names) {
    String fullName;
    String prefix = REGISTRY_NAME_PREFIX + group.name() + '.';
    // check for existing prefix and group
    if (names != null && names.length > 0 && names[0] != null && names[0].startsWith(prefix)) {
      // assume the first segment already was expanded
      if (names.length > 1) {
        String[] newNames = new String[names.length - 1];
        System.arraycopy(names, 1, newNames, 0, newNames.length);
        fullName = MetricRegistry.name(names[0], newNames);
      } else {
        fullName = MetricRegistry.name(names[0]);
      }
    } else {
      fullName = MetricRegistry.name(group.toString(), names);
    }
    return enforcePrefix(fullName);
  }

  // reporter management

  /**
   * Create and register {@link SolrMetricReporter}-s specific to a {@link
   * org.apache.solr.core.SolrInfoBean.Group}. Note: reporters that specify neither "group" nor
   * "registry" attributes are treated as universal - they will always be loaded for any group.
   * These two attributes may also contain multiple comma- or whitespace-separated values, in which
   * case the reporter will be loaded for any matching value from the list. If both attributes are
   * present then only "group" attribute will be processed.
   *
   * @param pluginInfos plugin configurations
   * @param loader resource loader
   * @param coreContainer core container
   * @param solrCore optional solr core
   * @param tag optional tag for the reporters, to distinguish reporters logically created for
   *     different parent component instances.
   * @param group selected group, not null
   * @param registryNames optional child registry name elements
   */
  public void loadReporters(
      PluginInfo[] pluginInfos,
      SolrResourceLoader loader,
      CoreContainer coreContainer,
      SolrCore solrCore,
      String tag,
      SolrInfoBean.Group group,
      String... registryNames) {
    if (pluginInfos == null || pluginInfos.length == 0) {
      return;
    }
    String registryName = getRegistryName(group, registryNames);
    for (PluginInfo info : pluginInfos) {
      String target = info.attributes.get("group");
      if (target == null) { // no "group"
        target = info.attributes.get("registry");
        if (target != null) {
          String[] targets = target.split("[\\s,]+");
          boolean found = false;
          for (String t : targets) {
            t = enforcePrefix(t);
            if (registryName.equals(t)) {
              found = true;
              break;
            }
          }
          if (!found) {
            continue;
          }
        } else {
          // neither group nor registry specified.
          // always register this plugin for all groups and registries
        }
      } else { // check groups
        String[] targets = target.split("[\\s,]+");
        boolean found = false;
        for (String t : targets) {
          if (group.toString().equals(t)) {
            found = true;
            break;
          }
        }
        if (!found) {
          continue;
        }
      }
      try {
        loadReporter(registryName, loader, coreContainer, solrCore, info, tag);
      } catch (Exception e) {
        log.warn("Error loading metrics reporter, plugin info: {}", info, e);
      }
    }
  }

  /**
   * Convenience wrapper for {@link SolrMetricManager#loadReporter(String, SolrResourceLoader,
   * CoreContainer, SolrCore, PluginInfo, String)} passing {@link SolrCore#getResourceLoader()} and
   * {@link SolrCore#getCoreContainer()} as the extra parameters.
   */
  public void loadReporter(String registry, SolrCore solrCore, PluginInfo pluginInfo, String tag)
      throws Exception {
    loadReporter(
        registry,
        solrCore.getResourceLoader(),
        solrCore.getCoreContainer(),
        solrCore,
        pluginInfo,
        tag);
  }

  /**
   * Convenience wrapper for {@link SolrMetricManager#loadReporter(String, SolrResourceLoader,
   * CoreContainer, SolrCore, PluginInfo, String)} passing {@link CoreContainer#getResourceLoader()}
   * and null solrCore and tag.
   */
  public void loadReporter(String registry, CoreContainer coreContainer, PluginInfo pluginInfo)
      throws Exception {
    loadReporter(
        registry, coreContainer.getResourceLoader(), coreContainer, null, pluginInfo, null);
  }

  /**
   * Create and register an instance of {@link SolrMetricReporter}.
   *
   * @param registry reporter is associated with this registry
   * @param loader loader to use when creating an instance of the reporter
   * @param coreContainer core container
   * @param solrCore optional solr core
   * @param pluginInfo plugin configuration. Plugin "name" and "class" attributes are required.
   * @param tag optional tag for the reporter, to distinguish reporters logically created for
   *     different parent component instances.
   * @throws Exception if any argument is missing or invalid
   */
  public void loadReporter(
      String registry,
      SolrResourceLoader loader,
      CoreContainer coreContainer,
      SolrCore solrCore,
      PluginInfo pluginInfo,
      String tag)
      throws Exception {
    if (registry == null
        || pluginInfo == null
        || pluginInfo.name == null
        || pluginInfo.className == null) {
      throw new IllegalArgumentException(
          "loadReporter called with missing arguments: "
              + "registry="
              + registry
              + ", loader="
              + loader
              + ", pluginInfo="
              + pluginInfo);
    }
    // make sure we use a name with prefix
    registry = enforcePrefix(registry);
    SolrMetricReporter reporter =
        loader.newInstance(
            pluginInfo.className,
            SolrMetricReporter.class,
            new String[0],
            new Class<?>[] {SolrMetricManager.class, String.class},
            new Object[] {this, registry});
    // prepare MDC for plugins that want to use its properties
    MDCLoggingContext.setCoreDescriptor(
        coreContainer, solrCore == null ? null : solrCore.getCoreDescriptor());
    if (tag != null) {
      // add instance tag to MDC
      MDC.put("tag", "t:" + tag);
    }
    try {
      if (reporter instanceof SolrCoreReporter) {
        ((SolrCoreReporter) reporter).init(pluginInfo, solrCore);
      } else if (reporter instanceof SolrCoreContainerReporter) {
        ((SolrCoreContainerReporter) reporter).init(pluginInfo, coreContainer);
      } else {
        reporter.init(pluginInfo);
      }
    } catch (IllegalStateException e) {
      throw new IllegalArgumentException("reporter init failed: " + pluginInfo, e);
    } finally {
      MDCLoggingContext.clear();
      MDC.remove("tag");
    }
    registerReporter(registry, pluginInfo.name, tag, reporter);
  }

  private void registerReporter(
      String registry, String name, String tag, SolrMetricReporter reporter) throws Exception {
    try {
      if (!reportersLock.tryLock(10, TimeUnit.SECONDS)) {
        throw new Exception("Could not obtain lock to modify reporters registry: " + registry);
      }
    } catch (InterruptedException e) {
      throw new Exception(
          "Interrupted while trying to obtain lock to modify reporters registry: " + registry);
    }
    try {
      Map<String, SolrMetricReporter> perRegistry = reporters.get(registry);
      if (perRegistry == null) {
        perRegistry = new HashMap<>();
        reporters.put(registry, perRegistry);
      }
      if (tag != null && !tag.isEmpty()) {
        name = name + "@" + tag;
      }
      SolrMetricReporter oldReporter = perRegistry.get(name);
      if (oldReporter != null) { // close it
        log.info(
            "Replacing existing reporter '{}' in registry'{}': {}", name, registry, oldReporter);
        oldReporter.close();
      }
      perRegistry.put(name, reporter);

    } finally {
      reportersLock.unlock();
    }
  }

  /**
   * Close and unregister a named {@link SolrMetricReporter} for a registry.
   *
   * @param registry registry name
   * @param name reporter name
   * @param tag optional tag for the reporter, to distinguish reporters logically created for
   *     different parent component instances.
   * @return true if a named reporter existed and was closed.
   */
  public boolean closeReporter(String registry, String name, String tag) {
    // make sure we use a name with prefix
    registry = enforcePrefix(registry);
    try {
      if (!reportersLock.tryLock(10, TimeUnit.SECONDS)) {
        log.warn("Could not obtain lock to modify reporters registry: {}", registry);
        return false;
      }
    } catch (InterruptedException e) {
      log.warn(
          "Interrupted while trying to obtain lock to modify reporters registry: {}", registry);
      return false;
    }
    try {
      Map<String, SolrMetricReporter> perRegistry = reporters.get(registry);
      if (perRegistry == null) {
        return false;
      }
      if (tag != null && !tag.isEmpty()) {
        name = name + "@" + tag;
      }
      SolrMetricReporter reporter = perRegistry.remove(name);
      if (reporter == null) {
        return false;
      }
      try {
        reporter.close();
      } catch (Exception e) {
        log.warn("Error closing metric reporter, registry={}, name={}", registry, name, e);
      }
      return true;
    } finally {
      reportersLock.unlock();
    }
  }

  /**
   * Close and unregister all {@link SolrMetricReporter}-s for a registry.
   *
   * @param registry registry name
   * @return names of closed reporters
   */
  public Set<String> closeReporters(String registry) {
    return closeReporters(registry, null);
  }

  /**
   * Close and unregister all {@link SolrMetricReporter}-s for a registry.
   *
   * @param registry registry name
   * @param tag optional tag for the reporter, to distinguish reporters logically created for
   *     different parent component instances.
   * @return names of closed reporters
   */
  public Set<String> closeReporters(String registry, String tag) {
    // make sure we use a name with prefix
    registry = enforcePrefix(registry);
    try {
      if (!reportersLock.tryLock(10, TimeUnit.SECONDS)) {
        log.warn("Could not obtain lock to modify reporters registry: {}", registry);
        return Collections.emptySet();
      }
    } catch (InterruptedException e) {
      log.warn(
          "Interrupted while trying to obtain lock to modify reporters registry: {}", registry);
      return Collections.emptySet();
    }
    try {
      log.info("Closing metric reporters for registry={} tag={}", registry, tag);
      Map<String, SolrMetricReporter> perRegistry = reporters.get(registry);
      if (perRegistry != null) {
        Set<String> names = new HashSet<>(perRegistry.keySet());
        Set<String> removed = new HashSet<>();
        names.forEach(
            name -> {
              if (tag != null && !tag.isEmpty() && !name.endsWith("@" + tag)) {
                return;
              }
              SolrMetricReporter reporter = perRegistry.remove(name);
              try {
                reporter.close();
              } catch (IOException ioe) {
                log.warn("Exception closing reporter {}", reporter, ioe);
              }
              removed.add(name);
            });
        if (removed.size() == names.size()) {
          reporters.remove(registry);
        }
        return removed;
      } else {
        return Collections.emptySet();
      }
    } finally {
      reportersLock.unlock();
      if (log.isDebugEnabled()) {
        log.debug("Finished closing registry={}, tag={}", registry, tag);
      }
    }
  }

  /**
   * Get a map of reporters for a registry. Keys are reporter names, values are reporter instances.
   *
   * @param registry registry name
   * @return map of reporters and their names, may be empty but never null
   */
  public Map<String, SolrMetricReporter> getReporters(String registry) {
    // make sure we use a name with prefix
    registry = enforcePrefix(registry);
    try {
      if (!reportersLock.tryLock(10, TimeUnit.SECONDS)) {
        log.warn("Could not obtain lock to modify reporters registry: {}", registry);
        return Collections.emptyMap();
      }
    } catch (InterruptedException e) {
      log.warn(
          "Interrupted while trying to obtain lock to modify reporters registry: {}", registry);
      return Collections.emptyMap();
    }
    try {
      Map<String, SolrMetricReporter> perRegistry = reporters.get(registry);
      if (perRegistry == null) {
        return Collections.emptyMap();
      } else {
        // defensive copy - the original map may change after we release the lock
        return Collections.unmodifiableMap(new HashMap<>(perRegistry));
      }
    } finally {
      reportersLock.unlock();
    }
  }

  private List<PluginInfo> prepareCloudPlugins(
      PluginInfo[] pluginInfos,
      String group,
      Map<String, String> defaultAttributes,
      Map<String, Object> defaultInitArgs) {
    List<PluginInfo> result = new ArrayList<>();
    if (pluginInfos == null) {
      pluginInfos = new PluginInfo[0];
    }
    for (PluginInfo info : pluginInfos) {
      String groupAttr = info.attributes.get("group");
      if (!group.equals(groupAttr)) {
        continue;
      }
      info = preparePlugin(info, defaultAttributes, defaultInitArgs);
      if (info != null) {
        result.add(info);
      }
    }
    return result;
  }

  @SuppressWarnings("unchecked")
  private PluginInfo preparePlugin(
      PluginInfo info, Map<String, String> defaultAttributes, Map<String, Object> defaultInitArgs) {
    if (info == null) {
      return null;
    }
    String classNameAttr = info.attributes.get("class");

    Map<String, String> attrs = new HashMap<>(info.attributes);
    defaultAttributes.forEach(
        (k, v) -> {
          if (!attrs.containsKey(k)) {
            attrs.put(k, v);
          }
        });
    attrs.put("class", classNameAttr);
    Map<String, Object> initArgs = new HashMap<>();
    if (info.initArgs != null) {
      initArgs.putAll(info.initArgs.asMap(10));
    }
    defaultInitArgs.forEach(
        (k, v) -> {
          if (!initArgs.containsKey(k)) {
            initArgs.put(k, v);
          }
        });
    return new PluginInfo(info.type, attrs, new NamedList<>(initArgs), null);
  }

  public void loadShardReporters(PluginInfo[] pluginInfos, SolrCore core) {
    // don't load for non-cloud cores
    if (core.getCoreDescriptor().getCloudDescriptor() == null) {
      return;
    }
    // prepare default plugin if none present in the config
    Map<String, String> attrs = new HashMap<>();
    attrs.put("name", "shardDefault");
    attrs.put("group", SolrInfoBean.Group.shard.toString());
    Map<String, Object> initArgs = new HashMap<>();
    initArgs.put("period", DEFAULT_CLOUD_REPORTER_PERIOD);

    String registryName = core.getCoreMetricManager().getRegistryName();
    // collect infos and normalize
    List<PluginInfo> infos =
        prepareCloudPlugins(pluginInfos, SolrInfoBean.Group.shard.toString(), attrs, initArgs);
    for (PluginInfo info : infos) {
      try {
        loadReporter(registryName, core, info, core.getMetricTag());
      } catch (Exception e) {
        log.warn("Could not load shard reporter, pluginInfo={}", info, e);
      }
    }
  }

  public void loadClusterReporters(PluginInfo[] pluginInfos, CoreContainer cc) {
    // don't load for non-cloud instances
    if (!cc.isZooKeeperAware()) {
      return;
    }
    Map<String, String> attrs = new HashMap<>();
    attrs.put("name", "clusterDefault");
    attrs.put("group", SolrInfoBean.Group.cluster.toString());
    Map<String, Object> initArgs = new HashMap<>();
    initArgs.put("period", DEFAULT_CLOUD_REPORTER_PERIOD);
    List<PluginInfo> infos =
        prepareCloudPlugins(pluginInfos, SolrInfoBean.Group.cluster.toString(), attrs, initArgs);
    String registryName = getRegistryName(SolrInfoBean.Group.cluster);
    for (PluginInfo info : infos) {
      try {
        loadReporter(registryName, cc, info);
      } catch (Exception e) {
        log.warn("Could not load cluster reporter, pluginInfo={}", info, e);
      }
    }
  }

  public MetricsConfig getMetricsConfig() {
    return metricsConfig;
  }
}<|MERGE_RESOLUTION|>--- conflicted
+++ resolved
@@ -26,7 +26,6 @@
 import com.codahale.metrics.MetricSet;
 import com.codahale.metrics.SharedMetricRegistries;
 import com.codahale.metrics.Timer;
-<<<<<<< HEAD
 import io.opentelemetry.api.GlobalOpenTelemetry;
 import io.opentelemetry.api.metrics.DoubleCounter;
 import io.opentelemetry.api.metrics.DoubleCounterBuilder;
@@ -52,10 +51,8 @@
 import io.opentelemetry.api.metrics.ObservableLongGauge;
 import io.opentelemetry.api.metrics.ObservableLongMeasurement;
 import io.opentelemetry.api.metrics.ObservableLongUpDownCounter;
-=======
 import io.opentelemetry.api.metrics.MeterProvider;
 import io.opentelemetry.exporter.prometheus.PrometheusMetricReader;
->>>>>>> eaf0e2e2
 import java.io.IOException;
 import java.lang.invoke.MethodHandles;
 import java.util.ArrayList;
@@ -153,11 +150,8 @@
   private final MetricRegistry.MetricSupplier<Histogram> histogramSupplier;
 
   private final MeterProvider meterProvider;
-<<<<<<< HEAD
   private final Map<String, io.opentelemetry.api.metrics.Meter> meters = new ConcurrentHashMap<>();
-=======
   private final PrometheusMetricReader prometheusMetricReader;
->>>>>>> eaf0e2e2
 
   public SolrMetricManager() {
     metricsConfig = new MetricsConfig.MetricsConfigBuilder().build();
@@ -165,13 +159,6 @@
     meterSupplier = MetricSuppliers.meterSupplier(null, null);
     timerSupplier = MetricSuppliers.timerSupplier(null, null);
     histogramSupplier = MetricSuppliers.histogramSupplier(null, null);
-<<<<<<< HEAD
-    meterProvider = GlobalOpenTelemetry.getMeterProvider();
-  }
-
-  public SolrMetricManager(
-      SolrResourceLoader loader, MetricsConfig metricsConfig, MeterProvider meterProvider) {
-=======
     meterProvider = MetricUtils.getMeterProvider();
     prometheusMetricReader = null;
   }
@@ -180,7 +167,6 @@
       SolrResourceLoader loader,
       MetricsConfig metricsConfig,
       PrometheusMetricReader prometheusMetricReader) {
->>>>>>> eaf0e2e2
     this.metricsConfig = metricsConfig;
     this.prometheusMetricReader = prometheusMetricReader;
     this.meterProvider = MetricUtils.getMeterProvider();
@@ -189,7 +175,6 @@
     timerSupplier = MetricSuppliers.timerSupplier(loader, metricsConfig.getTimerSupplier());
     histogramSupplier =
         MetricSuppliers.histogramSupplier(loader, metricsConfig.getHistogramSupplier());
-    this.meterProvider = meterProvider;
   }
 
   public LongCounter longCounter(
