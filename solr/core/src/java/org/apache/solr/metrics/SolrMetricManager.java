/*
 * Licensed to the Apache Software Foundation (ASF) under one or more
 * contributor license agreements.  See the NOTICE file distributed with
 * this work for additional information regarding copyright ownership.
 * The ASF licenses this file to You under the Apache License, Version 2.0
 * (the "License"); you may not use this file except in compliance with
 * the License.  You may obtain a copy of the License at
 *
 *     http://www.apache.org/licenses/LICENSE-2.0
 *
 * Unless required by applicable law or agreed to in writing, software
 * distributed under the License is distributed on an "AS IS" BASIS,
 * WITHOUT WARRANTIES OR CONDITIONS OF ANY KIND, either express or implied.
 * See the License for the specific language governing permissions and
 * limitations under the License.
 */
package org.apache.solr.metrics;

import com.codahale.metrics.Counter;
import com.codahale.metrics.Gauge;
import com.codahale.metrics.Histogram;
import com.codahale.metrics.Meter;
import com.codahale.metrics.Metric;
import com.codahale.metrics.MetricFilter;
import com.codahale.metrics.MetricRegistry;
import com.codahale.metrics.MetricSet;
import com.codahale.metrics.SharedMetricRegistries;
import com.codahale.metrics.Timer;
import io.opentelemetry.api.metrics.BatchCallback;
import io.opentelemetry.api.metrics.DoubleCounter;
import io.opentelemetry.api.metrics.DoubleCounterBuilder;
import io.opentelemetry.api.metrics.DoubleGauge;
import io.opentelemetry.api.metrics.DoubleGaugeBuilder;
import io.opentelemetry.api.metrics.DoubleHistogram;
import io.opentelemetry.api.metrics.DoubleHistogramBuilder;
import io.opentelemetry.api.metrics.DoubleUpDownCounter;
import io.opentelemetry.api.metrics.DoubleUpDownCounterBuilder;
import io.opentelemetry.api.metrics.LongCounter;
import io.opentelemetry.api.metrics.LongCounterBuilder;
import io.opentelemetry.api.metrics.LongGauge;
import io.opentelemetry.api.metrics.LongGaugeBuilder;
import io.opentelemetry.api.metrics.LongHistogram;
import io.opentelemetry.api.metrics.LongHistogramBuilder;
import io.opentelemetry.api.metrics.LongUpDownCounter;
import io.opentelemetry.api.metrics.LongUpDownCounterBuilder;
import io.opentelemetry.api.metrics.ObservableDoubleCounter;
import io.opentelemetry.api.metrics.ObservableDoubleGauge;
import io.opentelemetry.api.metrics.ObservableDoubleMeasurement;
import io.opentelemetry.api.metrics.ObservableDoubleUpDownCounter;
import io.opentelemetry.api.metrics.ObservableLongCounter;
import io.opentelemetry.api.metrics.ObservableLongGauge;
import io.opentelemetry.api.metrics.ObservableLongMeasurement;
import io.opentelemetry.api.metrics.ObservableLongUpDownCounter;
import io.opentelemetry.api.metrics.ObservableMeasurement;
<<<<<<< HEAD
import io.opentelemetry.exporter.prometheus.PrometheusMetricReader;
=======
>>>>>>> f16c80b9
import io.opentelemetry.sdk.metrics.SdkMeterProvider;
import io.opentelemetry.sdk.metrics.internal.SdkMeterProviderUtil;
import io.opentelemetry.sdk.metrics.internal.exemplar.ExemplarFilter;
import java.io.IOException;
import java.lang.invoke.MethodHandles;
import java.util.ArrayList;
import java.util.Arrays;
import java.util.Collection;
import java.util.Collections;
import java.util.HashMap;
import java.util.HashSet;
import java.util.List;
import java.util.Map;
import java.util.Objects;
import java.util.Set;
import java.util.concurrent.ConcurrentHashMap;
import java.util.concurrent.ConcurrentMap;
import java.util.concurrent.TimeUnit;
import java.util.concurrent.atomic.AtomicInteger;
import java.util.concurrent.locks.Lock;
import java.util.concurrent.locks.ReentrantLock;
import java.util.function.Consumer;
import java.util.regex.Pattern;
import java.util.regex.PatternSyntaxException;
import java.util.stream.Collectors;
import org.apache.solr.common.util.NamedList;
import org.apache.solr.core.CoreContainer;
import org.apache.solr.core.MetricsConfig;
import org.apache.solr.core.PluginInfo;
import org.apache.solr.core.SolrCore;
import org.apache.solr.core.SolrInfoBean;
import org.apache.solr.core.SolrResourceLoader;
import org.apache.solr.logging.MDCLoggingContext;
import org.apache.solr.metrics.otel.FilterablePrometheusMetricReader;
import org.apache.solr.metrics.otel.OtelUnit;
import org.slf4j.Logger;
import org.slf4j.LoggerFactory;
import org.slf4j.MDC;

/**
 * This class maintains a repository of named {@link MetricRegistry} instances, and provides several
 * helper methods for managing various aspects of metrics reporting:
 *
 * <ul>
 *   <li>registry creation, clearing and removal,
 *   <li>creation of most common metric implementations,
 *   <li>management of {@link SolrMetricReporter}-s specific to a named registry.
 * </ul>
 *
 * {@link MetricRegistry} instances are automatically created when first referenced by name.
 * Similarly, instances of {@link Metric} implementations, such as {@link Meter}, {@link Counter},
 * {@link Timer} and {@link Histogram} are automatically created and registered under hierarchical
 * names, in a specified registry, when {@link #meter(SolrMetricsContext, String, String,
 * String...)} and other similar methods are called.
 *
 * <p>This class enforces a common prefix ({@link #REGISTRY_NAME_PREFIX}) in all registry names.
 *
 * <p>Solr uses several different registries for collecting metrics belonging to different groups,
 * using {@link org.apache.solr.core.SolrInfoBean.Group} as the main name of the registry (plus the
 * above-mentioned prefix). Instances of {@link SolrMetricManager} are created for each {@link
 * org.apache.solr.core.CoreContainer}, and most registries are local to each instance, with the
 * exception of two global registries: <code>solr.jetty</code> and <code>solr.jvm</code>, which are
 * shared between all {@link org.apache.solr.core.CoreContainer}-s
 */
public class SolrMetricManager {

  private static final Logger log = LoggerFactory.getLogger(MethodHandles.lookup().lookupClass());

  public static final String OTEL_SCOPE_NAME = "org.apache.solr";

  /** Common prefix for all registry names that Solr uses. */
  public static final String REGISTRY_NAME_PREFIX = "solr.";

  /**
   * Registry name for Jetty-specific metrics. This name is also subject to overrides controlled by
   * system properties. This registry is shared between instances of {@link SolrMetricManager}.
   */
  public static final String JETTY_REGISTRY =
      REGISTRY_NAME_PREFIX + SolrInfoBean.Group.jetty.toString();

  /**
   * Registry name for JVM-specific metrics. This name is also subject to overrides controlled by
   * system properties. This registry is shared between instances of {@link SolrMetricManager}.
   */
  public static final String JVM_REGISTRY =
      REGISTRY_NAME_PREFIX + SolrInfoBean.Group.jvm.toString();

  private final ConcurrentMap<String, MetricRegistry> registries = new ConcurrentHashMap<>();

  private final Map<String, Map<String, SolrMetricReporter>> reporters = new HashMap<>();

  private final Lock reportersLock = new ReentrantLock();
  private final Lock swapLock = new ReentrantLock();

  public static final int DEFAULT_CLOUD_REPORTER_PERIOD = 60;

  private final MetricsConfig metricsConfig;
  private final MetricRegistry.MetricSupplier<Counter> counterSupplier;
  private final MetricRegistry.MetricSupplier<Meter> meterSupplier;
  private final MetricRegistry.MetricSupplier<Timer> timerSupplier;
  private final MetricRegistry.MetricSupplier<Histogram> histogramSupplier;

  private final ConcurrentMap<String, MeterProviderAndReaders> meterProviderAndReaders =
      new ConcurrentHashMap<>();

  public SolrMetricManager() {
    metricsConfig = new MetricsConfig.MetricsConfigBuilder().build();
    counterSupplier = MetricSuppliers.counterSupplier(null, null);
    meterSupplier = MetricSuppliers.meterSupplier(null, null);
    timerSupplier = MetricSuppliers.timerSupplier(null, null);
    histogramSupplier = MetricSuppliers.histogramSupplier(null, null);
  }

  public SolrMetricManager(SolrResourceLoader loader, MetricsConfig metricsConfig) {
    this.metricsConfig = metricsConfig;
    counterSupplier = MetricSuppliers.counterSupplier(loader, metricsConfig.getCounterSupplier());
    meterSupplier = MetricSuppliers.meterSupplier(loader, metricsConfig.getMeterSupplier());
    timerSupplier = MetricSuppliers.timerSupplier(loader, metricsConfig.getTimerSupplier());
    histogramSupplier =
        MetricSuppliers.histogramSupplier(loader, metricsConfig.getHistogramSupplier());
  }

  public LongCounter longCounter(
      String registry, String counterName, String description, OtelUnit unit) {
    LongCounterBuilder builder =
        meterProvider(registry)
            .get(OTEL_SCOPE_NAME)
            .counterBuilder(counterName)
            .setDescription(description);
    if (unit != null) builder.setUnit(unit.getSymbol());

    return builder.build();
  }

  public LongUpDownCounter longUpDownCounter(
      String registry, String counterName, String description, OtelUnit unit) {
    LongUpDownCounterBuilder builder =
        meterProvider(registry)
            .get(OTEL_SCOPE_NAME)
            .upDownCounterBuilder(counterName)
            .setDescription(description);
    if (unit != null) builder.setUnit(unit.getSymbol());

    return builder.build();
  }

  public DoubleUpDownCounter doubleUpDownCounter(
      String registry, String counterName, String description, OtelUnit unit) {
    DoubleUpDownCounterBuilder builder =
        meterProvider(registry)
            .get(OTEL_SCOPE_NAME)
            .upDownCounterBuilder(counterName)
            .setDescription(description)
            .ofDoubles();
    if (unit != null) builder.setUnit(unit.getSymbol());

    return builder.build();
  }

  public DoubleCounter doubleCounter(
      String registry, String counterName, String description, OtelUnit unit) {
    DoubleCounterBuilder builder =
        meterProvider(registry)
            .get(OTEL_SCOPE_NAME)
            .counterBuilder(counterName)
            .setDescription(description)
            .ofDoubles();
    if (unit != null) builder.setUnit(unit.getSymbol());

    return builder.build();
  }

  public DoubleHistogram doubleHistogram(
      String registry, String histogramName, String description, OtelUnit unit) {
    DoubleHistogramBuilder builder =
        meterProvider(registry)
            .get(OTEL_SCOPE_NAME)
            .histogramBuilder(histogramName)
            .setDescription(description);
    if (unit != null) builder.setUnit(unit.getSymbol());

    return builder.build();
  }

  public LongHistogram longHistogram(
      String registry, String histogramName, String description, OtelUnit unit) {
    LongHistogramBuilder builder =
        meterProvider(registry)
            .get(OTEL_SCOPE_NAME)
            .histogramBuilder(histogramName)
            .setDescription(description)
            .ofLongs();

    if (unit != null) builder.setUnit(unit.getSymbol());

    return builder.build();
  }

  public DoubleGauge doubleGauge(
      String registry, String gaugeName, String description, OtelUnit unit) {
    DoubleGaugeBuilder builder =
        meterProvider(registry)
            .get(OTEL_SCOPE_NAME)
            .gaugeBuilder(gaugeName)
            .setDescription(description);
    if (unit != null) builder.setUnit(unit.getSymbol());

    return builder.build();
  }

  public LongGauge longGauge(String registry, String gaugeName, String description, OtelUnit unit) {
    return longGaugeBuilder(registry, gaugeName, description, unit).build();
  }

  public ObservableLongCounter observableLongCounter(
      String registry,
      String counterName,
      String description,
      Consumer<ObservableLongMeasurement> callback,
      OtelUnit unit) {
    LongCounterBuilder builder =
        meterProvider(registry)
            .get(OTEL_SCOPE_NAME)
            .counterBuilder(counterName)
            .setDescription(description);
    if (unit != null) builder.setUnit(unit.getSymbol());

    return builder.buildWithCallback(callback);
  }

  public ObservableDoubleCounter observableDoubleCounter(
      String registry,
      String counterName,
      String description,
      Consumer<ObservableDoubleMeasurement> callback,
      OtelUnit unit) {
    DoubleCounterBuilder builder =
        meterProvider(registry)
            .get(OTEL_SCOPE_NAME)
            .counterBuilder(counterName)
            .setDescription(description)
            .ofDoubles();
    if (unit != null) builder.setUnit(unit.getSymbol());

    return builder.buildWithCallback(callback);
  }

  public ObservableLongGauge observableLongGauge(
      String registry,
      String gaugeName,
      String description,
      Consumer<ObservableLongMeasurement> callback,
      OtelUnit unit) {
    return longGaugeBuilder(registry, gaugeName, description, unit).buildWithCallback(callback);
  }

  public ObservableDoubleGauge observableDoubleGauge(
      String registry,
      String gaugeName,
      String description,
      Consumer<ObservableDoubleMeasurement> callback,
      OtelUnit unit) {
    DoubleGaugeBuilder builder =
        meterProvider(registry)
            .get(OTEL_SCOPE_NAME)
            .gaugeBuilder(gaugeName)
            .setDescription(description);

    if (unit != null) builder.setUnit(unit.getSymbol());

    return builder.buildWithCallback(callback);
  }

  public ObservableLongUpDownCounter observableLongUpDownCounter(
      String registry,
      String counterName,
      String description,
      Consumer<ObservableLongMeasurement> callback,
      String unit) {
    LongUpDownCounterBuilder builder =
        meterProvider(registry)
            .get(OTEL_SCOPE_NAME)
            .upDownCounterBuilder(counterName)
            .setDescription(description);
    if (unit != null) builder.setUnit(unit);

    return builder.buildWithCallback(callback);
  }

  public ObservableDoubleUpDownCounter observableDoubleUpDownCounter(
      String registry,
      String counterName,
      String description,
      Consumer<ObservableDoubleMeasurement> callback,
      String unit) {
    DoubleUpDownCounterBuilder builder =
        meterProvider(registry)
            .get(OTEL_SCOPE_NAME)
            .upDownCounterBuilder(counterName)
            .setDescription(description)
            .ofDoubles();
    if (unit != null) builder.setUnit(unit);

    return builder.buildWithCallback(callback);
  }

<<<<<<< HEAD
=======
  ObservableLongMeasurement longMeasurement(
      String registry, String gaugeName, String description, OtelUnit unit) {
    return longGaugeBuilder(registry, gaugeName, description, unit).buildObserver();
  }

>>>>>>> f16c80b9
  BatchCallback batchCallback(
      String registry,
      Runnable callback,
      ObservableMeasurement measurement,
      ObservableMeasurement... additionalMeasurements) {
    return meterProvider(registry)
        .get(OTEL_SCOPE_NAME)
        .batchCallback(callback, measurement, additionalMeasurements);
  }

<<<<<<< HEAD
  ObservableLongMeasurement longMeasurement(
      String registry, String gaugeName, String description, OtelUnit unit) {
    return longGaugeBuilder(registry, gaugeName, description, unit).buildObserver();
  }

  ObservableDoubleMeasurement doubleMeasurement(
      String registry, String gaugeName, String description, OtelUnit unit) {
    return doubleGaugeBuilder(registry, gaugeName, description, unit).buildObserver();
  }

=======
>>>>>>> f16c80b9
  private LongGaugeBuilder longGaugeBuilder(
      String registry, String gaugeName, String description, OtelUnit unit) {
    LongGaugeBuilder builder =
        meterProvider(registry)
            .get(OTEL_SCOPE_NAME)
            .gaugeBuilder(gaugeName)
            .setDescription(description)
            .ofLongs();
    if (unit != null) builder.setUnit(unit.getSymbol());

    return builder;
  }

<<<<<<< HEAD
  private DoubleGaugeBuilder doubleGaugeBuilder(
      String registry, String gaugeName, String description, OtelUnit unit) {
    DoubleGaugeBuilder builder =
        meterProvider(registry)
            .get(OTEL_SCOPE_NAME)
            .gaugeBuilder(gaugeName)
            .setDescription(description);
    if (unit != null) builder.setUnit(unit.getSymbol());

    return builder;
  }

=======
>>>>>>> f16c80b9
  // for unit tests
  public MetricRegistry.MetricSupplier<Counter> getCounterSupplier() {
    return counterSupplier;
  }

  public MetricRegistry.MetricSupplier<Meter> getMeterSupplier() {
    return meterSupplier;
  }

  public MetricRegistry.MetricSupplier<Timer> getTimerSupplier() {
    return timerSupplier;
  }

  public MetricRegistry.MetricSupplier<Histogram> getHistogramSupplier() {
    return histogramSupplier;
  }

  /** Return an object used for representing a null (missing) numeric value. */
  public Object nullNumber() {
    return metricsConfig.getNullNumber();
  }

  /** Return an object used for representing a "Not A Number" (NaN) value. */
  public Object notANumber() {
    return metricsConfig.getNotANumber();
  }

  /** Return an object used for representing a null (missing) string value. */
  public Object nullString() {
    return metricsConfig.getNullString();
  }

  /** Return an object used for representing a null (missing) object value. */
  public Object nullObject() {
    return metricsConfig.getNullObject();
  }

  /**
   * An implementation of {@link MetricFilter} that selects metrics with names that start with one
   * of prefixes.
   */
  public static class PrefixFilter implements MetricFilter {
    private final Set<String> prefixes = new HashSet<>();
    private final Set<String> matched = new HashSet<>();
    private boolean allMatch = false;

    /**
     * Create a filter that uses the provided prefixes.
     *
     * @param prefixes prefixes to use, must not be null. If empty then any name will match, if not
     *     empty then match on any prefix will succeed (logical OR).
     */
    public PrefixFilter(String... prefixes) {
      Objects.requireNonNull(prefixes);
      if (prefixes.length > 0) {
        this.prefixes.addAll(Arrays.asList(prefixes));
      }
      if (this.prefixes.isEmpty()) {
        allMatch = true;
      }
    }

    public PrefixFilter(Collection<String> prefixes) {
      Objects.requireNonNull(prefixes);
      this.prefixes.addAll(prefixes);
      if (this.prefixes.isEmpty()) {
        allMatch = true;
      }
    }

    @Override
    public boolean matches(String name, Metric metric) {
      if (allMatch) {
        matched.add(name);
        return true;
      }
      for (String prefix : prefixes) {
        if (name.startsWith(prefix)) {
          matched.add(name);
          return true;
        }
      }
      return false;
    }

    /**
     * Return the set of names that matched this filter.
     *
     * @return matching names
     */
    public Set<String> getMatched() {
      return Collections.unmodifiableSet(matched);
    }

    /** Clear the set of names that matched. */
    public void reset() {
      matched.clear();
    }

    @Override
    public String toString() {
      return "PrefixFilter{" + "prefixes=" + prefixes + '}';
    }
  }

  /**
   * An implementation of {@link MetricFilter} that selects metrics with names that match regular
   * expression patterns.
   */
  public static class RegexFilter implements MetricFilter {
    private final Set<Pattern> compiledPatterns = new HashSet<>();
    private final Set<String> matched = new HashSet<>();
    private boolean allMatch = false;

    /**
     * Create a filter that uses the provided prefix.
     *
     * @param patterns regex patterns to use, must not be null. If empty then any name will match,
     *     if not empty then match on any pattern will succeed (logical OR).
     */
    public RegexFilter(String... patterns) throws PatternSyntaxException {
      this(patterns != null ? Arrays.asList(patterns) : Collections.emptyList());
    }

    public RegexFilter(Collection<String> patterns) throws PatternSyntaxException {
      Objects.requireNonNull(patterns);
      if (patterns.isEmpty()) {
        allMatch = true;
        return;
      }
      patterns.forEach(
          p -> {
            Pattern pattern = Pattern.compile(p);
            compiledPatterns.add(pattern);
          });
      if (patterns.isEmpty()) {
        allMatch = true;
      }
    }

    @Override
    public boolean matches(String name, Metric metric) {
      if (allMatch) {
        matched.add(name);
        return true;
      }
      for (Pattern p : compiledPatterns) {
        if (p.matcher(name).matches()) {
          matched.add(name);
          return true;
        }
      }
      return false;
    }

    /**
     * Return the set of names that matched this filter.
     *
     * @return matching names
     */
    public Set<String> getMatched() {
      return Collections.unmodifiableSet(matched);
    }

    /** Clear the set of names that matched. */
    public void reset() {
      matched.clear();
    }

    @Override
    public String toString() {
      return "RegexFilter{" + "compiledPatterns=" + compiledPatterns + '}';
    }
  }

  /**
   * An implementation of {@link MetricFilter} that selects metrics that match any filter in a list
   * of filters.
   */
  public static class OrFilter implements MetricFilter {
    List<MetricFilter> filters = new ArrayList<>();

    public OrFilter(Collection<MetricFilter> filters) {
      if (filters != null) {
        this.filters.addAll(filters);
      }
    }

    public OrFilter(MetricFilter... filters) {
      if (filters != null) {
        for (MetricFilter filter : filters) {
          if (filter != null) {
            this.filters.add(filter);
          }
        }
      }
    }

    @Override
    public boolean matches(String s, Metric metric) {
      for (MetricFilter filter : filters) {
        if (filter.matches(s, metric)) {
          return true;
        }
      }
      return false;
    }
  }

  /**
   * An implementation of {@link MetricFilter} that selects metrics that match all filters in a list
   * of filters.
   */
  public static class AndFilter implements MetricFilter {
    List<MetricFilter> filters = new ArrayList<>();

    public AndFilter(Collection<MetricFilter> filters) {
      if (filters != null) {
        this.filters.addAll(filters);
      }
    }

    public AndFilter(MetricFilter... filters) {
      if (filters != null) {
        for (MetricFilter filter : filters) {
          if (filter != null) {
            this.filters.add(filter);
          }
        }
      }
    }

    @Override
    public boolean matches(String s, Metric metric) {
      for (MetricFilter filter : filters) {
        if (!filter.matches(s, metric)) {
          return false;
        }
      }
      return true;
    }
  }

  /** Return a set of existing registry names. */
  // NOCOMMIT: Remove for OTEL
  public Set<String> registryNames() {
    Set<String> set = new HashSet<>();
    set.addAll(registries.keySet());
    set.addAll(SharedMetricRegistries.names());
    return set;
  }

  /**
   * Check whether a registry with a given name already exists.
   *
   * @param name registry name
   * @return true if this name points to a registry that already exists, false otherwise
   */
  public boolean hasRegistry(String name) {
    return meterProviderAndReaders.containsKey(enforcePrefix(name));
  }

  // NOCOMMIT: Used in filtering. Will remove later
  public boolean hasDropwizardRegistry(String name) {
    Set<String> names = registryNames();
    name = enforcePrefix(name);
    return names.contains(name);
  }

  /**
   * Return set of existing registry names that match a regex pattern
   *
   * @param patterns regex patterns. NOTE: users need to make sure that patterns that don't start
   *     with a wildcard use the full registry name starting with {@link #REGISTRY_NAME_PREFIX}
   * @return set of existing registry names where at least one pattern matched.
   */
  // TODO SOLR-17458: We may not need? Maybe make a custom OTEL metric reader instead
  public Set<String> registryNames(String... patterns) throws PatternSyntaxException {
    if (patterns == null || patterns.length == 0) {
      return registryNames();
    }
    List<Pattern> compiled = new ArrayList<>();
    for (String pattern : patterns) {
      compiled.add(Pattern.compile(pattern));
    }
    return registryNames(compiled.toArray(new Pattern[0]));
  }

  public Set<String> registryNames(Pattern... patterns) {
    Set<String> allNames = registryNames();
    if (patterns == null || patterns.length == 0) {
      return allNames;
    }
    return allNames.stream()
        .filter(
            s -> {
              for (Pattern p : patterns) {
                if (p.matcher(s).matches()) {
                  return true;
                }
              }
              return false;
            })
        .collect(Collectors.toSet());
  }

  /**
   * Check for predefined shared registry names. This compares the input name with normalized names
   * of predefined shared registries - {@link #JVM_REGISTRY} and {@link #JETTY_REGISTRY}.
   *
   * @param registry already normalized name
   * @return true if the name matches one of shared registries
   */
  // TODO SOLR-17458: We may not need
  private static boolean isSharedRegistry(String registry) {
    return JETTY_REGISTRY.equals(registry) || JVM_REGISTRY.equals(registry);
  }

  /**
   * Get (or create if not present) a named registry. This method always creates and persists a new
   * registry in case it does not already exist.
   *
   * @param registry name of the registry
   * @return existing or newly created registry
   */
  // NOCOMMIT SOLR-17458: We may not need
  public MetricRegistry registry(String registry) {
    return registry(registry, true);
  }

  /**
   * Get (or create if not present) a named registry.
   *
   * @param registry name of the registry.
   * @param create When false and the registry does not exist, we return null instead of creating a
   *     new one.
   */
  public MetricRegistry registry(String registry, boolean create) {
    registry = enforcePrefix(registry);
    if (isSharedRegistry(registry)) {
      return SharedMetricRegistries.getOrCreate(registry);
    } else {
      swapLock.lock();
      try {
        if (create) {
          return getOrCreateRegistry(registries, registry);
        } else {
          return registries.get(registry);
        }
      } finally {
        swapLock.unlock();
      }
    }
  }

  /**
   * Get (or create if not present) a named {@link SdkMeterProvider}.
   *
   * @param providerName name of the meter provider and prometheus metric reader
   * @return existing or newly created meter provider
   */
  public SdkMeterProvider meterProvider(String providerName) {
    providerName = enforcePrefix(providerName);
    return meterProviderAndReaders
        .computeIfAbsent(
            providerName,
            key -> {
              var reader = new FilterablePrometheusMetricReader(true, null);
              // NOCOMMIT: We need to add a Periodic Metric Reader here if we want to push with OTLP
              // with an exporter
              var provider = SdkMeterProvider.builder().registerMetricReader(reader);
              SdkMeterProviderUtil.setExemplarFilter(provider, ExemplarFilter.traceBased());
              return new MeterProviderAndReaders(provider.build(), reader);
            })
        .sdkMeterProvider();
  }

  // TODO SOLR-17458: We may not need
  private static MetricRegistry getOrCreateRegistry(
      ConcurrentMap<String, MetricRegistry> map, String registry) {
    final MetricRegistry existing = map.get(registry);
    if (existing == null) {
      final MetricRegistry created = new MetricRegistry();
      final MetricRegistry raced = map.putIfAbsent(registry, created);
      if (raced == null) {
        return created;
      } else {
        return raced;
      }
    } else {
      return existing;
    }
  }

  /**
   * Remove a named registry and close an existing {@link SdkMeterProvider}. Upon closing of
   * provider, all metric readers registered to it are closed.
   *
   * @param registry name of the registry to remove
   */
  public void removeRegistry(String registry) {
    meterProviderAndReaders.computeIfPresent(
        enforcePrefix(registry),
        (key, meterAndReader) -> {
          meterAndReader.sdkMeterProvider().close();
          return null;
        });
  }

  /**
   * Potential conflict resolution strategies when attempting to register a new metric that already
   * exists
   */
  // TODO SOLR-17458: Don't think we need
  public enum ResolutionStrategy {
    /**
     * The existing metric will be kept and the new metric will be ignored. If no metric exists,
     * then the new metric will be registered.
     */
    IGNORE,
    /** The existing metric will be removed and replaced with the new metric */
    REPLACE,
    /** An exception will be thrown. This is the default implementation behavior. */
    ERROR
  }

  /**
   * Register all metrics in the provided {@link MetricSet}, optionally skipping those that already
   * exist.
   *
   * @param registry registry name
   * @param metrics metric set to register
   * @param strategy the conflict resolution strategy to use if the named metric already exists.
   * @param metricPath (optional) additional top-most metric name path elements
   * @throws Exception if a metric with this name already exists.
   */
  // I don't think we do something like this for OTEL?
  public void registerAll(
      String registry, MetricSet metrics, ResolutionStrategy strategy, String... metricPath)
      throws Exception {
    MetricRegistry metricRegistry = registry(registry);
    synchronized (metricRegistry) {
      Map<String, Metric> existingMetrics = metricRegistry.getMetrics();
      for (Map.Entry<String, Metric> entry : metrics.getMetrics().entrySet()) {
        String fullName = mkName(entry.getKey(), metricPath);
        if (strategy == ResolutionStrategy.REPLACE) {
          metricRegistry.remove(fullName);
        } else if (strategy == ResolutionStrategy.IGNORE && existingMetrics.containsKey(fullName)) {
          continue;
        } // strategy == ERROR will fail when we try to register
        metricRegistry.register(fullName, entry.getValue());
      }
    }
  }

  /**
   * Remove all metrics from a specified registry.
   *
   * @param registry registry name
   */
  // TODO SOLR-17458: Don't think we need
  public void clearRegistry(String registry) {
    registry(registry).removeMatching(MetricFilter.ALL);
  }

  /**
   * Remove some metrics from a named registry
   *
   * @param registry registry name
   * @param metricPath (optional) top-most metric name path elements. If empty then this is
   *     equivalent to calling {@link #clearRegistry(String)}, otherwise non-empty elements will be
   *     joined using dotted notation to form a fully-qualified prefix. Metrics with names that
   *     start with the prefix will be removed.
   * @return set of metrics names that have been removed.
   */
  // NOCOMMIT SOLR-17458: This is not supported in otel. Metrics are immutable. We can at best
  // filter
  // them or delete the meterProvider entirely
  public Set<String> clearMetrics(String registry, String... metricPath) {
    PrefixFilter filter;
    if (metricPath == null || metricPath.length == 0) {
      filter = new PrefixFilter("");
    } else {
      String prefix = MetricRegistry.name("", metricPath);
      filter = new PrefixFilter(prefix);
    }
    registry(registry).removeMatching(filter);
    return filter.getMatched();
  }

  /**
   * Retrieve matching metrics and their names.
   *
   * @param registry registry name.
   * @param metricFilter filter (null is equivalent to {@link MetricFilter#ALL}).
   * @return map of matching names and metrics
   */
  // TODO SOLR-17458: We will create an OTEL metric reader for this instead. For tests, we can
  // create an in-memory metric reader
  public Map<String, Metric> getMetrics(String registry, MetricFilter metricFilter) {
    if (metricFilter == null || metricFilter == MetricFilter.ALL) {
      return registry(registry).getMetrics();
    }
    return registry(registry).getMetrics().entrySet().stream()
        .filter(entry -> metricFilter.matches(entry.getKey(), entry.getValue()))
        .collect(Collectors.toMap(entry -> entry.getKey(), entry -> entry.getValue()));
  }

  /**
   * Create or get an existing named {@link Meter}
   *
   * @param registry registry name
   * @param metricName metric name, either final name or a fully-qualified name using dotted
   *     notation
   * @param metricPath (optional) additional top-most metric name path elements
   * @return existing or a newly created {@link Meter}
   */
  // TODO SOLR-17458: Don't need this
  public Meter meter(
      SolrMetricsContext context, String registry, String metricName, String... metricPath) {
    final String name = mkName(metricName, metricPath);
    if (context != null) {
      context.registerMetricName(name);
    }
    return registry(registry).meter(name, meterSupplier);
  }

  /**
   * Create or get an existing named {@link Timer}
   *
   * @param registry registry name
   * @param metricName metric name, either final name or a fully-qualified name using dotted
   *     notation
   * @param metricPath (optional) additional top-most metric name path elements
   * @return existing or a newly created {@link Timer}
   */
  // TODO SOLR-17458: Don't need this
  public Timer timer(
      SolrMetricsContext context, String registry, String metricName, String... metricPath) {
    final String name = mkName(metricName, metricPath);
    if (context != null) {
      context.registerMetricName(name);
    }
    return registry(registry).timer(name, timerSupplier);
  }

  /**
   * Create or get an existing named {@link Counter}
   *
   * @param registry registry name
   * @param metricName metric name, either final name or a fully-qualified name using dotted
   *     notation
   * @param metricPath (optional) additional top-most metric name path elements
   * @return existing or a newly created {@link Counter}
   */
  // TODO SOLR-17458: Don't need this
  public Counter counter(
      SolrMetricsContext context, String registry, String metricName, String... metricPath) {
    final String name = mkName(metricName, metricPath);
    if (context != null) {
      context.registerMetricName(name);
    }
    return registry(registry).counter(name, counterSupplier);
  }

  /**
   * Create or get an existing named {@link Histogram}
   *
   * @param registry registry name
   * @param metricName metric name, either final name or a fully-qualified name using dotted
   *     notation
   * @param metricPath (optional) additional top-most metric name path elements
   * @return existing or a newly created {@link Histogram}
   */
  // TODO SOLR-17458: Don't need this
  public Histogram histogram(
      SolrMetricsContext context, String registry, String metricName, String... metricPath) {
    final String name = mkName(metricName, metricPath);
    if (context != null) {
      context.registerMetricName(name);
    }
    return registry(registry).histogram(name, histogramSupplier);
  }

  /**
   * @deprecated use {@link #registerMetric(SolrMetricsContext, String, Metric, ResolutionStrategy,
   *     String, String...)}
   */
  // TODO SOLR-17458: Don't need this
  @Deprecated
  public void registerMetric(
      SolrMetricsContext context,
      String registry,
      Metric metric,
      boolean force,
      String metricName,
      String... metricPath) {
    registerMetric(
        context,
        registry,
        metric,
        force ? ResolutionStrategy.REPLACE : ResolutionStrategy.IGNORE,
        metricName,
        metricPath);
  }

  /**
   * Register an instance of {@link Metric}.
   *
   * @param registry registry name
   * @param metric metric instance
   * @param strategy the conflict resolution strategy to use if the named metric already exists.
   * @param metricName metric name, either final name or a fully-qualified name using dotted
   *     notation
   * @param metricPath (optional) additional top-most metric name path elements
   */
  // TODO SOLR-17458: Don't need this
  public void registerMetric(
      SolrMetricsContext context,
      String registry,
      Metric metric,
      ResolutionStrategy strategy,
      String metricName,
      String... metricPath) {
    MetricRegistry metricRegistry = registry(registry);
    String fullName = mkName(metricName, metricPath);
    if (context != null) {
      context.registerMetricName(fullName);
    }
    synchronized (metricRegistry) { // prevent race; register() throws if metric is already present
      if (strategy == ResolutionStrategy.REPLACE) { // must remove any existing one if present
        metricRegistry.remove(fullName);
      } else if (strategy == ResolutionStrategy.IGNORE
          && metricRegistry.getMetrics().containsKey(fullName)) {
        return;
      } // strategy == ERROR will fail when we try to register
      metricRegistry.register(fullName, metric);
    }
  }

  /**
   * This is a wrapper for {@link Gauge} metrics, which are usually implemented as lambdas that
   * often keep a reference to their parent instance. In order to make sure that all such metrics
   * are removed when their parent instance is removed / closed the metric is associated with an
   * instance tag, which can be used then to remove wrappers with the matching tag using {@link
   * #unregisterGauges(String, String)}.
   */
  public static class GaugeWrapper<T> implements Gauge<T> {
    private final Gauge<T> gauge;
    private final String tag;

    public GaugeWrapper(Gauge<T> gauge, String tag) {
      this.gauge = gauge;
      this.tag = tag;
    }

    @Override
    public T getValue() {
      return gauge.getValue();
    }

    public String getTag() {
      return tag;
    }

    public Gauge<T> getGauge() {
      return gauge;
    }
  }

  /**
   * @deprecated use {@link #registerGauge(SolrMetricsContext, String, Gauge, String,
   *     ResolutionStrategy, String, String...)}
   */
  @Deprecated
  public void registerGauge(
      SolrMetricsContext context,
      String registry,
      Gauge<?> gauge,
      String tag,
      boolean force,
      String metricName,
      String... metricPath) {
    registerGauge(
        context,
        registry,
        gauge,
        tag,
        force ? ResolutionStrategy.REPLACE : ResolutionStrategy.ERROR,
        metricName,
        metricPath);
  }

  public <T> void registerGauge(
      SolrMetricsContext context,
      String registry,
      Gauge<T> gauge,
      String tag,
      ResolutionStrategy strategy,
      String metricName,
      String... metricPath) {
    if (!metricsConfig.isEnabled()) {
      gauge = MetricSuppliers.getNoOpGauge(gauge);
    }
    registerMetric(
        context, registry, new GaugeWrapper<>(gauge, tag), strategy, metricName, metricPath);
  }

  // NOCOMMIT: No longer need
  public int unregisterGauges(String registryName, String tagSegment) {
    if (tagSegment == null) {
      return 0;
    }
    MetricRegistry registry = registry(registryName, false);
    if (registry == null) return 0;
    AtomicInteger removed = new AtomicInteger();
    registry.removeMatching(
        (name, metric) -> {
          if (metric instanceof GaugeWrapper<?> wrapper) {
            boolean toRemove = wrapper.getTag().contains(tagSegment);
            if (toRemove) {
              removed.incrementAndGet();
            }
            return toRemove;
          }
          return false;
        });
    return removed.get();
  }

  /**
   * This method creates a hierarchical name with arbitrary levels of hierarchy
   *
   * @param name the final segment of the name, must not be null or empty.
   * @param path optional path segments, starting from the top level. Empty or null segments will be
   *     skipped.
   * @return fully-qualified name using dotted notation, with all valid hierarchy segments prepended
   *     to the name.
   */
  public static String mkName(String name, String... path) {
    return makeName(
        path == null || path.length == 0 ? Collections.emptyList() : Arrays.asList(path), name);
  }

  public static String makeName(List<String> path, String name) {
    if (name == null || name.isEmpty()) {
      throw new IllegalArgumentException("name must not be empty");
    }
    if (path == null || path.size() == 0) {
      return name;
    } else {
      StringBuilder sb = new StringBuilder();
      for (String s : path) {
        if (s == null || s.isEmpty()) {
          continue;
        }
        if (sb.length() > 0) {
          sb.append('.');
        }
        sb.append(s);
      }
      if (sb.length() > 0) {
        sb.append('.');
      }
      sb.append(name);
      return sb.toString();
    }
  }

  /**
   * Enforces the leading {@link #REGISTRY_NAME_PREFIX} in a name.
   *
   * @param name input name, possibly without the prefix
   * @return original name if it contained the prefix, or the input name with the prefix prepended.
   */
  public static String enforcePrefix(String name) {
    if (name.startsWith(REGISTRY_NAME_PREFIX)) {
      return name;
    } else {
      return REGISTRY_NAME_PREFIX + name;
    }
  }

  /**
   * Helper method to construct a properly prefixed registry name based on the group.
   *
   * @param group reporting group
   * @param names optional child elements of the registry name. If exactly one element is provided
   *     and it already contains the required prefix and group name then this value will be used,
   *     and the group parameter will be ignored.
   * @return fully-qualified and prefixed registry name, with overrides applied.
   */
  public static String getRegistryName(SolrInfoBean.Group group, String... names) {
    String fullName;
    String prefix = REGISTRY_NAME_PREFIX + group.name() + '.';
    // check for existing prefix and group
    if (names != null && names.length > 0 && names[0] != null && names[0].startsWith(prefix)) {
      // assume the first segment already was expanded
      if (names.length > 1) {
        String[] newNames = new String[names.length - 1];
        System.arraycopy(names, 1, newNames, 0, newNames.length);
        fullName = MetricRegistry.name(names[0], newNames);
      } else {
        fullName = MetricRegistry.name(names[0]);
      }
    } else {
      fullName = MetricRegistry.name(group.toString(), names);
    }
    return enforcePrefix(fullName);
  }

  // reporter management

  /**
   * Create and register {@link SolrMetricReporter}-s specific to a {@link
   * org.apache.solr.core.SolrInfoBean.Group}. Note: reporters that specify neither "group" nor
   * "registry" attributes are treated as universal - they will always be loaded for any group.
   * These two attributes may also contain multiple comma- or whitespace-separated values, in which
   * case the reporter will be loaded for any matching value from the list. If both attributes are
   * present then only "group" attribute will be processed.
   *
   * @param pluginInfos plugin configurations
   * @param loader resource loader
   * @param coreContainer core container
   * @param solrCore optional solr core
   * @param tag optional tag for the reporters, to distinguish reporters logically created for
   *     different parent component instances.
   * @param group selected group, not null
   * @param registryNames optional child registry name elements
   */
  // NOCOMMIT: Come back and cleanup and remove all reporters code
  public void loadReporters(
      PluginInfo[] pluginInfos,
      SolrResourceLoader loader,
      CoreContainer coreContainer,
      SolrCore solrCore,
      String tag,
      SolrInfoBean.Group group,
      String... registryNames) {
    if (pluginInfos == null || pluginInfos.length == 0) {
      return;
    }
    String registryName = getRegistryName(group, registryNames);
    for (PluginInfo info : pluginInfos) {
      String target = info.attributes.get("group");
      if (target == null) { // no "group"
        target = info.attributes.get("registry");
        if (target != null) {
          String[] targets = target.split("[\\s,]+");
          boolean found = false;
          for (String t : targets) {
            t = enforcePrefix(t);
            if (registryName.equals(t)) {
              found = true;
              break;
            }
          }
          if (!found) {
            continue;
          }
        } else {
          // neither group nor registry specified.
          // always register this plugin for all groups and registries
        }
      } else { // check groups
        String[] targets = target.split("[\\s,]+");
        boolean found = false;
        for (String t : targets) {
          if (group.toString().equals(t)) {
            found = true;
            break;
          }
        }
        if (!found) {
          continue;
        }
      }
      try {
        loadReporter(registryName, loader, coreContainer, solrCore, info, tag);
      } catch (Exception e) {
        log.warn("Error loading metrics reporter, plugin info: {}", info, e);
      }
    }
  }

  /**
   * Convenience wrapper for {@link SolrMetricManager#loadReporter(String, SolrResourceLoader,
   * CoreContainer, SolrCore, PluginInfo, String)} passing {@link SolrCore#getResourceLoader()} and
   * {@link SolrCore#getCoreContainer()} as the extra parameters.
   */
  public void loadReporter(String registry, SolrCore solrCore, PluginInfo pluginInfo, String tag)
      throws Exception {
    loadReporter(
        registry,
        solrCore.getResourceLoader(),
        solrCore.getCoreContainer(),
        solrCore,
        pluginInfo,
        tag);
  }

  /**
   * Convenience wrapper for {@link SolrMetricManager#loadReporter(String, SolrResourceLoader,
   * CoreContainer, SolrCore, PluginInfo, String)} passing {@link CoreContainer#getResourceLoader()}
   * and null solrCore and tag.
   */
  public void loadReporter(String registry, CoreContainer coreContainer, PluginInfo pluginInfo)
      throws Exception {
    loadReporter(
        registry, coreContainer.getResourceLoader(), coreContainer, null, pluginInfo, null);
  }

  /**
   * Create and register an instance of {@link SolrMetricReporter}.
   *
   * @param registry reporter is associated with this registry
   * @param loader loader to use when creating an instance of the reporter
   * @param coreContainer core container
   * @param solrCore optional solr core
   * @param pluginInfo plugin configuration. Plugin "name" and "class" attributes are required.
   * @param tag optional tag for the reporter, to distinguish reporters logically created for
   *     different parent component instances.
   * @throws Exception if any argument is missing or invalid
   */
  public void loadReporter(
      String registry,
      SolrResourceLoader loader,
      CoreContainer coreContainer,
      SolrCore solrCore,
      PluginInfo pluginInfo,
      String tag)
      throws Exception {
    if (registry == null
        || pluginInfo == null
        || pluginInfo.name == null
        || pluginInfo.className == null) {
      throw new IllegalArgumentException(
          "loadReporter called with missing arguments: "
              + "registry="
              + registry
              + ", loader="
              + loader
              + ", pluginInfo="
              + pluginInfo);
    }
    // make sure we use a name with prefix
    registry = enforcePrefix(registry);
    SolrMetricReporter reporter =
        loader.newInstance(
            pluginInfo.className,
            SolrMetricReporter.class,
            new String[0],
            new Class<?>[] {SolrMetricManager.class, String.class},
            new Object[] {this, registry});
    // prepare MDC for plugins that want to use its properties
    MDCLoggingContext.setCoreDescriptor(
        coreContainer, solrCore == null ? null : solrCore.getCoreDescriptor());
    if (tag != null) {
      // add instance tag to MDC
      MDC.put("tag", "t:" + tag);
    }
    try {
      if (reporter instanceof SolrCoreReporter) {
        ((SolrCoreReporter) reporter).init(pluginInfo, solrCore);
      } else if (reporter instanceof SolrCoreContainerReporter) {
        ((SolrCoreContainerReporter) reporter).init(pluginInfo, coreContainer);
      } else {
        reporter.init(pluginInfo);
      }
    } catch (IllegalStateException e) {
      throw new IllegalArgumentException("reporter init failed: " + pluginInfo, e);
    } finally {
      MDCLoggingContext.clear();
      MDC.remove("tag");
    }
    registerReporter(registry, pluginInfo.name, tag, reporter);
  }

  private void registerReporter(
      String registry, String name, String tag, SolrMetricReporter reporter) throws Exception {
    try {
      if (!reportersLock.tryLock(10, TimeUnit.SECONDS)) {
        throw new Exception("Could not obtain lock to modify reporters registry: " + registry);
      }
    } catch (InterruptedException e) {
      throw new Exception(
          "Interrupted while trying to obtain lock to modify reporters registry: " + registry);
    }
    try {
      Map<String, SolrMetricReporter> perRegistry = reporters.get(registry);
      if (perRegistry == null) {
        perRegistry = new HashMap<>();
        reporters.put(registry, perRegistry);
      }
      if (tag != null && !tag.isEmpty()) {
        name = name + "@" + tag;
      }
      SolrMetricReporter oldReporter = perRegistry.get(name);
      if (oldReporter != null) { // close it
        log.info(
            "Replacing existing reporter '{}' in registry'{}': {}", name, registry, oldReporter);
        oldReporter.close();
      }
      perRegistry.put(name, reporter);

    } finally {
      reportersLock.unlock();
    }
  }

  /**
   * Close and unregister a named {@link SolrMetricReporter} for a registry.
   *
   * @param registry registry name
   * @param name reporter name
   * @param tag optional tag for the reporter, to distinguish reporters logically created for
   *     different parent component instances.
   * @return true if a named reporter existed and was closed.
   */
  public boolean closeReporter(String registry, String name, String tag) {
    // make sure we use a name with prefix
    registry = enforcePrefix(registry);
    try {
      if (!reportersLock.tryLock(10, TimeUnit.SECONDS)) {
        log.warn("Could not obtain lock to modify reporters registry: {}", registry);
        return false;
      }
    } catch (InterruptedException e) {
      log.warn(
          "Interrupted while trying to obtain lock to modify reporters registry: {}", registry);
      return false;
    }
    try {
      Map<String, SolrMetricReporter> perRegistry = reporters.get(registry);
      if (perRegistry == null) {
        return false;
      }
      if (tag != null && !tag.isEmpty()) {
        name = name + "@" + tag;
      }
      SolrMetricReporter reporter = perRegistry.remove(name);
      if (reporter == null) {
        return false;
      }
      try {
        reporter.close();
      } catch (Exception e) {
        log.warn("Error closing metric reporter, registry={}, name={}", registry, name, e);
      }
      return true;
    } finally {
      reportersLock.unlock();
    }
  }

  /**
   * Close and unregister all {@link SolrMetricReporter}-s for a registry.
   *
   * @param registry registry name
   * @return names of closed reporters
   */
  public Set<String> closeReporters(String registry) {
    return closeReporters(registry, null);
  }

  /**
   * Close and unregister all {@link SolrMetricReporter}-s for a registry.
   *
   * @param registry registry name
   * @param tag optional tag for the reporter, to distinguish reporters logically created for
   *     different parent component instances.
   * @return names of closed reporters
   */
  public Set<String> closeReporters(String registry, String tag) {
    // make sure we use a name with prefix
    registry = enforcePrefix(registry);
    try {
      if (!reportersLock.tryLock(10, TimeUnit.SECONDS)) {
        log.warn("Could not obtain lock to modify reporters registry: {}", registry);
        return Collections.emptySet();
      }
    } catch (InterruptedException e) {
      log.warn(
          "Interrupted while trying to obtain lock to modify reporters registry: {}", registry);
      return Collections.emptySet();
    }
    try {
      log.info("Closing metric reporters for registry={} tag={}", registry, tag);
      Map<String, SolrMetricReporter> perRegistry = reporters.get(registry);
      if (perRegistry != null) {
        Set<String> names = new HashSet<>(perRegistry.keySet());
        Set<String> removed = new HashSet<>();
        names.forEach(
            name -> {
              if (tag != null && !tag.isEmpty() && !name.endsWith("@" + tag)) {
                return;
              }
              SolrMetricReporter reporter = perRegistry.remove(name);
              try {
                reporter.close();
              } catch (IOException ioe) {
                log.warn("Exception closing reporter {}", reporter, ioe);
              }
              removed.add(name);
            });
        if (removed.size() == names.size()) {
          reporters.remove(registry);
        }
        return removed;
      } else {
        return Collections.emptySet();
      }
    } finally {
      reportersLock.unlock();
      if (log.isDebugEnabled()) {
        log.debug("Finished closing registry={}, tag={}", registry, tag);
      }
    }
  }

  /**
   * Get a map of reporters for a registry. Keys are reporter names, values are reporter instances.
   *
   * @param registry registry name
   * @return map of reporters and their names, may be empty but never null
   */
  public Map<String, SolrMetricReporter> getReporters(String registry) {
    // make sure we use a name with prefix
    registry = enforcePrefix(registry);
    try {
      if (!reportersLock.tryLock(10, TimeUnit.SECONDS)) {
        log.warn("Could not obtain lock to modify reporters registry: {}", registry);
        return Collections.emptyMap();
      }
    } catch (InterruptedException e) {
      log.warn(
          "Interrupted while trying to obtain lock to modify reporters registry: {}", registry);
      return Collections.emptyMap();
    }
    try {
      Map<String, SolrMetricReporter> perRegistry = reporters.get(registry);
      if (perRegistry == null) {
        return Collections.emptyMap();
      } else {
        // defensive copy - the original map may change after we release the lock
        return Collections.unmodifiableMap(new HashMap<>(perRegistry));
      }
    } finally {
      reportersLock.unlock();
    }
  }

  private List<PluginInfo> prepareCloudPlugins(
      PluginInfo[] pluginInfos,
      String group,
      Map<String, String> defaultAttributes,
      Map<String, Object> defaultInitArgs) {
    List<PluginInfo> result = new ArrayList<>();
    if (pluginInfos == null) {
      pluginInfos = new PluginInfo[0];
    }
    for (PluginInfo info : pluginInfos) {
      String groupAttr = info.attributes.get("group");
      if (!group.equals(groupAttr)) {
        continue;
      }
      info = preparePlugin(info, defaultAttributes, defaultInitArgs);
      if (info != null) {
        result.add(info);
      }
    }
    return result;
  }

  @SuppressWarnings("unchecked")
  private PluginInfo preparePlugin(
      PluginInfo info, Map<String, String> defaultAttributes, Map<String, Object> defaultInitArgs) {
    if (info == null) {
      return null;
    }
    String classNameAttr = info.attributes.get("class");

    Map<String, String> attrs = new HashMap<>(info.attributes);
    defaultAttributes.forEach(
        (k, v) -> {
          if (!attrs.containsKey(k)) {
            attrs.put(k, v);
          }
        });
    attrs.put("class", classNameAttr);
    Map<String, Object> initArgs = new HashMap<>();
    if (info.initArgs != null) {
      initArgs.putAll(info.initArgs.asMap(10));
    }
    defaultInitArgs.forEach(
        (k, v) -> {
          if (!initArgs.containsKey(k)) {
            initArgs.put(k, v);
          }
        });
    return new PluginInfo(info.type, attrs, new NamedList<>(initArgs), null);
  }

  public void loadShardReporters(PluginInfo[] pluginInfos, SolrCore core) {
    // don't load for non-cloud cores
    if (core.getCoreDescriptor().getCloudDescriptor() == null) {
      return;
    }
    // prepare default plugin if none present in the config
    Map<String, String> attrs = new HashMap<>();
    attrs.put("name", "shardDefault");
    attrs.put("group", SolrInfoBean.Group.shard.toString());
    Map<String, Object> initArgs = new HashMap<>();
    initArgs.put("period", DEFAULT_CLOUD_REPORTER_PERIOD);

    String registryName = core.getCoreMetricManager().getRegistryName();
    // collect infos and normalize
    List<PluginInfo> infos =
        prepareCloudPlugins(pluginInfos, SolrInfoBean.Group.shard.toString(), attrs, initArgs);
    for (PluginInfo info : infos) {
      try {
        loadReporter(registryName, core, info, core.getMetricTag());
      } catch (Exception e) {
        log.warn("Could not load shard reporter, pluginInfo={}", info, e);
      }
    }
  }

  public void loadClusterReporters(PluginInfo[] pluginInfos, CoreContainer cc) {
    // don't load for non-cloud instances
    if (!cc.isZooKeeperAware()) {
      return;
    }
    Map<String, String> attrs = new HashMap<>();
    attrs.put("name", "clusterDefault");
    attrs.put("group", SolrInfoBean.Group.cluster.toString());
    Map<String, Object> initArgs = new HashMap<>();
    initArgs.put("period", DEFAULT_CLOUD_REPORTER_PERIOD);
    List<PluginInfo> infos =
        prepareCloudPlugins(pluginInfos, SolrInfoBean.Group.cluster.toString(), attrs, initArgs);
    String registryName = getRegistryName(SolrInfoBean.Group.cluster);
    for (PluginInfo info : infos) {
      try {
        loadReporter(registryName, cc, info);
      } catch (Exception e) {
        log.warn("Could not load cluster reporter, pluginInfo={}", info, e);
      }
    }
  }

  public MetricsConfig getMetricsConfig() {
    return metricsConfig;
  }

  /** Get a shallow copied map of {@link FilterablePrometheusMetricReader}. */
  public Map<String, FilterablePrometheusMetricReader> getPrometheusMetricReaders() {
    return meterProviderAndReaders.entrySet().stream()
        .collect(Collectors.toMap(Map.Entry::getKey, e -> e.getValue().prometheusMetricReader()));
  }

  public FilterablePrometheusMetricReader getPrometheusMetricReader(String providerName) {
    MeterProviderAndReaders mpr = meterProviderAndReaders.get(enforcePrefix(providerName));
    return (mpr != null) ? mpr.prometheusMetricReader() : null;
  }

  private record MeterProviderAndReaders(
      SdkMeterProvider sdkMeterProvider, FilterablePrometheusMetricReader prometheusMetricReader) {}
}<|MERGE_RESOLUTION|>--- conflicted
+++ resolved
@@ -52,10 +52,6 @@
 import io.opentelemetry.api.metrics.ObservableLongMeasurement;
 import io.opentelemetry.api.metrics.ObservableLongUpDownCounter;
 import io.opentelemetry.api.metrics.ObservableMeasurement;
-<<<<<<< HEAD
-import io.opentelemetry.exporter.prometheus.PrometheusMetricReader;
-=======
->>>>>>> f16c80b9
 import io.opentelemetry.sdk.metrics.SdkMeterProvider;
 import io.opentelemetry.sdk.metrics.internal.SdkMeterProviderUtil;
 import io.opentelemetry.sdk.metrics.internal.exemplar.ExemplarFilter;
@@ -362,14 +358,6 @@
     return builder.buildWithCallback(callback);
   }
 
-<<<<<<< HEAD
-=======
-  ObservableLongMeasurement longMeasurement(
-      String registry, String gaugeName, String description, OtelUnit unit) {
-    return longGaugeBuilder(registry, gaugeName, description, unit).buildObserver();
-  }
-
->>>>>>> f16c80b9
   BatchCallback batchCallback(
       String registry,
       Runnable callback,
@@ -380,7 +368,6 @@
         .batchCallback(callback, measurement, additionalMeasurements);
   }
 
-<<<<<<< HEAD
   ObservableLongMeasurement longMeasurement(
       String registry, String gaugeName, String description, OtelUnit unit) {
     return longGaugeBuilder(registry, gaugeName, description, unit).buildObserver();
@@ -391,8 +378,6 @@
     return doubleGaugeBuilder(registry, gaugeName, description, unit).buildObserver();
   }
 
-=======
->>>>>>> f16c80b9
   private LongGaugeBuilder longGaugeBuilder(
       String registry, String gaugeName, String description, OtelUnit unit) {
     LongGaugeBuilder builder =
@@ -406,7 +391,6 @@
     return builder;
   }
 
-<<<<<<< HEAD
   private DoubleGaugeBuilder doubleGaugeBuilder(
       String registry, String gaugeName, String description, OtelUnit unit) {
     DoubleGaugeBuilder builder =
@@ -419,8 +403,6 @@
     return builder;
   }
 
-=======
->>>>>>> f16c80b9
   // for unit tests
   public MetricRegistry.MetricSupplier<Counter> getCounterSupplier() {
     return counterSupplier;
