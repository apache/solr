--- conflicted
+++ resolved
@@ -54,11 +54,8 @@
 import io.opentelemetry.api.metrics.ObservableLongUpDownCounter;
 import io.opentelemetry.exporter.prometheus.PrometheusMetricReader;
 import io.opentelemetry.sdk.metrics.SdkMeterProvider;
-<<<<<<< HEAD
 import io.opentelemetry.sdk.metrics.export.MetricExporter;
 import io.opentelemetry.sdk.metrics.export.PeriodicMetricReader;
-=======
->>>>>>> c7a5950e
 import java.io.IOException;
 import java.lang.invoke.MethodHandles;
 import java.util.ArrayList;
@@ -89,10 +86,7 @@
 import org.apache.solr.core.SolrInfoBean;
 import org.apache.solr.core.SolrResourceLoader;
 import org.apache.solr.logging.MDCLoggingContext;
-<<<<<<< HEAD
 import org.apache.solr.metrics.otel.OtlpExporterFactory;
-=======
->>>>>>> c7a5950e
 import org.slf4j.Logger;
 import org.slf4j.LoggerFactory;
 import org.slf4j.MDC;
@@ -176,10 +170,7 @@
 
   public SolrMetricManager(SolrResourceLoader loader, MetricsConfig metricsConfig) {
     this.metricsConfig = metricsConfig;
-<<<<<<< HEAD
     this.metricExporter = OtlpExporterFactory.getExporter();
-=======
->>>>>>> c7a5950e
     counterSupplier = MetricSuppliers.counterSupplier(loader, metricsConfig.getCounterSupplier());
     meterSupplier = MetricSuppliers.meterSupplier(loader, metricsConfig.getMeterSupplier());
     timerSupplier = MetricSuppliers.timerSupplier(loader, metricsConfig.getTimerSupplier());
@@ -188,13 +179,9 @@
   }
 
   public LongCounter longCounter(
-      String providerName, String counterName, String description, String unit) {
+      String registry, String counterName, String description, String unit) {
     LongCounterBuilder builder =
-<<<<<<< HEAD
-        meterProvider(providerName)
-=======
         meterProvider(registry)
->>>>>>> c7a5950e
             .get(OTEL_SCOPE_NAME)
             .counterBuilder(counterName)
             .setDescription(description);
@@ -204,13 +191,9 @@
   }
 
   public LongUpDownCounter longUpDownCounter(
-      String providerName, String counterName, String description, String unit) {
+      String registry, String counterName, String description, String unit) {
     LongUpDownCounterBuilder builder =
-<<<<<<< HEAD
-        meterProvider(providerName)
-=======
         meterProvider(registry)
->>>>>>> c7a5950e
             .get(OTEL_SCOPE_NAME)
             .upDownCounterBuilder(counterName)
             .setDescription(description);
@@ -220,13 +203,9 @@
   }
 
   public DoubleUpDownCounter doubleUpDownCounter(
-      String providerName, String counterName, String description, String unit) {
+      String registry, String counterName, String description, String unit) {
     DoubleUpDownCounterBuilder builder =
-<<<<<<< HEAD
-        meterProvider(providerName)
-=======
         meterProvider(registry)
->>>>>>> c7a5950e
             .get(OTEL_SCOPE_NAME)
             .upDownCounterBuilder(counterName)
             .setDescription(description)
@@ -237,13 +216,9 @@
   }
 
   public DoubleCounter doubleCounter(
-      String providerName, String counterName, String description, String unit) {
+      String registry, String counterName, String description, String unit) {
     DoubleCounterBuilder builder =
-<<<<<<< HEAD
-        meterProvider(providerName)
-=======
         meterProvider(registry)
->>>>>>> c7a5950e
             .get(OTEL_SCOPE_NAME)
             .counterBuilder(counterName)
             .setDescription(description)
@@ -254,13 +229,9 @@
   }
 
   public DoubleHistogram doubleHistogram(
-      String providerName, String histogramName, String description, String unit) {
+      String registry, String histogramName, String description, String unit) {
     DoubleHistogramBuilder builder =
-<<<<<<< HEAD
-        meterProvider(providerName)
-=======
         meterProvider(registry)
->>>>>>> c7a5950e
             .get(OTEL_SCOPE_NAME)
             .histogramBuilder(histogramName)
             .setDescription(description);
@@ -270,13 +241,9 @@
   }
 
   public LongHistogram longHistogram(
-      String providerName, String histogramName, String description, String unit) {
+      String registry, String histogramName, String description, String unit) {
     LongHistogramBuilder builder =
-<<<<<<< HEAD
-        meterProvider(providerName)
-=======
         meterProvider(registry)
->>>>>>> c7a5950e
             .get(OTEL_SCOPE_NAME)
             .histogramBuilder(histogramName)
             .setDescription(description)
@@ -288,13 +255,9 @@
   }
 
   public DoubleGauge doubleGauge(
-      String providerName, String gaugeName, String description, String unit) {
+      String registry, String gaugeName, String description, String unit) {
     DoubleGaugeBuilder builder =
-<<<<<<< HEAD
-        meterProvider(providerName)
-=======
         meterProvider(registry)
->>>>>>> c7a5950e
             .get(OTEL_SCOPE_NAME)
             .gaugeBuilder(gaugeName)
             .setDescription(description);
@@ -303,14 +266,9 @@
     return builder.build();
   }
 
-  public LongGauge longGauge(
-      String providerName, String gaugeName, String description, String unit) {
+  public LongGauge longGauge(String registry, String gaugeName, String description, String unit) {
     LongGaugeBuilder builder =
-<<<<<<< HEAD
-        meterProvider(providerName)
-=======
         meterProvider(registry)
->>>>>>> c7a5950e
             .get(OTEL_SCOPE_NAME)
             .gaugeBuilder(gaugeName)
             .setDescription(description)
@@ -321,17 +279,13 @@
   }
 
   public ObservableLongCounter observableLongCounter(
-      String providerName,
+      String registry,
       String counterName,
       String description,
       Consumer<ObservableLongMeasurement> callback,
       String unit) {
     LongCounterBuilder builder =
-<<<<<<< HEAD
-        meterProvider(providerName)
-=======
         meterProvider(registry)
->>>>>>> c7a5950e
             .get(OTEL_SCOPE_NAME)
             .counterBuilder(counterName)
             .setDescription(description);
@@ -341,17 +295,13 @@
   }
 
   public ObservableDoubleCounter observableDoubleCounter(
-      String providerName,
+      String registry,
       String counterName,
       String description,
       Consumer<ObservableDoubleMeasurement> callback,
       String unit) {
     DoubleCounterBuilder builder =
-<<<<<<< HEAD
-        meterProvider(providerName)
-=======
         meterProvider(registry)
->>>>>>> c7a5950e
             .get(OTEL_SCOPE_NAME)
             .counterBuilder(counterName)
             .setDescription(description)
@@ -362,17 +312,13 @@
   }
 
   public ObservableLongGauge observableLongGauge(
-      String providerName,
+      String registry,
       String gaugeName,
       String description,
       Consumer<ObservableLongMeasurement> callback,
       String unit) {
     LongGaugeBuilder builder =
-<<<<<<< HEAD
-        meterProvider(providerName)
-=======
         meterProvider(registry)
->>>>>>> c7a5950e
             .get(OTEL_SCOPE_NAME)
             .gaugeBuilder(gaugeName)
             .setDescription(description)
@@ -383,21 +329,13 @@
   }
 
   public ObservableDoubleGauge observableDoubleGauge(
-<<<<<<< HEAD
-      String providerName,
-=======
       String registry,
->>>>>>> c7a5950e
       String gaugeName,
       String description,
       Consumer<ObservableDoubleMeasurement> callback,
       String unit) {
     DoubleGaugeBuilder builder =
-<<<<<<< HEAD
-        meterProvider(providerName)
-=======
         meterProvider(registry)
->>>>>>> c7a5950e
             .get(OTEL_SCOPE_NAME)
             .gaugeBuilder(gaugeName)
             .setDescription(description);
@@ -408,17 +346,13 @@
   }
 
   public ObservableLongUpDownCounter observableLongUpDownCounter(
-      String providerName,
+      String registry,
       String counterName,
       String description,
       Consumer<ObservableLongMeasurement> callback,
       String unit) {
     LongUpDownCounterBuilder builder =
-<<<<<<< HEAD
-        meterProvider(providerName)
-=======
         meterProvider(registry)
->>>>>>> c7a5950e
             .get(OTEL_SCOPE_NAME)
             .upDownCounterBuilder(counterName)
             .setDescription(description);
@@ -428,17 +362,13 @@
   }
 
   public ObservableDoubleUpDownCounter observableDoubleUpDownCounter(
-      String providerName,
+      String registry,
       String counterName,
       String description,
       Consumer<ObservableDoubleMeasurement> callback,
       String unit) {
     DoubleUpDownCounterBuilder builder =
-<<<<<<< HEAD
-        meterProvider(providerName)
-=======
         meterProvider(registry)
->>>>>>> c7a5950e
             .get(OTEL_SCOPE_NAME)
             .upDownCounterBuilder(counterName)
             .setDescription(description)
@@ -806,28 +736,17 @@
             providerName,
             key -> {
               var reader = new PrometheusMetricReader(true, null);
-<<<<<<< HEAD
               var builder = SdkMeterProvider.builder().registerMetricReader(reader);
               builder.registerMetricReader(
                   PeriodicMetricReader.builder(metricExporter)
                       .setInterval(OTLP_EXPORTER_INTERVAL, TimeUnit.MILLISECONDS)
                       .build());
               return new MeterProviderAndReaders(builder.build(), reader);
-=======
-              // NOCOMMIT: We need to add a Periodic Metric Reader here if we want to push with OTLP
-              // with an exporter
-              var provider = SdkMeterProvider.builder().registerMetricReader(reader).build();
-              return new MeterProviderAndReaders(provider, reader);
->>>>>>> c7a5950e
             })
         .sdkMeterProvider();
   }
 
-<<<<<<< HEAD
-  // NOCOMMIT: Remove
-=======
   // TODO SOLR-17458: We may not need
->>>>>>> c7a5950e
   private static MetricRegistry getOrCreateRegistry(
       ConcurrentMap<String, MetricRegistry> map, String registry) {
     final MetricRegistry existing = map.get(registry);
@@ -1777,22 +1696,14 @@
   }
 
   public PrometheusMetricReader getPrometheusMetricReader(String providerName) {
-<<<<<<< HEAD
-    var name = enforcePrefix(providerName);
-    if (!meterProviderAndReaders.containsKey(name)) return null;
-    return meterProviderAndReaders.get(name).prometheusMetricReader();
+    MeterProviderAndReaders mpr = meterProviderAndReaders.get(enforcePrefix(providerName));
+    return (mpr != null) ? mpr.prometheusMetricReader() : null;
   }
 
   public MetricExporter getMetricExporter() {
     return metricExporter;
   }
 
-=======
-    MeterProviderAndReaders mpr = meterProviderAndReaders.get(enforcePrefix(providerName));
-    return (mpr != null) ? mpr.prometheusMetricReader() : null;
-  }
-
->>>>>>> c7a5950e
   private record MeterProviderAndReaders(
       SdkMeterProvider sdkMeterProvider, PrometheusMetricReader prometheusMetricReader) {}
 }