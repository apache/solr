/*
 * Licensed to the Apache Software Foundation (ASF) under one or more
 * contributor license agreements.  See the NOTICE file distributed with
 * this work for additional information regarding copyright ownership.
 * The ASF licenses this file to You under the Apache License, Version 2.0
 * (the "License"); you may not use this file except in compliance with
 * the License.  You may obtain a copy of the License at
 *
 *     http://www.apache.org/licenses/LICENSE-2.0
 *
 * Unless required by applicable law or agreed to in writing, software
 * distributed under the License is distributed on an "AS IS" BASIS,
 * WITHOUT WARRANTIES OR CONDITIONS OF ANY KIND, either express or implied.
 * See the License for the specific language governing permissions and
 * limitations under the License.
 */

package org.apache.solr.handler.admin;

import static org.apache.solr.common.params.CommonParams.HEALTH_CHECK_HANDLER_PATH;

import java.io.IOException;
import java.util.Arrays;
import java.util.Collection;
import java.util.Properties;
import org.apache.solr.client.solrj.SolrClient;
import org.apache.solr.client.solrj.SolrRequest;
import org.apache.solr.client.solrj.SolrServerException;
import org.apache.solr.client.solrj.impl.BaseHttpSolrClient;
import org.apache.solr.client.solrj.request.CollectionAdminRequest;
import org.apache.solr.client.solrj.request.GenericSolrRequest;
import org.apache.solr.client.solrj.request.HealthCheckRequest;
import org.apache.solr.client.solrj.request.V2Request;
import org.apache.solr.client.solrj.response.CollectionAdminResponse;
import org.apache.solr.client.solrj.response.HealthCheckResponse;
import org.apache.solr.client.solrj.response.V2Response;
import org.apache.solr.cloud.CloudDescriptor;
import org.apache.solr.cloud.ClusterStateMockUtil;
import org.apache.solr.cloud.SolrCloudTestCase;
import org.apache.solr.common.SolrException;
import org.apache.solr.common.cloud.ClusterState;
import org.apache.solr.common.cloud.Replica;
import org.apache.solr.common.cloud.ZkStateReader;
import org.apache.solr.common.params.CommonParams;
import org.apache.solr.core.CoreDescriptor;
import org.apache.solr.embedded.JettySolrRunner;
import org.junit.BeforeClass;
import org.junit.Test;

public class HealthCheckHandlerTest extends SolrCloudTestCase {
  @BeforeClass
  public static void setupCluster() throws Exception {
    configureCluster(1).addConfig("conf", configset("cloud-minimal")).configure();
  }

  private HealthCheckResponse runHealthcheckWithClient(SolrClient client) throws Exception {
    return new HealthCheckRequest().process(client);
  }

  @Test
  public void testHealthCheckHandler() throws Exception {

    // positive check that our only existing "healthy" node works with cloud client
    // NOTE: this is using GenericSolrRequest, not HealthCheckRequest which is why it passes
    // as compared with testHealthCheckHandlerWithCloudClient
    // (Not sure if that's actually a good thing -- but it's how the existing test worked)
    final var genericHealthcheck =
        new GenericSolrRequest(SolrRequest.METHOD.GET, HEALTH_CHECK_HANDLER_PATH);
    assertEquals(
        CommonParams.OK,
        genericHealthcheck.process(cluster.getSolrClient()).getResponse().get(CommonParams.STATUS));

    // positive check that our exiting "healthy" node works with direct http client
    try (SolrClient solrClient =
        getHttpSolrClient(cluster.getJettySolrRunner(0).getBaseUrl().toString())) {
      assertEquals(CommonParams.OK, runHealthcheckWithClient(solrClient).getNodeStatus());
    }

    // successfully create a dummy collection
    try (SolrClient solrClient =
        getHttpSolrClient(cluster.getJettySolrRunner(0).getBaseUrl().toString())) {
      CollectionAdminResponse collectionAdminResponse =
          CollectionAdminRequest.createCollection("test", "_default", 1, 1)
              .withProperty("solr.directoryFactory", "solr.StandardDirectoryFactory")
              .process(solrClient);
      assertEquals(0, collectionAdminResponse.getStatus());
      assertEquals(CommonParams.OK, runHealthcheckWithClient(solrClient).getNodeStatus());
    } finally {
      cluster.deleteAllCollections();
      cluster.deleteAllConfigSets();
    }

    // add a new node for the purpose of negative testing
    JettySolrRunner newJetty = cluster.startJettySolrRunner();
    try (SolrClient solrClient = getHttpSolrClient(newJetty.getBaseUrl().toString())) {

      // positive check that our (new) "healthy" node works with direct http client
      final var response = runHealthcheckWithClient(solrClient);
      assertEquals(CommonParams.OK, response.getNodeStatus());

      // now "break" our (new) node
      newJetty.getCoreContainer().getZkController().getZkClient().close();

      // negative check of our (new) "broken" node that we deliberately put into an unhealthy state
      BaseHttpSolrClient.RemoteSolrException e =
          expectThrows(
              BaseHttpSolrClient.RemoteSolrException.class,
              () -> {
                runHealthcheckWithClient(solrClient);
              });
      assertTrue(e.getMessage(), e.getMessage().contains("Host Unavailable"));
      assertEquals(SolrException.ErrorCode.SERVICE_UNAVAILABLE.code, e.code());
    } finally {
      newJetty.stop();
    }

<<<<<<< HEAD
=======
    // add a new node for the purpose of negative testing
    // negative check that if core container is not available at the node
    newJetty = cluster.startJettySolrRunner();
    try (SolrClient solrClient = getHttpSolrClient(newJetty.getBaseUrl().toString())) {

      // positive check that our (new) "healthy" node works with direct http client
      assertEquals(CommonParams.OK, runHealthcheckWithClient(solrClient).getNodeStatus());

      // shutdown the core container of new node
      newJetty.getCoreContainer().shutdown();

      // api shouldn't unreachable
      SolrException thrown =
          expectThrows(
              SolrException.class,
              () -> {
                runHealthcheckWithClient(solrClient).getNodeStatus();
                fail("API shouldn't be available, and fail at above request");
              });
      assertEquals("Exception code should be 404", 404, thrown.code());
      assertTrue(
          "Should have seen an exception containing the an error",
          thrown
              .getMessage()
              .contains(
                  "Error processing the request. CoreContainer is either not initialized or shutting down."));
    } finally {
      newJetty.stop();
    }

>>>>>>> 5bee23c9
    // (redundant) positive check that our (previously) exiting "healthy" node (still) works
    // after getting negative results from our broken node and failed core container
    try (SolrClient solrClient =
        getHttpSolrClient(cluster.getJettySolrRunner(0).getBaseUrl().toString())) {

      assertEquals(CommonParams.OK, runHealthcheckWithClient(solrClient).getNodeStatus());
    }
  }

  @Test
  public void testHealthCheckHandlerSolrJ() throws IOException, SolrServerException {
    // positive check of a HealthCheckRequest using http client
    HealthCheckRequest req = new HealthCheckRequest();
    try (SolrClient solrClient =
        getHttpSolrClient(cluster.getJettySolrRunner(0).getBaseUrl().toString())) {
      HealthCheckResponse rsp = req.process(solrClient);
      assertEquals(CommonParams.OK, rsp.getNodeStatus());
    }
  }

  @Test(expected = AssertionError.class)
  public void testHealthCheckHandlerWithCloudClient() throws IOException, SolrServerException {
    // negative check of a HealthCheckRequest using cloud solr client
    HealthCheckRequest req = new HealthCheckRequest();
    req.process(cluster.getSolrClient());
  }

  @Test
  public void testHealthCheckV2Api() throws Exception {
    V2Response res = new V2Request.Builder("/node/health").build().process(cluster.getSolrClient());
    assertEquals(0, res.getStatus());
    assertEquals(CommonParams.OK, res.getResponse().get(CommonParams.STATUS));

    // add a new node for the purpose of negative testing
    JettySolrRunner newJetty = cluster.startJettySolrRunner();
    try (SolrClient solrClient = getHttpSolrClient(newJetty.getBaseUrl().toString())) {

      // positive check that our (new) "healthy" node works with direct http client
      assertEquals(
          CommonParams.OK,
          new V2Request.Builder("/node/health")
              .build()
              .process(solrClient)
              .getResponse()
              .get(CommonParams.STATUS));

      // now "break" our (new) node
      newJetty.getCoreContainer().getZkController().getZkClient().close();

      // negative check of our (new) "broken" node that we deliberately put into an unhealthy state
      BaseHttpSolrClient.RemoteSolrException e =
          expectThrows(
              BaseHttpSolrClient.RemoteSolrException.class,
              () -> {
                new V2Request.Builder("/node/health").build().process(solrClient);
              });
      assertTrue(e.getMessage(), e.getMessage().contains("Host Unavailable"));
      assertEquals(SolrException.ErrorCode.SERVICE_UNAVAILABLE.code, e.code());
    } finally {
      newJetty.stop();
    }
  }

  @Test
  public void testFindUnhealthyCores() {
    // Simulate two nodes, with two collections:
    //  node1: collection1 -> shard1: [ replica1 (active), replica3 (down) ]
    //         collection2 -> shard1: [ replica2 (recovering) ]
    //  node2: collection1 -> shard1: [ replica2 (active), replica4 (down) ]
    //         collection2 -> shard1: [ replica1 (active) ]
    try (ZkStateReader reader =
        ClusterStateMockUtil.buildClusterState(
            "csrr2rDr2Dcsr2FrR", 1, "baseUrl1:8983_", "baseUrl2:8984_")) {
      ClusterState clusterState = reader.getClusterState();

      // Node 1
      Collection<CloudDescriptor> node1Cores =
          Arrays.asList(
              mockCD("collection1", "slice1_replica1", "slice1", true, Replica.State.ACTIVE),
              mockCD("collection1", "slice1_replica3", "slice1", true, Replica.State.DOWN),
              mockCD("collection2", "slice1_replica5", "slice1", true, Replica.State.RECOVERING),
              // A dangling core for a non-existent collection will not fail the check
              mockCD("invalid", "invalid", "slice1", false, Replica.State.RECOVERING),
              // A core for a slice that is not an active slice will not fail the check
              mockCD("collection1", "invalid_replica1", "invalid", true, Replica.State.DOWN));
      long unhealthy1 = HealthCheckHandler.findUnhealthyCores(node1Cores, clusterState);
      assertEquals(2, unhealthy1);

      // Node 2
      Collection<CloudDescriptor> node2Cores =
          Arrays.asList(
              mockCD("collection1", "slice1_replica2", "slice1", true, Replica.State.ACTIVE),
              mockCD("collection1", "slice1_replica4", "slice1", true, Replica.State.DOWN),
              mockCD(
                  "collection2", "slice1_replica1", "slice1", true, Replica.State.RECOVERY_FAILED));
      long unhealthy2 = HealthCheckHandler.findUnhealthyCores(node2Cores, clusterState);
      assertEquals(1, unhealthy2);
    }
  }

  /* Creates a minimal cloud descriptor for a core */
  private CloudDescriptor mockCD(
      String collection, String name, String shardId, boolean registered, Replica.State state) {
    Properties props = new Properties();
    props.put(CoreDescriptor.CORE_SHARD, shardId);
    props.put(CoreDescriptor.CORE_COLLECTION, collection);
    props.put(CoreDescriptor.CORE_NODE_NAME, name);
    CloudDescriptor cd = new CloudDescriptor(null, name, props);
    cd.setHasRegistered(registered);
    cd.setLastPublished(state);
    return cd;
  }
}<|MERGE_RESOLUTION|>--- conflicted
+++ resolved
@@ -114,39 +114,6 @@
       newJetty.stop();
     }
 
-<<<<<<< HEAD
-=======
-    // add a new node for the purpose of negative testing
-    // negative check that if core container is not available at the node
-    newJetty = cluster.startJettySolrRunner();
-    try (SolrClient solrClient = getHttpSolrClient(newJetty.getBaseUrl().toString())) {
-
-      // positive check that our (new) "healthy" node works with direct http client
-      assertEquals(CommonParams.OK, runHealthcheckWithClient(solrClient).getNodeStatus());
-
-      // shutdown the core container of new node
-      newJetty.getCoreContainer().shutdown();
-
-      // api shouldn't unreachable
-      SolrException thrown =
-          expectThrows(
-              SolrException.class,
-              () -> {
-                runHealthcheckWithClient(solrClient).getNodeStatus();
-                fail("API shouldn't be available, and fail at above request");
-              });
-      assertEquals("Exception code should be 404", 404, thrown.code());
-      assertTrue(
-          "Should have seen an exception containing the an error",
-          thrown
-              .getMessage()
-              .contains(
-                  "Error processing the request. CoreContainer is either not initialized or shutting down."));
-    } finally {
-      newJetty.stop();
-    }
-
->>>>>>> 5bee23c9
     // (redundant) positive check that our (previously) exiting "healthy" node (still) works
     // after getting negative results from our broken node and failed core container
     try (SolrClient solrClient =
