/*
 * Licensed to the Apache Software Foundation (ASF) under one or more
 * contributor license agreements.  See the NOTICE file distributed with
 * this work for additional information regarding copyright ownership.
 * The ASF licenses this file to You under the Apache License, Version 2.0
 * (the "License"); you may not use this file except in compliance with
 * the License.  You may obtain a copy of the License at
 *
 *     http://www.apache.org/licenses/LICENSE-2.0
 *
 * Unless required by applicable law or agreed to in writing, software
 * distributed under the License is distributed on an "AS IS" BASIS,
 * WITHOUT WARRANTIES OR CONDITIONS OF ANY KIND, either express or implied.
 * See the License for the specific language governing permissions and
 * limitations under the License.
 */
package org.apache.solr.handler.component;

import java.lang.reflect.Array;
import java.util.ArrayList;
import java.util.HashSet;
import java.util.List;
import java.util.Map;
import java.util.Set;
import org.apache.solr.client.solrj.SolrQuery;
import org.apache.solr.client.solrj.request.CollectionAdminRequest;
import org.apache.solr.client.solrj.request.QueryRequest;
import org.apache.solr.client.solrj.request.UpdateRequest;
import org.apache.solr.client.solrj.response.QueryResponse;
import org.apache.solr.cloud.AbstractDistribZkTestBase;
import org.apache.solr.cloud.ConfigRequest;
import org.apache.solr.cloud.SolrCloudTestCase;
import org.apache.solr.common.cloud.ZkStateReader;
import org.apache.solr.common.util.NamedList;
import org.apache.solr.common.util.SimpleOrderedMap;
import org.apache.solr.highlight.SolrFragmentsBuilder;
import org.junit.BeforeClass;
import org.junit.Test;

public class CustomHighlightComponentTest extends SolrCloudTestCase {

  public static class CustomHighlightComponent extends HighlightComponent {

    protected String id_key = "id";
    protected String snippets_key = "snippets";

    @Override
    protected String highlightingResponseField() {
      return "custom_highlighting";
    }

    @Override
    protected Object convertHighlights(NamedList<Object> hl) {
      final ArrayList<SimpleOrderedMap<Object>> hlMaps = new ArrayList<>();
      for (int i = 0; i < hl.size(); ++i) {
        SimpleOrderedMap<Object> hlMap = new SimpleOrderedMap<>();
        hlMap.add(id_key, hl.getName(i));
        hlMap.add(snippets_key, hl.getVal(i));
        hlMaps.add(hlMap);
      }
      return hlMaps;
    }

    @Override
    protected Object[] newHighlightsArray(int size) {
      return (SimpleOrderedMap<?>[]) Array.newInstance(SimpleOrderedMap.class, size);
    }

    @Override
    protected void addHighlights(Object[] objArr, Object obj, Map<Object, ShardDoc> resultIds) {
      SimpleOrderedMap<?>[] mapArr = (SimpleOrderedMap<?>[]) objArr;
      @SuppressWarnings("unchecked")
      final ArrayList<SimpleOrderedMap<?>> hlMaps = (ArrayList<SimpleOrderedMap<?>>) obj;
      for (SimpleOrderedMap<?> hlMap : hlMaps) {
        String id = (String) hlMap.get(id_key);
        ShardDoc sdoc = resultIds.get(id);
        int idx = sdoc.positionInResponse;
        mapArr[idx] = hlMap;
      }
    }

    @Override
    protected Object getAllHighlights(Object[] objArr) {
      final SimpleOrderedMap<?>[] mapArr = (SimpleOrderedMap<?>[]) objArr;
      // remove nulls in case not all docs were able to be retrieved
      ArrayList<SimpleOrderedMap<?>> mapList = new ArrayList<>();
      for (SimpleOrderedMap<?> map : mapArr) {
        if (map != null) {
          mapList.add(map);
        }
      }
      return mapList;
    }
  }

  protected String customHighlightComponentClassName() {
    return CustomHighlightComponent.class.getName();
  }

  protected String id_key = "id";
  protected String snippets_key = "snippets";

  private static String COLLECTION;

  @BeforeClass
  public static void setupCluster() throws Exception {

    // decide collection name ...
    COLLECTION = "collection" + (1 + random().nextInt(100));
    // ... and shard/replica/node numbers
    final int numShards = 3;
    final int numReplicas = 2;
    final int nodeCount = numShards * numReplicas;

    // create and configure cluster
    configureCluster(nodeCount).addConfig("conf", configset("cloud-dynamic")).configure();

    // create an empty collection
<<<<<<< HEAD
    CollectionAdminRequest
    .createCollection(COLLECTION, "conf", numShards, numReplicas)
    .processAndWait(cluster.getSolrClient(), DEFAULT_TIMEOUT);
    AbstractDistribZkTestBase.waitForRecoveriesToFinish(COLLECTION, ZkStateReader.from(cluster.getSolrClient()), false, true, DEFAULT_TIMEOUT);
=======
    CollectionAdminRequest.createCollection(COLLECTION, "conf", numShards, numReplicas)
        .processAndWait(cluster.getSolrClient(), DEFAULT_TIMEOUT);
    AbstractDistribZkTestBase.waitForRecoveriesToFinish(
        COLLECTION, cluster.getSolrClient().getZkStateReader(), false, true, DEFAULT_TIMEOUT);
>>>>>>> f07b7b0c
  }

  @Test
  public void test() throws Exception {

    // determine custom search handler name (the exact name should not matter)
    final String customSearchHandlerName = "/custom_select" + random().nextInt();

    final String defaultHighlightComponentName = HighlightComponent.COMPONENT_NAME;
    final String highlightComponentName;

    // add custom component (if needed) and handler
    {
      if (random().nextBoolean()) {
        // default component
        highlightComponentName = defaultHighlightComponentName;
      } else {
        // custom component
        highlightComponentName = "customhighlight" + random().nextInt();
        cluster
            .getSolrClient()
            .request(
                new ConfigRequest(
                    "{\n"
                        + "  'add-searchcomponent': {\n"
                        + "    'name': '"
                        + highlightComponentName
                        + "',\n"
                        + "    'class': '"
                        + customHighlightComponentClassName()
                        + "'\n"
                        + "  }\n"
                        + "}"),
                COLLECTION);
      }
      // handler
      cluster
          .getSolrClient()
          .request(
              new ConfigRequest(
                  "{\n"
                      + "  'add-requesthandler': {\n"
                      + "    'name' : '"
                      + customSearchHandlerName
                      + "',\n"
                      + "    'class' : 'org.apache.solr.handler.component.SearchHandler',\n"
                      + "    'components' : [ '"
                      + QueryComponent.COMPONENT_NAME
                      + "', '"
                      + highlightComponentName
                      + "' ]\n"
                      + "  }\n"
                      + "}"),
              COLLECTION);
    }

    // add some documents
    final String id = "id";
    final String t1 = "a_t";
    final String t2 = "b_t";
    {
      new UpdateRequest()
          .add(sdoc(id, 1, t1, "bumble bee", t2, "bumble bee"))
          .add(sdoc(id, 2, t1, "honey bee", t2, "honey bee"))
          .add(sdoc(id, 3, t1, "solitary bee", t2, "solitary bee"))
          .commit(cluster.getSolrClient(), COLLECTION);
    }

    // search for the documents
    {
      // compose the query
      final SolrQuery solrQuery = new SolrQuery(t1 + ":bee");
      solrQuery.setRequestHandler(customSearchHandlerName);
      solrQuery.setHighlight(true);
      final boolean t1Highlights = random().nextBoolean();
      if (t1Highlights) {
        solrQuery.addHighlightField(t1);
      }
      final boolean t2Highlights = random().nextBoolean();
      if (t2Highlights) {
        solrQuery.addHighlightField(t2);
      }

      // make the query
      final QueryResponse queryResponse =
          new QueryRequest(solrQuery).process(cluster.getSolrClient(), COLLECTION);

      // analyse the response
      final Map<String, Map<String, List<String>>> highlighting = queryResponse.getHighlighting();
      @SuppressWarnings({"unchecked"})
      final ArrayList<SimpleOrderedMap<Object>> custom_highlighting =
          (ArrayList<SimpleOrderedMap<Object>>)
              queryResponse.getResponse().get("custom_highlighting");

      if (defaultHighlightComponentName.equals(highlightComponentName)) {
        // regular 'highlighting' ...
        if (t1Highlights) {
          checkHighlightingResponseMap(highlighting, t1);
        }
        if (t2Highlights) {
          checkHighlightingResponseMap(highlighting, t2);
        }
        if (!t1Highlights && !t2Highlights) {
          checkHighlightingResponseMap(highlighting, null);
        }
        // ... and no 'custom_highlighting'
        assertNull(custom_highlighting);
      } else {
        // no regular 'highlighting' ...
        assertNull(highlighting);
        // ... but 'custom_highlighting'
        assertNotNull(custom_highlighting);
        if (t1Highlights) {
          checkHighlightingResponseList(custom_highlighting, t1);
        }
        if (t2Highlights) {
          checkHighlightingResponseList(custom_highlighting, t2);
        }
        if (!t1Highlights && !t2Highlights) {
          checkHighlightingResponseList(custom_highlighting, null);
        }
      }
    }
  }

  protected void checkHighlightingResponseMap(
      Map<String, Map<String, List<String>>> highlightingMap, String highlightedField)
      throws Exception {
    assertEquals(
        "too few or too many keys: " + highlightingMap.keySet(), 3, highlightingMap.size());
    checkHighlightingResponseMapElement(
        highlightingMap.get("1"), highlightedField, "bumble ", "bee");
    checkHighlightingResponseMapElement(
        highlightingMap.get("2"), highlightedField, "honey ", "bee");
    checkHighlightingResponseMapElement(
        highlightingMap.get("3"), highlightedField, "solitary ", "bee");
  }

  protected void checkHighlightingResponseMapElement(
      Map<String, List<String>> docHighlights,
      String highlightedField,
      String preHighlightText,
      String highlightedText)
      throws Exception {
    if (highlightedField == null) {
      assertEquals(0, docHighlights.size());
    } else {
      List<String> docHighlightsList = docHighlights.get(highlightedField);
      assertEquals(1, docHighlightsList.size());
      assertEquals(
          preHighlightText
              + SolrFragmentsBuilder.DEFAULT_PRE_TAGS
              + highlightedText
              + SolrFragmentsBuilder.DEFAULT_POST_TAGS,
          docHighlightsList.get(0));
    }
  }

  protected void checkHighlightingResponseList(
      ArrayList<SimpleOrderedMap<Object>> highlightingList, String highlightedField)
      throws Exception {
    assertEquals(
        "too few or too many elements: " + highlightingList.size(), 3, highlightingList.size());
    final Set<String> seenDocIds = new HashSet<>();
    for (SimpleOrderedMap<Object> highlightingListElementMap : highlightingList) {
      final String expectedHighlightText;
      final String actualHighlightText;
      // two elements in total: id and snippets
      assertEquals(highlightingList.toString(), 2, highlightingListElementMap.size());
      // id element
      {
        final String docId = (String) highlightingListElementMap.get(id_key);
        seenDocIds.add(docId);
        final String preHighlightText;
        final String highlightedText = "bee";
        if ("1".equals(docId)) {
          preHighlightText = "bumble ";
        } else if ("2".equals(docId)) {
          preHighlightText = "honey ";
        } else if ("3".equals(docId)) {
          preHighlightText = "solitary ";
        } else {
          preHighlightText = null;
          fail("unknown docId " + docId);
        }
        expectedHighlightText =
            preHighlightText
                + SolrFragmentsBuilder.DEFAULT_PRE_TAGS
                + highlightedText
                + SolrFragmentsBuilder.DEFAULT_POST_TAGS;
      }
      // snippets element
      {
        @SuppressWarnings({"unchecked"})
        SimpleOrderedMap<Object> snippets =
            (SimpleOrderedMap<Object>) highlightingListElementMap.get(snippets_key);
        if (highlightedField == null) {
          assertEquals(0, snippets.size());
        } else {
          @SuppressWarnings({"unchecked"})
          ArrayList<String> docHighlights = (ArrayList<String>) (snippets).get(highlightedField);
          assertEquals(1, docHighlights.size());
          actualHighlightText = docHighlights.get(0);
          assertEquals(expectedHighlightText, actualHighlightText);
        }
      }
    }
    assertEquals(3, seenDocIds.size());
  }
}<|MERGE_RESOLUTION|>--- conflicted
+++ resolved
@@ -116,17 +116,10 @@
     configureCluster(nodeCount).addConfig("conf", configset("cloud-dynamic")).configure();
 
     // create an empty collection
-<<<<<<< HEAD
-    CollectionAdminRequest
-    .createCollection(COLLECTION, "conf", numShards, numReplicas)
-    .processAndWait(cluster.getSolrClient(), DEFAULT_TIMEOUT);
-    AbstractDistribZkTestBase.waitForRecoveriesToFinish(COLLECTION, ZkStateReader.from(cluster.getSolrClient()), false, true, DEFAULT_TIMEOUT);
-=======
     CollectionAdminRequest.createCollection(COLLECTION, "conf", numShards, numReplicas)
         .processAndWait(cluster.getSolrClient(), DEFAULT_TIMEOUT);
     AbstractDistribZkTestBase.waitForRecoveriesToFinish(
-        COLLECTION, cluster.getSolrClient().getZkStateReader(), false, true, DEFAULT_TIMEOUT);
->>>>>>> f07b7b0c
+        COLLECTION, ZkStateReader.from(cluster.getSolrClient()), false, true, DEFAULT_TIMEOUT);
   }
 
   @Test
