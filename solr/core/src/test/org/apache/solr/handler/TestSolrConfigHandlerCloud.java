--- conflicted
+++ resolved
@@ -16,12 +16,9 @@
  */
 package org.apache.solr.handler;
 
-<<<<<<< HEAD
+import static java.util.Arrays.asList;
+
 import java.io.IOException;
-=======
-import static java.util.Arrays.asList;
-
->>>>>>> f07b7b0c
 import java.util.ArrayList;
 import java.util.Arrays;
 import java.util.List;
@@ -94,14 +91,9 @@
     return urls.get(random().nextInt(urls.size()));
   }
 
-<<<<<<< HEAD
-  private void testReqParams() throws Exception{
-    DocCollection coll = cloudClient.getClusterState().getCollection("collection1");
-=======
   private void testReqParams() throws Exception {
     DocCollection coll =
-        cloudClient.getZkStateReader().getClusterState().getCollection("collection1");
->>>>>>> f07b7b0c
+        cloudClient.getClusterState().getCollection("collection1");
     List<String> urls = new ArrayList<>();
     for (Slice slice : coll.getSlices()) {
       for (Replica replica : slice.getReplicas())
