--- conflicted
+++ resolved
@@ -105,12 +105,8 @@
             + "}";
     TestSolrConfigHandler.runConfigCommand(writeHarness, "/config", payload);
 
-<<<<<<< HEAD
-    AbstractFullDistribZkTestBase.waitForRecoveriesToFinish(COLL_NAME, ZkStateReader.from(cloudClient), false, true, 90);
-=======
     AbstractFullDistribZkTestBase.waitForRecoveriesToFinish(
-        COLL_NAME, cloudClient.getZkStateReader(), false, true, 90);
->>>>>>> f07b7b0c
+        COLL_NAME, ZkStateReader.from(cloudClient), false, true, 90);
 
     payload =
         " {\n"
