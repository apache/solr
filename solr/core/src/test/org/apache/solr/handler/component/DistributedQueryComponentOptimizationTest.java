/*
 * Licensed to the Apache Software Foundation (ASF) under one or more
 * contributor license agreements.  See the NOTICE file distributed with
 * this work for additional information regarding copyright ownership.
 * The ASF licenses this file to You under the Apache License, Version 2.0
 * (the "License"); you may not use this file except in compliance with
 * the License.  You may obtain a copy of the License at
 *
 *     http://www.apache.org/licenses/LICENSE-2.0
 *
 * Unless required by applicable law or agreed to in writing, software
 * distributed under the License is distributed on an "AS IS" BASIS,
 * WITHOUT WARRANTIES OR CONDITIONS OF ANY KIND, either express or implied.
 * See the License for the specific language governing permissions and
 * limitations under the License.
 */
package org.apache.solr.handler.component;

import java.nio.ByteBuffer;
import java.util.HashMap;
import java.util.HashSet;
import java.util.List;
import java.util.Map;
import java.util.Set;
import java.util.concurrent.TimeUnit;
import org.apache.solr.BaseDistributedSearchTestCase;
import org.apache.solr.client.solrj.SolrQuery;
import org.apache.solr.client.solrj.request.CollectionAdminRequest;
import org.apache.solr.client.solrj.request.UpdateRequest;
import org.apache.solr.client.solrj.response.QueryResponse;
import org.apache.solr.cloud.SolrCloudTestCase;
import org.apache.solr.common.cloud.DocCollection;
import org.apache.solr.common.cloud.ZkStateReader;
import org.apache.solr.common.params.CommonParams;
import org.apache.solr.common.params.ShardParams;
import org.apache.solr.common.util.SimpleOrderedMap;
import org.apache.solr.common.util.StrUtils;
import org.junit.BeforeClass;
import org.junit.Test;

/**
 * Test for QueryComponent's distributed querying optimization. If the "fl" param is just "id" or
 * just "id,score", all document data to return is already fetched by STAGE_EXECUTE_QUERY. The
 * second STAGE_GET_FIELDS query is completely unnecessary. Eliminating that 2nd HTTP request can
 * make a big difference in overall performance.
 *
 * @see QueryComponent
 */
public class DistributedQueryComponentOptimizationTest extends SolrCloudTestCase {

  private static final String COLLECTION = "optimize";
  private static final String SHARD1 = "shard1";
  private static final String SHARD2 = "shard2";

  private static final int sliceCount = 3;

  @BeforeClass
  public static void setupCluster() throws Exception {
    configureCluster(3)
        .withSolrXml(TEST_PATH().resolve("solr-trackingshardhandler.xml"))
        .addConfig("conf", configset("cloud-dynamic"))
        .configure();

    CollectionAdminRequest.createCollection(COLLECTION, "conf", 3, 1)
        .processAndWait(cluster.getSolrClient(), DEFAULT_TIMEOUT);
<<<<<<< HEAD
    ZkStateReader.from(cluster.getSolrClient()).waitForState(COLLECTION, DEFAULT_TIMEOUT, TimeUnit.SECONDS, (n, c) -> DocCollection.isFullyActive(n, c, sliceCount, 1));

      new UpdateRequest()
        .add(sdoc(id, "1", "text", "a", "test_sS", "21", "payload", ByteBuffer.wrap(new byte[]{0x12, 0x62, 0x15})))
        .add(sdoc(id, "2", "text", "b", "test_sS", "22", "payload", ByteBuffer.wrap(new byte[]{0x25, 0x21, 0x16})))                  //  5
        .add(sdoc(id, "3", "text", "a", "test_sS", "23", "payload", ByteBuffer.wrap(new byte[]{0x35, 0x32, 0x58})))                  //  8
        .add(sdoc(id, "4", "text", "b", "test_sS", "24", "payload", ByteBuffer.wrap(new byte[]{0x25, 0x21, 0x15})))                    //  4
        .add(sdoc(id, "5", "text", "a", "test_sS", "25", "payload", ByteBuffer.wrap(new byte[]{0x35, 0x35, 0x10, 0x00})))              //  9
        .add(sdoc(id, "6", "text", "c", "test_sS", "26", "payload", ByteBuffer.wrap(new byte[]{0x1a, 0x2b, 0x3c, 0x00, 0x00, 0x03})))  //  3
        .add(sdoc(id, "7", "text", "c", "test_sS", "27", "payload", ByteBuffer.wrap(new byte[]{0x00, 0x3c, 0x73})))                    //  1
        .add(sdoc(id, "8", "text", "c", "test_sS", "28", "payload", ByteBuffer.wrap(new byte[]{0x59, 0x2d, 0x4d})))                    // 11
        .add(sdoc(id, "9", "text", "a", "test_sS", "29", "payload", ByteBuffer.wrap(new byte[]{0x39, 0x79, 0x7a})))                    // 10
        .add(sdoc(id, "10", "text", "b", "test_sS", "30", "payload", ByteBuffer.wrap(new byte[]{0x31, 0x39, 0x7c})))                   //  6
        .add(sdoc(id, "11", "text", "d", "test_sS", "31", "payload", ByteBuffer.wrap(new byte[]{(byte) 0xff, (byte) 0xaf, (byte) 0x9c}))) // 13
        .add(sdoc(id, "12", "text", "d", "test_sS", "32", "payload", ByteBuffer.wrap(new byte[]{0x34, (byte) 0xdd, 0x4d})))             //  7
        .add(sdoc(id, "13", "text", "d", "test_sS", "33", "payload", ByteBuffer.wrap(new byte[]{(byte) 0x80, 0x11, 0x33})))             // 12
=======
    cluster
        .getSolrClient()
        .waitForState(
            COLLECTION,
            DEFAULT_TIMEOUT,
            TimeUnit.SECONDS,
            (n, c) -> DocCollection.isFullyActive(n, c, sliceCount, 1));

    new UpdateRequest()
        .add(
            sdoc(
                id,
                "1",
                "text",
                "a",
                "test_sS",
                "21",
                "payload",
                ByteBuffer.wrap(new byte[] {0x12, 0x62, 0x15})))
        .add(
            sdoc(
                id,
                "2",
                "text",
                "b",
                "test_sS",
                "22",
                "payload",
                ByteBuffer.wrap(new byte[] {0x25, 0x21, 0x16}))) //  5
        .add(
            sdoc(
                id,
                "3",
                "text",
                "a",
                "test_sS",
                "23",
                "payload",
                ByteBuffer.wrap(new byte[] {0x35, 0x32, 0x58}))) //  8
        .add(
            sdoc(
                id,
                "4",
                "text",
                "b",
                "test_sS",
                "24",
                "payload",
                ByteBuffer.wrap(new byte[] {0x25, 0x21, 0x15}))) //  4
        .add(
            sdoc(
                id,
                "5",
                "text",
                "a",
                "test_sS",
                "25",
                "payload",
                ByteBuffer.wrap(new byte[] {0x35, 0x35, 0x10, 0x00}))) //  9
        .add(
            sdoc(
                id,
                "6",
                "text",
                "c",
                "test_sS",
                "26",
                "payload",
                ByteBuffer.wrap(new byte[] {0x1a, 0x2b, 0x3c, 0x00, 0x00, 0x03}))) //  3
        .add(
            sdoc(
                id,
                "7",
                "text",
                "c",
                "test_sS",
                "27",
                "payload",
                ByteBuffer.wrap(new byte[] {0x00, 0x3c, 0x73}))) //  1
        .add(
            sdoc(
                id,
                "8",
                "text",
                "c",
                "test_sS",
                "28",
                "payload",
                ByteBuffer.wrap(new byte[] {0x59, 0x2d, 0x4d}))) // 11
        .add(
            sdoc(
                id,
                "9",
                "text",
                "a",
                "test_sS",
                "29",
                "payload",
                ByteBuffer.wrap(new byte[] {0x39, 0x79, 0x7a}))) // 10
        .add(
            sdoc(
                id,
                "10",
                "text",
                "b",
                "test_sS",
                "30",
                "payload",
                ByteBuffer.wrap(new byte[] {0x31, 0x39, 0x7c}))) //  6
        .add(
            sdoc(
                id,
                "11",
                "text",
                "d",
                "test_sS",
                "31",
                "payload",
                ByteBuffer.wrap(new byte[] {(byte) 0xff, (byte) 0xaf, (byte) 0x9c}))) // 13
        .add(
            sdoc(
                id,
                "12",
                "text",
                "d",
                "test_sS",
                "32",
                "payload",
                ByteBuffer.wrap(new byte[] {0x34, (byte) 0xdd, 0x4d}))) //  7
        .add(
            sdoc(
                id,
                "13",
                "text",
                "d",
                "test_sS",
                "33",
                "payload",
                ByteBuffer.wrap(new byte[] {(byte) 0x80, 0x11, 0x33}))) // 12
>>>>>>> f07b7b0c
        // SOLR-6545, wild card field list
        .add(
            sdoc(
                id,
                "19",
                "text",
                "d",
                "cat_a_sS",
                "1",
                "dynamic_s",
                "2",
                "payload",
                ByteBuffer.wrap(new byte[] {(byte) 0x80, 0x11, 0x34})))
        .commit(cluster.getSolrClient(), COLLECTION);
  }

  private static final String id = "id";

  @Test
  public void testBasics() throws Exception {

    QueryResponse rsp;
    rsp =
        cluster
            .getSolrClient()
            .query(
                COLLECTION,
                new SolrQuery(
                    "q", "*:*", "fl", "id,test_sS,score", "sort", "payload asc", "rows", "20"));
    assertFieldValues(
        rsp.getResults(),
        id,
        "7",
        "1",
        "6",
        "4",
        "2",
        "10",
        "12",
        "3",
        "5",
        "9",
        "8",
        "13",
        "19",
        "11");
    assertFieldValues(
        rsp.getResults(),
        "test_sS",
        "27",
        "21",
        "26",
        "24",
        "22",
        "30",
        "32",
        "23",
        "25",
        "29",
        "28",
        "33",
        null,
        "31");
    rsp =
        cluster
            .getSolrClient()
            .query(
                COLLECTION,
                new SolrQuery("q", "*:*", "fl", "id,score", "sort", "payload desc", "rows", "20"));
    assertFieldValues(
        rsp.getResults(),
        id,
        "11",
        "19",
        "13",
        "8",
        "9",
        "5",
        "3",
        "12",
        "10",
        "2",
        "4",
        "6",
        "1",
        "7");
  }

  @Test
  public void testFieldList() throws Exception {

    // works with just fl=id as well
    QueryResponse rsp =
        cluster
            .getSolrClient()
            .query(
                COLLECTION,
                new SolrQuery("q", "*:*", "fl", "id", "sort", "payload desc", "rows", "20"));
    assertFieldValues(
        rsp.getResults(),
        id,
        "11",
        "19",
        "13",
        "8",
        "9",
        "5",
        "3",
        "12",
        "10",
        "2",
        "4",
        "6",
        "1",
        "7");

    rsp =
        cluster
            .getSolrClient()
            .query(
                COLLECTION,
                new SolrQuery("q", "*:*", "fl", "id,score", "sort", "payload asc", "rows", "20"));
    assertFieldValues(
        rsp.getResults(),
        id,
        "7",
        "1",
        "6",
        "4",
        "2",
        "10",
        "12",
        "3",
        "5",
        "9",
        "8",
        "13",
        "19",
        "11");
  }

  @Test
  public void testDistribSinglePass() throws Exception {

    QueryResponse rsp =
        cluster
            .getSolrClient()
            .query(
                COLLECTION,
                new SolrQuery(
                    "q",
                    "*:*",
                    "fl",
                    "id,test_sS,score",
                    "sort",
                    "payload asc",
                    "rows",
                    "20",
                    "distrib.singlePass",
                    "true"));
    assertFieldValues(
        rsp.getResults(),
        id,
        "7",
        "1",
        "6",
        "4",
        "2",
        "10",
        "12",
        "3",
        "5",
        "9",
        "8",
        "13",
        "19",
        "11");
    assertFieldValues(
        rsp.getResults(),
        "test_sS",
        "27",
        "21",
        "26",
        "24",
        "22",
        "30",
        "32",
        "23",
        "25",
        "29",
        "28",
        "33",
        null,
        "31");

    QueryResponse nonDistribRsp =
        cluster
            .getSolrClient()
            .query(
                COLLECTION,
                new SolrQuery(
                    "q", "*:*", "fl", "id,test_sS,score", "sort", "payload asc", "rows", "20"));
    compareResponses(
        rsp, nonDistribRsp); // make sure distrib and distrib.singlePass return the same thing

    nonDistribRsp =
        cluster
            .getSolrClient()
            .query(
                COLLECTION,
                new SolrQuery("q", "*:*", "fl", "score", "sort", "payload asc", "rows", "20"));
    rsp =
        cluster
            .getSolrClient()
            .query(
                COLLECTION,
                new SolrQuery(
                    "q",
                    "*:*",
                    "fl",
                    "score",
                    "sort",
                    "payload asc",
                    "rows",
                    "20",
                    "distrib.singlePass",
                    "true"));
    compareResponses(
        rsp, nonDistribRsp); // make sure distrib and distrib.singlePass return the same thing
  }

  @Test
  public void testOptimizations() throws Exception {

    // verify that the optimization actually works
    queryWithAsserts(
        "q",
        "*:*",
        "fl",
        "id",
        "sort",
        "payload desc",
        "rows",
        "20"); // id only is optimized by default
    queryWithAsserts(
        "q",
        "*:*",
        "fl",
        "id,score",
        "sort",
        "payload desc",
        "rows",
        "20"); // id,score only is optimized by default
    queryWithAsserts(
        "q",
        "*:*",
        "fl",
        "score",
        "sort",
        "payload asc",
        "rows",
        "20",
        "distrib.singlePass",
        "true");
  }

  @Test
  public void testWildcardFieldList() throws Exception {

    QueryResponse nonDistribRsp =
        queryWithAsserts("q", "id:19", "fl", "id,*a_sS", "sort", "payload asc");
    QueryResponse rsp =
        queryWithAsserts(
            "q", "id:19", "fl", "id,*a_sS", "sort", "payload asc", "distrib.singlePass", "true");

    assertFieldValues(nonDistribRsp.getResults(), "id", "19");
    assertFieldValues(rsp.getResults(), "id", "19");

    nonDistribRsp =
        queryWithAsserts("q", "id:19", "fl", "id,dynamic_s,cat*", "sort", "payload asc");
    rsp =
        queryWithAsserts(
            "q",
            "id:19",
            "fl",
            "id,dynamic_s,cat*",
            "sort",
            "payload asc",
            "distrib.singlePass",
            "true");
    assertFieldValues(nonDistribRsp.getResults(), "id", "19");
    assertFieldValues(rsp.getResults(), "id", "19");

    queryWithAsserts(
        "q", "id:19", "fl", "id,*a_sS", "sort", "payload asc", "distrib.singlePass", "true");
    queryWithAsserts(
        "q",
        "id:19",
        "fl",
        "id,dynamic_s,cat*",
        "sort",
        "payload asc",
        "distrib.singlePass",
        "true");

    // fl=*
    queryWithAsserts(
        "q", "*:*", "fl", "*", "sort", "payload desc", ShardParams.DISTRIB_SINGLE_PASS, "true");
    queryWithAsserts("q", "*:*", "fl", "*", "sort", "payload desc");

    // fl=*,score
    queryWithAsserts(
        "q",
        "*:*",
        "fl",
        "*,score",
        "sort",
        "payload desc",
        ShardParams.DISTRIB_SINGLE_PASS,
        "true");
    queryWithAsserts("q", "*:*", "fl", "*,score", "sort", "payload desc");
  }

  @Test
  public void testScoreAlwaysReturned() throws Exception {
    // see SOLR-6795, distrib.singlePass=true would return score even when not asked for
    queryWithAsserts("q", "id:19", ShardParams.DISTRIB_SINGLE_PASS, "true");
  }

  @Test
  public void testMultipleFlParams() throws Exception {
    // fix for a bug where not all fields are returned if using multiple fl parameters, see
    // SOLR-6796
    queryWithAsserts(
        "q",
        "*:*",
        "fl",
        "id",
        "fl",
        "dynamic_s",
        "sort",
        "payload desc",
        ShardParams.DISTRIB_SINGLE_PASS,
        "true");
  }

  @Test
  public void testMissingFieldListWithSort() throws Exception {
    // missing fl with sort
    queryWithAsserts("q", "*:*", "sort", "payload desc", ShardParams.DISTRIB_SINGLE_PASS, "true");
    queryWithAsserts("q", "*:*", "sort", "payload desc");
  }

  private static void compareResponses(QueryResponse rsp1, QueryResponse rsp2) {
    Map<String, Integer> skipValues = new HashMap<>();
    skipValues.put("timestamp", BaseDistributedSearchTestCase.SKIPVAL);
    skipValues.put("_version_", BaseDistributedSearchTestCase.SKIPVAL);
    skipValues.put("maxScore", BaseDistributedSearchTestCase.SKIPVAL);
    BaseDistributedSearchTestCase.compare(rsp1.getResponse(), rsp2.getResponse(), 0, skipValues);
  }

  /**
   * This test now asserts that every distrib.singlePass query:
   *
   * <ol>
   *   <li>Makes exactly 'numSlices' number of shard requests
   *   <li>Makes no GET_FIELDS requests
   *   <li>Must request the unique key field from shards
   *   <li>Must request the score if 'fl' has score or sort by score is requested
   *   <li>Requests all fields that are present in 'fl' param
   * </ol>
   *
   * <p>It also asserts that every regular two phase distribtued search:
   *
   * <ol>
   *   <li>Makes at most 2 * 'numSlices' number of shard requests
   *   <li>Must request the unique key field from shards
   *   <li>Must request the score if 'fl' has score or sort by score is requested
   *   <li>Requests no fields other than id and score in GET_TOP_IDS request
   *   <li>Requests exactly the fields that are present in 'fl' param in GET_FIELDS request and no
   *       others
   * </ol>
   *
   * <p>and also asserts that each query which requests id or score or both behaves exactly like a
   * single pass query
   */
  private QueryResponse queryWithAsserts(String... q) throws Exception {
    TrackingShardHandlerFactory.RequestTrackingQueue trackingQueue =
        new TrackingShardHandlerFactory.RequestTrackingQueue();
    // the jettys doesn't include the control jetty which is exactly what we need here
    TrackingShardHandlerFactory.setTrackingQueue(cluster, trackingQueue);

    // let's add debug=track to such requests so we can use DebugComponent responses for assertions
    QueryResponse response =
        cluster.getSolrClient().query(COLLECTION, new SolrQuery("debug", "track", q));

    Map<String, List<TrackingShardHandlerFactory.ShardRequestAndParams>> requests =
        trackingQueue.getAllRequests();
    int numRequests = getNumRequests(requests);

    boolean distribSinglePass = false;

    Set<String> fls = new HashSet<>();
    Set<String> sortFields = new HashSet<>();
    for (int i = 0; i < q.length; i += 2) {
      if (ShardParams.DISTRIB_SINGLE_PASS.equals(q[i].toString())
          && Boolean.parseBoolean(q[i + 1].toString())) {
        assertTrue(
            "distrib.singlePass=true made more requests than number of shards",
            numRequests == sliceCount);
        distribSinglePass = true;
      }
      if (CommonParams.FL.equals(q[i].toString())) {
        fls.addAll(StrUtils.splitSmart(q[i + 1].toString(), ','));
      }
      if (CommonParams.SORT.equals(q[i].toString())) {
        String val = q[i + 1].toString().trim();
        // take care of asc/desc decorators
        sortFields.addAll(StrUtils.splitSmart(StrUtils.splitSmart(val, ' ').get(0), ','));
      }
    }

    Set<String> idScoreFields = new HashSet<>(2);
    idScoreFields.add("id"); // id is always requested in GET_TOP_IDS phase
    // score is optional, requested only if sorted by score
    if (fls.contains("score") || sortFields.contains("score")) idScoreFields.add("score");

    if (idScoreFields.containsAll(fls) && !fls.isEmpty()) {
      // if id and/or score are the only fields being requested then we implicitly turn on
      // distribSinglePass=true
      distribSinglePass = true;
    }

    if (distribSinglePass) {
      Map<String, Object> debugMap = response.getDebugMap();
      @SuppressWarnings({"unchecked"})
      SimpleOrderedMap<Object> track = (SimpleOrderedMap<Object>) debugMap.get("track");
      assertNotNull(track);
      assertNotNull(track.get("EXECUTE_QUERY"));
      assertNull(
          "A single pass request should not have a GET_FIELDS phase", track.get("GET_FIELDS"));

      // all fields should be requested in one go but even if 'id' is not requested by user
      // it must still be fetched in this phase to merge correctly
      Set<String> reqAndIdScoreFields = new HashSet<>(fls);
      reqAndIdScoreFields.addAll(idScoreFields);
      assertParamsEquals(
          trackingQueue,
          COLLECTION,
          SHARD1,
          CommonParams.FL,
          ShardRequest.PURPOSE_GET_TOP_IDS,
          reqAndIdScoreFields.toArray(new String[reqAndIdScoreFields.size()]));
      assertParamsEquals(
          trackingQueue,
          COLLECTION,
          SHARD2,
          CommonParams.FL,
          ShardRequest.PURPOSE_GET_TOP_IDS,
          reqAndIdScoreFields.toArray(new String[reqAndIdScoreFields.size()]));
    } else {
      // we are assuming there are facet refinement or distributed idf requests here
      assertTrue(
          "distrib.singlePass=false made more requests than 2 * number of shards."
              + " Actual: "
              + numRequests
              + " but expected <= "
              + sliceCount * 2,
          numRequests <= sliceCount * 2);

      // only id and/or score should be requested
      assertParamsEquals(
          trackingQueue,
          COLLECTION,
          SHARD1,
          CommonParams.FL,
          ShardRequest.PURPOSE_GET_TOP_IDS,
          idScoreFields.toArray(new String[idScoreFields.size()]));
      assertParamsEquals(
          trackingQueue,
          COLLECTION,
          SHARD2,
          CommonParams.FL,
          ShardRequest.PURPOSE_GET_TOP_IDS,
          idScoreFields.toArray(new String[idScoreFields.size()]));

      // only originally requested fields must be requested in GET_FIELDS request
      assertParamsEquals(
          trackingQueue,
          COLLECTION,
          SHARD1,
          CommonParams.FL,
          ShardRequest.PURPOSE_GET_FIELDS,
          fls.toArray(new String[fls.size()]));
      assertParamsEquals(
          trackingQueue,
          COLLECTION,
          SHARD2,
          CommonParams.FL,
          ShardRequest.PURPOSE_GET_FIELDS,
          fls.toArray(new String[fls.size()]));
    }

    return response;
  }

  private int getNumRequests(
      Map<String, List<TrackingShardHandlerFactory.ShardRequestAndParams>> requests) {
    int beforeNumRequests = 0;
    for (Map.Entry<String, List<TrackingShardHandlerFactory.ShardRequestAndParams>> entry :
        requests.entrySet()) {
      beforeNumRequests += entry.getValue().size();
    }
    return beforeNumRequests;
  }

<<<<<<< HEAD
  private void assertParamsEquals(TrackingShardHandlerFactory.RequestTrackingQueue trackingQueue, String collection, String shard, String paramName, int purpose, String... values) {
    TrackingShardHandlerFactory.ShardRequestAndParams getByIdRequest
      = trackingQueue.getShardRequestByPurpose(ZkStateReader.from(cluster.getSolrClient()), collection, shard, purpose);
=======
  private void assertParamsEquals(
      TrackingShardHandlerFactory.RequestTrackingQueue trackingQueue,
      String collection,
      String shard,
      String paramName,
      int purpose,
      String... values) {
    TrackingShardHandlerFactory.ShardRequestAndParams getByIdRequest =
        trackingQueue.getShardRequestByPurpose(
            cluster.getSolrClient().getZkStateReader(), collection, shard, purpose);
>>>>>>> f07b7b0c
    assertParamsEquals(getByIdRequest, paramName, values);
  }

  private void assertParamsEquals(
      TrackingShardHandlerFactory.ShardRequestAndParams requestAndParams,
      String paramName,
      String... values) {
    if (requestAndParams == null) return;
    int expectedCount = values.length;
    String[] params = requestAndParams.params.getParams(paramName);
    if (expectedCount > 0 && (params == null || params.length == 0)) {
      fail("Expected non-zero number of '" + paramName + "' parameters in request");
    }
    Set<String> requestedFields = new HashSet<>();
    if (params != null) {
      for (String p : params) {
        List<String> list = StrUtils.splitSmart(p, ',');
        for (String s : list) {
          // make sure field names aren't duplicated in the parameters
          assertTrue(
              "Field name "
                  + s
                  + " was requested multiple times: params = "
                  + requestAndParams.params,
              requestedFields.add(s));
        }
      }
    }
    // if a wildcard ALL field is requested then we don't need to match exact number of params
    if (!requestedFields.contains("*")) {
      assertEquals(
          "Number of requested fields do not match with expectations",
          expectedCount,
          requestedFields.size());
      for (String field : values) {
        if (!requestedFields.contains(field)) {
          fail(
              "Field "
                  + field
                  + " not found in param: "
                  + paramName
                  + " request had "
                  + paramName
                  + "="
                  + requestedFields);
        }
      }
    }
  }
}<|MERGE_RESOLUTION|>--- conflicted
+++ resolved
@@ -63,33 +63,11 @@
 
     CollectionAdminRequest.createCollection(COLLECTION, "conf", 3, 1)
         .processAndWait(cluster.getSolrClient(), DEFAULT_TIMEOUT);
-<<<<<<< HEAD
-    ZkStateReader.from(cluster.getSolrClient()).waitForState(COLLECTION, DEFAULT_TIMEOUT, TimeUnit.SECONDS, (n, c) -> DocCollection.isFullyActive(n, c, sliceCount, 1));
+    ZkStateReader.from(cluster
+        .getSolrClient()
+        ).waitForState(COLLECTION, DEFAULT_TIMEOUT, TimeUnit.SECONDS, (n, c) -> DocCollection.isFullyActive(n, c, sliceCount, 1));
 
       new UpdateRequest()
-        .add(sdoc(id, "1", "text", "a", "test_sS", "21", "payload", ByteBuffer.wrap(new byte[]{0x12, 0x62, 0x15})))
-        .add(sdoc(id, "2", "text", "b", "test_sS", "22", "payload", ByteBuffer.wrap(new byte[]{0x25, 0x21, 0x16})))                  //  5
-        .add(sdoc(id, "3", "text", "a", "test_sS", "23", "payload", ByteBuffer.wrap(new byte[]{0x35, 0x32, 0x58})))                  //  8
-        .add(sdoc(id, "4", "text", "b", "test_sS", "24", "payload", ByteBuffer.wrap(new byte[]{0x25, 0x21, 0x15})))                    //  4
-        .add(sdoc(id, "5", "text", "a", "test_sS", "25", "payload", ByteBuffer.wrap(new byte[]{0x35, 0x35, 0x10, 0x00})))              //  9
-        .add(sdoc(id, "6", "text", "c", "test_sS", "26", "payload", ByteBuffer.wrap(new byte[]{0x1a, 0x2b, 0x3c, 0x00, 0x00, 0x03})))  //  3
-        .add(sdoc(id, "7", "text", "c", "test_sS", "27", "payload", ByteBuffer.wrap(new byte[]{0x00, 0x3c, 0x73})))                    //  1
-        .add(sdoc(id, "8", "text", "c", "test_sS", "28", "payload", ByteBuffer.wrap(new byte[]{0x59, 0x2d, 0x4d})))                    // 11
-        .add(sdoc(id, "9", "text", "a", "test_sS", "29", "payload", ByteBuffer.wrap(new byte[]{0x39, 0x79, 0x7a})))                    // 10
-        .add(sdoc(id, "10", "text", "b", "test_sS", "30", "payload", ByteBuffer.wrap(new byte[]{0x31, 0x39, 0x7c})))                   //  6
-        .add(sdoc(id, "11", "text", "d", "test_sS", "31", "payload", ByteBuffer.wrap(new byte[]{(byte) 0xff, (byte) 0xaf, (byte) 0x9c}))) // 13
-        .add(sdoc(id, "12", "text", "d", "test_sS", "32", "payload", ByteBuffer.wrap(new byte[]{0x34, (byte) 0xdd, 0x4d})))             //  7
-        .add(sdoc(id, "13", "text", "d", "test_sS", "33", "payload", ByteBuffer.wrap(new byte[]{(byte) 0x80, 0x11, 0x33})))             // 12
-=======
-    cluster
-        .getSolrClient()
-        .waitForState(
-            COLLECTION,
-            DEFAULT_TIMEOUT,
-            TimeUnit.SECONDS,
-            (n, c) -> DocCollection.isFullyActive(n, c, sliceCount, 1));
-
-    new UpdateRequest()
         .add(
             sdoc(
                 id,
@@ -220,7 +198,6 @@
                 "33",
                 "payload",
                 ByteBuffer.wrap(new byte[] {(byte) 0x80, 0x11, 0x33}))) // 12
->>>>>>> f07b7b0c
         // SOLR-6545, wild card field list
         .add(
             sdoc(
@@ -737,11 +714,6 @@
     return beforeNumRequests;
   }
 
-<<<<<<< HEAD
-  private void assertParamsEquals(TrackingShardHandlerFactory.RequestTrackingQueue trackingQueue, String collection, String shard, String paramName, int purpose, String... values) {
-    TrackingShardHandlerFactory.ShardRequestAndParams getByIdRequest
-      = trackingQueue.getShardRequestByPurpose(ZkStateReader.from(cluster.getSolrClient()), collection, shard, purpose);
-=======
   private void assertParamsEquals(
       TrackingShardHandlerFactory.RequestTrackingQueue trackingQueue,
       String collection,
@@ -750,9 +722,8 @@
       int purpose,
       String... values) {
     TrackingShardHandlerFactory.ShardRequestAndParams getByIdRequest =
-        trackingQueue.getShardRequestByPurpose(
-            cluster.getSolrClient().getZkStateReader(), collection, shard, purpose);
->>>>>>> f07b7b0c
+       trackingQueue.getShardRequestByPurpose(
+            ZkStateReader.from(cluster.getSolrClient()), collection, shard, purpose);
     assertParamsEquals(getByIdRequest, paramName, values);
   }
 
