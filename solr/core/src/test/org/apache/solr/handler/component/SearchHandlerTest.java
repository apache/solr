/*
 * Licensed to the Apache Software Foundation (ASF) under one or more
 * contributor license agreements.  See the NOTICE file distributed with
 * this work for additional information regarding copyright ownership.
 * The ASF licenses this file to You under the Apache License, Version 2.0
 * (the "License"); you may not use this file except in compliance with
 * the License.  You may obtain a copy of the License at
 *
 *     http://www.apache.org/licenses/LICENSE-2.0
 *
 * Unless required by applicable law or agreed to in writing, software
 * distributed under the License is distributed on an "AS IS" BASIS,
 * WITHOUT WARRANTIES OR CONDITIONS OF ANY KIND, either express or implied.
 * See the License for the specific language governing permissions and
 * limitations under the License.
 */
package org.apache.solr.handler.component;

import java.io.IOException;
import java.util.ArrayList;
import java.util.Collection;
import java.util.Iterator;
import java.util.List;
import org.apache.solr.SolrTestCaseJ4;
import org.apache.solr.client.solrj.embedded.JettySolrRunner;
import org.apache.solr.client.solrj.impl.CloudSolrClient;
import org.apache.solr.client.solrj.impl.HttpSolrClient;
import org.apache.solr.client.solrj.request.CollectionAdminRequest;
import org.apache.solr.client.solrj.request.QueryRequest;
import org.apache.solr.client.solrj.response.QueryResponse;
import org.apache.solr.cloud.MiniSolrCloudCluster;
import org.apache.solr.cloud.SolrCloudTestCase;
import org.apache.solr.common.cloud.Replica;
import org.apache.solr.common.cloud.Slice;
import org.apache.solr.common.cloud.ZkStateReader;
import org.apache.solr.common.params.ModifiableSolrParams;
import org.apache.solr.common.params.ShardParams;
import org.apache.solr.common.util.NamedList;
import org.apache.solr.core.SolrCore;
import org.junit.BeforeClass;
import org.junit.Test;

public class SearchHandlerTest extends SolrTestCaseJ4 {
  @BeforeClass
  public static void beforeTests() throws Exception {
    initCore("solrconfig.xml", "schema.xml");
  }

  @Test
  public void testInitialization() {
    SolrCore core = h.getCore();

    // Build an explicit list
    // -----------------------------------------------
    List<String> names0 = new ArrayList<>();
    names0.add(MoreLikeThisComponent.COMPONENT_NAME);

    NamedList<List<String>> args = new NamedList<>();
    args.add(SearchHandler.INIT_COMPONENTS, names0);
    try (SearchHandler handler = new SearchHandler()) {
      handler.init(args);
      handler.inform(core);

      assertEquals(1, handler.getComponents().size());
      assertEquals(
          core.getSearchComponent(MoreLikeThisComponent.COMPONENT_NAME),
          handler.getComponents().get(0));
    } catch (IOException e) {
      fail("IOExcepiton closing SearchHandler");
    }

    // Build an explicit list that includes the debug comp.
    // -----------------------------------------------
    names0 = new ArrayList<>();
    names0.add(FacetComponent.COMPONENT_NAME);
    names0.add(DebugComponent.COMPONENT_NAME);
    names0.add(MoreLikeThisComponent.COMPONENT_NAME);

    args = new NamedList<>();
    args.add(SearchHandler.INIT_COMPONENTS, names0);
    try (SearchHandler handler = new SearchHandler()) {
      handler.init(args);
      handler.inform(core);

      assertEquals(3, handler.getComponents().size());
      assertEquals(
          core.getSearchComponent(FacetComponent.COMPONENT_NAME), handler.getComponents().get(0));
      assertEquals(
          core.getSearchComponent(DebugComponent.COMPONENT_NAME), handler.getComponents().get(1));
      assertEquals(
          core.getSearchComponent(MoreLikeThisComponent.COMPONENT_NAME),
          handler.getComponents().get(2));
    } catch (IOException e) {
      fail("Exception when closing SearchHandler");
    }

    // First/Last list
    // -----------------------------------------------
    names0 = new ArrayList<>();
    names0.add(MoreLikeThisComponent.COMPONENT_NAME);

    List<String> names1 = new ArrayList<>();
    names1.add(FacetComponent.COMPONENT_NAME);

    args = new NamedList<>();
    args.add(SearchHandler.INIT_FIRST_COMPONENTS, names0);
    args.add(SearchHandler.INIT_LAST_COMPONENTS, names1);
    try (SearchHandler handler = new SearchHandler()) {
      handler.init(args);
      handler.inform(core);

      List<SearchComponent> comps = handler.getComponents();
      assertEquals(2 + handler.getDefaultComponents().size(), comps.size());
      assertEquals(core.getSearchComponent(MoreLikeThisComponent.COMPONENT_NAME), comps.get(0));
      assertEquals(
          core.getSearchComponent(FacetComponent.COMPONENT_NAME), comps.get(comps.size() - 2));
      // Debug component is always last in this case
      assertEquals(
          core.getSearchComponent(DebugComponent.COMPONENT_NAME), comps.get(comps.size() - 1));
    } catch (IOException e) {
      fail("Exception when closing SearchHandler");
    }
  }

  @Test
  public void testZkConnected() throws Exception {
    MiniSolrCloudCluster miniCluster =
        new MiniSolrCloudCluster(5, createTempDir(), buildJettyConfig("/solr"));

    final CloudSolrClient cloudSolrClient = miniCluster.getSolrClient();

    try {
      assertNotNull(miniCluster.getZkServer());
      List<JettySolrRunner> jettys = miniCluster.getJettySolrRunners();
      assertEquals(5, jettys.size());
      for (JettySolrRunner jetty : jettys) {
        assertTrue(jetty.isRunning());
      }

      // create collection
      String collectionName = "testSolrCloudCollection";
      String configName = "solrCloudCollectionConfig";
      miniCluster.uploadConfigSet(
          SolrTestCaseJ4.TEST_PATH().resolve("collection1/conf"), configName);

      CollectionAdminRequest.createCollection(collectionName, configName, 2, 2)
          .setPerReplicaState(SolrCloudTestCase.USE_PER_REPLICA_STATE)
          .process(miniCluster.getSolrClient());

      QueryRequest req = new QueryRequest();
      QueryResponse rsp = req.process(cloudSolrClient, collectionName);
      assertTrue(rsp.getResponseHeader().getBooleanArg("zkConnected"));

<<<<<<< HEAD
      Collection<Slice> slices = ZkStateReader.from(cloudSolrClient).getClusterState().getCollection(collectionName).getSlices();
=======
      Collection<Slice> slices =
          cloudSolrClient
              .getZkStateReader()
              .getClusterState()
              .getCollection(collectionName)
              .getSlices();
>>>>>>> f07b7b0c
      Slice slice = getRandomEntry(slices);
      Replica replica = getRandomEntry(slice.getReplicas());
      JettySolrRunner jetty = miniCluster.getReplicaJetty(replica);
      // Use the replica's core URL to avoid ZK communication
      try (HttpSolrClient client = new HttpSolrClient.Builder(replica.getCoreUrl()).build()) {
        jetty.getCoreContainer().getZkController().getZkClient().close();
        rsp = req.process(client);
        assertFalse(rsp.getResponseHeader().getBooleanArg("zkConnected"));
      }
    } finally {
      miniCluster.shutdown();
    }
  }

  @Test
  public void testRequireZkConnected() throws Exception {
    MiniSolrCloudCluster miniCluster =
        new MiniSolrCloudCluster(5, createTempDir(), buildJettyConfig("/solr"));

    final CloudSolrClient cloudSolrClient = miniCluster.getSolrClient();

    try {
      assertNotNull(miniCluster.getZkServer());
      List<JettySolrRunner> jettys = miniCluster.getJettySolrRunners();
      assertEquals(5, jettys.size());
      for (JettySolrRunner jetty : jettys) {
        assertTrue(jetty.isRunning());
      }

      // create collection
      String collectionName = "testRequireZkConnectedCollection";
      String configName = collectionName + "Config";
      miniCluster.uploadConfigSet(
          SolrTestCaseJ4.TEST_PATH().resolve("collection1/conf"), configName);

      CollectionAdminRequest.createCollection(collectionName, configName, 2, 2)
          .setPerReplicaState(SolrCloudTestCase.USE_PER_REPLICA_STATE)
          .process(miniCluster.getSolrClient());

      ModifiableSolrParams params = new ModifiableSolrParams();
      params.set(ShardParams.SHARDS_TOLERANT, "requireZkConnected");
      QueryRequest req = new QueryRequest(params);
      QueryResponse rsp = req.process(cloudSolrClient, collectionName);
      assertTrue(rsp.getResponseHeader().getBooleanArg("zkConnected"));

<<<<<<< HEAD
      Collection<Slice> slices = ZkStateReader.from(cloudSolrClient).getClusterState().getCollection(collectionName).getSlices();
=======
      Collection<Slice> slices =
          cloudSolrClient
              .getZkStateReader()
              .getClusterState()
              .getCollection(collectionName)
              .getSlices();
>>>>>>> f07b7b0c
      Slice disconnectedSlice = getRandomEntry(slices);
      Replica disconnectedReplica = getRandomEntry(disconnectedSlice.getReplicas());
      JettySolrRunner disconnectedJetty = miniCluster.getReplicaJetty(disconnectedReplica);
      // Use the replica's core URL to avoid ZK communication
      try (HttpSolrClient httpSolrClient =
          new HttpSolrClient.Builder(disconnectedReplica.getCoreUrl()).build()) {
        ignoreException("ZooKeeper is not connected");
        disconnectedJetty.getCoreContainer().getZkController().getZkClient().close();
        req.process(httpSolrClient);
        fail(
            "An exception should be thrown when ZooKeeper is not connected and shards.tolerant=requireZkConnected");
      } catch (Exception e) {
        assertTrue(e.getMessage().contains("ZooKeeper is not connected"));
      }
    } finally {
      miniCluster.shutdown();
    }
  }

  @Test
  public void testRequireZkConnectedDistrib() throws Exception {
    MiniSolrCloudCluster miniCluster =
        new MiniSolrCloudCluster(2, createTempDir(), buildJettyConfig("/solr"));

    final CloudSolrClient cloudSolrClient = miniCluster.getSolrClient();

    try {
      assertNotNull(miniCluster.getZkServer());
      List<JettySolrRunner> jettys = miniCluster.getJettySolrRunners();
      assertEquals(2, jettys.size());
      for (JettySolrRunner jetty : jettys) {
        assertTrue(jetty.isRunning());
      }

      // create collection
      String collectionName = "testRequireZkConnectedDistribCollection";
      String configName = collectionName + "Config";
      miniCluster.uploadConfigSet(
          SolrTestCaseJ4.TEST_PATH().resolve("collection1/conf"), configName);

      CollectionAdminRequest.createCollection(collectionName, configName, 2, 1)
          .setPerReplicaState(SolrCloudTestCase.USE_PER_REPLICA_STATE)
          .process(miniCluster.getSolrClient());

      ModifiableSolrParams params = new ModifiableSolrParams();
      params.set(ShardParams.SHARDS_TOLERANT, "requireZkConnected");
      QueryRequest req = new QueryRequest(params);
      QueryResponse rsp = req.process(cloudSolrClient, collectionName);
      assertTrue(rsp.getResponseHeader().getBooleanArg("zkConnected"));

<<<<<<< HEAD
      Collection<Slice> slices = ZkStateReader.from(cloudSolrClient).getClusterState().getCollection(collectionName).getSlices();
=======
      Collection<Slice> slices =
          cloudSolrClient
              .getZkStateReader()
              .getClusterState()
              .getCollection(collectionName)
              .getSlices();
>>>>>>> f07b7b0c
      Slice disconnectedSlice = getRandomEntry(slices);
      Replica disconnectedReplica = getRandomEntry(disconnectedSlice.getReplicas());

      // Query a coordinating replica that is connected to ZooKeeper
      Slice connectedSlice = getRandomEntry(slices);
      while (connectedSlice.getName().equals(disconnectedSlice.getName())) {
        connectedSlice = getRandomEntry(slices);
      }
      Replica connectedReplica = connectedSlice.getReplicas().iterator().next();
      try (HttpSolrClient httpSolrClient =
          new HttpSolrClient.Builder(connectedReplica.getCoreUrl()).build()) {
        ignoreException("ZooKeeper is not connected");
        ignoreException("no servers hosting shard:");
        JettySolrRunner disconnectedJetty = miniCluster.getReplicaJetty(disconnectedReplica);
        disconnectedJetty.getCoreContainer().getZkController().getZkClient().close();
        req.process(httpSolrClient);
        fail(
            "An exception should be thrown when ZooKeeper is not connected and shards.tolerant=requireZkConnected");
      } catch (Exception e) {
        assertTrue(
            "Unrecognized exception message: " + e,
            e.getMessage().contains("no servers hosting shard:")
                || e.getMessage().contains("ZooKeeper is not connected"));
      }
    } finally {
      miniCluster.shutdown();
      unIgnoreException("no servers hosting shard:");
      unIgnoreException("ZooKeeper is not connected");
    }
  }

  private static <T> T getRandomEntry(Collection<T> collection) {
    if (null == collection || collection.isEmpty()) return null;

    Iterator<T> iterator = collection.iterator();
    T entry = iterator.next();
    int index = 0, rand = random().nextInt(collection.size());
    while (index++ < rand) entry = iterator.next();
    return entry;
  }
}<|MERGE_RESOLUTION|>--- conflicted
+++ resolved
@@ -151,16 +151,12 @@
       QueryResponse rsp = req.process(cloudSolrClient, collectionName);
       assertTrue(rsp.getResponseHeader().getBooleanArg("zkConnected"));
 
-<<<<<<< HEAD
-      Collection<Slice> slices = ZkStateReader.from(cloudSolrClient).getClusterState().getCollection(collectionName).getSlices();
-=======
       Collection<Slice> slices =
-          cloudSolrClient
-              .getZkStateReader()
+          ZkStateReader.from(cloudSolrClient
+              )
               .getClusterState()
               .getCollection(collectionName)
               .getSlices();
->>>>>>> f07b7b0c
       Slice slice = getRandomEntry(slices);
       Replica replica = getRandomEntry(slice.getReplicas());
       JettySolrRunner jetty = miniCluster.getReplicaJetty(replica);
@@ -206,16 +202,12 @@
       QueryResponse rsp = req.process(cloudSolrClient, collectionName);
       assertTrue(rsp.getResponseHeader().getBooleanArg("zkConnected"));
 
-<<<<<<< HEAD
-      Collection<Slice> slices = ZkStateReader.from(cloudSolrClient).getClusterState().getCollection(collectionName).getSlices();
-=======
       Collection<Slice> slices =
-          cloudSolrClient
-              .getZkStateReader()
+          ZkStateReader.from(cloudSolrClient
+              )
               .getClusterState()
               .getCollection(collectionName)
               .getSlices();
->>>>>>> f07b7b0c
       Slice disconnectedSlice = getRandomEntry(slices);
       Replica disconnectedReplica = getRandomEntry(disconnectedSlice.getReplicas());
       JettySolrRunner disconnectedJetty = miniCluster.getReplicaJetty(disconnectedReplica);
@@ -266,16 +258,12 @@
       QueryResponse rsp = req.process(cloudSolrClient, collectionName);
       assertTrue(rsp.getResponseHeader().getBooleanArg("zkConnected"));
 
-<<<<<<< HEAD
-      Collection<Slice> slices = ZkStateReader.from(cloudSolrClient).getClusterState().getCollection(collectionName).getSlices();
-=======
       Collection<Slice> slices =
-          cloudSolrClient
-              .getZkStateReader()
+          ZkStateReader.from(cloudSolrClient
+              )
               .getClusterState()
               .getCollection(collectionName)
               .getSlices();
->>>>>>> f07b7b0c
       Slice disconnectedSlice = getRandomEntry(slices);
       Replica disconnectedReplica = getRandomEntry(disconnectedSlice.getReplicas());
 
