--- conflicted
+++ resolved
@@ -22,8 +22,6 @@
 import static org.apache.solr.common.params.CommonParams.ACTION;
 import static org.apache.solr.common.params.CommonParams.NAME;
 import static org.junit.Assert.assertEquals;
-import static org.junit.Assert.assertFalse;
-import static org.junit.Assert.assertTrue;
 import static org.mockito.ArgumentMatchers.any;
 import static org.mockito.Mockito.mock;
 import static org.mockito.Mockito.verify;
@@ -112,73 +110,6 @@
     assertEquals("someId", v1Params.get(REQUESTID));
   }
 
-<<<<<<< HEAD
-  // TODO This should probably really get its own class.
-  @Test
-  public void testDeleteConfigetAllParams() throws Exception {
-    final SolrParams v1Params =
-        captureConvertedConfigsetV1Params("/cluster/configs/someConfigset", "DELETE", null);
-
-    assertEquals(ConfigSetParams.ConfigSetAction.DELETE.toString(), v1Params.get(ACTION));
-    assertEquals("someConfigset", v1Params.get(NAME));
-  }
-
-  @Test
-  public void testListConfigsetsAllParams() throws Exception {
-    final SolrParams v1Params = captureConvertedConfigsetV1Params("/cluster/configs", "GET", null);
-
-    assertEquals(ConfigSetParams.ConfigSetAction.LIST.toString(), v1Params.get(ACTION));
-  }
-
-  @Test
-  public void testCreateConfigsetAllParams() throws Exception {
-    final SolrParams v1Params =
-        captureConvertedConfigsetV1Params(
-            "/cluster/configs",
-            "POST",
-            "{'create': {"
-                + "'name': 'new_configset_name', "
-                + "'baseConfigSet':'some_existing_configset', "
-                + "'properties': {'prop1': 'val1', 'prop2': 'val2'}}}");
-
-    assertEquals(ConfigSetParams.ConfigSetAction.CREATE.toString(), v1Params.get(ACTION));
-    assertEquals("new_configset_name", v1Params.get(NAME));
-    assertEquals("some_existing_configset", v1Params.get(ConfigSetCmds.BASE_CONFIGSET));
-    assertEquals("val1", v1Params.get("configSetProp.prop1"));
-    assertEquals("val2", v1Params.get("configSetProp.prop2"));
-  }
-
-  @Test
-  public void testUploadConfigsetAllParams() throws Exception {
-    final SolrParams v1Params =
-        captureConvertedConfigsetV1Params("/cluster/configs/someConfigSetName", "PUT", null);
-
-    assertEquals(ConfigSetParams.ConfigSetAction.UPLOAD.toString(), v1Params.get(ACTION));
-    assertEquals("someConfigSetName", v1Params.get(NAME));
-    // Why does ClusterAPI set the values below as defaults?  They disagree with the v1 defaults in
-    // ConfigSetsHandler.handleConfigUploadRequest
-    assertTrue(v1Params.getPrimitiveBool(ConfigSetParams.OVERWRITE));
-    assertFalse(v1Params.getPrimitiveBool(ConfigSetParams.CLEANUP));
-  }
-
-  @Test
-  public void testAddFileToConfigsetAllParams() throws Exception {
-    final SolrParams v1Params =
-        captureConvertedConfigsetV1Params(
-            "/cluster/configs/someConfigSetName/some/file/path", "PUT", null);
-
-    assertEquals(ConfigSetParams.ConfigSetAction.UPLOAD.toString(), v1Params.get(ACTION));
-    assertEquals("someConfigSetName", v1Params.get(NAME));
-    assertEquals(
-        "/some/file/path",
-        v1Params.get(
-            ConfigSetParams.FILE_PATH)); // Note the leading '/' that makes the path appear absolute
-    assertTrue(v1Params.getPrimitiveBool(ConfigSetParams.OVERWRITE));
-    assertFalse(v1Params.getPrimitiveBool(ConfigSetParams.CLEANUP));
-  }
-
-=======
->>>>>>> e405daa3
   @Test
   public void testAddRoleAllParams() throws Exception {
     final SolrParams v1Params =
