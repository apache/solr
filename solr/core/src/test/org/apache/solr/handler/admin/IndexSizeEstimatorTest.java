--- conflicted
+++ resolved
@@ -227,12 +227,6 @@
           (k, v) -> {
             double size = fromHumanReadableUnits((String) v);
             double sampledSize = fromHumanReadableUnits((String) sampledFieldsBySize.get(k));
-<<<<<<< HEAD
-            assertTrue(
-                "sampled size missing for field " + k + " in " + sampledFieldsBySize,
-                sampledSize > 0);
-=======
->>>>>>> f6c5af9c
             double delta = size * 0.5;
             assertEquals("sampled size of " + k + " is wildly off", size, sampledSize, delta);
           });
