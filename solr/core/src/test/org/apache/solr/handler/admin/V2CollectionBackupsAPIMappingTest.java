--- conflicted
+++ resolved
@@ -32,18 +32,10 @@
     final CollectionBackupsAPI collBackupsAPI = new CollectionBackupsAPI(getRequestHandler());
     apiBag.registerObject(collBackupsAPI);
   }
-
-<<<<<<< HEAD
   @Override
   public CollectionsHandler createUnderlyingRequestHandler() {
     return createMock(CollectionsHandler.class);
   }
-=======
-  @Before
-  public void setupApiBag() {
-    mockCollectionsHandler = mock(CollectionsHandler.class);
-    queryRequestCaptor = ArgumentCaptor.forClass(SolrQueryRequest.class);
->>>>>>> e8437d66
 
   @Override
   public boolean isCoreSpecific() {
