--- conflicted
+++ resolved
@@ -16,9 +16,6 @@
  */
 package org.apache.solr.handler.admin;
 
-import static org.apache.solr.common.params.CommonParams.ACTION;
-
-import java.util.Locale;
 import org.apache.solr.client.solrj.request.CollectionAdminRequest;
 import org.apache.solr.cloud.api.collections.CategoryRoutedAlias;
 import org.apache.solr.cloud.api.collections.RoutedAlias;
@@ -35,6 +32,11 @@
 import org.apache.solr.handler.CollectionsAPI;
 import org.junit.Test;
 
+import java.util.Locale;
+
+import static org.apache.solr.common.params.CommonParams.ACTION;
+import static org.junit.Assert.assertEquals;
+
 /**
  * Unit tests for the API mappings found in {@link org.apache.solr.handler.CollectionsAPI}.
  *
@@ -58,17 +60,10 @@
     apiBag.registerObject(collectionsAPI.collectionsCommands);
   }
 
-<<<<<<< HEAD
   @Override
   public CollectionsHandler createUnderlyingRequestHandler() {
     return createMock(CollectionsHandler.class);
   }
-=======
-  @Before
-  public void setupApiBag() {
-    mockCollectionsHandler = mock(CollectionsHandler.class);
-    queryRequestCaptor = ArgumentCaptor.forClass(SolrQueryRequest.class);
->>>>>>> e8437d66
 
   @Override
   public boolean isCoreSpecific() {
