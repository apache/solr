--- conflicted
+++ resolved
@@ -176,37 +176,6 @@
   }
 
   @Test
-<<<<<<< HEAD
-  public void testDeleteAliasAllProperties() throws Exception {
-=======
-  public void testSetAliasAllProperties() throws Exception {
->>>>>>> a2a39fb1
-    final SolrParams v1Params =
-        captureConvertedV1Params(
-            "/collections",
-            "POST",
-<<<<<<< HEAD
-            "{'delete-alias': {" + "'name': 'aliasName', " + "'async': 'requestTrackingId'" + "}}");
-
-    assertEquals(CollectionParams.CollectionAction.DELETEALIAS.lowerName, v1Params.get(ACTION));
-    assertEquals("aliasName", v1Params.get(CommonParams.NAME));
-    assertEquals("requestTrackingId", v1Params.get(CommonAdminParams.ASYNC));
-=======
-            "{'set-alias-property': {"
-                + "'name': 'aliasName', "
-                + "'async': 'requestTrackingId', "
-                + "'properties': {'foo':'bar', 'foo2':'bar2'}"
-                + "}}");
-
-    assertEquals(CollectionParams.CollectionAction.ALIASPROP.lowerName, v1Params.get(ACTION));
-    assertEquals("aliasName", v1Params.get(CommonParams.NAME));
-    assertEquals("requestTrackingId", v1Params.get(CommonAdminParams.ASYNC));
-    assertEquals("bar", v1Params.get("property.foo"));
-    assertEquals("bar2", v1Params.get("property.foo2"));
->>>>>>> a2a39fb1
-  }
-
-  @Test
   public void testBackupAllProperties() throws Exception {
     final SolrParams v1Params =
         captureConvertedV1Params(
