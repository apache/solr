/*
 * Licensed to the Apache Software Foundation (ASF) under one or more
 * contributor license agreements.  See the NOTICE file distributed with
 * this work for additional information regarding copyright ownership.
 * The ASF licenses this file to You under the Apache License, Version 2.0
 * (the "License"); you may not use this file except in compliance with
 * the License.  You may obtain a copy of the License at
 *
 *     http://www.apache.org/licenses/LICENSE-2.0
 *
 * Unless required by applicable law or agreed to in writing, software
 * distributed under the License is distributed on an "AS IS" BASIS,
 * WITHOUT WARRANTIES OR CONDITIONS OF ANY KIND, either express or implied.
 * See the License for the specific language governing permissions and
 * limitations under the License.
 */
package org.apache.solr.handler;

import static java.util.Arrays.asList;
import static org.apache.solr.common.util.Utils.fromJSONString;

import com.carrotsearch.randomizedtesting.annotations.ThreadLeakLingering;
import java.io.IOException;
import java.lang.invoke.MethodHandles;
import java.nio.ByteBuffer;
import java.nio.charset.StandardCharsets;
import java.util.Map;
import org.apache.http.HttpEntity;
import org.apache.http.HttpResponse;
import org.apache.http.client.HttpClient;
import org.apache.http.client.methods.HttpGet;
import org.apache.http.client.methods.HttpPost;
import org.apache.http.entity.ByteArrayEntity;
import org.apache.http.util.EntityUtils;
import org.apache.solr.client.solrj.SolrClient;
import org.apache.solr.client.solrj.SolrServerException;
import org.apache.solr.client.solrj.impl.CloudSolrClient;
import org.apache.solr.client.solrj.impl.HttpSolrClient;
import org.apache.solr.client.solrj.request.CollectionAdminRequest;
import org.apache.solr.client.solrj.response.CollectionAdminResponse;
import org.apache.solr.cloud.AbstractFullDistribZkTestBase;
import org.apache.solr.common.MapWriter;
import org.apache.solr.common.cloud.DocCollection;
import org.apache.solr.common.cloud.Replica;
import org.apache.solr.common.util.StrUtils;
import org.apache.solr.util.RTimer;
import org.apache.solr.util.SimplePostTool;
import org.junit.Test;
import org.noggit.JSONParser;
import org.slf4j.Logger;
import org.slf4j.LoggerFactory;

@ThreadLeakLingering(linger = 0)
public class TestBlobHandler extends AbstractFullDistribZkTestBase {
  private static final Logger log = LoggerFactory.getLogger(MethodHandles.lookup().lookupClass());

  @Test
  public void doBlobHandlerTest() throws Exception {

    try (SolrClient client = createNewSolrClient("", getBaseUrl((HttpSolrClient) clients.get(0)))) {
      CollectionAdminResponse response1;
      CollectionAdminRequest.Create createCollectionRequest =
          CollectionAdminRequest.createCollection(".system", 1, 2);
      response1 = createCollectionRequest.process(client);
      assertEquals(0, response1.getStatus());
      assertTrue(response1.isSuccess());
<<<<<<< HEAD
      DocCollection sysColl = cloudClient.getClusterState().getCollection(".system");
=======
      DocCollection sysColl =
          cloudClient.getZkStateReader().getClusterState().getCollection(".system");
>>>>>>> f07b7b0c
      Replica replica = sysColl.getActiveSlicesMap().values().iterator().next().getLeader();

      String baseUrl = replica.getBaseUrl();
      String url = baseUrl + "/.system/config/requestHandler";
      MapWriter map = TestSolrConfigHandlerConcurrent.getAsMap(url, cloudClient);
      assertNotNull(map);
      assertEquals(
          "solr.BlobHandler", map._get(asList("config", "requestHandler", "/blob", "class"), null));
      map =
          TestSolrConfigHandlerConcurrent.getAsMap(
              baseUrl + "/.system/schema/fields/blob", cloudClient);
      assertNotNull(map);
      assertEquals("blob", map._get(asList("field", "name"), null));
      assertEquals("bytes", map._get(asList("field", "type"), null));

      checkBlobPost(baseUrl, cloudClient);
      checkBlobPostMd5(baseUrl, cloudClient);
    }
  }

  static void checkBlobPost(String baseUrl, CloudSolrClient cloudClient) throws Exception {
    String url;
    MapWriter map;
    byte[] bytarr = new byte[1024];
    for (int i = 0; i < bytarr.length; i++) bytarr[i] = (byte) (i % 127);
    byte[] bytarr2 = new byte[2048];
    for (int i = 0; i < bytarr2.length; i++) bytarr2[i] = (byte) (i % 127);
    String blobName = "test";
    postAndCheck(cloudClient, baseUrl, blobName, ByteBuffer.wrap(bytarr), 1);
    postAndCheck(cloudClient, baseUrl, blobName, ByteBuffer.wrap(bytarr2), 2);

    url = baseUrl + "/.system/blob/test/1";
    map = TestSolrConfigHandlerConcurrent.getAsMap(url, cloudClient);
    assertEquals("" + bytarr.length, map._getStr("response/docs[0]/size", null));

    compareInputAndOutput(baseUrl + "/.system/blob/test?wt=filestream", bytarr2, cloudClient);
    compareInputAndOutput(baseUrl + "/.system/blob/test/1?wt=filestream", bytarr, cloudClient);
  }

  static void checkBlobPostMd5(String baseUrl, CloudSolrClient cloudClient) throws Exception {
    String blobName = "md5Test";
    String stringValue = "MHMyugAGUxFzeqbpxVemACGbQ"; // Random string requires padding in md5 hash
    String stringValueMd5 = "02d82dd5aabc47fae54ee3dd236ad83d";
    postAndCheck(
        cloudClient,
        baseUrl,
        blobName,
        ByteBuffer.wrap(stringValue.getBytes(StandardCharsets.UTF_8)),
        1);
    MapWriter map =
        TestSolrConfigHandlerConcurrent.getAsMap(
            baseUrl + "/.system/blob/" + blobName, cloudClient);
    assertEquals(stringValueMd5, map._getStr("response/docs[0]/md5", null));
  }

  public static void createSystemCollection(SolrClient client)
      throws SolrServerException, IOException {
    CollectionAdminResponse response1;
    CollectionAdminRequest.Create createCollectionRequest =
        CollectionAdminRequest.createCollection(".system", 1, 2);
    response1 = createCollectionRequest.process(client);
    assertEquals(0, response1.getStatus());
    assertTrue(response1.isSuccess());
  }

  public static void postAndCheck(
      CloudSolrClient cloudClient, String baseUrl, String blobName, ByteBuffer bytes, int count)
      throws Exception {
    postData(cloudClient, baseUrl, blobName, bytes);

    String url;
    MapWriter map = null;
    final RTimer timer = new RTimer();
    int i = 0;
    for (; i < 150; i++) { // 15 secs
      url = baseUrl + "/.system/blob/" + blobName;
      map = TestSolrConfigHandlerConcurrent.getAsMap(url, cloudClient);
      String numFound = map._getStr(asList("response", "numFound"), null);
      if (!("" + count).equals(numFound)) {
        Thread.sleep(100);
        continue;
      }

      assertEquals("" + bytes.limit(), map._getStr("response/docs[0]/size", null));
      return;
    }
    fail(
        StrUtils.formatString(
            "Could not successfully add blob after {0} attempts. Expecting {1} items. time elapsed {2}  output  for url is {3}",
            i, count, timer.getTime(), map.toString()));
  }

  static void compareInputAndOutput(String url, byte[] bytarr, CloudSolrClient cloudClient)
      throws IOException {

    HttpClient httpClient = cloudClient.getLbClient().getHttpClient();

    HttpGet httpGet = new HttpGet(url);
    HttpResponse entity = httpClient.execute(httpGet);
    ByteBuffer b = SimplePostTool.inputStreamToByteArray(entity.getEntity().getContent());
    try {
      assertEquals(b.limit(), bytarr.length);
      for (int i = 0; i < bytarr.length; i++) {
        assertEquals(b.get(i), bytarr[i]);
      }
    } finally {
      httpGet.releaseConnection();
    }
  }

  public static void postData(
      CloudSolrClient cloudClient, String baseUrl, String blobName, ByteBuffer bytarr)
      throws IOException {
    HttpPost httpPost = null;
    HttpEntity entity;
    String response = null;
    try {
      httpPost = new HttpPost(baseUrl + "/.system/blob/" + blobName);
      httpPost.setHeader("Content-Type", "application/octet-stream");
      httpPost.setEntity(new ByteArrayEntity(bytarr.array(), bytarr.arrayOffset(), bytarr.limit()));
      entity = cloudClient.getLbClient().getHttpClient().execute(httpPost).getEntity();
      try {
        response = EntityUtils.toString(entity, StandardCharsets.UTF_8);
        Map<?, ?> m = (Map<?, ?>) fromJSONString(response);
        assertFalse("Error in posting blob " + m.toString(), m.containsKey("error"));
      } catch (JSONParser.ParseException e) {
        log.error("$ERROR$: {}", response, e);
        fail();
      }
    } finally {
      httpPost.releaseConnection();
    }
  }
}<|MERGE_RESOLUTION|>--- conflicted
+++ resolved
@@ -64,12 +64,8 @@
       response1 = createCollectionRequest.process(client);
       assertEquals(0, response1.getStatus());
       assertTrue(response1.isSuccess());
-<<<<<<< HEAD
-      DocCollection sysColl = cloudClient.getClusterState().getCollection(".system");
-=======
       DocCollection sysColl =
-          cloudClient.getZkStateReader().getClusterState().getCollection(".system");
->>>>>>> f07b7b0c
+          cloudClient.getClusterState().getCollection(".system");
       Replica replica = sysColl.getActiveSlicesMap().values().iterator().next().getLeader();
 
       String baseUrl = replica.getBaseUrl();
