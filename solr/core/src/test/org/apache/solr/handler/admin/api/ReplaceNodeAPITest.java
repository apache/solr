/*
 * Licensed to the Apache Software Foundation (ASF) under one or more
 * contributor license agreements.  See the NOTICE file distributed with
 * this work for additional information regarding copyright ownership.
 * The ASF licenses this file to You under the Apache License, Version 2.0
 * (the "License"); you may not use this file except in compliance with
 * the License.  You may obtain a copy of the License at
 *
 *      http://www.apache.org/licenses/LICENSE-2.0
 *
 * Unless required by applicable law or agreed to in writing, software
 * distributed under the License is distributed on an "AS IS" BASIS,
 * WITHOUT WARRANTIES OR CONDITIONS OF ANY KIND, either express or implied.
 * See the License for the specific language governing permissions and
 * limitations under the License.
 */
package org.apache.solr.handler.admin.api;

import static org.mockito.ArgumentMatchers.any;
import static org.mockito.ArgumentMatchers.anyLong;
import static org.mockito.ArgumentMatchers.nullable;
import static org.mockito.Mockito.mock;
import static org.mockito.Mockito.verify;
import static org.mockito.Mockito.when;

import java.util.Map;
import java.util.Optional;
import org.apache.solr.SolrTestCaseJ4;
import org.apache.solr.client.api.model.ReplaceNodeRequestBody;
import org.apache.solr.cloud.OverseerSolrResponse;
import org.apache.solr.cloud.ZkController;
import org.apache.solr.cloud.api.collections.DistributedCollectionConfigSetCommandRunner;
import org.apache.solr.common.cloud.ZkNodeProps;
import org.apache.solr.common.util.NamedList;
import org.apache.solr.core.CoreContainer;
import org.apache.solr.request.SolrQueryRequest;
import org.apache.solr.response.SolrQueryResponse;
import org.junit.Before;
import org.junit.BeforeClass;
import org.junit.Test;
import org.mockito.ArgumentCaptor;

/** Unit tests for {@link ReplaceNode} */
public class ReplaceNodeAPITest extends SolrTestCaseJ4 {

  private CoreContainer mockCoreContainer;
  private ZkController mockZkController;
  private SolrQueryRequest mockQueryRequest;
  private SolrQueryResponse queryResponse;
  private ReplaceNode replaceNodeApi;
  private DistributedCollectionConfigSetCommandRunner mockCommandRunner;
  private ArgumentCaptor<ZkNodeProps> messageCapturer;

  @BeforeClass
  public static void ensureWorkingMockito() {
    assumeWorkingMockito();
  }

  @Override
  @Before
  public void setUp() throws Exception {
    super.setUp();

    mockCoreContainer = mock(CoreContainer.class);
    mockZkController = mock(ZkController.class);
    mockCommandRunner = mock(DistributedCollectionConfigSetCommandRunner.class);
<<<<<<< HEAD
    when(mockCoreContainer.getDistributedCollectionCommandRunner())
        .thenReturn(Optional.of(mockCommandRunner));
    when(mockCommandRunner.runCollectionCommand(any(), any(), anyLong(), nullable(String.class)))
=======
    when(mockCoreContainer.getZkController()).thenReturn(mockZkController);
    when(mockZkController.getDistributedCommandRunner()).thenReturn(Optional.of(mockCommandRunner));
    when(mockCommandRunner.runCollectionCommand(any(), any(), anyLong()))
>>>>>>> bdfb1219
        .thenReturn(new OverseerSolrResponse(new NamedList<>()));
    mockQueryRequest = mock(SolrQueryRequest.class);
    queryResponse = new SolrQueryResponse();
    replaceNodeApi = new ReplaceNode(mockCoreContainer, mockQueryRequest, queryResponse);
    messageCapturer = ArgumentCaptor.forClass(ZkNodeProps.class);

    when(mockCoreContainer.isZooKeeperAware()).thenReturn(true);
  }

  @Test
  public void testCreatesValidOverseerMessage() throws Exception {
    final var requestBody = new ReplaceNodeRequestBody("demoTargetNode", false, "async");
    replaceNodeApi.replaceNode("demoSourceNode", requestBody);
    verify(mockCommandRunner)
        .runCollectionCommand(messageCapturer.capture(), any(), anyLong(), nullable(String.class));

    final ZkNodeProps createdMessage = messageCapturer.getValue();
    final Map<String, Object> createdMessageProps = createdMessage.getProperties();
    assertEquals(5, createdMessageProps.size());
    assertEquals("demoSourceNode", createdMessageProps.get("sourceNode"));
    assertEquals("demoTargetNode", createdMessageProps.get("targetNode"));
    assertEquals(false, createdMessageProps.get("waitForFinalState"));
    assertEquals("async", createdMessageProps.get("async"));
    assertEquals("replacenode", createdMessageProps.get("operation"));
  }

  @Test
  public void testRequestBodyCanBeOmittedAltogether() throws Exception {
    replaceNodeApi.replaceNode("demoSourceNode", null);
    verify(mockCommandRunner)
        .runCollectionCommand(messageCapturer.capture(), any(), anyLong(), nullable(String.class));

    final ZkNodeProps createdMessage = messageCapturer.getValue();
    final Map<String, Object> createdMessageProps = createdMessage.getProperties();
    assertEquals(2, createdMessageProps.size());
    assertEquals("demoSourceNode", createdMessageProps.get("sourceNode"));
    assertEquals("replacenode", createdMessageProps.get("operation"));
  }

  @Test
  public void testOptionalValuesNotAddedToRemoteMessageIfNotProvided() throws Exception {
    final var requestBody = new ReplaceNodeRequestBody("demoTargetNode", null, null);
    replaceNodeApi.replaceNode("demoSourceNode", requestBody);
    verify(mockCommandRunner)
        .runCollectionCommand(messageCapturer.capture(), any(), anyLong(), nullable(String.class));

    final ZkNodeProps createdMessage = messageCapturer.getValue();
    final Map<String, Object> createdMessageProps = createdMessage.getProperties();

    assertEquals(3, createdMessageProps.size());
    assertEquals("demoSourceNode", createdMessageProps.get("sourceNode"));
    assertEquals("demoTargetNode", createdMessageProps.get("targetNode"));
    assertEquals("replacenode", createdMessageProps.get("operation"));
    assertFalse(
        "Expected message to not contain value for waitForFinalState: "
            + createdMessageProps.get("waitForFinalState"),
        createdMessageProps.containsKey("waitForFinalState"));
    assertFalse(
        "Expected message to not contain value for async: " + createdMessageProps.get("async"),
        createdMessageProps.containsKey("async"));
  }
}<|MERGE_RESOLUTION|>--- conflicted
+++ resolved
@@ -64,15 +64,9 @@
     mockCoreContainer = mock(CoreContainer.class);
     mockZkController = mock(ZkController.class);
     mockCommandRunner = mock(DistributedCollectionConfigSetCommandRunner.class);
-<<<<<<< HEAD
-    when(mockCoreContainer.getDistributedCollectionCommandRunner())
-        .thenReturn(Optional.of(mockCommandRunner));
-    when(mockCommandRunner.runCollectionCommand(any(), any(), anyLong(), nullable(String.class)))
-=======
     when(mockCoreContainer.getZkController()).thenReturn(mockZkController);
     when(mockZkController.getDistributedCommandRunner()).thenReturn(Optional.of(mockCommandRunner));
-    when(mockCommandRunner.runCollectionCommand(any(), any(), anyLong()))
->>>>>>> bdfb1219
+    when(mockCommandRunner.runCollectionCommand(any(), any(), anyLong(), nullable(String.class)))
         .thenReturn(new OverseerSolrResponse(new NamedList<>()));
     mockQueryRequest = mock(SolrQueryRequest.class);
     queryResponse = new SolrQueryResponse();
