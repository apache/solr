/*
 * Licensed to the Apache Software Foundation (ASF) under one or more
 * contributor license agreements.  See the NOTICE file distributed with
 * this work for additional information regarding copyright ownership.
 * The ASF licenses this file to You under the Apache License, Version 2.0
 * (the "License"); you may not use this file except in compliance with
 * the License.  You may obtain a copy of the License at
 *
 *     http://www.apache.org/licenses/LICENSE-2.0
 *
 * Unless required by applicable law or agreed to in writing, software
 * distributed under the License is distributed on an "AS IS" BASIS,
 * WITHOUT WARRANTIES OR CONDITIONS OF ANY KIND, either express or implied.
 * See the License for the specific language governing permissions and
 * limitations under the License.
 */

package org.apache.solr.handler.admin;

import static org.hamcrest.Matchers.containsInAnyOrder;

import java.net.URL;
import java.nio.charset.StandardCharsets;
import java.util.Map;
import java.util.stream.Collectors;
import org.apache.commons.io.IOUtils;
import org.apache.solr.client.api.model.ZooKeeperStat;
import org.apache.solr.client.solrj.impl.HttpSolrClient;
import org.apache.solr.client.solrj.request.ZookeeperReadApi;
import org.apache.solr.cloud.SolrCloudTestCase;
import org.apache.solr.common.SolrException;
import org.apache.zookeeper.CreateMode;
import org.junit.After;
import org.junit.Before;
import org.junit.BeforeClass;
import org.junit.Test;

/** Integration tests for {@link ZookeeperRead} */
public class ZookeeperReadAPITest extends SolrCloudTestCase {
  @BeforeClass
  public static void setupCluster() throws Exception {
    configureCluster(1).addConfig("conf", configset("cloud-minimal")).configure();
  }

  private URL baseUrl;
  private String basezk;
  private String basezkls;

  @Before
  @Override
  public void setUp() throws Exception {
    super.setUp();

    baseUrl = cluster.getJettySolrRunner(0).getBaseUrl();

    String baseUrlV2 = cluster.getJettySolrRunner(0).getBaseURLV2().toString();
    basezk = baseUrlV2 + "/cluster/zookeeper/data";
    basezkls = baseUrlV2 + "/cluster/zookeeper/children";
  }

  @After
  @Override
  public void tearDown() throws Exception {
    super.tearDown();
  }

  @Test
  public void testZkread() throws Exception {
    try (HttpSolrClient client = new HttpSolrClient.Builder(baseUrl.toString()).build()) {
      final var securityJsonRequest = new ZookeeperReadApi.ReadNode("/security.json");
      final var securityJsonResponse = securityJsonRequest.process(client);
      assertEquals(200, securityJsonResponse.getHttpStatus());
      try (final var stream = securityJsonResponse.getResponseStream()) {
        final var securityJsonContent = IOUtils.toString(stream, StandardCharsets.UTF_8);
        assertNotNull(securityJsonContent);
      }

      final var configListRequest = new ZookeeperReadApi.ListNodes("/configs");
<<<<<<< HEAD
      final var configListResponse = configListRequest.process(client);
=======
      final var configListResponse = configListRequest.process(client).getParsed();

>>>>>>> 17510244
      assertEquals(
          6, configListResponse.unknownProperties().get("/configs").get("_default").children);
      assertEquals(2, configListResponse.unknownProperties().get("/configs").get("conf").children);
      assertEquals(0, configListResponse.stat.version);

      final var configDataRequest = new ZookeeperReadApi.ReadNode("/configs");
      final var configDataResponse = configDataRequest.process(client);
      // /configs exists but has no data, so API returns '200 OK' with empty response body
      assertEquals(200, configDataResponse.getHttpStatus());
      try (final var stream = configDataResponse.getResponseStream()) {
        assertEquals("", IOUtils.toString(stream, StandardCharsets.UTF_8));
      }

      byte[] bytes = new byte[1024 * 5];
      for (int i = 0; i < bytes.length; i++) {
        bytes[i] = (byte) random().nextInt(128);
      }
      try {
        cluster
            .getZkClient()
            .create("/configs/_default/testdata", bytes, CreateMode.PERSISTENT, true);

        final var testDataRequest = new ZookeeperReadApi.ReadNode("/configs/_default/testdata");
        final var testDataResponse = testDataRequest.process(client);
        assertEquals(200, testDataResponse.getHttpStatus());
        try (final var stream = testDataResponse.getResponseStream()) {
          final var foundContents = stream.readAllBytes();
          for (int i = 0; i < foundContents.length; i++) {
            assertEquals(foundContents[i], bytes[i]);
          }
        }
      } finally {
        cluster.getZkClient().delete("/configs/_default/testdata", -1, true);
      }
    }
  }

  @Test
  public void testRequestingDataFromNonexistentNodeReturnsAnError() throws Exception {
    try (HttpSolrClient client = new HttpSolrClient.Builder(baseUrl.toString()).build()) {
      final var missingNodeReq = new ZookeeperReadApi.ReadNode("/configs/_default/nonexistentnode");
      final var missingNodeResponse = missingNodeReq.process(client);
      assertEquals(404, missingNodeResponse.getHttpStatus());

      final var expected =
          expectThrows(
              SolrException.class, () -> missingNodeResponse.getResponseStreamIfSuccessful());
      assertEquals(404, expected.code());
    }
  }

  @Test
  public void testCanListChildNodes() throws Exception {
    try (HttpSolrClient client = new HttpSolrClient.Builder(baseUrl.toString()).build()) {
      final var listDefaultFilesReq = new ZookeeperReadApi.ListNodes("/configs/_default");
      final var listDefaultFilesResponse = listDefaultFilesReq.process(client);

      // At the top level, the response contains a key with the value of the specified zkPath
      assertEquals(1, listDefaultFilesResponse.unknownProperties().size());
      assertEquals(
          "/configs/_default",
          listDefaultFilesResponse.unknownProperties().keySet().stream()
              .collect(Collectors.toList())
              .get(0));

      // Under the specified zkPath is a key for each child, with values being that stat for that
      // node.
      // The actual stat values vary a good bit so aren't very useful to assert on, so let's just
      // make sure all of the expected child nodes were found.
      final Map<String, ZooKeeperStat> childStatsByPath =
          listDefaultFilesResponse.unknownProperties().get("/configs/_default");
      assertEquals(6, childStatsByPath.size());
      assertThat(
          childStatsByPath.keySet(),
          containsInAnyOrder(
              "protwords.txt",
              "solrconfig.xml",
              "synonyms.txt",
              "stopwords.txt",
              "managed-schema.xml",
              "lang"));
    }
  }
}<|MERGE_RESOLUTION|>--- conflicted
+++ resolved
@@ -76,12 +76,7 @@
       }
 
       final var configListRequest = new ZookeeperReadApi.ListNodes("/configs");
-<<<<<<< HEAD
       final var configListResponse = configListRequest.process(client);
-=======
-      final var configListResponse = configListRequest.process(client).getParsed();
-
->>>>>>> 17510244
       assertEquals(
           6, configListResponse.unknownProperties().get("/configs").get("_default").children);
       assertEquals(2, configListResponse.unknownProperties().get("/configs").get("conf").children);
