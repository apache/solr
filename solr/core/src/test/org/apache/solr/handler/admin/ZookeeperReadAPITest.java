--- conflicted
+++ resolved
@@ -85,26 +85,10 @@
       for (int i = 0; i < bytes.length; i++) {
         bytes[i] = (byte) random().nextInt(128);
       }
-<<<<<<< HEAD
-      cluster
-          .getZkClient()
-          .create("/configs/_default/testdata", bytes, CreateMode.PERSISTENT);
-      Utils.executeGET(
-          client.getHttpClient(),
-          basezk + "/configs/_default/testdata",
-          is -> {
-            byte[] newBytes = new byte[bytes.length];
-            is.read(newBytes);
-            for (int i = 0; i < newBytes.length; i++) {
-              assertEquals(bytes[i], newBytes[i]);
-            }
-            return null;
-          });
-=======
       try {
         cluster
             .getZkClient()
-            .create("/configs/_default/testdata", bytes, CreateMode.PERSISTENT, true);
+            .create("/configs/_default/testdata", bytes, CreateMode.PERSISTENT);
         Utils.executeGET(
             client.getHttpClient(),
             basezk + "/configs/_default/testdata",
@@ -117,7 +101,7 @@
               return null;
             });
       } finally {
-        cluster.getZkClient().delete("/configs/_default/testdata", -1, true);
+        cluster.getZkClient().delete("/configs/_default/testdata", -1);
       }
     }
   }
@@ -172,7 +156,6 @@
               "stopwords.txt",
               "managed-schema.xml",
               "lang"));
->>>>>>> 16d57e93
     }
   }
 }