/*
 * Licensed to the Apache Software Foundation (ASF) under one or more
 * contributor license agreements.  See the NOTICE file distributed with
 * this work for additional information regarding copyright ownership.
 * The ASF licenses this file to You under the Apache License, Version 2.0
 * (the "License"); you may not use this file except in compliance with
 * the License.  You may obtain a copy of the License at
 *
 *     http://www.apache.org/licenses/LICENSE-2.0
 *
 * Unless required by applicable law or agreed to in writing, software
 * distributed under the License is distributed on an "AS IS" BASIS,
 * WITHOUT WARRANTIES OR CONDITIONS OF ANY KIND, either express or implied.
 * See the License for the specific language governing permissions and
 * limitations under the License.
 */
package org.apache.solr.handler;

import java.io.File;
import java.io.IOException;
import java.lang.invoke.MethodHandles;
import java.util.Arrays;
import java.util.Collections;
import java.util.LinkedList;
import java.util.List;
import java.util.Queue;
import java.util.concurrent.TimeUnit;
import java.util.concurrent.atomic.AtomicBoolean;
import java.util.concurrent.atomic.AtomicReference;
import java.util.regex.Matcher;
import java.util.regex.Pattern;
import org.apache.lucene.index.DirectoryReader;
import org.apache.lucene.index.Term;
import org.apache.lucene.store.Directory;
import org.apache.lucene.store.FSDirectory;
import org.apache.lucene.util.LuceneTestCase.Nightly;
import org.apache.lucene.util.LuceneTestCase.SuppressCodecs;
import org.apache.lucene.util.TestUtil;
import org.apache.solr.client.solrj.SolrClient;
import org.apache.solr.client.solrj.request.CollectionAdminRequest;
import org.apache.solr.client.solrj.request.GenericSolrRequest;
import org.apache.solr.client.solrj.request.UpdateRequest;
import org.apache.solr.client.solrj.response.UpdateResponse;
import org.apache.solr.cloud.SolrCloudTestCase;
import org.apache.solr.common.SolrInputDocument;
import org.apache.solr.common.cloud.Replica;
import org.apache.solr.common.cloud.ZkStateReader;
import org.apache.solr.common.params.CoreAdminParams;
import org.apache.solr.common.params.CoreAdminParams.CoreAdminAction;
import org.apache.solr.common.params.ModifiableSolrParams;
import org.apache.solr.common.params.SolrParams;
import org.apache.solr.common.params.UpdateParams;
import org.apache.solr.common.util.TimeSource;
import org.apache.solr.util.TimeOut;
import org.junit.After;
import org.junit.AfterClass;
import org.junit.Before;
import org.junit.BeforeClass;
import org.junit.Test;
import org.slf4j.Logger;
import org.slf4j.LoggerFactory;

@Nightly
// Backups do checksum validation against a footer value not present in 'SimpleText'
@SuppressCodecs({"SimpleText"})
public class TestStressThreadBackup extends SolrCloudTestCase {
  private static final Logger log = LoggerFactory.getLogger(MethodHandles.lookup().lookupClass());

  private static final Pattern ENDS_WITH_INT_DIGITS = Pattern.compile("\\d+$");
  private File backupDir;
  private SolrClient adminClient;
  private SolrClient coreClient;
  private String coreName;

  @BeforeClass
  public static void beforeClass() throws Exception {
    System.setProperty("solr.allowPaths", "*");
  }

  @AfterClass
  public static void afterClass() throws Exception {
    System.clearProperty("solr.allowPaths");
  }

  @Before
  public void beforeTest() throws Exception {
    backupDir = createTempDir(getTestClass().getSimpleName() + "_backups").toFile();

    // NOTE: we don't actually care about using SolrCloud, but we want to use SolrClient and I can't
    // bring myself to deal with the nonsense that is SolrJettyTestBase.

    // We do however explicitly want a fresh "cluster" every time a test is run
    configureCluster(1)
        .addConfig(
            "conf1", TEST_PATH().resolve("configsets").resolve("cloud-minimal").resolve("conf"))
        .configure();

    assertEquals(
        0,
        (CollectionAdminRequest.createCollection(DEFAULT_TEST_COLLECTION_NAME, "conf1", 1, 1)
            .setPerReplicaState(SolrCloudTestCase.USE_PER_REPLICA_STATE)
            .process(cluster.getSolrClient())
            .getStatus()));
    adminClient = getHttpSolrClient(cluster.getJettySolrRunners().get(0).getBaseUrl().toString());
    initCoreNameAndSolrCoreClient();
  }

  @After
  public void afterTest() throws Exception {
    // we use a clean cluster instance for every test, so we need to clean it up
    shutdownCluster();

    if (null != adminClient) {
      adminClient.close();
    }
    if (null != coreClient) {
      coreClient.close();
    }
  }

  @Test
  public void testCoreAdminHandler() throws Exception {
    // Use default BackupAPIImpl which hits CoreAdmin API for everything
    testSnapshotsAndBackupsDuringConcurrentCommitsAndOptimizes(new BackupAPIImpl());
  }

  @Test
  public void testReplicationHandler() throws Exception {
    // Create a custom BackupAPIImpl which uses ReplicatoinHandler for the backups
    // but still defaults to CoreAdmin for making named snapshots (since that's what's documented)
    testSnapshotsAndBackupsDuringConcurrentCommitsAndOptimizes(
        new BackupAPIImpl() {
          final BackupStatusChecker backupStatus = new BackupStatusChecker(coreClient);
          /** no solrj API for ReplicationHandler */
          private GenericSolrRequest makeReplicationReq(SolrParams p) {
            return new GenericSolrRequest(GenericSolrRequest.METHOD.GET, "/replication", p);
          }

          /**
           * Override default backup impl to hit ReplicationHandler, and then poll that same handler
           * until success
           */
          public void makeBackup(final String backupName, final String snapName) throws Exception {
            final TimeOut timeout = new TimeOut(30, TimeUnit.SECONDS, TimeSource.NANO_TIME);
            ModifiableSolrParams p =
                params(
                    "command",
                    "backup",
                    "name",
                    backupName,
                    CoreAdminParams.BACKUP_LOCATION,
                    backupDir.getAbsolutePath());
            if (null != snapName) {
              p.add(CoreAdminParams.COMMIT_NAME, snapName);
            }
            makeReplicationReq(p).process(coreClient);
            backupStatus.waitForBackupSuccess(backupName, timeout);
          }
        });
  }

  @SuppressWarnings("AssertionFailureIgnored") // failure happens inside of a thread
  public void testSnapshotsAndBackupsDuringConcurrentCommitsAndOptimizes(final BackupAPIImpl impl)
      throws Exception {
    final int numBackupIters = 20; // don't use 'atLeast', we don't want to blow up on nightly

    final AtomicReference<Throwable> heavyCommitFailure = new AtomicReference<>();
    final AtomicBoolean keepGoing = new AtomicBoolean(true);

    // this thread will do nothing but add/commit new 'dummy' docs over and over again as fast as
    // possible to create a lot of index churn w/ segment merging
    final Thread heavyCommitting =
        new Thread() {
          public void run() {
            try {
              int docIdCounter = 0;
              while (keepGoing.get()) {
                docIdCounter++;

                final UpdateRequest req =
                    new UpdateRequest().add(makeDoc("dummy_" + docIdCounter, "dummy"));
                // always commit to force lots of new segments
                req.setParam(UpdateParams.COMMIT, "true");
                req.setParam(UpdateParams.OPEN_SEARCHER, "false"); // we don't care about searching

                // frequently forceMerge to ensure segments are frequently deleted
                if (0 == (docIdCounter % 13)) { // arbitrary
                  req.setParam(UpdateParams.OPTIMIZE, "true");
                  req.setParam(UpdateParams.MAX_OPTIMIZE_SEGMENTS, "5"); // arbitrary
                }

                log.info("Heavy Committing #{}: {}", docIdCounter, req);
                final UpdateResponse rsp = req.process(coreClient);
                assertEquals(
                    "Dummy Doc#" + docIdCounter + " add status: " + rsp.toString(),
                    0,
                    rsp.getStatus());
              }
            } catch (Throwable t) {
              heavyCommitFailure.set(t);
            }
          }
        };

    heavyCommitting.start();
    try {
      // now have the "main" test thread try to take a serious of backups/snapshots
      // while adding other "real" docs

      final Queue<String> namedSnapshots = new LinkedList<>();

      // NOTE #1: start at i=1 for 'id' & doc counting purposes...
      // NOTE #2: abort quickly if the oher thread reports a heavyCommitFailure...
      for (int i = 1; (i <= numBackupIters && null == heavyCommitFailure.get()); i++) {

        // in each iteration '#i', the commit we create should have exactly 'i' documents in
        // it with the term 'type_s:real' (regardless of what the other thread does with dummy docs)

        // add & commit a doc #i
        final UpdateRequest req = new UpdateRequest().add(makeDoc("doc_" + i, "real"));
        req.setParam(UpdateParams.COMMIT, "true"); // make immediately available for backup
        req.setParam(UpdateParams.OPEN_SEARCHER, "false"); // we don't care about searching

        final UpdateResponse rsp = req.process(coreClient);
        assertEquals("Real Doc#" + i + " add status: " + rsp.toString(), 0, rsp.getStatus());

        // create a backup of the 'current' index
        impl.makeBackup("backup_currentAt_" + i);

        // verify backup is valid and has the number of 'real' docs we expect...
        validateBackup("backup_currentAt_" + i);

        // occasionally make a "snapshot_i", add it to 'namedSnapshots'
        // NOTE: we don't want to do this too often, or the SnapShotMetadataManager will protect
        // too many segment files "long term".  It's more important to stress the thread contention
        // between backups calling save/release vs the DelPolicy trying to delete segments
        if (0 == random().nextInt(7 + namedSnapshots.size())) {
          final String snapshotName = "snapshot_" + i;
          log.info("Creating snapshot: {}", snapshotName);
          impl.makeSnapshot(snapshotName);
          namedSnapshots.add(snapshotName);
        }

        // occasionally make a backup of a snapshot and remove it
        // the odds of doing this increase based on how many snapshots currently exist,
        // and how few iterations we have left
        if (3 < namedSnapshots.size()
            && random().nextInt(3 + numBackupIters - i) < random().nextInt(namedSnapshots.size())) {

          assert 0 < namedSnapshots.size() : "Someone broke the conditionl";
          final String snapshotName = namedSnapshots.poll();
          final String backupName = "backup_as_of_" + snapshotName;
          log.info("Creating {} from {} in iter={}", backupName, snapshotName, i);
          impl.makeBackup(backupName, snapshotName);
          log.info("Deleting {} in iter={}", snapshotName, i);
          impl.deleteSnapshot(snapshotName);

          validateBackup(backupName);

          // NOTE: we can't directly compare our backups, because the stress thread
          // may have added/committed documents
          // ie: backup_as_of_snapshot_4 and backup_currentAt_4 should have the same 4 "real"
          // documents, but they may have other commits that affect the data files
          // between when the backup was taken and when the snapshot was taken

        }
      }

    } finally {
      keepGoing.set(false);
      heavyCommitting.join();
    }
    assertNull(heavyCommitFailure.get());

    {
      log.info("Done with (concurrent) updates, Deleting all docs...");
      final UpdateRequest delAll = new UpdateRequest().deleteByQuery("*:*");
      delAll.setParam(UpdateParams.COMMIT, "true");
      delAll.setParam(UpdateParams.OPTIMIZE, "true");
      delAll.setParam(UpdateParams.MAX_OPTIMIZE_SEGMENTS, "1"); // purge as many files as possible
      final UpdateResponse delRsp = delAll.process(coreClient);
      assertEquals("dellAll status: " + delRsp.toString(), 0, delRsp.getStatus());
    }

    { // Validate some backups at random...
      final int numBackupsToCheck = atLeast(1);
      log.info(
          "Validating {} random backups to ensure they are un-affected by deleting all docs...",
          numBackupsToCheck);
      final List<File> allBackups = Arrays.asList(backupDir.listFiles());
      // insure consistent (arbitrary) ordering before shuffling
      Collections.sort(allBackups);
      Collections.shuffle(allBackups, random());
      for (int i = 0; i < numBackupsToCheck; i++) {
        final File backup = allBackups.get(i);
        validateBackup(backup);
      }
    }
  }

  /**
   * Given a backup name, extrats the numberic suffix identifying how many "real" docs should be in
   * it
   *
   * @see #ENDS_WITH_INT_DIGITS
   */
  private static int getNumRealDocsFromBackupName(final String backupName) {
    final Matcher m = ENDS_WITH_INT_DIGITS.matcher(backupName);
    assertTrue("Backup name does not end with int digits: " + backupName, m.find());
    return Integer.parseInt(m.group());
  }

  /**
   * Validates a backup exists, passes check index, and contains a number of "real" documents that
   * match it's name
   *
   * @see #validateBackup(File)
   */
  private void validateBackup(final String backupName) throws IOException {
    final File backup = new File(backupDir, "snapshot." + backupName);
    validateBackup(backup);
  }

  /**
   * Validates a backup dir exists, passes check index, and contains a number of "real" documents
   * that match it's name
   *
   * @see #getNumRealDocsFromBackupName
   */
  private void validateBackup(final File backup) throws IOException {
    log.info("Checking Validity of {}", backup);
    assertTrue(backup.toString() + ": isDir?", backup.isDirectory());
    final Matcher m = ENDS_WITH_INT_DIGITS.matcher(backup.getName());
    assertTrue("Backup dir name does not end with int digits: " + backup.toString(), m.find());
    final int numRealDocsExpected = Integer.parseInt(m.group());

    try (Directory dir = FSDirectory.open(backup.toPath())) {
      TestUtil.checkIndex(dir, true, true, true, null);
      try (DirectoryReader r = DirectoryReader.open(dir)) {
        assertEquals(
            "num real docs in " + backup.toString(),
            numRealDocsExpected,
            r.docFreq(new Term("type_s", "real")));
      }
    }
  }

  /**
   * Creates a "large" document with lots of fields (to stimulate lots of files in each segment)
   *
   * @param id the uniqueKey
   * @param type the type of the doc for use in the 'type_s' field (for term counting later)
   */
  static SolrInputDocument makeDoc(String id, String type) {
    final SolrInputDocument doc = new SolrInputDocument("id", id, "type_s", type);
    for (int f = 0; f < 100; f++) {
      doc.addField(f + "_s", TestUtil.randomUnicodeString(random(), 20));
    }
    return doc;
  }

  private void initCoreNameAndSolrCoreClient() {
    // Sigh.
<<<<<<< HEAD
    Replica r = ZkStateReader.from(cluster.getSolrClient()).getClusterState()
      .getCollection(DEFAULT_TEST_COLLECTION_NAME).getActiveSlices().iterator().next()
      .getReplicas().iterator().next();
=======
    Replica r =
        cluster
            .getSolrClient()
            .getZkStateReader()
            .getClusterState()
            .getCollection(DEFAULT_TEST_COLLECTION_NAME)
            .getActiveSlices()
            .iterator()
            .next()
            .getReplicas()
            .iterator()
            .next();
>>>>>>> f07b7b0c
    coreName = r.getCoreName();
    coreClient = getHttpSolrClient(r.getCoreUrl());
  }

  /**
   * API for taking backups and snapshots that can hide the impl quirks of using ReplicationHandler
   * vs CoreAdminHandler (the default)
   */
  private class BackupAPIImpl {
    /** TODO: SOLR-9239, no solrj API for CoreAdmin Backups */
    protected GenericSolrRequest makeCoreAdmin(CoreAdminAction action, SolrParams p) {
      return new GenericSolrRequest(
          GenericSolrRequest.METHOD.POST,
          "/admin/cores",
          SolrParams.wrapDefaults(params(CoreAdminParams.ACTION, action.toString()), p));
    }

    /**
     * Make a backup or the named commit snapshot (or null for latest), and only return if
     * successful
     */
    public void makeBackup(final String backupName) throws Exception {
      makeBackup(backupName, null);
    }

    /** Make a backup or latest commit, and only return if successful */
    public void makeBackup(final String backupName, final String snapName) throws Exception {
      ModifiableSolrParams p =
          params(
              CoreAdminParams.CORE,
              coreName,
              CoreAdminParams.NAME,
              backupName,
              CoreAdminParams.BACKUP_LOCATION,
              backupDir.getAbsolutePath(),
              CoreAdminParams.BACKUP_INCREMENTAL,
              "false");
      if (null != snapName) {
        p.add(CoreAdminParams.COMMIT_NAME, snapName);
      }
      makeCoreAdmin(CoreAdminAction.BACKUPCORE, p).process(adminClient);
      // CoreAdmin BACKUPCORE is synchronous by default, no need to wait for anything.
    }

    /** Make a named snapshot, and only return if successful */
    public void makeSnapshot(final String snapName) throws Exception {
      makeCoreAdmin(
              CoreAdminAction.CREATESNAPSHOT,
              params(
                  CoreAdminParams.CORE, coreName,
                  CoreAdminParams.COMMIT_NAME, snapName))
          .process(adminClient);
      // CoreAdmin CREATESNAPSHOT is synchronous by default, no need to wait for anything.
    }

    /** Delete a named snapshot, and only return if successful */
    public void deleteSnapshot(final String snapName) throws Exception {
      makeCoreAdmin(
              CoreAdminAction.DELETESNAPSHOT,
              params(
                  CoreAdminParams.CORE, coreName,
                  CoreAdminParams.COMMIT_NAME, snapName))
          .process(adminClient);
      // CoreAdmin DELETESNAPSHOT is synchronous by default, no need to wait for anything.
    }
  }
}<|MERGE_RESOLUTION|>--- conflicted
+++ resolved
@@ -361,15 +361,10 @@
 
   private void initCoreNameAndSolrCoreClient() {
     // Sigh.
-<<<<<<< HEAD
-    Replica r = ZkStateReader.from(cluster.getSolrClient()).getClusterState()
-      .getCollection(DEFAULT_TEST_COLLECTION_NAME).getActiveSlices().iterator().next()
-      .getReplicas().iterator().next();
-=======
     Replica r =
-        cluster
+        ZkStateReader.from(cluster
             .getSolrClient()
-            .getZkStateReader()
+            )
             .getClusterState()
             .getCollection(DEFAULT_TEST_COLLECTION_NAME)
             .getActiveSlices()
@@ -378,7 +373,6 @@
             .getReplicas()
             .iterator()
             .next();
->>>>>>> f07b7b0c
     coreName = r.getCoreName();
     coreClient = getHttpSolrClient(r.getCoreUrl());
   }
