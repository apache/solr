--- conflicted
+++ resolved
@@ -759,15 +759,9 @@
     final long postFcHits = (Long) filterCacheStats.getValue().get("hits");
 
     assertEquals("query cache inserts changed", preQcIn, postQcIn);
-<<<<<<< HEAD
-    assertEquals("filter cache did not grow correctly", 2, postFcIn-preFcIn);
-    assertTrue("filter cache did not have any new cache hits", 0 < postFcHits-preFcHits);
-
-=======
-    // NOTE: use of pure negative filters clauses "*:* to be tracked in filterCache
-    assertEquals("filter cache did not grow correctly", 3, postFcIn - preFcIn);
+    assertEquals("filter cache did not grow correctly", 2, postFcIn - preFcIn);
     assertTrue("filter cache did not have any new cache hits", 0 < postFcHits - preFcHits);
->>>>>>> 0c73f3e6
+
   }
 
   /** randomized testing of a non-trivial number of docs using assertFullWalkNoDups */
