/*
 * Licensed to the Apache Software Foundation (ASF) under one or more
 * contributor license agreements.  See the NOTICE file distributed with
 * this work for additional information regarding copyright ownership.
 * The ASF licenses this file to You under the Apache License, Version 2.0
 * (the "License"); you may not use this file except in compliance with
 * the License.  You may obtain a copy of the License at
 *
 *     http://www.apache.org/licenses/LICENSE-2.0
 *
 * Unless required by applicable law or agreed to in writing, software
 * distributed under the License is distributed on an "AS IS" BASIS,
 * WITHOUT WARRANTIES OR CONDITIONS OF ANY KIND, either express or implied.
 * See the License for the specific language governing permissions and
 * limitations under the License.
 */
package org.apache.solr.cloud;

import java.lang.invoke.MethodHandles;
import java.util.HashMap;
import java.util.HashSet;
import java.util.List;
import java.util.Map;
import java.util.Set;
import org.apache.solr.client.solrj.SolrClient;
import org.apache.solr.client.solrj.request.UpdateRequest;
import org.apache.solr.client.solrj.response.QueryResponse;
import org.apache.solr.common.SolrDocument;
import org.apache.solr.common.SolrException;
import org.apache.solr.common.util.StrUtils;
import org.junit.BeforeClass;
import org.junit.Test;
import org.slf4j.Logger;
import org.slf4j.LoggerFactory;

public class TestDistribDocBasedVersion extends AbstractFullDistribZkTestBase {

  private static final Logger log = LoggerFactory.getLogger(MethodHandles.lookup().lookupClass());

  String bucket1 = "shard1"; // shard1: top bits:10  80000000:ffffffff
  String bucket2 = "shard2"; // shard2: top bits:00  00000000:7fffffff

  private static String vfield = "my_version_l";

  @BeforeClass
  public static void beforeShardHashingTest() throws Exception {
    useFactory(null);
  }

  @Override
  protected String getCloudSolrConfig() {
    return "solrconfig-externalversionconstraint.xml";
  }

  public TestDistribDocBasedVersion() {
    schemaString = "schema15.xml"; // we need a string id
    super.sliceCount = 2;

    /*
    hash of a is 3c2569b2 high bits=0 shard=shard3
    hash of b is 95de7e03 high bits=2 shard=shard1
    hash of c is e132d65f high bits=3 shard=shard2
    hash of d is 27191473 high bits=0 shard=shard3
    hash of e is 656c4367 high bits=1 shard=shard4
    hash of f is 2b64883b high bits=0 shard=shard3
    hash of g is f18ae416 high bits=3 shard=shard2
    hash of h is d482b2d3 high bits=3 shard=shard2
    hash of i is 811a702b high bits=2 shard=shard1
    hash of j is ca745a39 high bits=3 shard=shard2
    hash of k is cfbda5d1 high bits=3 shard=shard2
    hash of l is 1d5d6a2c high bits=0 shard=shard3
    hash of m is 5ae4385c high bits=1 shard=shard4
    hash of n is c651d8ac high bits=3 shard=shard2
    hash of o is 68348473 high bits=1 shard=shard4
    hash of p is 986fdf9a high bits=2 shard=shard1
    hash of q is ff8209e8 high bits=3 shard=shard2
    hash of r is 5c9373f1 high bits=1 shard=shard4
    hash of s is ff4acaf1 high bits=3 shard=shard2
    hash of t is ca87df4d high bits=3 shard=shard2
    hash of u is 62203ae0 high bits=1 shard=shard4
    hash of v is bdafcc55 high bits=2 shard=shard1
    hash of w is ff439d1f high bits=3 shard=shard2
    hash of x is 3e9a9b1b high bits=0 shard=shard3
    hash of y is 477d9216 high bits=1 shard=shard4
    hash of z is c1f69a17 high bits=3 shard=shard2
    */
  }

  @Test
  @ShardsFixed(num = 4)
  public void test() throws Exception {
    boolean testFinished = false;
    try {
      handle.clear();
      handle.put("timestamp", SKIPVAL);

      // todo: do I have to do this here?
      waitForRecoveriesToFinish(false);

      doTestDocVersions();
      doTestHardFail();

      commit(); // work arround SOLR-5628

      testFinished = true;
    } finally {
      if (!testFinished) {
        printLayoutOnTearDown = true;
      }
    }
  }

  private void doTestHardFail() throws Exception {
    log.info("### STARTING doTestHardFail");

    // use a leader so we test both forwarding and non-forwarding logic
    solrClient = shardToLeaderJetty.get(bucket1).client.solrClient;

    // solrClient = cloudClient;   CloudSolrServer doesn't currently support propagating error codes

    doTestHardFail("p!doc1");
    doTestHardFail("q!doc1");
    doTestHardFail("r!doc1");
    doTestHardFail("x!doc1");
  }

  private void doTestHardFail(String id) throws Exception {
    vdelete(id, 5, "update.chain", "external-version-failhard");
    vadd(id, 10, "update.chain", "external-version-failhard");
    vadd(id, 15, "update.chain", "external-version-failhard");
    vaddFail(id, 11, 409, "update.chain", "external-version-failhard");
    vdeleteFail(id, 11, 409, "update.chain", "external-version-failhard");
    vdelete(id, 20, "update.chain", "external-version-failhard");
  }

  private void doTestDocVersions() throws Exception {
    log.info("### STARTING doTestDocVersions");
<<<<<<< HEAD
    assertEquals(2, cloudClient.getClusterState().getCollection(DEFAULT_COLLECTION).getSlices().size());
=======
    assertEquals(
        2,
        cloudClient
            .getZkStateReader()
            .getClusterState()
            .getCollection(DEFAULT_COLLECTION)
            .getSlices()
            .size());
>>>>>>> f07b7b0c

    solrClient = cloudClient;

    vadd("b!doc1", 10);
    vadd("c!doc2", 11);
    vadd("d!doc3", 10);
    vadd("e!doc4", 11);

    doRTG("b!doc1,c!doc2,d!doc3,e!doc4", "10,11,10,11");

    vadd("b!doc1", 5);
    vadd("c!doc2", 10);
    vadd("d!doc3", 9);
    vadd("e!doc4", 8);

    doRTG("b!doc1,c!doc2,d!doc3,e!doc4", "10,11,10,11");

    vadd("b!doc1", 24);
    vadd("c!doc2", 23);
    vadd("d!doc3", 22);
    vadd("e!doc4", 21);

    doRTG("b!doc1,c!doc2,d!doc3,e!doc4", "24,23,22,21");

    vdelete("b!doc1", 20);

    doRTG("b!doc1,c!doc2,d!doc3,e!doc4", "24,23,22,21");

    vdelete("b!doc1", 30);

    doRTG("b!doc1,c!doc2,d!doc3,e!doc4", "30,23,22,21");

    // try delete before add
    vdelete("b!doc123", 100);
    vadd("b!doc123", 99);
    doRTG("b!doc123", "100");
    // now add greater
    vadd("b!doc123", 101);
    doRTG("b!doc123", "101");

    //
    // now test with a non-smart client
    //
    // use a leader so we test both forwarding and non-forwarding logic
    solrClient = shardToLeaderJetty.get(bucket1).client.solrClient;

    vadd("b!doc5", 10);
    vadd("c!doc6", 11);
    vadd("d!doc7", 10);
    vadd("e!doc8", 11);

    doRTG("b!doc5,c!doc6,d!doc7,e!doc8", "10,11,10,11");

    vadd("b!doc5", 5);
    vadd("c!doc6", 10);
    vadd("d!doc7", 9);
    vadd("e!doc8", 8);

    doRTG("b!doc5,c!doc6,d!doc7,e!doc8", "10,11,10,11");

    vadd("b!doc5", 24);
    vadd("c!doc6", 23);
    vadd("d!doc7", 22);
    vadd("e!doc8", 21);

    doRTG("b!doc5,c!doc6,d!doc7,e!doc8", "24,23,22,21");

    vdelete("b!doc5", 20);

    doRTG("b!doc5,c!doc6,d!doc7,e!doc8", "24,23,22,21");

    vdelete("b!doc5", 30);

    doRTG("b!doc5,c!doc6,d!doc7,e!doc8", "30,23,22,21");

    // try delete before add
    vdelete("b!doc1234", 100);
    vadd("b!doc1234", 99);
    doRTG("b!doc1234", "100");
    // now add greater
    vadd("b!doc1234", 101);
    doRTG("b!doc1234", "101");

    commit();

    // check liveness for all docs
    doQuery(
        "b!doc123,101,c!doc2,23,d!doc3,22,e!doc4,21,b!doc1234,101,c!doc6,23,d!doc7,22,e!doc8,21",
        "q",
        "live_b:true");
    doQuery("b!doc1,30,b!doc5,30", "q", "live_b:false");

    // delete by query should just work like normal
    doDBQ("id:b!doc1 OR id:e*");
    commit();

    doQuery(
        "b!doc123,101,c!doc2,23,d!doc3,22,b!doc1234,101,c!doc6,23,d!doc7,22", "q", "live_b:true");
    doQuery("b!doc5,30", "q", "live_b:false");
  }

  SolrClient solrClient;

  void vdelete(String id, long version, String... params) throws Exception {
    UpdateRequest req = new UpdateRequest();
    req.deleteById(id);
    req.setParam("del_version", Long.toString(version));
    for (int i = 0; i < params.length; i += 2) {
      req.setParam(params[i], params[i + 1]);
    }
    solrClient.request(req);
    // req.process(cloudClient);
  }

  void vadd(String id, long version, String... params) throws Exception {
    UpdateRequest req = new UpdateRequest();
    req.add(sdoc("id", id, vfield, version));
    for (int i = 0; i < params.length; i += 2) {
      req.setParam(params[i], params[i + 1]);
    }
    solrClient.request(req);
  }

  void vaddFail(String id, long version, int errCode, String... params) throws Exception {
    boolean failed = false;
    try {
      vadd(id, version, params);
    } catch (SolrException e) {
      failed = true;
      assertEquals(errCode, e.code());
    } catch (Exception e) {
      log.error("ERROR", e);
    }
    assertTrue(failed);
  }

  void vdeleteFail(String id, long version, int errCode, String... params) throws Exception {
    boolean failed = false;
    try {
      vdelete(id, version, params);
    } catch (SolrException e) {
      failed = true;
      assertEquals(errCode, e.code());
    } catch (Exception e) {
      log.error("ERROR", e);
    }
    assertTrue(failed);
  }

  void doQuery(String expectedDocs, String... queryParams) throws Exception {

    List<String> strs = StrUtils.splitSmart(expectedDocs, ",", true);
    Map<String, Object> expectedIds = new HashMap<>();
    for (int i = 0; i < strs.size(); i += 2) {
      String id = strs.get(i);
      String vS = strs.get(i + 1);
      Long v = Long.valueOf(vS);
      expectedIds.put(id, v);
    }

    QueryResponse rsp = cloudClient.query(params(queryParams));
    Map<String, Object> obtainedIds = new HashMap<>();
    for (SolrDocument doc : rsp.getResults()) {
      obtainedIds.put((String) doc.get("id"), doc.get(vfield));
    }

    assertEquals(expectedIds, obtainedIds);
  }

  void doRTG(String ids, String versions) throws Exception {
    Map<String, Object> expectedIds = new HashMap<>();
    List<String> strs = StrUtils.splitSmart(ids, ",", true);
    List<String> verS = StrUtils.splitSmart(versions, ",", true);
    for (int i = 0; i < strs.size(); i++) {
      expectedIds.put(strs.get(i), Long.valueOf(verS.get(i)));
    }

    solrClient.query(params("qt", "/get", "ids", ids));

    QueryResponse rsp = cloudClient.query(params("qt", "/get", "ids", ids));
    Map<String, Object> obtainedIds = new HashMap<>();
    for (SolrDocument doc : rsp.getResults()) {
      obtainedIds.put((String) doc.get("id"), doc.get(vfield));
    }

    assertEquals(expectedIds, obtainedIds);
  }

  void doRTG(String ids) throws Exception {
    solrClient.query(params("qt", "/get", "ids", ids));

    Set<String> expectedIds = new HashSet<>(StrUtils.splitSmart(ids, ",", true));

    QueryResponse rsp = cloudClient.query(params("qt", "/get", "ids", ids));
    Set<String> obtainedIds = new HashSet<>();
    for (SolrDocument doc : rsp.getResults()) {
      obtainedIds.add((String) doc.get("id"));
    }

    assertEquals(expectedIds, obtainedIds);
  }

  // TODO: refactor some of this stuff into the SolrJ client... it should be easier to use
  void doDBQ(String q, String... reqParams) throws Exception {
    UpdateRequest req = new UpdateRequest();
    req.deleteByQuery(q);
    req.setParams(params(reqParams));
    req.process(cloudClient);
  }
}<|MERGE_RESOLUTION|>--- conflicted
+++ resolved
@@ -135,18 +135,13 @@
 
   private void doTestDocVersions() throws Exception {
     log.info("### STARTING doTestDocVersions");
-<<<<<<< HEAD
-    assertEquals(2, cloudClient.getClusterState().getCollection(DEFAULT_COLLECTION).getSlices().size());
-=======
     assertEquals(
         2,
         cloudClient
-            .getZkStateReader()
             .getClusterState()
             .getCollection(DEFAULT_COLLECTION)
             .getSlices()
             .size());
->>>>>>> f07b7b0c
 
     solrClient = cloudClient;
 
