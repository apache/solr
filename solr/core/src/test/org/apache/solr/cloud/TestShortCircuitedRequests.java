--- conflicted
+++ resolved
@@ -35,18 +35,10 @@
   @ShardsFixed(num = 4)
   public void test() throws Exception {
     waitForRecoveriesToFinish(false);
-<<<<<<< HEAD
-    assertEquals(4, cloudClient.getClusterStateProvider().getCollection(DEFAULT_COLLECTION).getSlices().size());
-    index("id", "a!doc1");  // shard3
-    index("id", "b!doc1");  // shard1
-    index("id", "c!doc1");  // shard2
-    index("id", "e!doc1");  // shard4
-=======
     assertEquals(
         4,
         cloudClient
-            .getZkStateReader()
-            .getClusterState()
+            .getClusterStateProvider()
             .getCollection(DEFAULT_COLLECTION)
             .getSlices()
             .size());
@@ -54,22 +46,16 @@
     index("id", "b!doc1"); // shard1
     index("id", "c!doc1"); // shard2
     index("id", "e!doc1"); // shard4
->>>>>>> f07b7b0c
     commit();
 
     doQuery("a!doc1", "q", "*:*", ShardParams._ROUTE_, "a!"); // can go to any random node
 
     // query shard3 directly with _route_=a! so that we trigger the short circuited request path
-<<<<<<< HEAD
-    Replica shard3 = cloudClient.getClusterState().getCollection(DEFAULT_COLLECTION).getLeader("shard3");
-=======
     Replica shard3 =
         cloudClient
-            .getZkStateReader()
             .getClusterState()
             .getCollection(DEFAULT_COLLECTION)
             .getLeader("shard3");
->>>>>>> f07b7b0c
     String nodeName = shard3.getNodeName();
     SolrClient shard3Client = getClient(nodeName);
     QueryResponse response =
