--- conflicted
+++ resolved
@@ -121,44 +121,24 @@
     runner.stop();
 
     cluster.waitForJettyToStop(runner);
-<<<<<<< HEAD
-    // check waitForState only after we are sure the node has shutdown and have forced an update to liveNodes
-    // ie: workaround SOLR-13490
-    ZkStateReader.from(solrClient).updateLiveNodes();
-    waitForState("jetty count:" + cluster.getJettySolrRunners().size(), collectionName, clusterShape(1, 0));
-    
-=======
     // check waitForState only after we are sure the node has shutdown and have forced an update to
     // liveNodes ie: workaround SOLR-13490
-    cluster.getSolrClient().getZkStateReader().updateLiveNodes();
+    ZkStateReader.from(solrClient).updateLiveNodes();
     waitForState(
         "jetty count:" + cluster.getJettySolrRunners().size(), collectionName, clusterShape(1, 0));
-
->>>>>>> f07b7b0c
     // restart
     sleepTime.set(1000);
     runner.start();
     cluster.waitForAllNodes(30);
-<<<<<<< HEAD
-    ZkStateReader.from(solrClient).registerCollectionStateWatcher(collectionName, stateWatcher);
-    cluster.waitForActiveCollection(collectionName, 1, 1);
-    assertNull("No replica should have been active without registering a searcher, found: " + failingCoreNodeName.get(), failingCoreNodeName.get());
-    ZkStateReader.from(solrClient).removeCollectionStateWatcher(collectionName, stateWatcher);
-=======
-    cluster
-        .getSolrClient()
-        .getZkStateReader()
+    ZkStateReader.from(solrClient)
         .registerCollectionStateWatcher(collectionName, stateWatcher);
     cluster.waitForActiveCollection(collectionName, 1, 1);
     assertNull(
         "No replica should have been active without registering a searcher, found: "
             + failingCoreNodeName.get(),
         failingCoreNodeName.get());
-    cluster
-        .getSolrClient()
-        .getZkStateReader()
+    ZkStateReader.from(solrClient)
         .removeCollectionStateWatcher(collectionName, stateWatcher);
->>>>>>> f07b7b0c
   }
 
   @Test
@@ -205,17 +185,10 @@
     failingCoreNodeName.set(null);
     sleepTime.set(5000);
 
-<<<<<<< HEAD
-    CollectionStateWatcher stateWatcher = createActiveReplicaSearcherWatcher(expectedDocs, failingCoreNodeName);
-    ZkStateReader.from(solrClient).registerCollectionStateWatcher(collectionName, stateWatcher);
-=======
     CollectionStateWatcher stateWatcher =
         createActiveReplicaSearcherWatcher(expectedDocs, failingCoreNodeName);
-    cluster
-        .getSolrClient()
-        .getZkStateReader()
+    ZkStateReader.from(solrClient)
         .registerCollectionStateWatcher(collectionName, stateWatcher);
->>>>>>> f07b7b0c
 
     JettySolrRunner newNode = cluster.startJettySolrRunner();
     cluster.waitForAllNodes(30);
@@ -266,22 +239,14 @@
     log.info("Starting old node 1");
     cluster.startJettySolrRunner(oldNode);
     waitForState("", collectionName, clusterShape(1, 2));
-<<<<<<< HEAD
-    // invoke statewatcher explicitly to avoid race condition where the assert happens before the state watcher is invoked by ZkStateReader
-    ZkStateReader.from(solrClient).registerCollectionStateWatcher(collectionName, stateWatcher);
-    assertNull("No replica should have been active without registering a searcher, found: " + failingCoreNodeName.get(), failingCoreNodeName.get());
-=======
     // invoke statewatcher explicitly to avoid race condition where the assert happens before the
     // state watcher is invoked by ZkStateReader
-    cluster
-        .getSolrClient()
-        .getZkStateReader()
+    ZkStateReader.from(solrClient)
         .registerCollectionStateWatcher(collectionName, stateWatcher);
     assertNull(
         "No replica should have been active without registering a searcher, found: "
             + failingCoreNodeName.get(),
         failingCoreNodeName.get());
->>>>>>> f07b7b0c
 
     oldNodeName.set(cluster.getJettySolrRunner(1).getNodeName());
     assertSame(oldNode, cluster.stopJettySolrRunner(1)); // old node is now at 1
@@ -302,27 +267,16 @@
     log.info("Starting old node 2");
     cluster.startJettySolrRunner(oldNode);
     waitForState("", collectionName, clusterShape(1, 2));
-<<<<<<< HEAD
-    // invoke statewatcher explicitly to avoid race condition where the assert happens before the state watcher is invoked by ZkStateReader
-    ZkStateReader.from(solrClient).registerCollectionStateWatcher(collectionName, stateWatcher);
-    assertNull("No replica should have been active without registering a searcher, found: " + failingCoreNodeName.get(), failingCoreNodeName.get());
-    ZkStateReader.from(solrClient).removeCollectionStateWatcher(collectionName, stateWatcher);
-=======
     // invoke statewatcher explicitly to avoid race condition where the assert happens before the
     // state watcher is invoked by ZkStateReader
-    cluster
-        .getSolrClient()
-        .getZkStateReader()
+    ZkStateReader.from(solrClient)
         .registerCollectionStateWatcher(collectionName, stateWatcher);
     assertNull(
         "No replica should have been active without registering a searcher, found: "
             + failingCoreNodeName.get(),
         failingCoreNodeName.get());
-    cluster
-        .getSolrClient()
-        .getZkStateReader()
+    ZkStateReader.from(solrClient)
         .removeCollectionStateWatcher(collectionName, stateWatcher);
->>>>>>> f07b7b0c
   }
 
   private CollectionStateWatcher createActiveReplicaSearcherWatcher(
