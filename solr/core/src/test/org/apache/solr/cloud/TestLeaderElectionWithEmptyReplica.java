--- conflicted
+++ resolved
@@ -88,27 +88,13 @@
     replicaJetty.start();
 
     // wait until everyone is active
-<<<<<<< HEAD
     ZkStateReader.from(cluster.getSolrClient()).waitForState( COLLECTION_NAME, DEFAULT_TIMEOUT, TimeUnit.SECONDS, (n, c) -> DocCollection.isFullyActive(n, c, 1, 2));
 
       // now query each replica and check for consistency
-    assertConsistentReplicas(solrClient, ZkStateReader.from(cluster.getSolrClient()).getClusterState().getCollection(COLLECTION_NAME).getSlice("shard1"));
-=======
-    solrClient.waitForState(
-        COLLECTION_NAME,
-        DEFAULT_TIMEOUT,
-        TimeUnit.SECONDS,
-        (n, c) -> DocCollection.isFullyActive(n, c, 1, 2));
-
-    // now query each replica and check for consistency
-    assertConsistentReplicas(
-        solrClient,
-        solrClient
-            .getZkStateReader()
-            .getClusterState()
+    assertConsistentReplicas(solrClient, ZkStateReader.from(cluster.getSolrClient()
+            ).getClusterState()
             .getCollection(COLLECTION_NAME)
             .getSlice("shard1"));
->>>>>>> f07b7b0c
 
     // sanity check that documents still exist
     QueryResponse response = solrClient.query(new SolrQuery("*:*"));
