/*
 * Licensed to the Apache Software Foundation (ASF) under one or more
 * contributor license agreements.  See the NOTICE file distributed with
 * this work for additional information regarding copyright ownership.
 * The ASF licenses this file to You under the Apache License, Version 2.0
 * (the "License"); you may not use this file except in compliance with
 * the License.  You may obtain a copy of the License at
 *
 *     http://www.apache.org/licenses/LICENSE-2.0
 *
 * Unless required by applicable law or agreed to in writing, software
 * distributed under the License is distributed on an "AS IS" BASIS,
 * WITHOUT WARRANTIES OR CONDITIONS OF ANY KIND, either express or implied.
 * See the License for the specific language governing permissions and
 * limitations under the License.
 */
package org.apache.solr.cloud;

import static org.hamcrest.CoreMatchers.is;

<<<<<<< HEAD
import org.apache.solr.client.solrj.RemoteSolrException;
import org.apache.solr.client.solrj.SolrQuery;
=======
import org.apache.solr.client.solrj.SolrServerException;
>>>>>>> 08441615
import org.apache.solr.client.solrj.request.CollectionAdminRequest;
import org.apache.solr.client.solrj.request.SolrQuery;
import org.apache.solr.client.solrj.request.UpdateRequest;
import org.apache.solr.client.solrj.response.QueryResponse;
import org.apache.solr.common.params.ShardParams;
import org.apache.solr.embedded.JettySolrRunner;
import org.junit.BeforeClass;
import org.junit.Test;

/**
 * Test which asserts that shards.tolerant=true works even if one shard is down and also asserts
 * that a meaningful exception is thrown when shards.tolerant=false See SOLR-7566
 */
public class TestDownShardTolerantSearch extends SolrCloudTestCase {

  @BeforeClass
  public static void setupCluster() throws Exception {
    configureCluster(2).addConfig("conf", configset("cloud-minimal")).configure();
  }

  @Test
  public void searchingShouldFailWithoutTolerantSearchSetToTrue() throws Exception {

    CollectionAdminRequest.createCollection("tolerant", "conf", 2, 1)
        .process(cluster.getSolrClient());

    UpdateRequest update = new UpdateRequest();
    for (int i = 0; i < 100; i++) {
      update.add("id", Integer.toString(i));
    }
    update.commit(cluster.getSolrClient(), "tolerant");

    QueryResponse response =
        cluster.getSolrClient().query("tolerant", new SolrQuery("*:*").setRows(1));
    assertThat(response.getStatus(), is(0));
    assertThat(response.getResults().getNumFound(), is(100L));

    JettySolrRunner stoppedServer = cluster.stopJettySolrRunner(0);

    cluster.waitForJettyToStop(stoppedServer);

    response =
        cluster
            .getSolrClient()
            .query(
                "tolerant",
                new SolrQuery("*:*").setRows(1).setParam(ShardParams.SHARDS_TOLERANT, true));
    assertThat(response.getStatus(), is(0));
    assertTrue(response.getResults().getNumFound() > 0);

    RemoteSolrException e =
        expectThrows(
            RemoteSolrException.class,
            "Request should have failed because we killed shard1 jetty",
            () ->
                cluster
                    .getSolrClient()
                    .query(
                        "tolerant",
                        new SolrQuery("*:*")
                            .setRows(1)
                            .setParam(ShardParams.SHARDS_TOLERANT, false)));
    assertTrue(
        "Error message from server should have the name of the down shard",
        e.getMessage().contains("shard"));
  }
}<|MERGE_RESOLUTION|>--- conflicted
+++ resolved
@@ -18,12 +18,7 @@
 
 import static org.hamcrest.CoreMatchers.is;
 
-<<<<<<< HEAD
-import org.apache.solr.client.solrj.RemoteSolrException;
-import org.apache.solr.client.solrj.SolrQuery;
-=======
 import org.apache.solr.client.solrj.SolrServerException;
->>>>>>> 08441615
 import org.apache.solr.client.solrj.request.CollectionAdminRequest;
 import org.apache.solr.client.solrj.request.SolrQuery;
 import org.apache.solr.client.solrj.request.UpdateRequest;
@@ -74,9 +69,9 @@
     assertThat(response.getStatus(), is(0));
     assertTrue(response.getResults().getNumFound() > 0);
 
-    RemoteSolrException e =
+    SolrServerException e =
         expectThrows(
-            RemoteSolrException.class,
+            SolrServerException.class,
             "Request should have failed because we killed shard1 jetty",
             () ->
                 cluster
@@ -86,8 +81,9 @@
                         new SolrQuery("*:*")
                             .setRows(1)
                             .setParam(ShardParams.SHARDS_TOLERANT, false)));
+    assertNotNull(e.getCause());
     assertTrue(
         "Error message from server should have the name of the down shard",
-        e.getMessage().contains("shard"));
+        e.getCause().getMessage().contains("shard"));
   }
 }