/*
 * Licensed to the Apache Software Foundation (ASF) under one or more
 * contributor license agreements.  See the NOTICE file distributed with
 * this work for additional information regarding copyright ownership.
 * The ASF licenses this file to You under the Apache License, Version 2.0
 * (the "License"); you may not use this file except in compliance with
 * the License.  You may obtain a copy of the License at
 *
 *     http://www.apache.org/licenses/LICENSE-2.0
 *
 * Unless required by applicable law or agreed to in writing, software
 * distributed under the License is distributed on an "AS IS" BASIS,
 * WITHOUT WARRANTIES OR CONDITIONS OF ANY KIND, either express or implied.
 * See the License for the specific language governing permissions and
 * limitations under the License.
 */
package org.apache.solr.cloud;

import static java.util.Arrays.asList;
import static org.apache.solr.common.util.Utils.fromJSONString;
import static org.apache.solr.common.util.Utils.getObjectByPath;

import java.io.File;
import java.lang.invoke.MethodHandles;
import java.nio.charset.StandardCharsets;
import java.nio.file.Files;
import java.nio.file.Path;
import java.util.ArrayList;
import java.util.Collections;
import java.util.Comparator;
import java.util.HashMap;
import java.util.List;
import java.util.Map;
import java.util.Random;
import java.util.Set;
import java.util.concurrent.TimeUnit;
import java.util.stream.Collectors;
import java.util.stream.Stream;
import org.apache.commons.cli.CommandLine;
import org.apache.http.HttpEntity;
import org.apache.http.client.methods.HttpGet;
import org.apache.http.util.EntityUtils;
import org.apache.solr.client.solrj.SolrQuery;
import org.apache.solr.client.solrj.impl.CloudSolrClient;
import org.apache.solr.client.solrj.request.StreamingUpdateRequest;
import org.apache.solr.client.solrj.response.QueryResponse;
import org.apache.solr.common.cloud.DocCollection;
import org.apache.solr.common.cloud.Replica;
import org.apache.solr.common.cloud.Slice;
import org.apache.solr.common.cloud.ZkStateReader;
import org.apache.solr.util.ExternalPaths;
import org.apache.solr.util.SolrCLI;
import org.junit.Test;
import org.slf4j.Logger;
import org.slf4j.LoggerFactory;

/**
 * Emulates bin/solr -e cloud -noprompt; bin/post -c gettingstarted example/exampledocs/*.xml; this
 * test is useful for catching regressions in indexing the example docs in collections that use data
 * driven functionality and managed schema features of the default configset (configsets/_default).
 */
public class SolrCloudExampleTest extends AbstractFullDistribZkTestBase {

  private static final Logger log = LoggerFactory.getLogger(MethodHandles.lookup().lookupClass());

  public SolrCloudExampleTest() {
    super();
    sliceCount = 2;
  }

  @Test
  // 12-Jun-2018 @BadApple(bugUrl="https://issues.apache.org/jira/browse/SOLR-12028") // 04-May-2018
  public void testLoadDocsIntoGettingStartedCollection() throws Exception {
    waitForThingsToLevelOut(30, TimeUnit.SECONDS);

    log.info("testLoadDocsIntoGettingStartedCollection initialized OK ... running test logic");

    String testCollectionName = "gettingstarted";
    File defaultConfigs = new File(ExternalPaths.DEFAULT_CONFIGSET);
    assertTrue(defaultConfigs.getAbsolutePath() + " not found!", defaultConfigs.isDirectory());

    Set<String> liveNodes = cloudClient.getClusterState().getLiveNodes();
    if (liveNodes.isEmpty())
      fail(
          "No live nodes found! Cannot create a collection until there is at least 1 live node in the cluster.");
    String firstLiveNode = liveNodes.iterator().next();
    String solrUrl = ZkStateReader.from(cloudClient).getBaseUrlForNodeName(firstLiveNode);

    // create the gettingstarted collection just like the bin/solr script would do
    String[] args =
        new String[] {
          "-name",
          testCollectionName,
          "-shards",
          "2",
          "-replicationFactor",
          "2",
          "-confname",
          testCollectionName,
          "-confdir",
          "_default",
          "-configsetsDir",
          defaultConfigs.getParentFile().getParentFile().getAbsolutePath(),
          "-solrUrl",
          solrUrl
        };

    // NOTE: not calling SolrCLI.main as the script does because it calls System.exit which is a
    // no-no in a JUnit test

    SolrCLI.CreateCollectionTool tool = new SolrCLI.CreateCollectionTool();
    CommandLine cli =
        SolrCLI.processCommandLineArgs(SolrCLI.joinCommonAndToolOptions(tool.getOptions()), args);
    log.info("Creating the '{}' collection using SolrCLI with: {}", testCollectionName, solrUrl);
    tool.runTool(cli);
<<<<<<< HEAD
    assertTrue("Collection '" + testCollectionName + "' doesn't exist after trying to create it!",
      cloudClient.getClusterState().hasCollection(testCollectionName));
=======
    assertTrue(
        "Collection '" + testCollectionName + "' doesn't exist after trying to create it!",
        cloudClient.getZkStateReader().getClusterState().hasCollection(testCollectionName));
>>>>>>> f07b7b0c

    // verify the collection is usable ...
    ensureAllReplicasAreActive(testCollectionName, "shard1", 2, 2, 20);
    ensureAllReplicasAreActive(testCollectionName, "shard2", 2, 2, 10);
    cloudClient.setDefaultCollection(testCollectionName);

    int invalidToolExitStatus = 1;
    assertEquals(
        "Collection '" + testCollectionName + "' created even though it already existed",
        invalidToolExitStatus,
        tool.runTool(cli));

    // now index docs like bin/post would do but we can't use SimplePostTool because it uses
    // System.exit when it encounters an error, which JUnit doesn't like ...
    log.info("Created collection, now posting example docs!");
    Path exampleDocsDir = Path.of(ExternalPaths.SOURCE_HOME, "example", "exampledocs");
    assertTrue(exampleDocsDir.toAbsolutePath() + " not found!", Files.isDirectory(exampleDocsDir));

    List<Path> xmlFiles;
    try (Stream<Path> stream = Files.walk(exampleDocsDir, 1)) {
      xmlFiles =
          stream
              .filter(path -> path.getFileName().toString().endsWith(".xml"))
              // don't rely on File.compareTo, it's behavior varies by OS
              .sorted(Comparator.comparing(path -> path.getFileName().toString()))
              // be explicit about the collection type because we will shuffle it later
              .collect(Collectors.toCollection(ArrayList::new));
    }

    // force a deterministic random ordering of the files so seeds reproduce regardless of
    // platform/filesystem
    Collections.shuffle(xmlFiles, new Random(random().nextLong()));

    // if you add/remove example XML docs, you'll have to fix these expected values
    int expectedXmlFileCount = 14;
    int expectedXmlDocCount = 32;

    assertEquals(
        "Unexpected # of example XML files in " + exampleDocsDir.toAbsolutePath(),
        expectedXmlFileCount,
        xmlFiles.size());

    for (Path xml : xmlFiles) {
      if (log.isInfoEnabled()) {
        log.info("POSTing {}", xml.toAbsolutePath());
      }
      cloudClient.request(new StreamingUpdateRequest("/update", xml, "application/xml"));
    }
    cloudClient.commit();

    int numFound = 0;

    // give the update a chance to take effect.
    for (int idx = 0; idx < 100; ++idx) {
      QueryResponse qr = cloudClient.query(new SolrQuery("*:*"));
      numFound = (int) qr.getResults().getNumFound();
      if (numFound == expectedXmlDocCount) break;
      Thread.sleep(100);
    }
    assertEquals("*:* found unexpected number of documents", expectedXmlDocCount, numFound);

    log.info("Updating Config for {}", testCollectionName);
    doTestConfigUpdate(testCollectionName, solrUrl);

    log.info("Running healthcheck for {}", testCollectionName);
      doTestHealthcheck(testCollectionName, cloudClient.getClusterStateProvider().getQuorumHosts());

    // verify the delete action works too
    log.info("Running delete for {}", testCollectionName);
    doTestDeleteAction(testCollectionName, solrUrl);

    log.info("testLoadDocsIntoGettingStartedCollection succeeded ... shutting down now!");
  }

  protected void doTestHealthcheck(String testCollectionName, String zkHost) throws Exception {
    String[] args =
        new String[] {
          "-collection", testCollectionName,
          "-zkHost", zkHost
        };
    SolrCLI.HealthcheckTool tool = new SolrCLI.HealthcheckTool();
    CommandLine cli =
        SolrCLI.processCommandLineArgs(SolrCLI.joinCommonAndToolOptions(tool.getOptions()), args);
    assertTrue("Healthcheck action failed!", tool.runTool(cli) == 0);
  }

  protected void doTestDeleteAction(String testCollectionName, String solrUrl) throws Exception {
    String[] args =
        new String[] {
          "-name", testCollectionName,
          "-solrUrl", solrUrl
        };
    SolrCLI.DeleteTool tool = new SolrCLI.DeleteTool();
    CommandLine cli =
        SolrCLI.processCommandLineArgs(SolrCLI.joinCommonAndToolOptions(tool.getOptions()), args);
    assertTrue("Delete action failed!", tool.runTool(cli) == 0);
    assertTrue(
        !SolrCLI.safeCheckCollectionExists(
            solrUrl, testCollectionName)); // it should not exist anymore
  }

  /**
   * Uses the SolrCLI config action to activate soft auto-commits for the getting started
   * collection.
   */
  protected void doTestConfigUpdate(String testCollectionName, String solrUrl) throws Exception {
    if (!solrUrl.endsWith("/")) solrUrl += "/";
    String configUrl = solrUrl + testCollectionName + "/config";

    Map<String, Object> configJson = SolrCLI.getJson(configUrl);
    Object maxTimeFromConfig =
        SolrCLI.atPath("/config/updateHandler/autoSoftCommit/maxTime", configJson);
    assertNotNull(maxTimeFromConfig);
    assertEquals(-1L, maxTimeFromConfig);

    String prop = "updateHandler.autoSoftCommit.maxTime";
    Long maxTime = 3000L;
    String[] args =
        new String[] {
          "-collection", testCollectionName,
          "-property", prop,
          "-value", maxTime.toString(),
          "-solrUrl", solrUrl
        };

    Map<String, Long> startTimes = getSoftAutocommitInterval(testCollectionName);

    SolrCLI.ConfigTool tool = new SolrCLI.ConfigTool();
    CommandLine cli =
        SolrCLI.processCommandLineArgs(SolrCLI.joinCommonAndToolOptions(tool.getOptions()), args);
    log.info("Sending set-property '{}'={} to SolrCLI.ConfigTool.", prop, maxTime);
    assertTrue("Set config property failed!", tool.runTool(cli) == 0);

    configJson = SolrCLI.getJson(configUrl);
    maxTimeFromConfig = SolrCLI.atPath("/config/updateHandler/autoSoftCommit/maxTime", configJson);
    assertNotNull(maxTimeFromConfig);
    assertEquals(maxTime, maxTimeFromConfig);

    // Just check that we can access paths with slashes in them both through an intermediate method
    // and explicitly using atPath.
    assertEquals(
        "Should have been able to get a value from the /query request handler",
        "explicit",
        SolrCLI.asString("/config/requestHandler/\\/query/defaults/echoParams", configJson));

    assertEquals(
        "Should have been able to get a value from the /query request handler",
        "explicit",
        SolrCLI.atPath("/config/requestHandler/\\/query/defaults/echoParams", configJson));

    if (log.isInfoEnabled()) {
<<<<<<< HEAD
      log.info("live_nodes_count :  {}", cloudClient.getClusterState().getLiveNodes());
=======
      log.info(
          "live_nodes_count :  {}",
          cloudClient.getZkStateReader().getClusterState().getLiveNodes());
>>>>>>> f07b7b0c
    }

    // Since it takes some time for this command to complete we need to make sure all the reloads
    // for all the cores have been done.
    boolean allGood = false;
    Map<String, Long> curSoftCommitInterval = null;
    for (int idx = 0; idx < 600 && allGood == false; ++idx) {
      curSoftCommitInterval = getSoftAutocommitInterval(testCollectionName);
      // no point in even trying if they're not the same size!
      if (curSoftCommitInterval.size() > 0 && curSoftCommitInterval.size() == startTimes.size()) {
        allGood = true;
        for (Map.Entry<String, Long> currEntry : curSoftCommitInterval.entrySet()) {
          if (currEntry.getValue().equals(maxTime) == false) {
            allGood = false;
          }
        }
      }
      if (allGood == false) {
        Thread.sleep(100);
      }
    }
    assertTrue("All cores should have been reloaded within 60 seconds!!!", allGood);
  }

  // Collect all of the autoSoftCommit intervals.
  private Map<String, Long> getSoftAutocommitInterval(String collection) throws Exception {
    Map<String, Long> ret = new HashMap<>();
    DocCollection coll = cloudClient.getClusterState().getCollection(collection);
    for (Slice slice : coll.getActiveSlices()) {
      for (Replica replica : slice.getReplicas()) {
        String uri =
            ""
                + replica.get(ZkStateReader.BASE_URL_PROP)
                + "/"
                + replica.get(ZkStateReader.CORE_NAME_PROP)
                + "/config";
        Map<?, ?> respMap = getAsMap(cloudClient, uri);
        Long maxTime =
            (Long)
                (getObjectByPath(
                    respMap, true, asList("config", "updateHandler", "autoSoftCommit", "maxTime")));
        ret.put(replica.getCoreName(), maxTime);
      }
    }
    return ret;
  }

  private Map<?, ?> getAsMap(CloudSolrClient cloudClient, String uri) throws Exception {
    HttpGet get = new HttpGet(uri);
    HttpEntity entity = null;
    try {
      entity = cloudClient.getLbClient().getHttpClient().execute(get).getEntity();
      String response = EntityUtils.toString(entity, StandardCharsets.UTF_8);
      return (Map<?, ?>) fromJSONString(response);
    } finally {
      EntityUtils.consumeQuietly(entity);
    }
  }
}<|MERGE_RESOLUTION|>--- conflicted
+++ resolved
@@ -113,14 +113,9 @@
         SolrCLI.processCommandLineArgs(SolrCLI.joinCommonAndToolOptions(tool.getOptions()), args);
     log.info("Creating the '{}' collection using SolrCLI with: {}", testCollectionName, solrUrl);
     tool.runTool(cli);
-<<<<<<< HEAD
-    assertTrue("Collection '" + testCollectionName + "' doesn't exist after trying to create it!",
-      cloudClient.getClusterState().hasCollection(testCollectionName));
-=======
     assertTrue(
         "Collection '" + testCollectionName + "' doesn't exist after trying to create it!",
-        cloudClient.getZkStateReader().getClusterState().hasCollection(testCollectionName));
->>>>>>> f07b7b0c
+      cloudClient.getClusterState().hasCollection(testCollectionName));
 
     // verify the collection is usable ...
     ensureAllReplicasAreActive(testCollectionName, "shard1", 2, 2, 20);
@@ -272,13 +267,9 @@
         SolrCLI.atPath("/config/requestHandler/\\/query/defaults/echoParams", configJson));
 
     if (log.isInfoEnabled()) {
-<<<<<<< HEAD
-      log.info("live_nodes_count :  {}", cloudClient.getClusterState().getLiveNodes());
-=======
       log.info(
           "live_nodes_count :  {}",
-          cloudClient.getZkStateReader().getClusterState().getLiveNodes());
->>>>>>> f07b7b0c
+          cloudClient.getClusterState().getLiveNodes());
     }
 
     // Since it takes some time for this command to complete we need to make sure all the reloads
