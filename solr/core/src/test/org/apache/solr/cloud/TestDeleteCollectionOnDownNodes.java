--- conflicted
+++ resolved
@@ -56,26 +56,17 @@
     cluster.waitForJettyToStop(j2);
 
     // delete the collection
-<<<<<<< HEAD
-    CollectionAdminRequest.deleteCollection("halfdeletedcollection2").process(cluster.getSolrClient());
-    waitForState("Timed out waiting for collection to be deleted", "halfdeletedcollection2", (n, c) -> c == null);
-
-    assertFalse("Still found collection that should be gone",
-      ZkStateReader.from(cluster.getSolrClient()).getClusterState().hasCollection("halfdeletedcollection2"));
-=======
     CollectionAdminRequest.deleteCollection("halfdeletedcollection2")
         .process(cluster.getSolrClient());
     waitForState(
         "Timed out waiting for collection to be deleted",
         "halfdeletedcollection2",
         (n, c) -> c == null);
->>>>>>> f07b7b0c
 
-    assertFalse(
-        "Still found collection that should be gone",
-        cluster
+    assertFalse("Still found collection that should be gone",
+      ZkStateReader.from(cluster
             .getSolrClient()
-            .getZkStateReader()
+            )
             .getClusterState()
             .hasCollection("halfdeletedcollection2"));
   }
