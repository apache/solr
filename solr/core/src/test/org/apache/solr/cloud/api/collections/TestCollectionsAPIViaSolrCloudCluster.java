/*
 * Licensed to the Apache Software Foundation (ASF) under one or more
 * contributor license agreements.  See the NOTICE file distributed with
 * this work for additional information regarding copyright ownership.
 * The ASF licenses this file to You under the Apache License, Version 2.0
 * (the "License"); you may not use this file except in compliance with
 * the License.  You may obtain a copy of the License at
 *
 *     http://www.apache.org/licenses/LICENSE-2.0
 *
 * Unless required by applicable law or agreed to in writing, software
 * distributed under the License is distributed on an "AS IS" BASIS,
 * WITHOUT WARRANTIES OR CONDITIONS OF ANY KIND, either express or implied.
 * See the License for the specific language governing permissions and
 * limitations under the License.
 */
package org.apache.solr.cloud.api.collections;

import java.lang.invoke.MethodHandles;
import java.net.URL;
import java.util.ArrayList;
import java.util.Collection;
import java.util.Collections;
import java.util.HashMap;
import java.util.HashSet;
import java.util.List;
import java.util.Map;
import java.util.Set;
import org.apache.lucene.util.LuceneTestCase;
import org.apache.solr.client.solrj.SolrQuery;
import org.apache.solr.client.solrj.embedded.JettySolrRunner;
import org.apache.solr.client.solrj.impl.CloudSolrClient;
import org.apache.solr.client.solrj.request.CollectionAdminRequest;
import org.apache.solr.client.solrj.request.UpdateRequest;
import org.apache.solr.client.solrj.response.QueryResponse;
import org.apache.solr.cloud.AbstractDistribZkTestBase;
import org.apache.solr.cloud.SolrCloudTestCase;
import org.apache.solr.common.SolrInputDocument;
import org.apache.solr.common.cloud.ClusterState;
import org.apache.solr.common.cloud.DocCollection;
import org.apache.solr.common.cloud.Replica;
import org.apache.solr.common.cloud.Slice;
import org.apache.solr.common.cloud.ZkStateReader;
import org.junit.Test;
import org.slf4j.Logger;
import org.slf4j.LoggerFactory;

/** Test of the Collections API with the MiniSolrCloudCluster. */
@LuceneTestCase.Slow
public class TestCollectionsAPIViaSolrCloudCluster extends SolrCloudTestCase {

  private static final Logger log = LoggerFactory.getLogger(MethodHandles.lookup().lookupClass());

  private static final int numShards = 2;
  private static final int numReplicas = 2;
  private static final int nodeCount = 5;
  private static final String configName = "solrCloudCollectionConfig";
  private static final Map<String, String>
      collectionProperties // ensure indexes survive core shutdown
      = Collections.singletonMap("solr.directoryFactory", "solr.StandardDirectoryFactory");

  @Override
  public void setUp() throws Exception {
    configureCluster(nodeCount).addConfig(configName, configset("cloud-minimal")).configure();
    super.setUp();
  }

  @Override
  public void tearDown() throws Exception {
    cluster.shutdown();
    super.tearDown();
  }

  private void createCollection(String collectionName, String createNodeSet) throws Exception {
    if (random().nextBoolean()) { // process asynchronously
      CollectionAdminRequest.createCollection(collectionName, configName, numShards, numReplicas)
          .setCreateNodeSet(createNodeSet)
          .setProperties(collectionProperties)
          .processAndWait(cluster.getSolrClient(), 30);
    } else {
      CollectionAdminRequest.createCollection(collectionName, configName, numShards, numReplicas)
          .setCreateNodeSet(createNodeSet)
          .setProperties(collectionProperties)
          .process(cluster.getSolrClient());
    }

    if (createNodeSet != null
        && createNodeSet.equals(CollectionHandlingUtils.CREATE_NODE_SET_EMPTY)) {
      cluster.waitForActiveCollection(collectionName, numShards, 0);
    } else {
      cluster.waitForActiveCollection(collectionName, numShards, numShards * numReplicas);
    }
  }

  @Test
  public void testCollectionCreateSearchDelete() throws Exception {
    final CloudSolrClient client = cluster.getSolrClient();
    final String collectionName = "testcollection";

    assertNotNull(cluster.getZkServer());
    List<JettySolrRunner> jettys = cluster.getJettySolrRunners();
    assertEquals(nodeCount, jettys.size());
    for (JettySolrRunner jetty : jettys) {
      assertTrue(jetty.isRunning());
    }

    // shut down a server
    JettySolrRunner stoppedServer = cluster.stopJettySolrRunner(0);

    cluster.waitForJettyToStop(stoppedServer);

    assertTrue(stoppedServer.isStopped());
    assertEquals(nodeCount - 1, cluster.getJettySolrRunners().size());

    // create a server
    JettySolrRunner startedServer = cluster.startJettySolrRunner();
    cluster.waitForAllNodes(30);
    assertTrue(startedServer.isRunning());
    assertEquals(nodeCount, cluster.getJettySolrRunners().size());

    // create collection
    createCollection(collectionName, null);

    // modify/query collection
    new UpdateRequest().add("id", "1").commit(client, collectionName);
    QueryResponse rsp = client.query(collectionName, new SolrQuery("*:*"));
    assertEquals(1, rsp.getResults().getNumFound());

    // remove a server not hosting any replicas
    ZkStateReader zkStateReader = ZkStateReader.from(client);
    zkStateReader.forceUpdateCollection(collectionName);
    ClusterState clusterState = zkStateReader.getClusterState();
    Map<String, JettySolrRunner> jettyMap = new HashMap<>();
    for (JettySolrRunner jetty : cluster.getJettySolrRunners()) {
      String key =
          jetty
              .getBaseUrl()
              .toString()
              .substring((jetty.getBaseUrl().getProtocol() + "://").length());
      jettyMap.put(key, jetty);
    }
    Collection<Slice> slices = clusterState.getCollection(collectionName).getSlices();
    // track the servers not host replicas
    for (Slice slice : slices) {
      jettyMap.remove(slice.getLeader().getNodeName().replace("_solr", "/solr"));
      for (Replica replica : slice.getReplicas()) {
        jettyMap.remove(replica.getNodeName().replace("_solr", "/solr"));
      }
    }
    assertTrue("Expected to find a node without a replica", jettyMap.size() > 0);
    JettySolrRunner jettyToStop = jettyMap.entrySet().iterator().next().getValue();
    jettys = cluster.getJettySolrRunners();
    for (int i = 0; i < jettys.size(); ++i) {
      if (jettys.get(i).equals(jettyToStop)) {
        cluster.stopJettySolrRunner(i);
        assertEquals(nodeCount - 1, cluster.getJettySolrRunners().size());
      }
    }

    // re-create a server (to restore original nodeCount count)
    startedServer = cluster.startJettySolrRunner(jettyToStop);
    cluster.waitForAllNodes(30);
    assertTrue(startedServer.isRunning());
    assertEquals(nodeCount, cluster.getJettySolrRunners().size());

    CollectionAdminRequest.deleteCollection(collectionName).process(client);
<<<<<<< HEAD
    AbstractDistribZkTestBase.waitForCollectionToDisappear
      (collectionName, ZkStateReader.from(client), true, 330);
=======
    AbstractDistribZkTestBase.waitForCollectionToDisappear(
        collectionName, client.getZkStateReader(), true, 330);
>>>>>>> f07b7b0c

    // create it again
    createCollection(collectionName, null);

    cluster.waitForActiveCollection(collectionName, numShards, numShards * numReplicas);

    // check that there's no left-over state
    assertEquals(0, client.query(collectionName, new SolrQuery("*:*")).getResults().getNumFound());

    // modify/query collection
    new UpdateRequest().add("id", "1").commit(client, collectionName);
    assertEquals(1, client.query(collectionName, new SolrQuery("*:*")).getResults().getNumFound());
  }

  @Test
  // 12-Jun-2018 @BadApple(bugUrl="https://issues.apache.org/jira/browse/SOLR-12028") // 09-Apr-2018
  public void testCollectionCreateWithoutCoresThenDelete() throws Exception {

    final String collectionName = "testSolrCloudCollectionWithoutCores";
    final CloudSolrClient client = cluster.getSolrClient();

    assertNotNull(cluster.getZkServer());
    assertFalse(cluster.getJettySolrRunners().isEmpty());

    // create collection
    createCollection(collectionName, CollectionHandlingUtils.CREATE_NODE_SET_EMPTY);

    // check the collection's corelessness
    int coreCount = 0;
<<<<<<< HEAD
    DocCollection docCollection = ZkStateReader.from(client).getClusterState().getCollection(collectionName);
    for (Map.Entry<String,Slice> entry : docCollection.getSlicesMap().entrySet()) {
=======
    DocCollection docCollection =
        client.getZkStateReader().getClusterState().getCollection(collectionName);
    for (Map.Entry<String, Slice> entry : docCollection.getSlicesMap().entrySet()) {
>>>>>>> f07b7b0c
      coreCount += entry.getValue().getReplicasMap().entrySet().size();
    }
    assertEquals(0, coreCount);

    // delete the collection
    CollectionAdminRequest.deleteCollection(collectionName).process(client);
<<<<<<< HEAD
    AbstractDistribZkTestBase.waitForCollectionToDisappear
      (collectionName, ZkStateReader.from(client), true, 330);
=======
    AbstractDistribZkTestBase.waitForCollectionToDisappear(
        collectionName, client.getZkStateReader(), true, 330);
>>>>>>> f07b7b0c
  }

  @Test
  public void testStopAllStartAll() throws Exception {

    final String collectionName = "testStopAllStartAllCollection";
    final CloudSolrClient client = cluster.getSolrClient();

    assertNotNull(cluster.getZkServer());
    List<JettySolrRunner> jettys = new ArrayList<>(cluster.getJettySolrRunners()); // make a copy
    assertEquals(nodeCount, jettys.size());
    for (JettySolrRunner jetty : jettys) {
      assertTrue(jetty.isRunning());
    }

    final SolrQuery query = new SolrQuery("*:*");
    final SolrInputDocument doc = new SolrInputDocument();

    // create collection
    createCollection(collectionName, null);

    ZkStateReader zkStateReader = ZkStateReader.from(client);

    // modify collection
    final int numDocs = 1 + random().nextInt(10);
    for (int ii = 1; ii <= numDocs; ++ii) {
      doc.setField("id", "" + ii);
      client.add(collectionName, doc);
      if (ii * 2 == numDocs) client.commit(collectionName);
    }
    client.commit(collectionName);

    // query collection
    assertEquals(numDocs, client.query(collectionName, query).getResults().getNumFound());

    // the test itself
    zkStateReader.forceUpdateCollection(collectionName);
    final ClusterState clusterState = zkStateReader.getClusterState();

    final Set<Integer> leaderIndices = new HashSet<>();
    final Set<Integer> followerIndices = new HashSet<>();
    {
      final Map<String, Boolean> shardLeaderMap = new HashMap<>();
      for (final Slice slice : clusterState.getCollection(collectionName).getSlices()) {
        for (final Replica replica : slice.getReplicas()) {
          shardLeaderMap.put(replica.getNodeName().replace("_solr", "/solr"), Boolean.FALSE);
        }
        shardLeaderMap.put(slice.getLeader().getNodeName().replace("_solr", "/solr"), Boolean.TRUE);
      }
      for (int ii = 0; ii < jettys.size(); ++ii) {
        final URL jettyBaseUrl = jettys.get(ii).getBaseUrl();
        final String jettyBaseUrlString =
            jettyBaseUrl.toString().substring((jettyBaseUrl.getProtocol() + "://").length());
        final Boolean isLeader = shardLeaderMap.get(jettyBaseUrlString);
        if (Boolean.TRUE.equals(isLeader)) {
          leaderIndices.add(ii);
        } else if (Boolean.FALSE.equals(isLeader)) {
          followerIndices.add(ii);
        } // else neither leader nor follower i.e. node without a replica (for our collection)
      }
    }
    final List<Integer> leaderIndicesList = new ArrayList<>(leaderIndices);
    final List<Integer> followerIndicesList = new ArrayList<>(followerIndices);

    // first stop the followers (in no particular order)
    Collections.shuffle(followerIndicesList, random());
    for (Integer ii : followerIndicesList) {
      if (!leaderIndices.contains(ii)) {
        cluster.stopJettySolrRunner(jettys.get(ii));
      }
    }

    // then stop the leaders (again in no particular order)
    Collections.shuffle(leaderIndicesList, random());
    for (Integer ii : leaderIndicesList) {
      cluster.stopJettySolrRunner(jettys.get(ii));
    }

    // calculate restart order
    final List<Integer> restartIndicesList = new ArrayList<>();
    Collections.shuffle(leaderIndicesList, random());
    restartIndicesList.addAll(leaderIndicesList);
    Collections.shuffle(followerIndicesList, random());
    restartIndicesList.addAll(followerIndicesList);
    if (random().nextBoolean()) Collections.shuffle(restartIndicesList, random());

    // and then restart jettys in that order
    for (Integer ii : restartIndicesList) {
      final JettySolrRunner jetty = jettys.get(ii);
      if (!jetty.isRunning()) {
        cluster.startJettySolrRunner(jetty);
        assertTrue(jetty.isRunning());
      }
    }
    cluster.waitForAllNodes(30);
    cluster.waitForActiveCollection(collectionName, numShards, numShards * numReplicas);

    zkStateReader.forceUpdateCollection(collectionName);

    // re-query collection
    assertEquals(numDocs, client.query(collectionName, query).getResults().getNumFound());
  }
}<|MERGE_RESOLUTION|>--- conflicted
+++ resolved
@@ -164,13 +164,8 @@
     assertEquals(nodeCount, cluster.getJettySolrRunners().size());
 
     CollectionAdminRequest.deleteCollection(collectionName).process(client);
-<<<<<<< HEAD
-    AbstractDistribZkTestBase.waitForCollectionToDisappear
-      (collectionName, ZkStateReader.from(client), true, 330);
-=======
     AbstractDistribZkTestBase.waitForCollectionToDisappear(
-        collectionName, client.getZkStateReader(), true, 330);
->>>>>>> f07b7b0c
+      collectionName, ZkStateReader.from(client), true, 330);
 
     // create it again
     createCollection(collectionName, null);
@@ -200,27 +195,17 @@
 
     // check the collection's corelessness
     int coreCount = 0;
-<<<<<<< HEAD
-    DocCollection docCollection = ZkStateReader.from(client).getClusterState().getCollection(collectionName);
-    for (Map.Entry<String,Slice> entry : docCollection.getSlicesMap().entrySet()) {
-=======
     DocCollection docCollection =
-        client.getZkStateReader().getClusterState().getCollection(collectionName);
+        ZkStateReader.from(client).getClusterState().getCollection(collectionName);
     for (Map.Entry<String, Slice> entry : docCollection.getSlicesMap().entrySet()) {
->>>>>>> f07b7b0c
       coreCount += entry.getValue().getReplicasMap().entrySet().size();
     }
     assertEquals(0, coreCount);
 
     // delete the collection
     CollectionAdminRequest.deleteCollection(collectionName).process(client);
-<<<<<<< HEAD
-    AbstractDistribZkTestBase.waitForCollectionToDisappear
-      (collectionName, ZkStateReader.from(client), true, 330);
-=======
     AbstractDistribZkTestBase.waitForCollectionToDisappear(
-        collectionName, client.getZkStateReader(), true, 330);
->>>>>>> f07b7b0c
+      collectionName, ZkStateReader.from(client), true, 330);
   }
 
   @Test
