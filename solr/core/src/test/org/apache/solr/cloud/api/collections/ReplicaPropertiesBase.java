/*
 * Licensed to the Apache Software Foundation (ASF) under one or more
 * contributor license agreements.  See the NOTICE file distributed with
 * this work for additional information regarding copyright ownership.
 * The ASF licenses this file to You under the Apache License, Version 2.0
 * (the "License"); you may not use this file except in compliance with
 * the License.  You may obtain a copy of the License at
 *
 *     http://www.apache.org/licenses/LICENSE-2.0
 *
 * Unless required by applicable law or agreed to in writing, software
 * distributed under the License is distributed on an "AS IS" BASIS,
 * WITHOUT WARRANTIES OR CONDITIONS OF ANY KIND, either express or implied.
 * See the License for the specific language governing permissions and
 * limitations under the License.
 */
package org.apache.solr.cloud.api.collections;

import java.io.IOException;
import java.util.HashMap;
import java.util.HashSet;
import java.util.Map;
import java.util.Set;
import org.apache.commons.lang3.StringUtils;
import org.apache.solr.client.solrj.SolrServerException;
import org.apache.solr.client.solrj.impl.CloudSolrClient;
import org.apache.solr.client.solrj.request.QueryRequest;
import org.apache.solr.cloud.AbstractFullDistribZkTestBase;
import org.apache.solr.common.cloud.*;
import org.apache.solr.common.params.ModifiableSolrParams;
import org.apache.solr.common.util.NamedList;
import org.apache.zookeeper.KeeperException;

// Collect useful operations for testing assigning properties to individual replicas
// Could probably expand this to do something creative with getting random slices
// and shards, but for now this will do.
public abstract class ReplicaPropertiesBase extends AbstractFullDistribZkTestBase {

  public static NamedList<Object> doPropertyAction(CloudSolrClient client, String... paramsIn)
      throws IOException, SolrServerException {
    assertTrue(
        "paramsIn must be an even multiple of 2, it is: " + paramsIn.length,
        (paramsIn.length % 2) == 0);
    ModifiableSolrParams params = new ModifiableSolrParams();
    for (int idx = 0; idx < paramsIn.length; idx += 2) {
      params.set(paramsIn[idx], paramsIn[idx + 1]);
    }
    QueryRequest request = new QueryRequest(params);
    request.setPath("/admin/collections");
    return client.request(request);
  }

  public static void verifyPropertyNotPresent(
      CloudSolrClient client, String collectionName, String replicaName, String property)
      throws KeeperException, InterruptedException {
    ClusterState clusterState = null;
    Replica replica = null;
    for (int idx = 0; idx < 300; ++idx) {
      clusterState = ZkStateReader.from(client).getClusterState();
      final DocCollection docCollection = clusterState.getCollectionOrNull(collectionName);
      replica = (docCollection == null) ? null : docCollection.getReplica(replicaName);
      if (replica == null) {
        fail("Could not find collection/replica pair! " + collectionName + "/" + replicaName);
      }
      if (StringUtils.isBlank(replica.getProperty(property))) return;
      Thread.sleep(100);
    }
    fail(
        "Property "
            + property
            + " not set correctly for collection/replica pair: "
            + collectionName
            + "/"
            + replicaName
            + ". Replica props: "
            + replica.getProperties().toString()
            + ". Cluster state is "
            + clusterState.toString());
  }

  // The params are triplets,
  // collection
  // shard
  // replica
  public static void verifyPropertyVal(
      CloudSolrClient client,
      String collectionName,
      String replicaName,
      String property,
      String val)
      throws InterruptedException, KeeperException {
    Replica replica = null;
    ClusterState clusterState = null;

<<<<<<< HEAD
    for (int idx = 0; idx < 300; ++idx) { // Keep trying while Overseer writes the ZK state for up to 30 seconds.
      clusterState = ZkStateReader.from(client).getClusterState();
=======
    // Keep trying while Overseer writes the ZK state for up to 30 seconds.
    for (int idx = 0; idx < 300; ++idx) {
      clusterState = client.getZkStateReader().getClusterState();
>>>>>>> f07b7b0c
      final DocCollection docCollection = clusterState.getCollectionOrNull(collectionName);
      replica = (docCollection == null) ? null : docCollection.getReplica(replicaName);
      if (replica == null) {
        fail("Could not find collection/replica pair! " + collectionName + "/" + replicaName);
      }
      if (StringUtils.equals(val, replica.getProperty(property))) return;
      Thread.sleep(100);
    }

    fail(
        "Property '"
            + property
            + "' with value "
            + replica.getProperty(property)
            + " not set correctly for collection/replica pair: "
            + collectionName
            + "/"
            + replicaName
            + " property map is "
            + replica.getProperties().toString()
            + ".");
  }

  // Verify that
  // 1> the property is only set once in all the replicas in a slice.
  // 2> the property is balanced evenly across all the nodes hosting collection
  public static void verifyUniqueAcrossCollection(
      CloudSolrClient client, String collectionName, String property)
      throws KeeperException, InterruptedException {
    verifyUnique(client, collectionName, property, true);
  }

  public static void verifyUniquePropertyWithinCollection(
      CloudSolrClient client, String collectionName, String property)
      throws KeeperException, InterruptedException {
    verifyUnique(client, collectionName, property, false);
  }

  public static void verifyUnique(
      CloudSolrClient client, String collectionName, String property, boolean balanced)
      throws KeeperException, InterruptedException {

    DocCollection col = null;
    for (int idx = 0; idx < 300; ++idx) {
      ClusterState clusterState = ZkStateReader.from(client).getClusterState();

      col = clusterState.getCollection(collectionName);
      if (col == null) {
        fail("Could not find collection " + collectionName);
      }
      Map<String, Integer> counts = new HashMap<>();
      Set<String> uniqueNodes = new HashSet<>();
      boolean allSlicesHaveProp = true;
      boolean badSlice = false;
      for (Slice slice : col.getSlices()) {
        boolean thisSliceHasProp = false;
        int propCount = 0;
        for (Replica replica : slice.getReplicas()) {
          uniqueNodes.add(replica.getNodeName());
          String propVal = replica.getProperty(property);
          if (StringUtils.isNotBlank(propVal)) {
            ++propCount;
            if (counts.containsKey(replica.getNodeName()) == false) {
              counts.put(replica.getNodeName(), 0);
            }
            int count = counts.get(replica.getNodeName());
            thisSliceHasProp = true;
            counts.put(replica.getNodeName(), count + 1);
          }
        }
        badSlice = (propCount > 1) ? true : badSlice;
        allSlicesHaveProp = allSlicesHaveProp ? thisSliceHasProp : allSlicesHaveProp;
      }
      if (balanced == false && badSlice == false) {
        return;
      }
      if (allSlicesHaveProp && balanced) {
        // Check that the properties are evenly distributed.
        int minProps = col.getSlices().size() / uniqueNodes.size();
        int maxProps = minProps;

        if (col.getSlices().size() % uniqueNodes.size() > 0) {
          ++maxProps;
        }
        boolean doSleep = false;
        for (Map.Entry<String, Integer> ent : counts.entrySet()) {
          if (ent.getValue() != minProps && ent.getValue() != maxProps) {
            doSleep = true;
          }
        }

        if (doSleep == false) {
          assertTrue(
              "We really shouldn't be calling this if there is no node with the property "
                  + property,
              counts.size() > 0);
          return;
        }
      }
      Thread.sleep(100);
    }
    fail(
        "Collection "
            + collectionName
            + " does not have roles evenly distributed. Collection is: "
            + col.toString());
  }
}<|MERGE_RESOLUTION|>--- conflicted
+++ resolved
@@ -92,14 +92,9 @@
     Replica replica = null;
     ClusterState clusterState = null;
 
-<<<<<<< HEAD
-    for (int idx = 0; idx < 300; ++idx) { // Keep trying while Overseer writes the ZK state for up to 30 seconds.
-      clusterState = ZkStateReader.from(client).getClusterState();
-=======
     // Keep trying while Overseer writes the ZK state for up to 30 seconds.
     for (int idx = 0; idx < 300; ++idx) {
-      clusterState = client.getZkStateReader().getClusterState();
->>>>>>> f07b7b0c
+      clusterState = ZkStateReader.from(client).getClusterState();
       final DocCollection docCollection = clusterState.getCollectionOrNull(collectionName);
       replica = (docCollection == null) ? null : docCollection.getReplica(replicaName);
       if (replica == null) {
