/*
 * Licensed to the Apache Software Foundation (ASF) under one or more
 * contributor license agreements.  See the NOTICE file distributed with
 * this work for additional information regarding copyright ownership.
 * The ASF licenses this file to You under the Apache License, Version 2.0
 * (the "License"); you may not use this file except in compliance with
 * the License.  You may obtain a copy of the License at
 *
 *     http://www.apache.org/licenses/LICENSE-2.0
 *
 * Unless required by applicable law or agreed to in writing, software
 * distributed under the License is distributed on an "AS IS" BASIS,
 * WITHOUT WARRANTIES OR CONDITIONS OF ANY KIND, either express or implied.
 * See the License for the specific language governing permissions and
 * limitations under the License.
 */
package org.apache.solr.cloud;

import static java.util.Arrays.asList;
import static org.apache.solr.common.cloud.ZkStateReader.NRT_REPLICAS;
import static org.apache.solr.common.cloud.ZkStateReader.NUM_SHARDS_PROP;
import static org.apache.solr.common.params.CollectionAdminParams.COLLECTION;
import static org.apache.solr.common.params.CollectionAdminParams.DEFAULTS;
import static org.hamcrest.Matchers.emptyString;
import static org.hamcrest.Matchers.is;
import static org.hamcrest.Matchers.not;

import java.io.IOException;
import java.lang.invoke.MethodHandles;
import java.nio.charset.StandardCharsets;
import java.nio.file.Path;
import java.time.Instant;
import java.util.ArrayList;
import java.util.Arrays;
import java.util.Collections;
import java.util.Date;
import java.util.List;
import java.util.Map;
import java.util.Objects;
import java.util.Optional;
import java.util.concurrent.TimeUnit;
import java.util.concurrent.atomic.AtomicReference;
import java.util.stream.Collectors;
import org.apache.lucene.tests.util.TestUtil;
import org.apache.lucene.util.Version;
import org.apache.solr.client.solrj.SolrClient;
import org.apache.solr.client.solrj.SolrRequest;
import org.apache.solr.client.solrj.SolrResponse;
import org.apache.solr.client.solrj.SolrServerException;
import org.apache.solr.client.solrj.impl.CloudSolrClient;
import org.apache.solr.client.solrj.request.CollectionAdminRequest;
import org.apache.solr.client.solrj.request.CollectionsApi;
import org.apache.solr.client.solrj.request.CoreAdminRequest;
import org.apache.solr.client.solrj.request.V2Request;
import org.apache.solr.client.solrj.response.CollectionAdminResponse;
import org.apache.solr.client.solrj.response.CoreAdminResponse;
import org.apache.solr.client.solrj.response.QueryResponse;
import org.apache.solr.client.solrj.response.V2Response;
import org.apache.solr.common.SolrDocument;
import org.apache.solr.common.SolrInputDocument;
import org.apache.solr.common.cloud.Aliases;
import org.apache.solr.common.cloud.ClusterProperties;
import org.apache.solr.common.cloud.ClusterState;
import org.apache.solr.common.cloud.DocCollection;
import org.apache.solr.common.cloud.Replica;
import org.apache.solr.common.cloud.Slice;
import org.apache.solr.common.cloud.ZkStateReader;
import org.apache.solr.common.params.CommonParams;
import org.apache.solr.common.params.CoreAdminParams;
import org.apache.solr.common.util.NamedList;
import org.apache.solr.common.util.RetryUtil;
import org.apache.solr.common.util.TimeSource;
import org.apache.solr.common.util.Utils;
import org.apache.solr.embedded.JettySolrRunner;
import org.apache.solr.util.TimeOut;
import org.junit.BeforeClass;
import org.junit.Test;
import org.slf4j.Logger;
import org.slf4j.LoggerFactory;

public class CollectionsAPISolrJTest extends SolrCloudTestCase {
  private static final int TIMEOUT = 3000;
  private static final Logger log = LoggerFactory.getLogger(MethodHandles.lookup().lookupClass());

  @BeforeClass
  public static void beforeTest() throws Exception {
    // System.setProperty("metricsEnabled", "true");
    configureCluster(4)
        .addConfig("conf", configset("cloud-minimal"))
        .addConfig("conf2", configset("cloud-dynamic"))
        .configure();
  }

  /**
   * When a config name is not specified during collection creation, the _default should be used.
   */
  @Test
  public void testCreateWithDefaultConfigSet() throws Exception {
    String collectionName = getSaferTestName();
    CollectionAdminResponse response =
        CollectionAdminRequest.createCollection(collectionName, 2, 2)
            .process(cluster.getSolrClient());

    cluster.waitForActiveCollection(collectionName, 2, 4);

    assertEquals(0, response.getStatus());
    assertTrue(response.isSuccess());
    Map<String, NamedList<Integer>> coresStatus = response.getCollectionCoresStatus();
    assertEquals(4, coresStatus.size());
    for (String coreName : coresStatus.keySet()) {
      NamedList<Integer> status = coresStatus.get(coreName);
      assertEquals(0, (int) status.get("status"));
      assertTrue(status.get("QTime") > 0);
    }

    // Use of _default configset should generate a warning for data-driven functionality in
    // production use
    assertTrue(
        response.getWarning() != null
            && response.getWarning().contains("NOT RECOMMENDED for production use"));

    response =
        CollectionAdminRequest.deleteCollection(collectionName).process(cluster.getSolrClient());
    assertEquals(0, response.getStatus());
    assertTrue(response.isSuccess());
    Map<String, NamedList<Integer>> nodesStatus = response.getCollectionNodesStatus();
    assertEquals(nodesStatus.toString(), 4, nodesStatus.size());

    waitForState(
        "Expected " + collectionName + " to disappear from cluster state",
        collectionName,
        Objects::isNull);
  }

  @Test
  public void testCreateCollWithDefaultClusterPropertiesNewFormat() throws Exception {
    String COLL_NAME = "CollWithDefaultClusterProperties";
    try {
      V2Response rsp =
          new V2Request.Builder("/cluster/properties")
              .withMethod(SolrRequest.METHOD.PUT)
              .withPayload(
                  "{\"defaults\": {\"collection\": {\"numShards\": 2, \"nrtReplicas\": 2}}}")
              .build()
              .process(cluster.getSolrClient());

      for (int i = 0; i < 300; i++) {
        Map<?, ?> m = cluster.getZkStateReader().getClusterProperty(DEFAULTS, null);
        if (m != null) break;
        Thread.sleep(10);
      }
      Object clusterProperty =
          cluster
              .getZkStateReader()
              .getClusterProperty(List.of(DEFAULTS, COLLECTION, NUM_SHARDS_PROP), null);
      assertEquals("2", String.valueOf(clusterProperty));
      clusterProperty =
          cluster
              .getZkStateReader()
              .getClusterProperty(List.of(DEFAULTS, COLLECTION, NRT_REPLICAS), null);
      assertEquals("2", String.valueOf(clusterProperty));
      CollectionAdminResponse response =
          CollectionAdminRequest.createCollection(COLL_NAME, "conf", null, null, null, null)
              .process(cluster.getSolrClient());
      assertEquals(0, response.getStatus());
      assertTrue(response.isSuccess());
      cluster.waitForActiveCollection(COLL_NAME, 2, 4);

      DocCollection coll = cluster.getSolrClient().getClusterState().getCollection(COLL_NAME);
      Map<String, Slice> slices = coll.getSlicesMap();
      assertEquals(2, slices.size());
      for (Slice slice : slices.values()) {
        assertEquals(2, slice.getReplicas().size());
      }
      CollectionAdminRequest.deleteCollection(COLL_NAME).process(cluster.getSolrClient());

      // unset only a single value
      rsp =
          new V2Request.Builder("/cluster/properties")
              .withMethod(SolrRequest.METHOD.PUT)
              .withPayload(
                  "{\n"
                      + "  \"defaults\" : {\n"
                      + "    \"collection\": {\n"
                      + "      \"nrtReplicas\": null\n"
                      + "    }\n"
                      + "  }\n"
                      + "}")
              .build()
              .process(cluster.getSolrClient());
      // we use a timeout so that the change made in ZK is reflected in the watched copy inside
      // ZkStateReader
      TimeOut timeOut = new TimeOut(5, TimeUnit.SECONDS, new TimeSource.NanoTimeSource());
      while (!timeOut.hasTimedOut()) {
        clusterProperty =
            cluster
                .getZkStateReader()
                .getClusterProperty(List.of(DEFAULTS, COLLECTION, NRT_REPLICAS), null);
        if (clusterProperty == null) break;
      }
      assertNull(clusterProperty);

      rsp =
          new V2Request.Builder("/cluster/properties")
              .withMethod(SolrRequest.METHOD.PUT)
              .withPayload("{\"defaults\": {\"collection\": null}}")
              .build()
              .process(cluster.getSolrClient());
      // assert that it is really gone in both old and new paths
      timeOut = new TimeOut(5, TimeUnit.SECONDS, new TimeSource.NanoTimeSource());
      while (!timeOut.hasTimedOut()) {
        clusterProperty =
            cluster
                .getZkStateReader()
                .getClusterProperty(List.of(DEFAULTS, COLLECTION, NUM_SHARDS_PROP), null);
        if (clusterProperty == null) break;
      }
      assertNull(clusterProperty);
    } finally {
      V2Response rsp =
          new V2Request.Builder("/cluster/properties")
              .withMethod(SolrRequest.METHOD.PUT)
              .withPayload("{\"defaults\": null}")
              .build()
              .process(cluster.getSolrClient());
    }
  }

  @Test
  public void testCreateAndDeleteCollection() throws Exception {
    String collectionName = getSaferTestName();
    CollectionAdminRequest.Create createREq =
        CollectionAdminRequest.createCollection(collectionName, "conf", 2, 2);
    createREq.setWaitForFinalState(false);
    CollectionAdminResponse response = createREq.process(cluster.getSolrClient());

    assertEquals(0, response.getStatus());
    assertTrue(response.isSuccess());
    Map<String, NamedList<Integer>> coresStatus = response.getCollectionCoresStatus();
    assertEquals(4, coresStatus.size());
    for (String coreName : coresStatus.keySet()) {
      NamedList<Integer> status = coresStatus.get(coreName);
      assertEquals(0, (int) status.get("status"));
      assertTrue(status.get("QTime") > 0);
    }

<<<<<<< HEAD
    response =
        CollectionAdminRequest.deleteCollection(collectionName).process(cluster.getSolrClient());

    assertEquals(0, response.getStatus());
    assertTrue(response.isSuccess());
    Map<String, NamedList<Integer>> nodesStatus = response.getCollectionNodesStatus();
    // Delete could have been sent before the collection was finished coming online
    assertEquals(nodesStatus.toString(), 4, nodesStatus.size());

    waitForState(
        "Expected " + collectionName + " to disappear from cluster state",
        collectionName,
        Objects::isNull);

    // Test Creating a new collection.
    collectionName = "solrj_test2";

    response =
        CollectionAdminRequest.createCollection(collectionName, "conf", 2, 2)
            .process(cluster.getSolrClient());
    assertEquals(0, response.getStatus());
    assertTrue(response.isSuccess());

    waitForState(
        "Expected " + collectionName + " to appear in cluster state",
        collectionName,
        Objects::nonNull);
=======
    // Sometimes multiple cores land on the same node so it's less than 4
    //    int nodesCreated = response.getCollectionNodesStatus().size();
    //    response =
    //
    // CollectionAdminRequest.deleteCollection(collectionName).process(cluster.getSolrClient());
    //
    //    assertEquals(0, response.getStatus());
    //    assertTrue(response.isSuccess());
    //    Map<String, NamedList<Integer>> nodesStatus = response.getCollectionNodesStatus();
    //    // Delete could have been sent before the collection was finished coming online
    //    assertEquals(nodesStatus.toString(), nodesCreated, nodesStatus.size());
    //
    //    waitForState(
    //        "Expected " + collectionName + " to disappear from cluster state",
    //        collectionName,
    //        Objects::isNull);
    //
    //    // Test Creating a new collection.
    //    collectionName = "solrj_test2";
    //
    //    response =
    //        CollectionAdminRequest.createCollection(collectionName, "conf", 2, 2)
    //            .process(cluster.getSolrClient());
    //    assertEquals(0, response.getStatus());
    //    assertTrue(response.isSuccess());
    //
    //    waitForState(
    //        "Expected " + collectionName + " to appear in cluster state",
    //        collectionName,
    //        Objects::nonNull);
>>>>>>> 70c586f9
  }

  @Test
  public void testCloudInfoInCoreStatus() throws IOException, SolrServerException {
    String collectionName = getSaferTestName();
    CollectionAdminResponse response =
        CollectionAdminRequest.createCollection(collectionName, "conf", 2, 2)
            .process(cluster.getSolrClient());

    assertEquals(0, response.getStatus());
    assertTrue(response.isSuccess());

    cluster.waitForActiveCollection(collectionName, 2, 4);

    String nodeName = response._getStr("success[0]/key");
    String corename = response._getStr(asList("success", nodeName, "core"), null);

    try (SolrClient coreClient =
        getHttpSolrClient(cluster.getZkStateReader().getBaseUrlForNodeName(nodeName))) {
      CoreAdminResponse status = CoreAdminRequest.getStatus(corename, coreClient);
      assertEquals(
          collectionName, status._get(asList("status", corename, "cloud", "collection"), null));
      assertNotNull(status._get(asList("status", corename, "cloud", "shard"), null));
      assertNotNull(status._get(asList("status", corename, "cloud", "replica"), null));
    }
  }

  @Test
  @AwaitsFix(bugUrl = "https://issues.apache.org/jira/browse/SOLR-13021")
  public void testCreateAndDeleteShard() throws Exception {
    // Create an implicit collection
    String collectionName = "solrj_implicit";
    CollectionAdminResponse response =
        CollectionAdminRequest.createCollectionWithImplicitRouter(
                collectionName, "conf", "shardA,shardB", 1, 1, 1)
            .process(cluster.getSolrClient());

    assertEquals(0, response.getStatus());
    assertTrue(response.isSuccess());

    cluster.waitForActiveCollection(collectionName, 2, 6);

    Map<String, NamedList<Integer>> coresStatus = response.getCollectionCoresStatus();
    assertEquals(6, coresStatus.size());

    // Add a shard to the implicit collection
    response =
        CollectionAdminRequest.createShard(collectionName, "shardC")
            .process(cluster.getSolrClient());

    assertEquals(0, response.getStatus());
    assertTrue(response.isSuccess());

    waitForState(
        "Wait for shard to be visible",
        collectionName,
        c -> c != null && c.getSlice("shardC") != null);
    coresStatus = response.getCollectionCoresStatus();
    assertEquals(3, coresStatus.size());
    int replicaTlog = 0;
    int replicaNrt = 0;
    int replicaPull = 0;
    for (String coreName : coresStatus.keySet()) {
      assertEquals(0, (int) coresStatus.get(coreName).get("status"));
      if (coreName.contains("shardC_replica_t")) replicaTlog++;
      else if (coreName.contains("shardC_replica_n")) replicaNrt++;
      else replicaPull++;
    }
    assertEquals(1, replicaNrt);
    assertEquals(1, replicaTlog);
    assertEquals(1, replicaPull);

    response =
        CollectionAdminRequest.deleteShard(collectionName, "shardC")
            .process(cluster.getSolrClient());

    assertEquals(0, response.getStatus());
    assertTrue(response.isSuccess());
    Map<String, NamedList<Integer>> nodesStatus = response.getCollectionNodesStatus();
    assertEquals(1, nodesStatus.size());
  }

  @Test
  public void testCreateAndDeleteAlias() throws IOException, SolrServerException {

    final String collection = "aliasedCollection";
    CollectionAdminRequest.createCollection(collection, "conf", 1, 1)
        .process(cluster.getSolrClient());

    CollectionAdminResponse response =
        CollectionAdminRequest.createAlias("solrj_alias", collection)
            .process(cluster.getSolrClient());
    assertEquals(0, response.getStatus());

    response = CollectionAdminRequest.deleteAlias("solrj_alias").process(cluster.getSolrClient());
    assertEquals(0, response.getStatus());
  }

  @Test
  public void testSplitShard() throws Exception {
    String collectionName = getSaferTestName();
    CollectionAdminRequest.createCollection(collectionName, "conf", 2, 1)
        .process(cluster.getSolrClient());

    cluster.waitForActiveCollection(collectionName, 2, 2);

    CollectionAdminResponse response =
        CollectionAdminRequest.splitShard(collectionName)
            .setShardName("shard1")
            .process(cluster.getSolrClient());

    assertEquals(0, response.getStatus());
    assertTrue(response.isSuccess());
    Map<String, NamedList<Integer>> coresStatus = response.getCollectionCoresStatus();
    int shard10 = 0;
    int shard11 = 0;
    for (String coreName : coresStatus.keySet()) {
      assertEquals(0, (int) coresStatus.get(coreName).get("status"));
      if (coreName.contains("_shard1_0")) shard10++;
      else shard11++;
    }
    assertEquals(1, shard10);
    assertEquals(1, shard11);

    waitForState(
        "Expected all shards to be active and parent shard to be removed",
        collectionName,
        (n, c) -> {
          if (c.getSlice("shard1").getState() == Slice.State.ACTIVE) return false;
          for (Replica r : c.getReplicas()) {
            if (r.isActive(n) == false) return false;
          }
          return true;
        });

    // Test splitting using split.key
    response =
        CollectionAdminRequest.splitShard(collectionName)
            .setSplitKey("b!")
            .process(cluster.getSolrClient());

    assertEquals(0, response.getStatus());
    assertTrue(response.isSuccess());

    waitForState(
        "Expected 5 slices to be active", collectionName, c -> c.getActiveSlices().size() == 5);
  }

  @Test
  public void testCreateCollectionWithPropertyParam() throws Exception {
    String collectionName = getSaferTestName();

    Path tmpDir = createTempDir("testPropertyParamsForCreate");
    Path dataDir = tmpDir.resolve("dataDir-" + TestUtil.randomSimpleString(random(), 1, 5));
    Path ulogDir = tmpDir.resolve("ulogDir-" + TestUtil.randomSimpleString(random(), 1, 5));
    cluster.getJettySolrRunners().forEach(j -> j.getCoreContainer().getAllowPaths().add(tmpDir));

    CollectionAdminResponse response =
        CollectionAdminRequest.createCollection(collectionName, "conf", 1, 1)
            .withProperty(CoreAdminParams.DATA_DIR, dataDir.toString())
            .withProperty(CoreAdminParams.ULOG_DIR, ulogDir.toString())
            .process(cluster.getSolrClient());

    assertEquals(0, response.getStatus());
    assertTrue(response.isSuccess());

    cluster.waitForActiveCollection(collectionName, 1, 1);

    Map<String, NamedList<Integer>> coresStatus = response.getCollectionCoresStatus();
    assertEquals(1, coresStatus.size());

    DocCollection testCollection = getCollectionState(collectionName);

    Replica replica1 = testCollection.getReplicas().iterator().next();
    final var coreStatus = getCoreStatus(replica1);

    assertEquals(Path.of(coreStatus.dataDir).toString(), dataDir.toString());
  }

  @Test
  public void testAddAndDeleteReplica() throws Exception {
    String collectionName = getSaferTestName();
    CollectionAdminRequest.createCollection(collectionName, "conf", 1, 2)
        .process(cluster.getSolrClient());

    cluster.waitForActiveCollection(collectionName, 1, 2);

    ArrayList<String> nodeList =
        new ArrayList<>(cluster.getSolrClient().getClusterState().getLiveNodes());
    Collections.shuffle(nodeList, random());
    final String node = nodeList.get(0);

    CollectionAdminResponse response =
        CollectionAdminRequest.addReplicaToShard(collectionName, "shard1")
            .setNode(node)
            .process(cluster.getSolrClient());

    cluster.waitForActiveCollection(collectionName, 1, 3);

    Replica newReplica = grabNewReplica(response, getCollectionState(collectionName));
    assertEquals(0, response.getStatus());
    assertTrue(response.isSuccess());
    assertEquals(newReplica.getNodeName(), node);

    // Test DELETEREPLICA
    response =
        CollectionAdminRequest.deleteReplica(collectionName, "shard1", newReplica.getName())
            .process(cluster.getSolrClient());
    assertEquals(0, response.getStatus());

    waitForState(
        "Expected replica " + newReplica.getName() + " to vanish from cluster state",
        collectionName,
        c -> c.getSlice("shard1").getReplica(newReplica.getName()) == null);
  }

  private Replica grabNewReplica(CollectionAdminResponse response, DocCollection docCollection) {
    String replicaName = response.getCollectionCoresStatus().keySet().iterator().next();
    Optional<Replica> optional =
        docCollection.getReplicas().stream()
            .filter(replica -> replicaName.equals(replica.getCoreName()))
            .findAny();
    if (optional.isPresent()) {
      return optional.get();
    }
    throw new AssertionError("Can not find " + replicaName + " from " + docCollection);
  }

  @Test
  public void testClusterProp() throws IOException, SolrServerException {

    // sanity check our expected default
    final ClusterProperties props = new ClusterProperties(zkClient());

    CollectionAdminResponse response =
        CollectionAdminRequest.setClusterProperty(ZkStateReader.MAX_CORES_PER_NODE, "42")
            .process(cluster.getSolrClient());
    assertEquals(0, response.getStatus());
    assertEquals(
        "Cluster property was not set",
        "42",
        props.getClusterProperty(ZkStateReader.MAX_CORES_PER_NODE, null));

    // Unset ClusterProp that we set.
    CollectionAdminRequest.setClusterProperty(ZkStateReader.MAX_CORES_PER_NODE, null)
        .process(cluster.getSolrClient());
    assertNull(
        "Cluster property was not unset",
        props.getClusterProperty(ZkStateReader.MAX_CORES_PER_NODE, null));

    response =
        CollectionAdminRequest.setClusterProperty(ZkStateReader.MAX_CORES_PER_NODE, "1")
            .process(cluster.getSolrClient());
    assertEquals(0, response.getStatus());
    assertEquals(
        "Cluster property was not set",
        "1",
        props.getClusterProperty(ZkStateReader.MAX_CORES_PER_NODE, null));
  }

  @Test
  public void testCollectionProp() throws InterruptedException, IOException, SolrServerException {
    String collectionName = getSaferTestName();
    final String propName = "testProperty";

    CollectionAdminRequest.createCollection(collectionName, "conf", 2, 2)
        .process(cluster.getSolrClient());

    cluster.waitForActiveCollection(collectionName, 2, 4);

    // Check for value change
    CollectionAdminRequest.setCollectionProperty(collectionName, propName, "false")
        .process(cluster.getSolrClient());
    checkCollectionProperty(collectionName, propName, "false");

    // Check for removing value
    CollectionAdminRequest.setCollectionProperty(collectionName, propName, null)
        .process(cluster.getSolrClient());
    checkCollectionProperty(collectionName, propName, null);
  }

  private void checkCollectionProperty(String collection, String propertyName, String propertyValue)
      throws InterruptedException {
    TimeOut timeout = new TimeOut(TIMEOUT, TimeUnit.MILLISECONDS, TimeSource.NANO_TIME);
    while (!timeout.hasTimedOut()) {
      Thread.sleep(10);
      if (Objects.equals(
          cluster.getZkStateReader().getCollectionProperties(collection).get(propertyName),
          propertyValue)) {
        return;
      }
    }

    fail("Timed out waiting for cluster property value");
  }

  private void indexSomeDocs(String collectionName) throws SolrServerException, IOException {
    SolrClient client = cluster.getSolrClient();
    byte[] binData = collectionName.getBytes(StandardCharsets.UTF_8);
    // index some docs
    for (int i = 0; i < 10; i++) {
      SolrInputDocument doc = new SolrInputDocument();
      doc.addField("id", String.valueOf(i));
      doc.addField("number_i", i);
      doc.addField("number_l", i);
      doc.addField("number_f", i);
      doc.addField("number_d", i);
      doc.addField("number_ti", i);
      doc.addField("number_tl", i);
      doc.addField("number_tf", i);
      doc.addField("number_td", i);
      doc.addField("store", (i * 5) + "," + (i * 5));
      doc.addField("boolean_b", true);
      doc.addField("multi_int_with_docvals", i);
      doc.addField("string_s", String.valueOf(i));
      doc.addField("tv_mv_string", "this is a test " + i);
      doc.addField("timestamp_dt", new Date());
      doc.addField("timestamp_tdt", new Date());
      doc.addField("payload", binData);
      client.add(collectionName, doc);
    }
    client.commit(collectionName);
  }

  private void assertRspPathNull(SolrResponse rsp, String... pathSegments) {
    assertNull(Utils.getObjectByPath(rsp.getResponse(), false, Arrays.asList(pathSegments)));
  }

  private void assertRspPathNotNull(SolrResponse rsp, String... pathSegments) {
    assertNotNull(Utils.getObjectByPath(rsp.getResponse(), false, Arrays.asList(pathSegments)));
  }

  @Test
  @SuppressWarnings("unchecked")
  public void testColStatus() throws Exception {
    String collectionName = getSaferTestName();
    CollectionAdminRequest.createCollection(collectionName, "conf2", 2, 2)
        .process(cluster.getSolrClient());

    cluster.waitForActiveCollection(collectionName, 2, 4);
    indexSomeDocs(collectionName);

    // Returns basic info if no additional flags are set
    CollectionAdminRequest.ColStatus req = CollectionAdminRequest.collectionStatus(collectionName);
    CollectionAdminResponse rsp = req.process(cluster.getSolrClient());
    assertEquals(0, rsp.getStatus());
    assertNotNull(rsp.getResponse().get(collectionName));
    assertNotNull(rsp.getResponse()._get(List.of(collectionName, "properties"), null));
    final var collPropMap =
        (Map<String, Object>) rsp.getResponse()._get(List.of(collectionName, "properties"), null);
    assertEquals("conf2", collPropMap.get("configName"));
    assertEquals(2L, collPropMap.get("nrtReplicas"));
    assertEquals("0", collPropMap.get("tlogReplicas"));
    assertEquals("0", collPropMap.get("pullReplicas"));
    assertEquals(
        2,
        ((NamedList<Object>) rsp.getResponse()._get(List.of(collectionName, "shards"), null))
            .size());
    assertNotNull(
        rsp.getResponse()._get(List.of(collectionName, "shards", "shard1", "leader"), null));
    // Ensure more advanced info is not returned
    assertNull(
        rsp.getResponse()
            ._get(List.of(collectionName, "shards", "shard1", "leader", "segInfos"), null));

    // Returns segment metadata iff requested
    req = CollectionAdminRequest.collectionStatus(collectionName);
    req.setWithSegments(true);
    rsp = req.process(cluster.getSolrClient());
    assertEquals(0, rsp.getStatus());
    assertNotNull(rsp.getResponse().get(collectionName));
    assertRspPathNotNull(
        rsp, collectionName, "shards", "shard1", "leader", "segInfos", "segments", "_0");
    // Ensure field, size, etc. information isn't returned if only segment data was requested
    assertRspPathNull(
        rsp, collectionName, "shards", "shard1", "leader", "segInfos", "segments", "_0", "fields");
    assertRspPathNull(
        rsp,
        collectionName,
        "shards",
        "shard1",
        "leader",
        "segInfos",
        "segments",
        "_0",
        "largestFiles");

    // Returns segment metadata and file-size info iff requested
    // (Note that 'sizeInfo=true' should implicitly enable segments=true)
    req = CollectionAdminRequest.collectionStatus(collectionName);
    req.setWithSizeInfo(true);
    rsp = req.process(cluster.getSolrClient());
    assertEquals(0, rsp.getStatus());
    assertRspPathNotNull(rsp, collectionName);
    assertRspPathNotNull(
        rsp, collectionName, "shards", "shard1", "leader", "segInfos", "segments", "_0");
    assertRspPathNotNull(
        rsp,
        collectionName,
        "shards",
        "shard1",
        "leader",
        "segInfos",
        "segments",
        "_0",
        "largestFiles");
    // Ensure field, etc. information isn't returned if only segment+size data was requested
    assertRspPathNull(
        rsp, collectionName, "shards", "shard1", "leader", "segInfos", "segments", "_0", "fields");

    // Set all flags and ensure everything is returned as expected
    req = CollectionAdminRequest.collectionStatus(collectionName);
    req.setWithSegments(true);
    req.setWithFieldInfo(true);
    req.setWithCoreInfo(true);
    req.setWithSizeInfo(true);
    rsp = req.process(cluster.getSolrClient());
    assertEquals(0, rsp.getStatus());
    @SuppressWarnings({"unchecked"})
    List<Object> nonCompliant =
        (List<Object>) rsp.getResponse()._get(List.of(collectionName, "schemaNonCompliant"), null);
    assertEquals(nonCompliant.toString(), 1, nonCompliant.size());
    assertTrue(nonCompliant.toString(), nonCompliant.contains("(NONE)"));
    @SuppressWarnings({"unchecked"})
    final var segInfos =
        (Map<String, Object>)
            Utils.getObjectByPath(
                rsp.getResponse(),
                false,
                List.of(collectionName, "shards", "shard1", "leader", "segInfos"));
    assertNotNull(
        Utils.toJSONString(rsp),
        Utils.getObjectByPath(segInfos, false, List.of("info", "core", "startTime")));
    assertNotNull(
        Utils.toJSONString(rsp),
        Utils.getObjectByPath(segInfos, false, List.of("fieldInfoLegend")));
    assertNotNull(
        Utils.toJSONString(rsp),
        Utils.getObjectByPath(segInfos, false, List.of("segments", "_0", "fields", "id", "flags")));

    // test for replicas not active - SOLR-13882
    DocCollection coll = cluster.getSolrClient().getClusterState().getCollection(collectionName);
    Replica firstReplica = coll.getSlice("shard1").getReplicas().iterator().next();
    String firstNode = firstReplica.getNodeName();
    for (JettySolrRunner jetty : cluster.getJettySolrRunners()) {
      if (jetty.getNodeName().equals(firstNode)) {
        cluster.stopJettySolrRunner(jetty);
      }
    }
    rsp = req.process(cluster.getSolrClient());
    assertEquals(0, rsp.getStatus());
    Number down =
        (Number)
            Utils.getObjectByPath(
                rsp.getResponse(),
                false,
                List.of(collectionName, "shards", "shard1", "replicas", "down"));
    assertTrue(
        "should be some down replicas, but there were none in shard1:" + rsp, down.intValue() > 0);

    // test for a collection with implicit router
    String implicitColl = "implicitColl";
    CollectionAdminRequest.createCollection(implicitColl, "conf2", 2, 1)
        .setRouterName("implicit")
        .setRouterField("routerField")
        .setShards("shardA,shardB")
        .process(cluster.getSolrClient());
    cluster.waitForActiveCollection(implicitColl, 2, 2);
    req = CollectionAdminRequest.collectionStatus(implicitColl);
    rsp = req.process(cluster.getSolrClient());
    assertNotNull(rsp.getResponse().get(implicitColl));
    assertRspPathNotNull(rsp, implicitColl, "shards", "shardA");
    assertRspPathNotNull(rsp, implicitColl, "shards", "shardB");
  }

  @Test
  public void testColStatusCollectionName() throws Exception {
    final String[] collectionNames = {"collectionStatusTest_1", "collectionStatusTest_2"};
    for (String collectionName : collectionNames) {
      CollectionAdminRequest.createCollection(collectionName, "conf2", 1, 1)
          .process(cluster.getSolrClient());
      cluster.waitForActiveCollection(collectionName, 1, 1);
    }
    // assert only one collection is returned using the solrj colstatus interface
    CollectionAdminRequest.ColStatus req =
        CollectionAdminRequest.collectionStatus(collectionNames[0]);
    CollectionAdminResponse rsp = req.process(cluster.getSolrClient());
    assertNotNull(rsp.getResponse().get(collectionNames[0]));
    assertNull(rsp.getResponse().get(collectionNames[1]));

    req = CollectionAdminRequest.collectionStatus(collectionNames[1]);
    rsp = req.process(cluster.getSolrClient());
    assertNotNull(rsp.getResponse().get(collectionNames[1]));
    assertNull(rsp.getResponse().get(collectionNames[0]));

    // assert passing null collection fails
    expectThrows(
        NullPointerException.class,
        "Passing null to collectionStatus should result in an NPE",
        () -> CollectionAdminRequest.collectionStatus(null));

    // assert passing non-existent collection returns no collections
    req = CollectionAdminRequest.collectionStatus("doesNotExist");
    rsp = req.process(cluster.getSolrClient());
    assertNull(rsp.getResponse().get(collectionNames[0]));
    assertNull(rsp.getResponse().get(collectionNames[1]));

    // assert collectionStatuses returns all collections
    req = CollectionAdminRequest.collectionStatuses();
    rsp = req.process(cluster.getSolrClient());
    assertNotNull(rsp.getResponse().get(collectionNames[1]));
    assertNotNull(rsp.getResponse().get(collectionNames[0]));
  }

  /**
   * Unit test for the v2 API: GET /api/collections/$collName
   *
   * <p>Uses the OAS-generated SolrRequest/SolrResponse API binding.
   */
  @Test
  public void testV2BasicCollectionStatus() throws Exception {
    final String simpleCollName = "simpleCollection";
    CollectionAdminRequest.createCollection(simpleCollName, "conf2", 2, 1, 1, 1)
        .process(cluster.getSolrClient());
    cluster.waitForActiveCollection(simpleCollName, 2, 6);
    indexSomeDocs(simpleCollName);

    final var simpleResponse =
        new CollectionsApi.GetCollectionStatus(simpleCollName).process(cluster.getSolrClient());
    assertEquals(simpleCollName, simpleResponse.name);
    assertEquals(2, simpleResponse.shards.size());
    assertEquals(Integer.valueOf(2), simpleResponse.activeShards);
    assertEquals(Integer.valueOf(0), simpleResponse.inactiveShards);
    assertEquals(Integer.valueOf(1), simpleResponse.properties.nrtReplicas);
    assertEquals(Integer.valueOf(1), simpleResponse.properties.replicationFactor);
    assertEquals(Integer.valueOf(1), simpleResponse.properties.pullReplicas);
    assertEquals(Integer.valueOf(1), simpleResponse.properties.tlogReplicas);
    assertNotNull(simpleResponse.shards.get("shard1").leader);
    assertNull(simpleResponse.shards.get("shard1").leader.segInfos);

    // Ensure segment data present when request sets 'segments=true' flag
    final var segmentDataRequest = new CollectionsApi.GetCollectionStatus(simpleCollName);
    segmentDataRequest.setSegments(true);
    final var segmentDataResponse = segmentDataRequest.process(cluster.getSolrClient());
    var segmentData = segmentDataResponse.shards.get("shard1").leader.segInfos;
    assertNotNull(segmentData);
    assertTrue(segmentData.info.numSegments > 0); // Expect at least one segment
    assertEquals(segmentData.info.numSegments.intValue(), segmentData.segments.size());
    assertEquals(Version.LATEST.toString(), segmentData.info.commitLuceneVersion);
    // Ensure field, size, etc. data not provided
    assertNull(segmentData.segments.get("_0").fields);
    assertNull(segmentData.segments.get("_0").largestFilesByName);

    // Ensure file-size data present when request sets sizeInfo flag
    final var segmentFileSizeRequest = new CollectionsApi.GetCollectionStatus(simpleCollName);
    segmentFileSizeRequest.setSizeInfo(true);
    final var segmentFileSizeResponse = segmentFileSizeRequest.process(cluster.getSolrClient());
    segmentData = segmentFileSizeResponse.shards.get("shard1").leader.segInfos;
    assertNotNull(segmentData);
    final var largeFileList = segmentData.segments.get("_0").largestFilesByName;
    assertNotNull(largeFileList);
    // Hard to assert what the largest index files should be, but:
    //   - there should be at least 1 entry and...
    //   - all keys/values should be non-empty
    assertTrue(largeFileList.size() > 0);
    largeFileList.forEach(
        (fileName, size) -> {
          assertThat(fileName, is(not(emptyString())));
          assertThat(size, is(not(emptyString())));
        });
    // Ensure field, etc. data not provided
    assertNull(segmentData.segments.get("_0").fields);
  }

  private static final int NUM_DOCS = 10;

  @Test
  public void testReadOnlyCollection() throws Exception {
    String collectionName = getSaferTestName();

    CollectionAdminRequest.createCollection(collectionName, "conf", 2, 2)
        .process(cluster.getSolrClient());
    CloudSolrClient solrClient = cluster.getSolrClient(collectionName);

    cluster.waitForActiveCollection(collectionName, 2, 4);

    // verify that indexing works
    List<SolrInputDocument> docs = new ArrayList<>();
    for (int i = 0; i < NUM_DOCS; i++) {
      docs.add(new SolrInputDocument("id", String.valueOf(i), "string_s", String.valueOf(i)));
    }
    solrClient.add(docs);
    solrClient.commit();
    // verify the docs exist
    QueryResponse rsp = solrClient.query(params(CommonParams.Q, "*:*"));
    assertEquals("initial num docs", NUM_DOCS, rsp.getResults().getNumFound());

    // index more but don't commit
    docs.clear();
    for (int i = NUM_DOCS; i < NUM_DOCS * 2; i++) {
      docs.add(new SolrInputDocument("id", String.valueOf(i), "string_s", String.valueOf(i)));
    }
    solrClient.add(docs);

    Replica leader =
        ZkStateReader.from(solrClient).getLeaderRetry(collectionName, "shard1", DEFAULT_TIMEOUT);

    final AtomicReference<Long> coreStartTime =
        new AtomicReference<>(getCoreStatus(leader).startTime.getTime());

    // Check for value change
    CollectionAdminRequest.modifyCollection(
            collectionName, Collections.singletonMap(ZkStateReader.READ_ONLY, "true"))
        .process(solrClient);

    DocCollection coll = solrClient.getClusterState().getCollection(collectionName);
    assertNotNull(coll.toString(), coll.getProperties().get(ZkStateReader.READ_ONLY));
    assertEquals(
        coll.toString(), coll.getProperties().get(ZkStateReader.READ_ONLY).toString(), "true");

    // wait for the expected collection reload
    RetryUtil.retryUntil(
        "Timed out waiting for core to reload",
        30,
        1000,
        TimeUnit.MILLISECONDS,
        () -> {
          long restartTime = 0;
          try {
            restartTime = getCoreStatus(leader).startTime.getTime();
          } catch (Exception e) {
            log.warn("Exception getting core start time: ", e);
            return false;
          }
          return restartTime > coreStartTime.get();
        });

    coreStartTime.set(getCoreStatus(leader).startTime.getTime());

    // check for docs - reloading should have committed the new docs
    // this also verifies that searching works in read-only mode
    rsp = solrClient.query(params(CommonParams.Q, "*:*"));
    assertEquals(
        "num docs after turning on read-only", NUM_DOCS * 2, rsp.getResults().getNumFound());

    // try sending updates
    try {
      solrClient.add(new SolrInputDocument("id", "shouldFail"));
      fail("add() should fail in read-only mode");
    } catch (Exception e) {
      // expected - ignore
    }
    try {
      solrClient.deleteById("shouldFail");
      fail("deleteById() should fail in read-only mode");
    } catch (Exception e) {
      // expected - ignore
    }
    try {
      solrClient.deleteByQuery("id:shouldFail");
      fail("deleteByQuery() should fail in read-only mode");
    } catch (Exception e) {
      // expected - ignore
    }
    try {
      solrClient.commit();
      fail("commit() should fail in read-only mode");
    } catch (Exception e) {
      // expected - ignore
    }
    try {
      solrClient.optimize();
      fail("optimize() should fail in read-only mode");
    } catch (Exception e) {
      // expected - ignore
    }
    try {
      solrClient.rollback();
      fail("rollback() should fail in read-only mode");
    } catch (Exception e) {
      // expected - ignore
    }

    // Check for removing value
    // setting to empty string is equivalent to removing the property, see SOLR-12507
    CollectionAdminRequest.modifyCollection(
            collectionName, Collections.singletonMap(ZkStateReader.READ_ONLY, ""))
        .process(cluster.getSolrClient());
    coll = solrClient.getClusterState().getCollection(collectionName);
    assertNull(coll.toString(), coll.getProperties().get(ZkStateReader.READ_ONLY));

    // wait for the expected collection reload
    RetryUtil.retryUntil(
        "Timed out waiting for core to reload",
        30,
        1000,
        TimeUnit.MILLISECONDS,
        () -> {
          long restartTime = 0;
          try {
            restartTime = getCoreStatus(leader).startTime.getTime();
          } catch (Exception e) {
            log.warn("Exception getting core start time: ", e);
            return false;
          }
          return restartTime > coreStartTime.get();
        });

    // check that updates are working now
    docs.clear();
    for (int i = NUM_DOCS * 2; i < NUM_DOCS * 3; i++) {
      docs.add(new SolrInputDocument("id", String.valueOf(i), "string_s", String.valueOf(i)));
    }
    solrClient.add(docs);
    solrClient.commit();
    rsp = solrClient.query(params(CommonParams.Q, "*:*"));
    assertEquals(
        "num docs after turning off read-only", NUM_DOCS * 3, rsp.getResults().getNumFound());
  }

  @Test
  public void testRenameCollection() throws Exception {
    doTestRenameCollection(true);
    CollectionAdminRequest.deleteAlias("col1").process(cluster.getSolrClient());
    CollectionAdminRequest.deleteAlias("col2").process(cluster.getSolrClient());
    CollectionAdminRequest.deleteAlias("foo").process(cluster.getSolrClient());
    CollectionAdminRequest.deleteAlias("simpleAlias").process(cluster.getSolrClient());
    CollectionAdminRequest.deleteAlias("catAlias").process(cluster.getSolrClient());
    CollectionAdminRequest.deleteAlias("compoundAlias").process(cluster.getSolrClient());
    cluster.getZkStateReader().aliasesManager.update();
    doTestRenameCollection(false);
  }

  private void doTestRenameCollection(boolean followAliases) throws Exception {
    String collectionName1 = "testRename1_" + followAliases;
    String collectionName2 = "testRename2_" + followAliases;
    CollectionAdminRequest.createCollection(collectionName1, "conf", 1, 1)
        .setAlias("col1")
        .process(cluster.getSolrClient());
    CollectionAdminRequest.createCollection(collectionName2, "conf", 1, 1)
        .setAlias("col2")
        .process(cluster.getSolrClient());

    cluster.waitForActiveCollection(collectionName1, 1, 1);
    cluster.waitForActiveCollection(collectionName2, 1, 1);

    waitForState(
        "Expected collection1 to be created with 1 shard and 1 replica",
        collectionName1,
        clusterShape(1, 1));
    waitForState(
        "Expected collection2 to be created with 1 shard and 1 replica",
        collectionName2,
        clusterShape(1, 1));

    CollectionAdminRequest.createAlias("compoundAlias", "col1,col2")
        .process(cluster.getSolrClient());
    CollectionAdminRequest.createAlias("simpleAlias", "col1").process(cluster.getSolrClient());
    CollectionAdminRequest.createCategoryRoutedAlias(
            "catAlias",
            "field1",
            100,
            CollectionAdminRequest.createCollection("_unused_", "conf", 1, 1))
        .process(cluster.getSolrClient());

    CollectionAdminRequest.Rename rename = CollectionAdminRequest.renameCollection("col1", "foo");
    rename.setFollowAliases(followAliases);
    ZkStateReader zkStateReader = cluster.getZkStateReader();
    Aliases aliases;
    if (!followAliases) {
      Exception e = assertThrows(Exception.class, () -> rename.process(cluster.getSolrClient()));
      assertTrue(e.toString(), e.toString().contains("source collection 'col1' not found"));
    } else {
      rename.process(cluster.getSolrClient());
      zkStateReader.aliasesManager.update();

      aliases = zkStateReader.getAliases();
      assertEquals(
          aliases.getCollectionAliasListMap().toString(),
          collectionName1,
          aliases.resolveSimpleAlias("foo"));
      assertEquals(
          aliases.getCollectionAliasListMap().toString(),
          collectionName1,
          aliases.resolveSimpleAlias("simpleAlias"));
      List<String> compoundAliases = aliases.resolveAliases("compoundAlias");
      assertEquals(compoundAliases.toString(), 2, compoundAliases.size());
      assertTrue(compoundAliases.toString(), compoundAliases.contains(collectionName1));
      assertTrue(compoundAliases.toString(), compoundAliases.contains(collectionName2));
    }

    CollectionAdminRequest.renameCollection(collectionName1, collectionName2)
        .process(cluster.getSolrClient());
    zkStateReader.aliasesManager.update();

    aliases = zkStateReader.getAliases();
    if (followAliases) {
      assertEquals(
          aliases.getCollectionAliasListMap().toString(),
          collectionName1,
          aliases.resolveSimpleAlias("foo"));
    }
    assertEquals(
        aliases.getCollectionAliasListMap().toString(),
        collectionName2,
        aliases.resolveSimpleAlias("simpleAlias"));
    assertEquals(
        aliases.getCollectionAliasListMap().toString(),
        collectionName1,
        aliases.resolveSimpleAlias(collectionName1));
    // we renamed col1 -> col2 so the compound alias contains only "col2,col2" which is reduced to
    // col2
    List<String> compoundAliases = aliases.resolveAliases("compoundAlias");
    assertEquals(compoundAliases.toString(), 1, compoundAliases.size());
    assertTrue(compoundAliases.toString(), compoundAliases.contains(collectionName2));

    CollectionAdminRequest.Rename catRename =
        CollectionAdminRequest.renameCollection("catAlias", "bar");
    catRename.setFollowAliases(followAliases);
    Exception e =
        assertThrows(
            "category-based alias renaming should fail",
            Exception.class,
            () -> catRename.process(cluster.getSolrClient()));
    if (followAliases) {
      assertTrue(e.toString(), e.toString().contains("is a routed alias"));
    } else {
      assertTrue(e.toString(), e.toString().contains("source collection 'catAlias' not found"));
    }

    CollectionAdminRequest.Rename rename2 = CollectionAdminRequest.renameCollection("col2", "foo");
    rename2.setFollowAliases(followAliases);
    e =
        assertThrows(
            "should fail because 'foo' already exists",
            Exception.class,
            () -> rename2.process(cluster.getSolrClient()));
    if (followAliases) {
      assertTrue(e.toString(), e.toString().contains("exists"));
    } else {
      assertTrue(e.toString(), e.toString().contains("source collection 'col2' not found"));
    }
  }

  @Test
  public void testDeleteAliasedCollection() throws Exception {
    CloudSolrClient solrClient = cluster.getSolrClient();
    String collectionName1 = "aliasedCollection1";
    String collectionName2 = "aliasedCollection2";
    CollectionAdminRequest.createCollection(collectionName1, "conf", 1, 1).process(solrClient);
    CollectionAdminRequest.createCollection(collectionName2, "conf", 1, 1).process(solrClient);

    cluster.waitForActiveCollection(collectionName1, 1, 1);
    cluster.waitForActiveCollection(collectionName2, 1, 1);

    waitForState(
        "Expected collection1 to be created with 1 shard and 1 replica",
        collectionName1,
        clusterShape(1, 1));
    waitForState(
        "Expected collection2 to be created with 1 shard and 1 replica",
        collectionName2,
        clusterShape(1, 1));

    SolrInputDocument doc = new SolrInputDocument("id", "1");
    solrClient.add(collectionName1, doc);
    doc = new SolrInputDocument("id", "2");
    solrClient.add(collectionName2, doc);
    solrClient.commit(collectionName1);
    solrClient.commit(collectionName2);

    assertDoc(solrClient, collectionName1, "1");
    assertDoc(solrClient, collectionName2, "2");

    CollectionAdminRequest.createAlias(collectionName1, collectionName2).process(solrClient);

    RetryUtil.retryUntil(
        "didn't get the new aliases",
        10,
        1000,
        TimeUnit.MILLISECONDS,
        () -> {
          try {
            ZkStateReader.from(solrClient).aliasesManager.update();
            return ZkStateReader.from(solrClient)
                .getAliases()
                .resolveSimpleAlias(collectionName1)
                .equals(collectionName2);
          } catch (Exception e) {
            fail("exception caught refreshing aliases: " + e);
            return false;
          }
        });

    // both results should come from collection 2
    assertDoc(solrClient, collectionName1, "2"); // aliased
    assertDoc(solrClient, collectionName2, "2"); // direct

    // should be able to remove collection 1 when followAliases = false
    CollectionAdminRequest.Delete delete = CollectionAdminRequest.deleteCollection(collectionName1);
    delete.setFollowAliases(false);
    delete.process(solrClient);
    ClusterState state = solrClient.getClusterState();
    assertFalse(collectionNamesString(state), state.hasCollection(collectionName1));
    // search should still work, returning results from collection 2
    assertDoc(solrClient, collectionName1, "2"); // aliased
    assertDoc(solrClient, collectionName2, "2"); // direct

    // without aliases this collection doesn't exist anymore
    delete = CollectionAdminRequest.deleteCollection(collectionName1);
    delete.setFollowAliases(false);
    try {
      delete.process(solrClient);
      fail("delete of nonexistent collection 1 should have failed when followAliases=false");
    } catch (Exception e) {
      assertTrue(e.toString(), e.toString().contains(collectionName1));
    }

    // with followAliases=true collection 2 (and the alias) should both be removed
    delete.setFollowAliases(true);
    delete.process(solrClient);

    state = solrClient.getClusterState();
    // the collection is gone
    assertFalse(collectionNamesString(state), state.hasCollection(collectionName2));

    // and the alias is gone
    RetryUtil.retryUntil(
        "didn't get the new aliases",
        10,
        1000,
        TimeUnit.MILLISECONDS,
        () -> {
          try {
            ZkStateReader.from(solrClient).aliasesManager.update();
            return !ZkStateReader.from(solrClient).getAliases().hasAlias(collectionName1);
          } catch (Exception e) {
            fail("exception caught refreshing aliases: " + e);
            return false;
          }
        });
  }

  private static String collectionNamesString(ClusterState state) {
    return state.collectionStream().map(Object::toString).collect(Collectors.joining(","));
  }

  private void assertDoc(CloudSolrClient solrClient, String collection, String id)
      throws Exception {
    QueryResponse rsp = solrClient.query(collection, params(CommonParams.Q, "*:*"));
    assertEquals(rsp.toString(), 1, rsp.getResults().getNumFound());
    SolrDocument sdoc = rsp.getResults().get(0);
    assertEquals(sdoc.toString(), id, sdoc.getFieldValue("id"));
  }

  @Test
  public void testOverseerStatus() throws IOException, SolrServerException {
    CollectionAdminResponse response =
        new CollectionAdminRequest.OverseerStatus().process(cluster.getSolrClient());
    assertEquals(0, response.getStatus());
    // When running with Distributed Collection API, no real data in Overseer status, but the
    // Collection API calls above shouldn't fail
    if (new CollectionAdminRequest.RequestApiDistributedProcessing()
        .process(cluster.getSolrClient())
        .getIsCollectionApiDistributed()) {
      return;
    }
    assertNotNull(
        "overseer_operations shouldn't be null", response.getResponse().get("overseer_operations"));
  }

  @Test
  public void testList() throws IOException, SolrServerException {
    CollectionAdminResponse response =
        new CollectionAdminRequest.List().process(cluster.getSolrClient());
    assertEquals(0, response.getStatus());
    assertNotNull("collection list should not be null", response.getResponse().get("collections"));
  }

  @Test
  public void testAddAndDeleteReplicaProp() throws IOException, SolrServerException {

    final String collection = "replicaProperties";
    CollectionAdminRequest.createCollection(collection, "conf", 2, 2)
        .process(cluster.getSolrClient());

    cluster.waitForActiveCollection(collection, 2, 4);

    final Replica replica = getCollectionState(collection).getLeader("shard1");
    CollectionAdminResponse response =
        CollectionAdminRequest.addReplicaProperty(
                collection, "shard1", replica.getName(), "preferredleader", "true")
            .process(cluster.getSolrClient());
    assertEquals(0, response.getStatus());

    waitForState(
        "Expecting property 'preferredleader' to appear on replica " + replica.getName(),
        collection,
        c -> "true".equals(c.getReplica(replica.getName()).getProperty("preferredleader")));

    response =
        CollectionAdminRequest.deleteReplicaProperty(
                collection, "shard1", replica.getName(), "property.preferredleader")
            .process(cluster.getSolrClient());
    assertEquals(0, response.getStatus());

    waitForState(
        "Expecting property 'preferredleader' to be removed from replica " + replica.getName(),
        collection,
        c -> c.getReplica(replica.getName()).getProperty("preferredleader") == null);
  }

  @Test
  public void testBalanceShardUnique() throws IOException, SolrServerException {

    final String collection = "balancedProperties";
    CollectionAdminRequest.createCollection(collection, "conf", 2, 2)
        .process(cluster.getSolrClient());

    cluster.waitForActiveCollection(collection, 2, 4);

    CollectionAdminResponse response =
        CollectionAdminRequest.balanceReplicaProperty(collection, "preferredLeader")
            .process(cluster.getSolrClient());
    assertEquals(0, response.getStatus());

    waitForState(
        "Expecting 'preferredleader' property to be balanced across all shards",
        collection,
        c -> {
          for (Slice slice : c) {
            int count = 0;
            for (Replica replica : slice) {
              if ("true".equals(replica.getProperty("preferredleader"))) count += 1;
            }
            if (count != 1) return false;
          }
          return true;
        });
  }

  @Test
  public void testModifyCollectionAttribute() throws IOException, SolrServerException {
    final String collection = "testAddAndDeleteCollectionAttribute";
    CollectionAdminRequest.createCollection(collection, "conf", 1, 1)
        .process(cluster.getSolrClient());

    cluster.waitForActiveCollection(collection, 1, 1);

    CollectionAdminRequest.modifyCollection(collection, null)
        .setAttribute("replicationFactor", 25)
        .process(cluster.getSolrClient());

    waitForState(
        "Expecting attribute 'replicationFactor' to be 25",
        collection,
        c -> 25 == c.getReplicationFactor());

    expectThrows(
        IllegalArgumentException.class,
        "An attempt to set unknown collection attribute should have failed",
        () ->
            CollectionAdminRequest.modifyCollection(collection, null)
                .setAttribute("non_existent_attr", 25)
                .process(cluster.getSolrClient()));

    expectThrows(
        IllegalArgumentException.class,
        "An attempt to set null value should have failed",
        () ->
            CollectionAdminRequest.modifyCollection(collection, null)
                .setAttribute("non_existent_attr", null)
                .process(cluster.getSolrClient()));

    expectThrows(
        IllegalArgumentException.class,
        "An attempt to unset unknown collection attribute should have failed",
        () ->
            CollectionAdminRequest.modifyCollection(collection, null)
                .unsetAttribute("non_existent_attr")
                .process(cluster.getSolrClient()));
  }

  @Test
  public void testCollectionCreationTime() throws SolrServerException, IOException {
    Instant beforeCreation = Instant.now();

    String collectionName = getSaferTestName();
    CollectionAdminRequest.createCollection(collectionName, "conf", 1, 1)
        .process(cluster.getSolrClient());

    cluster.waitForActiveCollection(collectionName, 1, 1);

    Instant afterCreation = Instant.now();

    CollectionAdminRequest.ColStatus req = CollectionAdminRequest.collectionStatus(collectionName);
    CollectionAdminResponse response = req.process(cluster.getSolrClient());
    assertEquals(0, response.getStatus());

    NamedList<?> colStatus = (NamedList<?>) response.getResponse().get(collectionName);
    Long creationTimeMillis = (Long) colStatus._get("creationTimeMillis");
    assertNotNull("creationTimeMillis was not included in COLSTATUS response", creationTimeMillis);

    Instant creationTime = Instant.ofEpochMilli(creationTimeMillis);
    assertTrue(
        "COLSTATUS creationTimeMillis should be after the test started",
        creationTime.isAfter(beforeCreation));
    assertTrue(
        "COLSTATUS creationTimeMillis should not be after the collection creation was completed",
        creationTime.isBefore(afterCreation));
  }
}<|MERGE_RESOLUTION|>--- conflicted
+++ resolved
@@ -244,7 +244,16 @@
       assertTrue(status.get("QTime") > 0);
     }
 
-<<<<<<< HEAD
+    waitForState(
+        "Expected " + collectionName + " to disappear from cluster state",
+        collectionName,
+        ((liveNodes, collectionState) ->
+            collectionState.getSlices().stream()
+                .flatMap(
+                    s -> s.getReplicas(r -> !r.getState().equals(Replica.State.ACTIVE)).stream())
+                .findAny()
+                .isEmpty()));
+
     response =
         CollectionAdminRequest.deleteCollection(collectionName).process(cluster.getSolrClient());
 
@@ -272,38 +281,6 @@
         "Expected " + collectionName + " to appear in cluster state",
         collectionName,
         Objects::nonNull);
-=======
-    // Sometimes multiple cores land on the same node so it's less than 4
-    //    int nodesCreated = response.getCollectionNodesStatus().size();
-    //    response =
-    //
-    // CollectionAdminRequest.deleteCollection(collectionName).process(cluster.getSolrClient());
-    //
-    //    assertEquals(0, response.getStatus());
-    //    assertTrue(response.isSuccess());
-    //    Map<String, NamedList<Integer>> nodesStatus = response.getCollectionNodesStatus();
-    //    // Delete could have been sent before the collection was finished coming online
-    //    assertEquals(nodesStatus.toString(), nodesCreated, nodesStatus.size());
-    //
-    //    waitForState(
-    //        "Expected " + collectionName + " to disappear from cluster state",
-    //        collectionName,
-    //        Objects::isNull);
-    //
-    //    // Test Creating a new collection.
-    //    collectionName = "solrj_test2";
-    //
-    //    response =
-    //        CollectionAdminRequest.createCollection(collectionName, "conf", 2, 2)
-    //            .process(cluster.getSolrClient());
-    //    assertEquals(0, response.getStatus());
-    //    assertTrue(response.isSuccess());
-    //
-    //    waitForState(
-    //        "Expected " + collectionName + " to appear in cluster state",
-    //        collectionName,
-    //        Objects::nonNull);
->>>>>>> 70c586f9
   }
 
   @Test
