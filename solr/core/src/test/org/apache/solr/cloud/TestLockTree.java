--- conflicted
+++ resolved
@@ -50,13 +50,6 @@
             .getSession()
             .lock(CollectionAction.BALANCESHARDUNIQUE, Arrays.asList("coll1", "shard1"), null));
 
-<<<<<<< HEAD
-    assertNull(
-        lockTree
-            .getSession()
-            .lock(ADDREPLICAPROP, Arrays.asList("coll1", "shard1", "core_node2"), null));
-=======
->>>>>>> 70c586f9
     coll1Lock.unlock();
     Lock shard1Lock =
         lockTree
