--- conflicted
+++ resolved
@@ -155,12 +155,8 @@
     // Using this low timeout will also help us catch index stalling.
     clientSoTimeout = 8000;
 
-<<<<<<< HEAD
-    DocCollection docCollection = cloudClient.getClusterState().getCollection(DEFAULT_COLLECTION);
-=======
     DocCollection docCollection =
-        cloudClient.getZkStateReader().getClusterState().getCollection(DEFAULT_COLLECTION);
->>>>>>> f07b7b0c
+        cloudClient.getClusterState().getCollection(DEFAULT_COLLECTION);
     assertEquals(this.sliceCount, docCollection.getSlices().size());
     Slice s = docCollection.getSlice("shard1");
     assertNotNull(s);
