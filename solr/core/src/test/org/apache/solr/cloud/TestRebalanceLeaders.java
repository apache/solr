--- conflicted
+++ resolved
@@ -76,12 +76,8 @@
   @Before
   public void removeAllProperties() throws KeeperException, InterruptedException {
     forceUpdateCollectionStatus();
-<<<<<<< HEAD
-    DocCollection docCollection = ZkStateReader.from(cluster.getSolrClient()).getClusterState().getCollection(COLLECTION_NAME);
-=======
     DocCollection docCollection =
-        cluster.getSolrClient().getZkStateReader().getClusterState().getCollection(COLLECTION_NAME);
->>>>>>> f07b7b0c
+        ZkStateReader.from(cluster.getSolrClient()).getClusterState().getCollection(COLLECTION_NAME);
     for (Slice slice : docCollection.getSlices()) {
       for (Replica rep : slice.getReplicas()) {
         rep.getProperties()
@@ -162,12 +158,8 @@
     final String prop = (random().nextBoolean()) ? propIn : propIn.toUpperCase(Locale.ROOT);
     // First set the property in some replica in some slice
     forceUpdateCollectionStatus();
-<<<<<<< HEAD
-    DocCollection docCollection = ZkStateReader.from(cluster.getSolrClient()).getClusterState().getCollection(COLLECTION_NAME);
-=======
     DocCollection docCollection =
-        cluster.getSolrClient().getZkStateReader().getClusterState().getCollection(COLLECTION_NAME);
->>>>>>> f07b7b0c
+        ZkStateReader.from(cluster.getSolrClient()).getClusterState().getCollection(COLLECTION_NAME);
 
     Slice[] slices = docCollection.getSlices().toArray(new Slice[0]);
     Slice slice = slices[random().nextInt(slices.length)];
@@ -188,16 +180,12 @@
       // insure that no other replica in that slice has the property when we return.
       while (timeout.hasTimedOut() == false) {
         forceUpdateCollectionStatus();
-<<<<<<< HEAD
-        modColl = ZkStateReader.from(cluster.getSolrClient()).getClusterState().getCollection(COLLECTION_NAME);
-=======
         modColl =
-            cluster
+            ZkStateReader.from(cluster
                 .getSolrClient()
-                .getZkStateReader()
+                )
                 .getClusterState()
                 .getCollection(COLLECTION_NAME);
->>>>>>> f07b7b0c
         modSlice = modColl.getSlice(slice.getName());
         rightRep =
             modSlice
@@ -242,17 +230,13 @@
       TimeUnit.MILLISECONDS.sleep(50);
     }
 
-<<<<<<< HEAD
-    log.error("Leaders are not all preferres {}", ZkStateReader.from(cluster.getSolrClient()).getClusterState().getCollection(COLLECTION_NAME));
-=======
     log.error(
         "Leaders are not all preferres {}",
-        cluster
+        ZkStateReader.from(cluster
             .getSolrClient()
-            .getZkStateReader()
+            )
             .getClusterState()
             .getCollection(COLLECTION_NAME));
->>>>>>> f07b7b0c
     // Show the errors
     checkPreferredsAreLeaders(true);
   }
@@ -262,15 +246,10 @@
   // we only have to compare one way.
   private void checkElectionQueues() throws KeeperException, InterruptedException {
 
-<<<<<<< HEAD
-    DocCollection docCollection = ZkStateReader.from(cluster.getSolrClient()).getClusterState().getCollection(COLLECTION_NAME);
-    Set<String> liveNodes = ZkStateReader.from(cluster.getSolrClient()).getClusterState().getLiveNodes();
-=======
     DocCollection docCollection =
-        cluster.getSolrClient().getZkStateReader().getClusterState().getCollection(COLLECTION_NAME);
+        ZkStateReader.from(cluster.getSolrClient()).getClusterState().getCollection(COLLECTION_NAME);
     Set<String> liveNodes =
-        cluster.getSolrClient().getZkStateReader().getClusterState().getLiveNodes();
->>>>>>> f07b7b0c
+        ZkStateReader.from(cluster.getSolrClient()).getClusterState().getLiveNodes();
 
     for (Slice slice : docCollection.getSlices()) {
       Set<Replica> liveReplicas = new HashSet<>();
@@ -287,29 +266,22 @@
   }
 
   // Helper method to check one leader election queue's consistency.
-<<<<<<< HEAD
-  private void checkOneQueue(DocCollection coll, Slice slice, Set<Replica> liveReplicas) throws KeeperException, InterruptedException {
-
-    List<String> leaderQueue = ZkStateReader.from(cluster.getSolrClient()).getZkClient().getChildren("/collections/" + COLLECTION_NAME +
-      "/leader_elect/" + slice.getName() + "/election", null, true);
-=======
   private void checkOneQueue(DocCollection coll, Slice slice, Set<Replica> liveReplicas)
       throws KeeperException, InterruptedException {
 
     List<String> leaderQueue =
-        cluster
+        ZkStateReader.from(cluster
             .getSolrClient()
-            .getZkStateReader()
+            )
             .getZkClient()
             .getChildren(
                 "/collections/"
                     + COLLECTION_NAME
-                    + "/leader_elect/"
+      + "/leader_elect/"
                     + slice.getName()
                     + "/election",
                 null,
                 true);
->>>>>>> f07b7b0c
 
     if (leaderQueue.size() != liveReplicas.size()) {
 
@@ -336,12 +308,8 @@
   private boolean checkPreferredsAreLeaders(boolean doAsserts)
       throws KeeperException, InterruptedException {
     forceUpdateCollectionStatus();
-<<<<<<< HEAD
-    DocCollection docCollection = ZkStateReader.from(cluster.getSolrClient()).getClusterState().getCollection(COLLECTION_NAME);
-=======
     DocCollection docCollection =
-        cluster.getSolrClient().getZkStateReader().getClusterState().getCollection(COLLECTION_NAME);
->>>>>>> f07b7b0c
+        ZkStateReader.from(cluster.getSolrClient()).getClusterState().getCollection(COLLECTION_NAME);
     for (Slice slice : docCollection.getSlices()) {
       for (Replica rep : slice.getReplicas()) {
         if (rep.getBool("property.preferredleader", false)) {
@@ -396,16 +364,12 @@
     DocCollection docCollection = null;
     while (timeout.hasTimedOut() == false) {
       forceUpdateCollectionStatus();
-<<<<<<< HEAD
-      docCollection = ZkStateReader.from(cluster.getSolrClient()).getClusterState().getCollection(COLLECTION_NAME);
-=======
       docCollection =
-          cluster
+          ZkStateReader.from(cluster
               .getSolrClient()
-              .getZkStateReader()
+              )
               .getClusterState()
               .getCollection(COLLECTION_NAME);
->>>>>>> f07b7b0c
       int maxPropCount = Integer.MAX_VALUE;
       int minPropCount = Integer.MIN_VALUE;
       for (Slice slice : docCollection.getSlices()) {
@@ -436,16 +400,11 @@
     DocCollection docCollection = null;
     while (timeout.hasTimedOut() == false) {
       forceUpdateCollectionStatus();
-<<<<<<< HEAD
-        docCollection = ZkStateReader.from(cluster.getSolrClient()).getClusterState().getCollection(COLLECTION_NAME);
-=======
-      docCollection =
-          cluster
+        docCollection = ZkStateReader.from(cluster
               .getSolrClient()
-              .getZkStateReader()
+              )
               .getClusterState()
               .getCollection(COLLECTION_NAME);
->>>>>>> f07b7b0c
       failure = false;
       for (Map.Entry<String, String> ent : expectedShardReplicaMap.entrySet()) {
         Replica rep = docCollection.getSlice(ent.getKey()).getReplica(ent.getValue());
@@ -679,18 +638,13 @@
     }
     while (timeout.hasTimedOut() == false) {
       forceUpdateCollectionStatus();
-<<<<<<< HEAD
-      docCollection = ZkStateReader.from(cluster.getSolrClient()).getClusterState().getCollection(COLLECTION_NAME);
-      liveNodes = ZkStateReader.from(cluster.getSolrClient()).getClusterState().getLiveNodes();
-=======
       docCollection =
-          cluster
+          ZkStateReader.from(cluster
               .getSolrClient()
-              .getZkStateReader()
+              )
               .getClusterState()
               .getCollection(COLLECTION_NAME);
-      liveNodes = cluster.getSolrClient().getZkStateReader().getClusterState().getLiveNodes();
->>>>>>> f07b7b0c
+      liveNodes = ZkStateReader.from(cluster.getSolrClient()).getClusterState().getLiveNodes();
       boolean expectedInactive = true;
 
       for (Slice slice : docCollection.getSlices()) {
@@ -722,19 +676,14 @@
     TimeOut timeout = new TimeOut(timeoutMs, TimeUnit.MILLISECONDS, TimeSource.NANO_TIME);
     while (timeout.hasTimedOut() == false) {
       forceUpdateCollectionStatus();
-<<<<<<< HEAD
-      DocCollection docCollection = ZkStateReader.from(cluster.getSolrClient()).getClusterState().getCollection(COLLECTION_NAME);
-      Set<String> liveNodes = ZkStateReader.from(cluster.getSolrClient()).getClusterState().getLiveNodes();
-=======
       DocCollection docCollection =
-          cluster
+          ZkStateReader.from(cluster
               .getSolrClient()
-              .getZkStateReader()
+              )
               .getClusterState()
               .getCollection(COLLECTION_NAME);
       Set<String> liveNodes =
-          cluster.getSolrClient().getZkStateReader().getClusterState().getLiveNodes();
->>>>>>> f07b7b0c
+          ZkStateReader.from(cluster.getSolrClient()).getClusterState().getLiveNodes();
       boolean allActive = true;
       for (Slice slice : docCollection.getSlices()) {
         for (Replica rep : slice.getReplicas()) {
@@ -751,14 +700,6 @@
     fail("timed out waiting for all replicas to become active");
   }
 
-<<<<<<< HEAD
-  // use a simple heuristic to put as many replicas with the property on as few nodes as possible. The point is that
-  // then we can execute BALANCESHARDUNIQUE and be sure it worked correctly
-  private void concentrateProp(String prop) throws KeeperException, InterruptedException, IOException, SolrServerException {
-    // find all the live nodes
-    // for each slice, assign the leader to the first replica that is in the lowest position on live_nodes
-    List<String> liveNodes = new ArrayList<>(ZkStateReader.from(cluster.getSolrClient()).getClusterState().getLiveNodes());
-=======
   // use a simple heuristic to put as many replicas with the property on as few nodes as possible.
   // The point is that then we can execute BALANCESHARDUNIQUE and be sure it worked correctly
   private void concentrateProp(String prop)
@@ -767,18 +708,13 @@
     // lowest position on live_nodes
     List<String> liveNodes =
         new ArrayList<>(
-            cluster.getSolrClient().getZkStateReader().getClusterState().getLiveNodes());
->>>>>>> f07b7b0c
+            ZkStateReader.from(cluster.getSolrClient()).getClusterState().getLiveNodes());
     Collections.shuffle(liveNodes, random());
 
     Map<String, String> uniquePropMap = new TreeMap<>();
     forceUpdateCollectionStatus();
-<<<<<<< HEAD
-    DocCollection docCollection = ZkStateReader.from(cluster.getSolrClient()).getClusterState().getCollection(COLLECTION_NAME);
-=======
     DocCollection docCollection =
-        cluster.getSolrClient().getZkStateReader().getClusterState().getCollection(COLLECTION_NAME);
->>>>>>> f07b7b0c
+        ZkStateReader.from(cluster.getSolrClient()).getClusterState().getCollection(COLLECTION_NAME);
     for (Slice slice : docCollection.getSlices()) {
       Replica changedRep = null;
       int livePos = Integer.MAX_VALUE;
@@ -815,21 +751,13 @@
       }
       TimeUnit.MILLISECONDS.sleep(10);
     }
-<<<<<<< HEAD
     fail("There should be exactly one replica with value " + prop + " set to true per shard: "
-      + ZkStateReader.from(cluster.getSolrClient()).getClusterState().getCollection(COLLECTION_NAME).toString());
-=======
-    fail(
-        "There should be exactly one replica with value "
-            + prop
-            + " set to true per shard: "
-            + cluster
+      + ZkStateReader.from(cluster
                 .getSolrClient()
-                .getZkStateReader()
+                )
                 .getClusterState()
                 .getCollection(COLLECTION_NAME)
                 .toString());
->>>>>>> f07b7b0c
     return null; // keeps IDE happy.
   }
 
@@ -837,12 +765,8 @@
   private boolean checkdUniquePropPerShard(Map<String, String> uniques, String prop)
       throws KeeperException, InterruptedException {
     forceUpdateCollectionStatus();
-<<<<<<< HEAD
-    DocCollection docCollection = ZkStateReader.from(cluster.getSolrClient()).getClusterState().getCollection(COLLECTION_NAME);
-=======
     DocCollection docCollection =
-        cluster.getSolrClient().getZkStateReader().getClusterState().getCollection(COLLECTION_NAME);
->>>>>>> f07b7b0c
+        ZkStateReader.from(cluster.getSolrClient()).getClusterState().getCollection(COLLECTION_NAME);
 
     for (Slice slice : docCollection.getSlices()) {
       int propfCount = 0;
