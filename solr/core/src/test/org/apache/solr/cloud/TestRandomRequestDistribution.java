--- conflicted
+++ resolved
@@ -158,17 +158,12 @@
     Replica leader = null;
     Replica notLeader = null;
 
-<<<<<<< HEAD
-    Collection<Replica> replicas = cloudClient.getClusterState().getCollection("football").getSlice("shard1").getReplicas();
-=======
     Collection<Replica> replicas =
         cloudClient
-            .getZkStateReader()
             .getClusterState()
             .getCollection("football")
             .getSlice("shard1")
             .getReplicas();
->>>>>>> f07b7b0c
     for (Replica replica : replicas) {
       if (replica.getStr(ZkStateReader.LEADER_PROP) != null) {
         leader = replica;
@@ -216,16 +211,12 @@
       q.offer(Utils.toJSON(m));
     }
 
-<<<<<<< HEAD
-    verifyReplicaStatus(ZkStateReader.from(cloudClient), "football", "shard1", notLeader.getName(), Replica.State.DOWN);
-=======
     verifyReplicaStatus(
-        cloudClient.getZkStateReader(),
+        ZkStateReader.from(cloudClient),
         "football",
         "shard1",
         notLeader.getName(),
         Replica.State.DOWN);
->>>>>>> f07b7b0c
 
     // Query against the node which hosts the down replica
 
