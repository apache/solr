--- conflicted
+++ resolved
@@ -121,16 +121,12 @@
         jetty.start();
       }
     }
-<<<<<<< HEAD
-    if (ZkStateReader.from(cluster.getSolrClient()).getClusterState().getCollectionOrNull(collectionName) != null) {
-=======
-    if (cluster
+    if (ZkStateReader.from(cluster
             .getSolrClient()
-            .getZkStateReader()
+            )
             .getClusterState()
             .getCollectionOrNull(collectionName)
         != null) {
->>>>>>> f07b7b0c
       log.info("tearDown deleting collection");
       CollectionAdminRequest.deleteCollection(collectionName).process(cluster.getSolrClient());
       waitForDeletion(collectionName);
@@ -777,12 +773,8 @@
     new UpdateRequest().deleteByQuery("*:*").commit(cluster.getSolrClient(), collectionName);
 
     // Find a replica which isn't leader
-<<<<<<< HEAD
-    DocCollection docCollection = cloudClient.getClusterState().getCollection(collectionName);
-=======
     DocCollection docCollection =
-        cloudClient.getZkStateReader().getClusterState().getCollection(collectionName);
->>>>>>> f07b7b0c
+        cloudClient.getClusterState().getCollection(collectionName);
     Slice slice = docCollection.getSlices().iterator().next();
     Replica newLeader = null;
     for (Replica replica : slice.getReplicas()) {
@@ -807,16 +799,11 @@
     // Wait until a preferredleader flag is set to the new leader candidate
     TimeOut timeout = new TimeOut(10, TimeUnit.SECONDS, TimeSource.NANO_TIME);
     while (!timeout.hasTimedOut()) {
-<<<<<<< HEAD
-      Map<String, Slice> slices = cloudClient.getClusterState().getCollection(collectionName).getSlicesMap();
-=======
       Map<String, Slice> slices =
           cloudClient
-              .getZkStateReader()
               .getClusterState()
               .getCollection(collectionName)
               .getSlicesMap();
->>>>>>> f07b7b0c
       Replica me = slices.get(slice.getName()).getReplica(newLeader.getName());
       if (me.getBool("property.preferredleader", false)) {
         break;
@@ -839,15 +826,10 @@
     while (!timeout.hasTimedOut()) {
       docCollection = getCollectionState(collectionName);
       Replica leader = docCollection.getSlice(slice.getName()).getLeader();
-<<<<<<< HEAD
-      if (leader != null && leader.getName().equals(newLeader.getName()) &&
-        leader.isActive(cloudClient.getClusterState().getLiveNodes())) {
-=======
       if (leader != null
           && leader.getName().equals(newLeader.getName())
-          && leader.isActive(
-              cluster.getSolrClient().getZkStateReader().getClusterState().getLiveNodes())) {
->>>>>>> f07b7b0c
+        && leader.isActive(
+              cloudClient.getClusterState().getLiveNodes())) {
         break;
       }
       Thread.sleep(100);
@@ -871,13 +853,9 @@
         collectionName,
         (liveNodes, collectionState) -> {
           Replica leader = collectionState.getLeader(shardName);
-<<<<<<< HEAD
-          if (leader == null || !leader.isActive(ZkStateReader.from(cluster.getSolrClient()).getClusterState().getLiveNodes())) {
-=======
           if (leader == null
               || !leader.isActive(
-                  cluster.getSolrClient().getZkStateReader().getClusterState().getLiveNodes())) {
->>>>>>> f07b7b0c
+                  ZkStateReader.from(cluster.getSolrClient()).getClusterState().getLiveNodes())) {
             return false;
           }
           return oldLeaderJetty == null
@@ -960,12 +938,8 @@
   }
 
   private String getBaseUrl() {
-<<<<<<< HEAD
-    DocCollection collection = ZkStateReader.from(cluster.getSolrClient()).getClusterState().getCollection(collectionName);
-=======
     DocCollection collection =
-        cluster.getSolrClient().getZkStateReader().getClusterState().getCollection(collectionName);
->>>>>>> f07b7b0c
+        ZkStateReader.from(cluster.getSolrClient()).getClusterState().getCollection(collectionName);
     Slice slice = collection.getSlice("shard1");
     return slice.getLeader().getCoreUrl();
   }
@@ -1018,14 +992,9 @@
       int numDocs, Collection<Replica> replicas, String query, int timeout)
       throws IOException, SolrServerException, InterruptedException {
     TimeOut t = new TimeOut(timeout, TimeUnit.SECONDS, TimeSource.NANO_TIME);
-<<<<<<< HEAD
-    for (Replica r:replicas) {
-      if (!r.isActive(ZkStateReader.from(cluster.getSolrClient()).getClusterState().getLiveNodes())) {
-=======
     for (Replica r : replicas) {
       if (!r.isActive(
-          cluster.getSolrClient().getZkStateReader().getClusterState().getLiveNodes())) {
->>>>>>> f07b7b0c
+          ZkStateReader.from(cluster.getSolrClient()).getClusterState().getLiveNodes())) {
         continue;
       }
       try (HttpSolrClient replicaClient = getHttpSolrClient(r.getCoreUrl())) {
@@ -1056,13 +1025,8 @@
         if (t.hasTimedOut()) {
           fail("Timed out waiting for collection " + collection + " to be deleted.");
         }
-<<<<<<< HEAD
         ZkStateReader.from(cluster.getSolrClient()).forceUpdateCollection(collection);
-      } catch(SolrException e) {
-=======
-        cluster.getSolrClient().getZkStateReader().forceUpdateCollection(collection);
       } catch (SolrException e) {
->>>>>>> f07b7b0c
         return;
       }
     }
@@ -1154,12 +1118,8 @@
     List<SolrCore> rs = new ArrayList<>();
 
     CloudSolrClient cloudClient = cluster.getSolrClient();
-<<<<<<< HEAD
-    DocCollection docCollection = cloudClient.getClusterState().getCollection(collectionName);
-=======
     DocCollection docCollection =
-        cloudClient.getZkStateReader().getClusterState().getCollection(collectionName);
->>>>>>> f07b7b0c
+        cloudClient.getClusterState().getCollection(collectionName);
 
     for (JettySolrRunner solrRunner : cluster.getJettySolrRunners()) {
       if (solrRunner.getCoreContainer() == null) continue;
@@ -1197,12 +1157,8 @@
   private List<JettySolrRunner> getSolrRunner(boolean isLeader) throws IOException {
     List<JettySolrRunner> rs = new ArrayList<>();
     CloudSolrClient cloudClient = cluster.getSolrClient();
-<<<<<<< HEAD
-    DocCollection docCollection = cloudClient.getClusterState().getCollection(collectionName);
-=======
     DocCollection docCollection =
-        cloudClient.getZkStateReader().getClusterState().getCollection(collectionName);
->>>>>>> f07b7b0c
+        cloudClient.getClusterState().getCollection(collectionName);
     for (JettySolrRunner solrRunner : cluster.getJettySolrRunners()) {
       if (solrRunner.getCoreContainer() == null) continue;
       for (SolrCore solrCore : solrRunner.getCoreContainer().getCores()) {
