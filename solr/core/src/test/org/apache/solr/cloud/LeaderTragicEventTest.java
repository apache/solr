/*
 * Licensed to the Apache Software Foundation (ASF) under one or more
 * contributor license agreements.  See the NOTICE file distributed with
 * this work for additional information regarding copyright ownership.
 * The ASF licenses this file to You under the Apache License, Version 2.0
 * (the "License"); you may not use this file except in compliance with
 * the License.  You may obtain a copy of the License at
 *
 *     http://www.apache.org/licenses/LICENSE-2.0
 *
 * Unless required by applicable law or agreed to in writing, software
 * distributed under the License is distributed on an "AS IS" BASIS,
 * WITHOUT WARRANTIES OR CONDITIONS OF ANY KIND, either express or implied.
 * See the License for the specific language governing permissions and
 * limitations under the License.
 */

package org.apache.solr.cloud;

import static org.hamcrest.CoreMatchers.anyOf;
import static org.hamcrest.CoreMatchers.is;

import java.io.IOException;
import java.lang.invoke.MethodHandles;
import org.apache.lucene.store.AlreadyClosedException;
import org.apache.solr.client.solrj.RemoteSolrException;
import org.apache.solr.client.solrj.SolrClient;
import org.apache.solr.client.solrj.SolrServerException;
<<<<<<< HEAD
import org.apache.solr.client.solrj.apache.HttpApacheSolrClient;
=======
import org.apache.solr.client.solrj.jetty.HttpJettySolrClient;
>>>>>>> 37951bc8
import org.apache.solr.client.solrj.request.CollectionAdminRequest;
import org.apache.solr.client.solrj.request.QueryRequest;
import org.apache.solr.client.solrj.request.SolrQuery;
import org.apache.solr.client.solrj.request.UpdateRequest;
import org.apache.solr.client.solrj.response.QueryResponse;
import org.apache.solr.client.solrj.response.UpdateResponse;
import org.apache.solr.common.cloud.ClusterStateUtil;
import org.apache.solr.common.cloud.DocCollection;
import org.apache.solr.common.cloud.Replica;
import org.apache.solr.common.cloud.Slice;
import org.apache.solr.embedded.JettySolrRunner;
import org.apache.solr.util.TestInjection;
import org.junit.After;
import org.junit.Before;
import org.junit.BeforeClass;
import org.junit.Test;
import org.slf4j.Logger;
import org.slf4j.LoggerFactory;

public class LeaderTragicEventTest extends SolrCloudTestCase {
  private static final Logger log = LoggerFactory.getLogger(MethodHandles.lookup().lookupClass());

  private String collection;

  @BeforeClass
  public static void setupCluster() throws Exception {
    configureCluster(2)
        .addConfig(
            "config", TEST_PATH().resolve("configsets").resolve("cloud-minimal").resolve("conf"))
        .configure();
  }

  @Override
  @Before
  public void setUp() throws Exception {
    super.setUp();
    collection = getSaferTestName();
  }

  @Override
  @After
  public void tearDown() throws Exception {
    super.tearDown();
    CollectionAdminRequest.deleteCollection(collection).process(cluster.getSolrClient());
  }

  @Test
  public void testLeaderFailsOver() throws Exception {
    CollectionAdminRequest.createCollection(collection, "config", 1, 2)
        .process(cluster.getSolrClient());
    cluster.waitForActiveCollection(collection, 1, 2);

    UpdateResponse updateResponse =
        new UpdateRequest().add("id", "1").commit(cluster.getSolrClient(), collection);
    assertEquals(0, updateResponse.getStatus());

    Replica oldLeader = corruptLeader(collection);

    waitForState(
        "Now waiting for new replica to become leader",
        collection,
        collectionState -> {
          Slice slice = collectionState.getSlice("shard1");

          if (slice.getReplicas().size() != 2) return false;
          if (slice.getLeader() == null) return false;
          if (slice.getLeader().getName().equals(oldLeader.getName())) return false;

          return true;
        });
    ClusterStateUtil.waitForAllActiveAndLiveReplicas(
        cluster.getZkStateReader(), collection, 120000);
    Slice shard = getCollectionState(collection).getSlice("shard1");
    assertNotEquals(
        "Old leader should not be leader again",
        oldLeader.getNodeName(),
        shard.getLeader().getNodeName());
    assertEquals(
        "Old leader should be a follower",
        oldLeader.getNodeName(),
        getNonLeader(shard).getNodeName());

    // Check that we can continue indexing after this
    updateResponse = new UpdateRequest().add("id", "2").commit(cluster.getSolrClient(), collection);
    assertEquals(0, updateResponse.getStatus());
    try (SolrClient followerClient =
<<<<<<< HEAD
        new HttpApacheSolrClient.Builder(oldLeader.getBaseUrl())
=======
        new HttpJettySolrClient.Builder(oldLeader.getBaseUrl())
>>>>>>> 37951bc8
            .withDefaultCollection(oldLeader.getCoreName())
            .build()) {
      QueryResponse queryResponse = new QueryRequest(new SolrQuery("*:*")).process(followerClient);
      assertEquals(
          queryResponse.getResults().toString(), 2, queryResponse.getResults().getNumFound());
    }
  }

  private Replica corruptLeader(String collection) throws IOException, SolrServerException {
    try {
      TestInjection.leaderTragedy = "true:100";

      DocCollection dc = getCollectionState(collection);
      Replica oldLeader = dc.getLeader("shard1");
      log.info("Will crash leader : {}", oldLeader);

      final Replica leaderReplica = dc.getLeader("shard1");
<<<<<<< HEAD
      try (SolrClient solrClient =
          new HttpApacheSolrClient.Builder(leaderReplica.getBaseUrl()).build()) {
        new UpdateRequest().add("id", "99").commit(solrClient, leaderReplica.getCoreName());
        fail("Should have injected tragedy");
      } catch (RemoteSolrException e) {
        // solrClient.add would throw RemoteSolrException with code 500
        // or 404 if the bad replica has already been deleted
        assertThat(e.code(), anyOf(is(500), is(404)));
      } catch (AlreadyClosedException e) {
        // If giving up leadership, might be already closed/closing
=======

      // Retry up to 3 times to ensure the tragic event is properly triggered
      // This works around LUCENE-8692 where getTragicException() may not reflect all exceptions
      int attempts = 0;
      int maxAttempts = 3;
      boolean tragedyTriggered = false;

      while (attempts < maxAttempts && !tragedyTriggered) {
        attempts++;
        try (SolrClient solrClient =
            new HttpJettySolrClient.Builder(leaderReplica.getBaseUrl()).build()) {
          new UpdateRequest()
              .add("id", "99_attempt_" + attempts)
              .commit(solrClient, leaderReplica.getCoreName());
        } catch (RemoteSolrException e) {
          // solrClient.add would throw RemoteSolrException with code 500
          // or 404 if the bad replica has already been deleted
          assertThat(e.code(), anyOf(is(500), is(404)));
          log.info("Tragic event triggered on attempt {}", attempts);
          tragedyTriggered = true;
        } catch (AlreadyClosedException e) {
          // If giving up leadership, might be already closed/closing
          log.info("Core already closed on attempt {} (leadership likely given up)", attempts);
          tragedyTriggered = true;
        }

        // Brief pause between attempts to let the system stabilize
        if (!tragedyTriggered && attempts < maxAttempts) {
          try {
            Thread.sleep(100);
          } catch (InterruptedException ie) {
            Thread.currentThread().interrupt();
            throw new RuntimeException(ie);
          }
        }
      }

      if (!tragedyTriggered) {
        fail("Failed to trigger tragic event after " + maxAttempts + " attempts");
>>>>>>> 37951bc8
      }

      return oldLeader;
    } finally {
      TestInjection.leaderTragedy = null;
    }
  }

  private Replica getNonLeader(Slice slice) {
    if (slice.getReplicas().size() <= 1) return null;
    return slice.getReplicas(rep -> !rep.getName().equals(slice.getLeader().getName())).get(0);
  }

  @Test
  public void testOtherReplicasAreNotActive() throws Exception {
    int numReplicas = random().nextInt(2) + 1;
    // won't do anything if leader is the only one active replica in the shard
    CollectionAdminRequest.createCollection(collection, "config", 1, numReplicas)
        .process(cluster.getSolrClient());
    cluster.waitForActiveCollection(collection, 1, numReplicas);

    JettySolrRunner otherReplicaJetty = null;
    if (numReplicas == 2) {
      Slice shard = getCollectionState(collection).getSlice("shard1");
      otherReplicaJetty = cluster.getReplicaJetty(getNonLeader(shard));
      if (log.isInfoEnabled()) {
        log.info(
            "Stop jetty node : {} state:{}",
            otherReplicaJetty.getBaseUrl(),
            getCollectionState(collection));
      }
      otherReplicaJetty.stop();
      cluster.waitForJettyToStop(otherReplicaJetty);
      waitForState(
          "Timeout waiting for replica get down",
          collection,
          collectionState ->
              getNonLeader(collectionState.getSlice("shard1")).getState() != Replica.State.ACTIVE);
    }

    Replica oldLeader = corruptLeader(collection);

    if (otherReplicaJetty != null) {
      otherReplicaJetty.start();
      cluster.waitForNode(otherReplicaJetty, 30);
    }

    Replica leader = getCollectionState(collection).getSlice("shard1").getLeader();
    assertEquals(leader.getName(), oldLeader.getName());
  }
}<|MERGE_RESOLUTION|>--- conflicted
+++ resolved
@@ -26,11 +26,7 @@
 import org.apache.solr.client.solrj.RemoteSolrException;
 import org.apache.solr.client.solrj.SolrClient;
 import org.apache.solr.client.solrj.SolrServerException;
-<<<<<<< HEAD
-import org.apache.solr.client.solrj.apache.HttpApacheSolrClient;
-=======
 import org.apache.solr.client.solrj.jetty.HttpJettySolrClient;
->>>>>>> 37951bc8
 import org.apache.solr.client.solrj.request.CollectionAdminRequest;
 import org.apache.solr.client.solrj.request.QueryRequest;
 import org.apache.solr.client.solrj.request.SolrQuery;
@@ -117,11 +113,7 @@
     updateResponse = new UpdateRequest().add("id", "2").commit(cluster.getSolrClient(), collection);
     assertEquals(0, updateResponse.getStatus());
     try (SolrClient followerClient =
-<<<<<<< HEAD
-        new HttpApacheSolrClient.Builder(oldLeader.getBaseUrl())
-=======
         new HttpJettySolrClient.Builder(oldLeader.getBaseUrl())
->>>>>>> 37951bc8
             .withDefaultCollection(oldLeader.getCoreName())
             .build()) {
       QueryResponse queryResponse = new QueryRequest(new SolrQuery("*:*")).process(followerClient);
@@ -139,18 +131,6 @@
       log.info("Will crash leader : {}", oldLeader);
 
       final Replica leaderReplica = dc.getLeader("shard1");
-<<<<<<< HEAD
-      try (SolrClient solrClient =
-          new HttpApacheSolrClient.Builder(leaderReplica.getBaseUrl()).build()) {
-        new UpdateRequest().add("id", "99").commit(solrClient, leaderReplica.getCoreName());
-        fail("Should have injected tragedy");
-      } catch (RemoteSolrException e) {
-        // solrClient.add would throw RemoteSolrException with code 500
-        // or 404 if the bad replica has already been deleted
-        assertThat(e.code(), anyOf(is(500), is(404)));
-      } catch (AlreadyClosedException e) {
-        // If giving up leadership, might be already closed/closing
-=======
 
       // Retry up to 3 times to ensure the tragic event is properly triggered
       // This works around LUCENE-8692 where getTragicException() may not reflect all exceptions
@@ -190,7 +170,6 @@
 
       if (!tragedyTriggered) {
         fail("Failed to trigger tragic event after " + maxAttempts + " attempts");
->>>>>>> 37951bc8
       }
 
       return oldLeader;
