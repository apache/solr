/*
 * Licensed to the Apache Software Foundation (ASF) under one or more
 * contributor license agreements.  See the NOTICE file distributed with
 * this work for additional information regarding copyright ownership.
 * The ASF licenses this file to You under the Apache License, Version 2.0
 * (the "License"); you may not use this file except in compliance with
 * the License.  You may obtain a copy of the License at
 *
 *     http://www.apache.org/licenses/LICENSE-2.0
 *
 * Unless required by applicable law or agreed to in writing, software
 * distributed under the License is distributed on an "AS IS" BASIS,
 * WITHOUT WARRANTIES OR CONDITIONS OF ANY KIND, either express or implied.
 * See the License for the specific language governing permissions and
 * limitations under the License.
 */
package org.apache.solr.cloud;

import java.io.IOException;
import java.io.StringReader;
import java.lang.invoke.MethodHandles;
import java.nio.file.Path;
import java.util.ArrayList;
import java.util.Arrays;
import java.util.Collection;
import java.util.Collections;
import java.util.HashMap;
import java.util.LinkedHashSet;
import java.util.List;
import java.util.Map;
import java.util.Random;
import java.util.Set;
import java.util.TreeSet;

import org.apache.commons.io.FilenameUtils;
import org.apache.lucene.util.TestUtil;
import org.apache.solr.client.solrj.ResponseParser;
import org.apache.solr.client.solrj.SolrClient;
import org.apache.solr.client.solrj.SolrServerException;
import org.apache.solr.client.solrj.embedded.JettySolrRunner;
import org.apache.solr.client.solrj.impl.CloudSolrClient;
import org.apache.solr.client.solrj.impl.HttpSolrClient;
import org.apache.solr.client.solrj.impl.NoOpResponseParser;
import org.apache.solr.client.solrj.impl.XMLResponseParser;
import org.apache.solr.client.solrj.request.CollectionAdminRequest;
import org.apache.solr.client.solrj.request.QueryRequest;
import org.apache.solr.client.solrj.response.QueryResponse;
import org.apache.solr.common.SolrDocument;
import org.apache.solr.common.SolrDocumentList;
import org.apache.solr.common.SolrInputDocument;
<<<<<<< HEAD
import org.apache.solr.common.params.CommonParams;
=======
import org.apache.solr.common.cloud.ZkStateReader;
>>>>>>> 98754e7b
import org.apache.solr.common.params.ModifiableSolrParams;
import org.apache.solr.common.params.SolrParams;
import org.apache.solr.common.util.NamedList;
import org.apache.solr.response.transform.DocTransformer;
import org.apache.solr.response.transform.RawValueTransformerFactory;
import org.apache.solr.response.transform.TransformerFactory;
import org.apache.solr.util.RandomizeSSL;
import org.junit.AfterClass;
import org.junit.BeforeClass;
import org.noggit.ObjectBuilder;
import org.slf4j.Logger;
import org.slf4j.LoggerFactory;

import javax.xml.stream.XMLStreamConstants;
import javax.xml.stream.XMLStreamException;
import javax.xml.stream.XMLStreamReader;

/** @see TestCloudPseudoReturnFields */
@RandomizeSSL(clientAuth=0.0,reason="client auth uses too much RAM")
public class TestRandomFlRTGCloud extends SolrCloudTestCase {
  private static final Logger log = LoggerFactory.getLogger(MethodHandles.lookup().lookupClass());
  private static final String DEBUG_LABEL = MethodHandles.lookup().lookupClass().getName();
  private static final String COLLECTION_NAME = DEBUG_LABEL + "_collection";
  
  /** A basic client for operations at the cloud level, default collection will be set */
  private static CloudSolrClient CLOUD_CLIENT;
  /** One client per node */
  private static final List<HttpSolrClient> CLIENTS = Collections.synchronizedList(new ArrayList<>(5));

  /** Always included in fl so we can vet what doc we're looking at */
  private static final FlValidator ID_VALIDATOR = new SimpleFieldValueValidator("id");

  /** Since nested documents are not tested, when _root_ is declared in schema, it is always the same as id */
  private static final FlValidator ROOT_VALIDATOR = new RenameFieldValueValidator("id" , "_root_");
  
  /** 
   * Types of things we will randomly ask for in fl param, and validate in response docs.
   *
   * @see #addRandomFlValidators
   */
  private static final List<FlValidator> FL_VALIDATORS = List.of(
      new GlobValidator("*"),
      new GlobValidator("*_i"),
      new GlobValidator("*_s"),
      new GlobValidator("a*"),
      new DocIdValidator(),
      new DocIdValidator("my_docid_alias"),
      new ShardValidator(),
      new ShardValidator("my_shard_alias"),
      new ValueAugmenterValidator(42),
      new ValueAugmenterValidator(1976, "val_alias"),
      //
      new RenameFieldValueValidator("id", "my_id_alias"),
      // NOTE: we add a SimpleFieldValueValidator below to check that we can enforce the presence of this field,
      // even when it may have been "renamed" by the transformer above? (this and other such instances are
      // marked with `//REQ`); also add a RenameFieldValueValidator to "fork" values, marked with `//FORK`.
      new SimpleFieldValueValidator("id"), //REQ
      new SimpleFieldValueValidator("aaa_i"),
      new RenameFieldValueValidator("bbb_i", "my_int_field_alias"),
      new RenameFieldValueValidator("bbb_i", "my_int_field_alias2"), //FORK
      new SimpleFieldValueValidator("bbb_i"), //REQ
      new SimpleFieldValueValidator("ccc_s"),
      new RenameFieldValueValidator("ddd_s", "my_str_field_alias"),
      new RenameFieldValueValidator("ddd_s", "my_str_field_alias2"), // FORK
      new SimpleFieldValueValidator("ddd_s"), //REQ

      new RawFieldValueValidator("json", "eee_s", "my_json_field_alias"),
      new RenameFieldValueValidator("eee_s", "my_escaped_json_field_alias"), // FORK
      new SimpleFieldValueValidator("eee_s"), //REQ
      new RawFieldValueValidator("json", "fff_s"),
      new RawFieldValueValidator("xml", "ggg_s", "my_xml_field_alias"),
      new RenameFieldValueValidator("ggg_s", "my_escaped_xml_field_alias"), // FORK
      new SimpleFieldValueValidator("ggg_s"), //REQ
      new RawFieldValueValidator("xml", "hhh_s"),

      new NotIncludedValidator("bogus_unused_field_ss"),
      new NotIncludedValidator("bogus_alias","bogus_alias:other_bogus_field_i"),
      new NotIncludedValidator("bogus_raw_alias","bogus_raw_alias:[xml f=bogus_raw_field_ss]"),
      //
      new FunctionValidator("aaa_i"), // fq field
      new FunctionValidator("aaa_i", "func_aaa_alias"),
      new GeoTransformerValidator("geo_1_srpt"),
      new GeoTransformerValidator("geo_2_srpt","my_geo_alias"),
      new RenameFieldValueValidator("geo_2_srpt", "my_geo_alias2"), // FORK
      new SimpleFieldValueValidator("geo_2_srpt"), //REQ
      new ExplainValidator(),
      new ExplainValidator("explain_alias"),
      new SubQueryValidator(),
      new NotIncludedValidator("score"),
      new NotIncludedValidator("score","score_alias:score"));
  
  @BeforeClass
  public static void createMiniSolrCloudCluster() throws Exception {

    // 50% runs use single node/shard a FL_VALIDATORS with all validators known to work on single node
    // 50% runs use multi node/shard with FL_VALIDATORS only containing stuff that works in cloud
    final boolean singleCoreMode = random().nextBoolean();

    // (asuming multi core multi replicas shouldn't matter (assuming multi node) ...
    final int repFactor = singleCoreMode ? 1 : (usually() ? 1 : 2);
    // ... but we definitely want to ensure forwarded requests to other shards work ...
    final int numShards = singleCoreMode ? 1 : 2;
    // ... including some forwarded requests from nodes not hosting a shard
    final int numNodes = 1 + (singleCoreMode ? 0 : (numShards * repFactor));
    
    final String configName = DEBUG_LABEL + "_config-set";
    final Path configDir = TEST_COLL1_CONF();
    
    configureCluster(numNodes).addConfig(configName, configDir).configure();

    CLOUD_CLIENT = cluster.getSolrClient();
    CLOUD_CLIENT.setDefaultCollection(COLLECTION_NAME);

    CollectionAdminRequest.createCollection(COLLECTION_NAME, configName, numShards, repFactor)
        .withProperty("config", "solrconfig-tlog.xml")
        .withProperty("schema", "schema-pseudo-fields.xml")
        .process(CLOUD_CLIENT);

    cluster.waitForActiveCollection(COLLECTION_NAME, numShards, repFactor * numShards);

    for (JettySolrRunner jetty : cluster.getJettySolrRunners()) {
      CLIENTS.add(getHttpSolrClient(jetty.getBaseUrl() + "/" + COLLECTION_NAME + "/"));
    }
  }

  @AfterClass
  private static void afterClass() throws Exception {
    if (null != CLOUD_CLIENT) {
      CLOUD_CLIENT.close();
      CLOUD_CLIENT = null;
    }
    for (HttpSolrClient client : CLIENTS) {
      client.close();
    }
    CLIENTS.clear();
  }

  /** 
   * Tests that all TransformerFactories that are implicitly provided by Solr are tested in this class
   *
   * @see FlValidator#getDefaultTransformerFactoryName
   * @see #FL_VALIDATORS
   * @see TransformerFactory#defaultFactories
   */
  public void testCoverage() throws Exception {
    final Set<String> implicit = new LinkedHashSet<>();
    for (String t :  TransformerFactory.defaultFactories.keySet()) {
      implicit.add(t);
    }
    
    final Set<String> covered = new LinkedHashSet<>();
    for (FlValidator v : FL_VALIDATORS) {
      String t = v.getDefaultTransformerFactoryName();
      if (null != t) {
        covered.add(t);
      }
    }

    // items should only be added to this list if it's known that they do not work with RTG
    // and a specific Jira for fixing this is listed as a comment
    final List<String> knownBugs = Arrays.asList
      (
        "child" // way to complicatd to vet with this test, see SOLR-9379 instead
      );

    for (String buggy : knownBugs) {
      assertFalse(buggy + " is listed as a being a known bug, " +
                  "but it exists in the set of 'covered' TransformerFactories",
                  covered.contains(buggy));
      assertTrue(buggy + " is listed as a known bug, " +
                 "but it does not even exist in the set of 'implicit' TransformerFactories",
                  implicit.remove(buggy));
    }
    
    implicit.removeAll(covered);
    assertEquals("Some implicit TransformerFactories are not yet tested by this class: " + implicit,
                 0, implicit.size());
  }


  public void testRandomizedUpdatesAndRTGs() throws Exception {

    final int maxNumDocs = atLeast(100);
    final int numSeedDocs = random().nextInt(maxNumDocs / 10); // at most ~10% of the max possible docs
    final int numIters = atLeast(maxNumDocs * 10);
    final SolrInputDocument[] knownDocs = new SolrInputDocument[maxNumDocs];

    log.info("Starting {} iters by seeding {} of {} max docs",
             numIters, numSeedDocs, maxNumDocs);

    int itersSinceLastCommit = 0;
    for (int i = 0; i < numIters; i++) {
      itersSinceLastCommit = maybeCommit(random(), itersSinceLastCommit, numIters);

      if (i < numSeedDocs) {
        // first N iters all we worry about is seeding
        knownDocs[i] = addRandomDocument(i);
      } else {
        assertOneIter(knownDocs);
      }
    }
  }

  /** 
   * Randomly chooses to do a commit, where the probability of doing so increases the longer it's been since 
   * a commit was done.
   *
   * @returns <code>0</code> if a commit was done, else <code>itersSinceLastCommit + 1</code>
   */
  private static int maybeCommit(final Random rand, final int itersSinceLastCommit, final int numIters) throws IOException, SolrServerException {
    final float threshold = itersSinceLastCommit / numIters;
    if (rand.nextFloat() < threshold) {
      log.info("COMMIT");
      assertEquals(0, getRandClient(rand).commit().getStatus());
      return 0;
    }
    return itersSinceLastCommit + 1;
  }
  
  private void assertOneIter(final SolrInputDocument[] knownDocs) throws IOException, SolrServerException {
    // we want to occasionally test more then one doc per RTG
    final int numDocsThisIter = TestUtil.nextInt(random(), 1, atLeast(2));
    int numDocsThisIterThatExist = 0;
    
    // pick some random docIds for this iteration and ...
    final int[] docIds = new int[numDocsThisIter];
    for (int i = 0; i < numDocsThisIter; i++) {
      docIds[i] = random().nextInt(knownDocs.length);
      if (null != knownDocs[docIds[i]]) {
        // ...check how many already exist
        numDocsThisIterThatExist++;
      }
    }

    // we want our RTG requests to occasionally include missing/deleted docs,
    // but that's not the primary focus of the test, so weight the odds accordingly
    if (random().nextInt(numDocsThisIter + 2) <= numDocsThisIterThatExist) {

      if (0 < TestUtil.nextInt(random(), 0, 13)) {
        log.info("RTG: numDocsThisIter={} numDocsThisIterThatExist={}, docIds={}",
                 numDocsThisIter, numDocsThisIterThatExist, docIds);
        assertRTG(knownDocs, docIds);
      } else {
        // sporadically delete some docs instead of doing an RTG
        log.info("DEL: numDocsThisIter={} numDocsThisIterThatExist={}, docIds={}",
                 numDocsThisIter, numDocsThisIterThatExist, docIds);
        assertDelete(knownDocs, docIds);
      }
    } else {
      log.info("UPD: numDocsThisIter={} numDocsThisIterThatExist={}, docIds={}",
               numDocsThisIter, numDocsThisIterThatExist, docIds);
      assertUpdate(knownDocs, docIds);
    }
  }

  /**
   * Does some random indexing of the specified docIds and adds them to knownDocs
   */
  private void assertUpdate(final SolrInputDocument[] knownDocs, final int[] docIds) throws IOException, SolrServerException {
    
    for (final int docId : docIds) {
      // TODO: this method should also do some atomic update operations (ie: "inc" and "set")
      // (but make sure to eval the updates locally as well before modifying knownDocs)
      knownDocs[docId] = addRandomDocument(docId);
    }
  }
  
  /**
   * Deletes the docIds specified and asserts the results are valid, updateing knownDocs accordingly
   */
  private void assertDelete(final SolrInputDocument[] knownDocs, final int[] docIds) throws IOException, SolrServerException {
    List<String> ids = new ArrayList<>(docIds.length);
    for (final int docId : docIds) {
      ids.add("" + docId);
      knownDocs[docId] = null;
    }
    assertEquals("Failed delete: " + docIds, 0, getRandClient(random()).deleteById(ids).getStatus());
  }
  
  /**
   * Adds one randomly generated document with the specified docId, asserting success, and returns 
   * the document added
   */
  private SolrInputDocument addRandomDocument(final int docId) throws IOException, SolrServerException {
    final SolrClient client = getRandClient(random());

    final SolrInputDocument doc = sdoc("id", "" + docId,
                                       "aaa_i", random().nextInt(),
                                       "bbb_i", random().nextInt(),
                                       //
                                       "ccc_s", TestUtil.randomSimpleString(random()),
                                       "ddd_s", TestUtil.randomSimpleString(random()),
                                       "eee_s", makeJson(TestUtil.randomSimpleString(random())),
                                       "fff_s", makeJson(TestUtil.randomSimpleString(random())),
                                       "ggg_s", makeXml(TestUtil.randomSimpleString(random())),
                                       "hhh_s", makeXml(TestUtil.randomSimpleString(random())),
                                       //
                                       "geo_1_srpt", GeoTransformerValidator.getValueForIndexing(random()),
                                       "geo_2_srpt", GeoTransformerValidator.getValueForIndexing(random()),
                                       // for testing subqueries
                                       "next_2_ids_ss", String.valueOf(docId + 1),
                                       "next_2_ids_ss", String.valueOf(docId + 2),
                                       // for testing prefix globbing
                                       "axx_i", random().nextInt(),
                                       "ayy_i", random().nextInt(),
                                       "azz_s", TestUtil.randomSimpleString(random()));
    
    log.info("ADD: {} = {}", docId, doc);
    assertEquals(0, client.add(doc).getStatus());
    return doc;
  }

  private String makeJson(String s) {
    switch (random().nextInt(3)) {
      case 0:
        // simple string
        return '"' + s + '"';
      case 1:
        // array
        return "[\"" + s + "\", \"" + s + "\"]";
      case 2:
        // map
        return "{\"" + s + "\":\"" + s + "\"}";
      default:
        throw new IllegalStateException();
    }
  }

  private String makeXml(String s) {
    switch (random().nextInt(3)) {
      case 0:
        // simple string
        return s;
      case 1:
        // simple element
        return "<root>" + s + "</root>";
      case 2:
        // slightly more complex
        return "<root><inner1>" + s + "</inner1><inner2>" + s + "</inner2></root>";
      default:
        throw new IllegalStateException();
    }
  }

  private static final ResponseParser RAW_XML_RESPONSE_PARSER = new NoOpResponseParser();
  private static final ResponseParser RAW_JSON_RESPONSE_PARSER = new NoOpResponseParser() {
    @Override
    public String getWriterType() {
      return "json";
    }
  };

  private static ResponseParser modifyParser(HttpSolrClient client, final String wt) {
    final ResponseParser ret = client.getParser();
    switch (wt) {
      case "xml":
        client.setParser(RAW_XML_RESPONSE_PARSER);
        return ret;
      case "json":
        client.setParser(RAW_JSON_RESPONSE_PARSER);
        return ret;
      default:
        return null;
    }
  }

  /**
   * Does one or more RTG request for the specified docIds with a randomized fl &amp; fq params, asserting
   * that the returned document (if any) makes sense given the expected SolrInputDocuments
   */
  private void assertRTG(final SolrInputDocument[] knownDocs, final int[] docIds) throws IOException, SolrServerException {
    final SolrClient client = getRandClient(random());
    // NOTE: not using SolrClient.getById or getByIds because we want to force choice of "id" vs "ids" params
    final ModifiableSolrParams params = params("qt","/get");
    
    // random fq -- nothing fancy, secondary concern for our test
    final Integer FQ_MAX = usually() ? null : random().nextInt();
    if (null != FQ_MAX) {
      params.add("fq", "aaa_i:[* TO " + FQ_MAX + "]");
    }
    
    final Set<FlValidator> validators = new LinkedHashSet<>();
    validators.add(ID_VALIDATOR); // always include id so we can be confident which doc we're looking at
    validators.add(ROOT_VALIDATOR); // always added in a nested schema, with the same value as id
    addRandomFlValidators(random(), validators);
    FlValidator.addParams(validators, params);

    final List<String> idsToRequest = new ArrayList<>(docIds.length);
    final List<SolrInputDocument> docsToExpect = new ArrayList<>(docIds.length);
    for (int docId : docIds) {
      // every docId will be included in the request
      idsToRequest.add("" + docId);
      
      // only docs that should actually exist and match our (optional) filter will be expected in response
      if (null != knownDocs[docId]) {
        Integer filterVal = (Integer) knownDocs[docId].getFieldValue("aaa_i");
        if (null == FQ_MAX || ((null != filterVal) && filterVal.intValue() <= FQ_MAX.intValue())) {
          docsToExpect.add(knownDocs[docId]);
        }
      }
    }

    // even w/only 1 docId requested, the response format can vary depending on how we request it
    final boolean askForList = random().nextBoolean() || (1 != idsToRequest.size());
    if (askForList) {
      if (1 == idsToRequest.size()) {
        // have to be careful not to try to use "multi" 'id' params with only 1 docId
        // with a single docId, the only way to ask for a list is with the "ids" param
        params.add("ids", idsToRequest.get(0));
      } else {
        if (random().nextBoolean()) {
          // each id in its own param
          for (String id : idsToRequest) {
            params.add("id",id);
          }
        } else {
          // add one or more comma separated ids params
          params.add(buildCommaSepParams(random(), "ids", idsToRequest));
        }
      }
    } else {
      assert 1 == idsToRequest.size();
      params.add("id",idsToRequest.get(0));
    }

    String wt = params.get(CommonParams.WT, "javabin");
    final ResponseParser restoreResponseParser;
    if (client instanceof HttpSolrClient) {
      restoreResponseParser = modifyParser((HttpSolrClient) client, wt);
    } else {
      // unless HttpSolrClient, `wt` doesn't matter -- it'll always be binary.
      wt = "javabin";
      restoreResponseParser = null;
    }

    final Object rsp;
    final SolrDocumentList docs;
    if ("javabin".equals(wt)) {
      // the most common case
      final QueryResponse qRsp = client.query(params);
      assertNotNull(params.toString(), qRsp);
      rsp = qRsp;
      docs = getDocsFromRTGResponse(askForList, qRsp);
    } else {
      final NamedList<Object> nlRsp = client.request(new QueryRequest(params));
      assertNotNull(restoreResponseParser);
      ((HttpSolrClient) client).setParser(restoreResponseParser);
      assertNotNull(params.toString(), nlRsp);
      rsp = nlRsp;
      final String textResult = (String) nlRsp.get("response");
      switch (wt) {
        case "json":
          docs = getDocsFromJsonResponse(askForList, textResult);
          break;
        case "xml":
          docs = getDocsFromXmlResponse(askForList, textResult);
          break;
        default:
          throw new IllegalStateException();
      }
    }

    assertNotNull(params + " => " + rsp, docs);
    
    assertEquals("num docs mismatch: " + params + " => " + docsToExpect + " vs " + docs,
                 docsToExpect.size(), docs.size());
    
    // NOTE: RTG makes no garuntees about the order docs will be returned in when multi requested
    for (SolrDocument actual : docs) {
      try {
        int actualId = assertParseInt("id", actual.getFirstValue("id"));
        final SolrInputDocument expected = knownDocs[actualId];
        assertNotNull("expected null doc but RTG returned: " + actual, expected);
        
        Set<String> expectedFieldNames = new TreeSet<>();
        for (FlValidator v : validators) {
          expectedFieldNames.addAll(v.assertRTGResults(validators, expected, actual, wt));
        }
        // ensure only expected field names are in the actual document
        Set<String> actualFieldNames = new TreeSet<>(actual.getFieldNames());
        assertEquals("Actual field names returned differs from expected", expectedFieldNames, actualFieldNames);
      } catch (AssertionError ae) {
        throw new AssertionError(params + " => " + actual + ": " + ae.getMessage(), ae);
      }
    }
  }

  /** 
   * trivial helper method to deal with diff response structure between using a single 'id' param vs
   * 2 or more 'id' params (or 1 or more 'ids' params).
   *
   * @return List from response, or a synthetic one created from single response doc if 
   * <code>expectList</code> was false; May be empty; May be null if response included null list.
   */
  private static SolrDocumentList getDocsFromRTGResponse(final boolean expectList, final QueryResponse rsp) {
    if (expectList) {
      return rsp.getResults();
    }
    
    // else: expect single doc, make our own list...
    
    final SolrDocumentList result = new SolrDocumentList();
    NamedList<Object> raw = rsp.getResponse();
    Object doc = raw.get("doc");
    if (null != doc) {
      result.add((SolrDocument) doc);
      result.setNumFound(1);
    }
    return result;
  }

  @SuppressWarnings("unchecked")
  private static SolrDocumentList getSolrDocumentList(Map<String, Object> response) {
    SolrDocumentList ret = new SolrDocumentList();
    for (Map<String, Object> doc : (List<Map<String, Object>>) response.get("docs")) {
      ret.add(new SolrDocument(doc));
    }
    return ret;
  }

  @SuppressWarnings("unchecked")
  private static SolrDocumentList getDocsFromJsonResponse(final boolean expectList, final String rsp) throws IOException {
    Map<String, Object> nl = (Map<String, Object>) ObjectBuilder.fromJSON(rsp);
    if (expectList) {
      return getSolrDocumentList((Map<String, Object>) nl.get("response"));
    } else {
      SolrDocumentList ret = new SolrDocumentList();
      Map<String, Object> doc = (Map<String, Object>) nl.get("doc");
      if (doc != null) {
        ret.add(new SolrDocument(doc));
      }
      return ret;
    }
  }

  private static SolrDocumentList getDocsFromXmlResponse(final boolean expectList, final String rsp) {
    return getDocsFromRTGResponse(expectList, new QueryResponse(new RawCapableXMLResponseParser().processResponse(new StringReader(rsp)), null));
  }

  /**
   * returns a random SolrClient -- either a CloudSolrClient, or an HttpSolrClient pointed 
   * at a node in our cluster 
   */
  public static SolrClient getRandClient(Random rand) {
    int numClients = CLIENTS.size();
    int idx = TestUtil.nextInt(rand, 0, numClients);
    return (idx == numClients) ? CLOUD_CLIENT : CLIENTS.get(idx);
  }

  public static void waitForRecoveriesToFinish(CloudSolrClient client) throws Exception {
    assert null != client.getDefaultCollection();
      AbstractDistribZkTestBase.waitForRecoveriesToFinish(client.getDefaultCollection(),
<<<<<<< HEAD
              ZkStateReader.from(client), true, true, 330);
=======
              ZkStateReader.from(client),
                                                        true, true, 330);
>>>>>>> 98754e7b
  }

  /** 
   * Abstraction for diff types of things that can be added to an 'fl' param that can validate
   * the results are correct compared to an expected SolrInputDocument
   */
  private interface FlValidator {
    
    /** 
     * Given a list of FlValidators, adds one or more fl params that corrispond to the entire set, 
     * as well as any other special case top level params required by the validators.
     */
    public static void addParams(final Collection<FlValidator> validators, final ModifiableSolrParams params) {
      final List<String> fls = new ArrayList<>(validators.size());
      for (FlValidator v : validators) {
        params.add(v.getExtraRequestParams());
        fls.add(v.getFlParam());
      }
      params.add(buildCommaSepParams(random(), "fl", fls));
    }

    /**
     * Indicates if this validator is for a transformer that returns true from 
     * {@link DocTransformer#needsSolrIndexSearcher}.  Other validators for transformers that 
     * do <em>not</em> require a re-opened searcher (but may have slightly diff behavior depending 
     * on wether a doc comesfrom the index or from the update log) may use this information to 
     * decide wether they wish to enforce stricter assertions on the resulting document.
     *
     * The default implementation always returns <code>false</code>
     *
     * @see DocIdValidator
     */
    public default boolean requiresRealtimeSearcherReOpen() {
      return false;
    }

    /**
     * the name of a transformer listed in {@link TransformerFactory#defaultFactories} that this validator
     * corrisponds to, or null if not applicable.  Used for testing coverage of 
     * Solr's implicitly supported transformers.
     *
     * Default behavior is to return null
     * @see #testCoverage
     */
    public default String getDefaultTransformerFactoryName() { return null; }
    
    /**
     * Any special case params that must be added to the request for this validator
     */
    public default SolrParams getExtraRequestParams() { return params(); }
    
    /** 
     * Must return a non null String that can be used in an fl param -- either by itself, 
     * or with other items separated by commas
     */
    public String getFlParam();

    /** 
     * Given the expected document and the actual document returned from an RTG, this method
     * should assert that relative to what {@link #getFlParam} returns, the actual document contained
     * what it should relative to the expected document.
     *
     * @param validators all validators in use for this request, including the current one
     * @param expected a document containing the expected fields &amp; values that should be in the index
     * @param actual A document that was returned by an RTG request
     * @param wt the `wt` serialization of the response
     * @return A set of "field names" in the actual document that this validator expected.
     */
    public Collection<String> assertRTGResults(final Collection<FlValidator> validators,
                                               final SolrInputDocument expected,
                                               final SolrDocument actual,
                                               final String wt);
  }
  
  /** 
   * Some validators behave in a way that "suppresses" real fields even when they would otherwise match a glob
   * @see GlobValidator
   */
  private interface SuppressRealFields {
    public Set<String> getSuppressedFields();
  }

  private abstract static class FieldValueValidator implements FlValidator {
    protected final String expectedFieldName;
    protected final String actualFieldName;
    public FieldValueValidator(final String expectedFieldName, final String actualFieldName) {
      this.expectedFieldName = expectedFieldName;
      this.actualFieldName = actualFieldName;
    }
    public abstract String getFlParam();

    @Override
    public Collection<String> assertRTGResults(final Collection<FlValidator> validators,
                                               final SolrInputDocument expected,
                                               final SolrDocument actual,
                                               final String wt) {
      assertEquals(expectedFieldName + " vs " + actualFieldName,
              expected.getFieldValue(expectedFieldName), normalize(wt, actual.getFirstValue(actualFieldName)));
      return Collections.<String>singleton(actualFieldName);
    }
  }

  /**
   * Json parsing results in all Long and Double number values; `expected` values are all (conveniently!)
   * expressed as Integer and Float, so we do a little normalization here so that the values are compatible
   */
  private static Object normalize(String wt, Object val) {
    if ("json".equals(wt) && val instanceof Number) {
      if (val instanceof Long) {
        return ((Long) val).intValue();
      } else if (val instanceof Double) {
        return ((Double) val).floatValue();
      } else {
        throw new IllegalStateException("numbers with `wt=json` only expect Long or Double");
      }
    }
    return val;
  }

  private static class SimpleFieldValueValidator extends FieldValueValidator {
    public SimpleFieldValueValidator(final String fieldName) {
      super(fieldName, fieldName);
    }
    public String getFlParam() { return expectedFieldName; }
  }
  
  private static class RenameFieldValueValidator extends FieldValueValidator implements SuppressRealFields {
    public RenameFieldValueValidator(final String origFieldName, final String alias) {
      super(origFieldName, alias);
    }
    public String getFlParam() { return actualFieldName + ":" + expectedFieldName; }
    public Set<String> getSuppressedFields() { return Collections.singleton(expectedFieldName); }
  }

  /**
   * Validator for {@link RawValueTransformerFactory}
   *
   * This validator is fairly weak, because it doesn't do anything to verify the conditional logic
   * in RawValueTransformerFactory realted to the output format -- but that's out of the scope of 
   * this randomized testing.  
   * 
   * What we're primarily concerned with is that the transformer does it's job and puts the string 
   * in the response, regardless of cloud/RTG/uncommited state of the document.
   */
  private static class RawFieldValueValidator extends RenameFieldValueValidator {
    final String type;
    final String alias;
    final SolrParams extraParams;
    public RawFieldValueValidator(final String type, final String fieldName, final String alias) {
      // transformer is weird, default result key doesn't care what params are used...
      super(fieldName, null == alias ? "["+type+"]" : alias);
      this.type = type;
      this.alias = alias;
      this.extraParams = new ModifiableSolrParams().set(CommonParams.WT, type);
    }
    public RawFieldValueValidator(final String type, final String fieldName) {
      this(type, fieldName, null);
    }
    public String getFlParam() {
      return (null == alias ? "" : (alias + ":")) + "[" + type + " f=" + expectedFieldName + "]";
    }
    @Override
    public Collection<String> assertRTGResults(final Collection<FlValidator> validators,
                                               SolrInputDocument expected,
                                               final SolrDocument actual,
                                               final String wt) {
      if ("json".equals(wt) && "json".equals(type)) {
        Object v = actual.get(actualFieldName);
        if (v instanceof Collection) {
          // the json "array" type is indistinguishable from a multivalued field, so when `super` validates
          // based on `actual.getFirstValue(...)`, it causes issues. Here we know that our raw values are only
          // on single-valued fields, so we wrap it to work around `getFirstValue` in parent class.
          // The same logic applies to `expected` (below)
          actual.setField(actualFieldName, Collections.singleton(v));
        }
        try {
          Object parsedExpected = ObjectBuilder.fromJSON((String) expected.getFieldValue(expectedFieldName));
          if (parsedExpected instanceof Collection) {
            // see note above
            parsedExpected = Collections.singleton(parsedExpected);
          }
          expected = expected.deepCopy(); // need to copy before modifying expected!
          expected.setField(expectedFieldName, parsedExpected);
        } catch (IOException ex) {
          // swallow the exception and use the un-parsed String?
        }
      } else if ("xml".equals(wt) && "xml".equals(type)) {
        try {
          Object parsedExpected = RawCapableXMLResponseParser.convertRawContent((String) expected.getFieldValue(expectedFieldName));
          expected = expected.deepCopy(); // need to copy before modifying expected!
          expected.setField(expectedFieldName, parsedExpected);
        } catch (XMLStreamException ex) {
          // swallow the exception and use the un-parsed String?
        }
      }
      return super.assertRTGResults(validators, expected, actual, wt);
    }
    @Override
    public SolrParams getExtraRequestParams() {
      return extraParams;
    }
    public String getDefaultTransformerFactoryName() {
      return type;
    }
  }

  /**
   * Local extension of XMLResponseParser that is capable of handling "raw" xml field values, for the
   * purpose of validation and consistency between expected vs. actual.
   */
  private static class RawCapableXMLResponseParser extends XMLResponseParser {

    private static String convertRawContent(String raw) throws XMLStreamException {
      return XMLResponseParser.convertRawContent(raw, (parser) -> {
        try {
          return consumeRawContent0(parser);
        } catch (XMLStreamException ex) {
          // only called in the context of this test, so the extra exception wrapping is totally fine
          throw new RuntimeException(ex);
        }
      });
    }

    protected String consumeRawContent(XMLStreamReader parser) throws XMLStreamException {
      return consumeRawContent0(parser);
    }

    private static String consumeRawContent0(XMLStreamReader parser) throws XMLStreamException {
      int depth = 0;
      StringBuilder sb = new StringBuilder();
      for (;;) {
        int elementType = parser.next();
        switch (elementType) {
          case XMLStreamConstants.START_ELEMENT:
            depth++;
            sb.append("START:").append(parser.getLocalName()).append(';');
            break;
          case XMLStreamConstants.END_ELEMENT:
            if (--depth < 0) {
              // exiting raw element
              return sb.toString();
            }
            sb.append("END:").append(parser.getLocalName()).append(';');
            break;
          case XMLStreamConstants.CHARACTERS:
            sb.append(parser.getText());
            break;
        }
      }
    }
  }

  /**
   * enforces that a valid <code>[docid]</code> is present in the response, possibly using a 
   * resultKey alias.  By default the only validation of docId values is that they are an integer 
   * greater than or equal to <code>-1</code> -- but if any other validator in use returns true 
   * from {@link #requiresRealtimeSearcherReOpen} then the constraint is tightened and values must 
   * be greater than or equal to <code>0</code> 
   */
  private static class DocIdValidator implements FlValidator {
    private static final String NAME = "docid";
    private static final String USAGE = "["+NAME+"]";
    private final String resultKey;
    public DocIdValidator(final String resultKey) {
      this.resultKey = resultKey;
    }
    public DocIdValidator() {
      this(USAGE);
    }
    public String getDefaultTransformerFactoryName() { return NAME; }
    public String getFlParam() { return USAGE.equals(resultKey) ? resultKey : resultKey+":"+USAGE; }
    public Collection<String> assertRTGResults(final Collection<FlValidator> validators,
                                               final SolrInputDocument expected,
                                               final SolrDocument actual,
                                               final String wt) {
      Object value =  normalize(wt, actual.getFirstValue(resultKey));
      assertNotNull(getFlParam() + " => no value in actual doc", value);
      assertTrue(USAGE + " must be an Integer: " + value, value instanceof Integer);

      int minValidDocId = -1; // if it comes from update log
      for (FlValidator other : validators) {
        if (other.requiresRealtimeSearcherReOpen()) {
          minValidDocId = 0;
          break;
        }
      }
      assertTrue(USAGE + " must be >= " + minValidDocId + ": " + value,
                 minValidDocId <= ((Integer)value).intValue());
      return Collections.<String>singleton(resultKey);
    }
  }

  /** Trivial validator of ShardAugmenterFactory */
  private static class ShardValidator implements FlValidator {
    private static final String NAME = "shard";
    private static final String USAGE = "["+NAME+"]";
    private final String resultKey;
    public ShardValidator(final String resultKey) {
      this.resultKey = resultKey;
    }
    public ShardValidator() {
      this(USAGE);
    }
    public String getDefaultTransformerFactoryName() { return NAME; }
    public String getFlParam() { return USAGE.equals(resultKey) ? resultKey : resultKey+":"+USAGE; }
    public Collection<String> assertRTGResults(final Collection<FlValidator> validators,
                                               final SolrInputDocument expected,
                                               final SolrDocument actual,
                                               final String wt) {
      final Object value =  actual.getFirstValue(resultKey);
      assertNotNull(getFlParam() + " => no value in actual doc", value);
      assertTrue(USAGE + " must be an String: " + value, value instanceof String);

      // trivial sanity check
      assertFalse(USAGE + " => blank string", value.toString().trim().isEmpty());
      return Collections.<String>singleton(resultKey);
    }
  }

  /** Trivial validator of ValueAugmenter */
  private static class ValueAugmenterValidator implements FlValidator {
    private static final String NAME = "value";
    private static String trans(final int value) { return "[" + NAME + " v=" + value + " t=int]"; }
    
    private final String resultKey;
    private final String fl;
    private final Integer expectedVal;
    private ValueAugmenterValidator(final String fl, final int expectedVal, final String resultKey) {
      this.resultKey = resultKey;
      this.expectedVal = expectedVal;
      this.fl = fl;
    }
    public ValueAugmenterValidator(final int expectedVal, final String resultKey) {
      this(resultKey + ":" +trans(expectedVal), expectedVal, resultKey);
    }
    public ValueAugmenterValidator(final int expectedVal) {
      // value transformer is weird, default result key doesn't care what params are used...
      this(trans(expectedVal), expectedVal, "["+NAME+"]");
    }
    public String getDefaultTransformerFactoryName() { return NAME; }
    public String getFlParam() { return fl; }
    public Collection<String> assertRTGResults(final Collection<FlValidator> validators,
                                               final SolrInputDocument expected,
                                               final SolrDocument actual,
                                               final String wt) {
      Object actualVal =  normalize(wt, actual.getFirstValue(resultKey));
      assertNotNull(getFlParam() + " => no value in actual doc", actualVal);
      assertEquals(getFlParam(), expectedVal, actualVal);
      return Collections.<String>singleton(resultKey);
    }
  }

  
  /** Trivial validator of a ValueSourceAugmenter */
  private static class FunctionValidator implements FlValidator {
    private static String func(String fieldName) {
      return "add(1.3,sub("+fieldName+","+fieldName+"))";
    }
    protected final String fl;
    protected final String resultKey;
    protected final String fieldName;
    public FunctionValidator(final String fieldName) {
      this(func(fieldName), fieldName, func(fieldName));
    }
    public FunctionValidator(final String fieldName, final String resultKey) {
      this(resultKey + ":" + func(fieldName), fieldName, resultKey);
    }
    private FunctionValidator(final String fl, final String fieldName, final String resultKey) {
      this.fl = fl;
      this.resultKey = resultKey;
      this.fieldName = fieldName;
    }
    /** always returns true */
    public boolean requiresRealtimeSearcherReOpen() { return true; }
    public String getFlParam() { return fl; }
    public Collection<String> assertRTGResults(final Collection<FlValidator> validators,
                                               final SolrInputDocument expected,
                                               final SolrDocument actual,
                                               final String wt) {
      final Object origVal = expected.getFieldValue(fieldName);
      assertTrue("this validator only works on numeric fields: " + origVal, origVal instanceof Number);
      
      assertEquals(fl, 1.3F, normalize(wt, actual.getFirstValue(resultKey)));
      return Collections.<String>singleton(resultKey);
    }
  }

  
  /** 
   * Trivial validator of a SubQueryAugmenter.  
   *
   * This validator ignores 90% of the features/complexity
   * of SubQueryAugmenter, and instead just focuses on the basics of:
   * <ul>
   *  <li>do a subquery for docs where SUBQ_FIELD contains the id of the top level doc</li>
   *  <li>verify that any subquery match is expected based on indexing pattern</li>
   * </ul>
   */
  private static class SubQueryValidator implements FlValidator {

    // HACK to work around SOLR-9396...
    // 
    // we're using "id" (and only "id") in the subquery.q as a workarround limitation in
    // "$rows.foo" parsing -- it only works reliably if "foo" is in fl, so we only use "$rows.id",
    // which we know is in every request (and is a valid integer)
    
    public final static String NAME = "subquery";
    public final static String SUBQ_KEY = "subq";
    public final static String SUBQ_FIELD = "next_2_ids_i";
    public String getFlParam() { return SUBQ_KEY+":["+NAME+"]"; }
    @SuppressWarnings("unchecked")
    public Collection<String> assertRTGResults(final Collection<FlValidator> validators,
                                               final SolrInputDocument expected,
                                               final SolrDocument actual,
                                               final String wt) {
      final int compVal = assertParseInt("expected id", expected.getFieldValue("id"));
      
      Object actualVal = actual.getFieldValue(SUBQ_KEY);
      if ("json".equals(wt)) {
        actualVal = getSolrDocumentList((Map<String, Object>) actualVal);
      }
      assertTrue("Expected a doclist: " + actualVal,
                 actualVal instanceof SolrDocumentList);
      assertTrue("should be at most 2 docs in doc list: " + actualVal,
                 ((SolrDocumentList) actualVal).getNumFound() <= 2);
      
      for (SolrDocument subDoc : (SolrDocumentList) actualVal) {
        final int subDocIdVal = assertParseInt("subquery id", subDoc.getFirstValue("id"));
        assertTrue("subDocId="+subDocIdVal+" not in valid range for id="+compVal+" (expected "
                   + (compVal-1) + " or " + (compVal-2) + ")",
                   ((subDocIdVal < compVal) && ((compVal-2) <= subDocIdVal)));
        
      }
    
      return Collections.<String>singleton(SUBQ_KEY);
    }
    public String getDefaultTransformerFactoryName() { return NAME; }
    public SolrParams getExtraRequestParams() {
      return params(SubQueryValidator.SUBQ_KEY + ".q",
                    "{!field f=" + SubQueryValidator.SUBQ_FIELD + " v=$row.id}");
    }
  }
  
  /** Trivial validator of a GeoTransformer */
  private static class GeoTransformerValidator implements FlValidator, SuppressRealFields{
    private static final String NAME = "geo";
    /** 
     * we're not worried about testing the actual geo parsing/formatting of values,
     * just that the transformer gets called with the expected field value.
     * so have a small set of fixed input values we use when indexing docs,
     * and the expected output for each
     */
    private static final Map<String,String> VALUES = new HashMap<>();
    /** 
     * The set of legal field values this validator is willing to test as a list so we can
     * reliably index into it with random ints
     */
    private static final List<String> ALLOWED_FIELD_VALUES;
    static {
      for (int i = -42; i < 66; i+=13) {
        VALUES.put("POINT( 42 "+i+" )", "{\"type\":\"Point\",\"coordinates\":[42,"+i+"]}");
      }
      ALLOWED_FIELD_VALUES = List.copyOf(VALUES.keySet());
    }
    /** 
     * returns a random field value usable when indexing a document that this validator will
     * be able to handle.
     */
    public static String getValueForIndexing(final Random rand) {
      return ALLOWED_FIELD_VALUES.get(rand.nextInt(ALLOWED_FIELD_VALUES.size()));
    }
    private static String trans(String fieldName) {
      return "["+NAME+" f="+fieldName+"]";
    }
    protected final String fl;
    protected final String resultKey;
    protected final String fieldName;
    public GeoTransformerValidator(final String fieldName) {
      // geo transformer is weird, default result key doesn't care what params are used...
      this(trans(fieldName), fieldName, "["+NAME+"]");
    }
    public GeoTransformerValidator(final String fieldName, final String resultKey) {
      this(resultKey + ":" + trans(fieldName), fieldName, resultKey);
    }
    private GeoTransformerValidator(final String fl, final String fieldName, final String resultKey) {
      this.fl = fl;
      this.resultKey = resultKey;
      this.fieldName = fieldName;
    }
    public String getDefaultTransformerFactoryName() { return NAME; }
    public String getFlParam() { return fl; }
    public Collection<String> assertRTGResults(final Collection<FlValidator> validators,
                                               final SolrInputDocument expected,
                                               final SolrDocument actual,
                                               final String wt) {
      final Object origVal = expected.getFieldValue(fieldName);
      assertTrue(fl + ": orig field value is not supported: " + origVal, VALUES.containsKey(origVal));

      Object orig = VALUES.get(origVal);
      if ("json".equals(wt)) {
        try {
          orig = ObjectBuilder.fromJSON((String) orig);
        } catch (IOException ex) {
          // swallow exception and use raw `orig` String?
        }
      }
      assertEquals(fl, orig, actual.getFirstValue(resultKey));
      return Collections.<String>singleton(resultKey);
    }
    public Set<String> getSuppressedFields() { return Collections.singleton(fieldName); }
  }

  /** 
   * Glob based validator.
   * This class checks that every field in the expected doc exists in the actual doc with the expected 
   * value -- with special exceptions for fields that are "suppressed" (usually via an alias)
   *
   * By design, fields that are aliased are "moved" unless the original field name was explicitly included 
   * in the fl, globs don't count.
   *
   * @see RenameFieldValueValidator
   */
  private static class GlobValidator implements FlValidator {
    private final String glob;
    public GlobValidator(final String glob) {
      this.glob = glob;
    }
    private final Set<String> matchingFieldsCache = new LinkedHashSet<>();
    
    public String getFlParam() { return glob; }
    
    private boolean matchesGlob(final String fieldName) {
      if ( FilenameUtils.wildcardMatch(fieldName, glob) ) {
        matchingFieldsCache.add(fieldName); // Don't calculate it again
        return true;
      }
      return false;
    }
                                
    public Collection<String> assertRTGResults(final Collection<FlValidator> validators,
                                               final SolrInputDocument expected,
                                               final SolrDocument actual,
                                               final String wt) {

      final Set<String> renamed = new LinkedHashSet<>(validators.size());
      for (FlValidator v : validators) {
        if (v instanceof SuppressRealFields) {
          renamed.addAll(((SuppressRealFields)v).getSuppressedFields());
        }
      }
      
      // every real field name matching the glob that is not renamed should be in the results
      Set<String> result = new LinkedHashSet<>(expected.getFieldNames().size());
      for (String f : expected.getFieldNames()) {
        if ( matchesGlob(f) && (! renamed.contains(f) ) ) {
          result.add(f);
          assertEquals(glob + " => " + f, expected.getFieldValue(f), normalize(wt, actual.getFirstValue(f)));
        }
      }
      return result;
    }
  }
  
  /** 
   * for things like "score" and "[explain]" where we explicitly expect what we ask for in the fl
   * to <b>not</b> be returned when using RTG.
   */
  private static class NotIncludedValidator implements FlValidator {
    private final String fieldName;
    private final String fl;
    public NotIncludedValidator(final String fl) {
      this(fl, fl);
    }
    public NotIncludedValidator(final String fieldName, final String fl) {
      this.fieldName = fieldName;
      this.fl = fl;
    }
    public String getFlParam() { return fl; }
    public Collection<String> assertRTGResults(final Collection<FlValidator> validators,
                                               final SolrInputDocument expected,
                                               final SolrDocument actual,
                                               final String wt) {
      assertEquals(fl, null, actual.getFirstValue(fieldName));
      return Collections.emptySet();
    }
  }

  /** explain should always be ignored when using RTG */
  private static class ExplainValidator extends NotIncludedValidator {
    private final static String NAME = "explain";
    private final static String USAGE = "[" + NAME + "]";
    public ExplainValidator() {
      super(USAGE);
    }
    public ExplainValidator(final String resultKey) {
      super(USAGE, resultKey + ":" + USAGE);
    }
    public String getDefaultTransformerFactoryName() { return NAME; }
  }

  /** helper method for adding a random number (may be 0) of items from {@link #FL_VALIDATORS} */
  private static void addRandomFlValidators(final Random r, final Set<FlValidator> validators) {
    List<FlValidator> copyToShuffle = new ArrayList<>(FL_VALIDATORS);
    Collections.shuffle(copyToShuffle, r);
    final int numToReturn = r.nextInt(copyToShuffle.size());
    validators.addAll(copyToShuffle.subList(0, numToReturn + 1));
  }

  /**
   * Given an ordered list of values to include in a (key) param, randomly groups them (ie: comma separated) 
   * into actual param key=values which are returned as a new SolrParams instance
   */
  private static SolrParams buildCommaSepParams(final Random rand, final String key, Collection<String> values) {
    ModifiableSolrParams result = new ModifiableSolrParams();
    List<String> copy = new ArrayList<>(values);
    while (! copy.isEmpty()) {
      List<String> slice = copy.subList(0, random().nextInt(1 + copy.size()));
      result.add(key,String.join(",",slice));
      slice.clear();
    }
    return result;
  }

  /** helper method for asserting an object is a non-null String can be parsed as an int */
  public static int assertParseInt(String msg, Object orig) {
    assertNotNull(msg + ": is null", orig);
    assertTrue(msg + ": is not a string: " + orig, orig instanceof String);
    try {
      return Integer.parseInt(orig.toString());
    } catch (NumberFormatException nfe) {
      throw new AssertionError(msg + ": can't be parsed as a number: " + orig, nfe);
    }
  }
}<|MERGE_RESOLUTION|>--- conflicted
+++ resolved
@@ -48,11 +48,6 @@
 import org.apache.solr.common.SolrDocument;
 import org.apache.solr.common.SolrDocumentList;
 import org.apache.solr.common.SolrInputDocument;
-<<<<<<< HEAD
-import org.apache.solr.common.params.CommonParams;
-=======
-import org.apache.solr.common.cloud.ZkStateReader;
->>>>>>> 98754e7b
 import org.apache.solr.common.params.ModifiableSolrParams;
 import org.apache.solr.common.params.SolrParams;
 import org.apache.solr.common.util.NamedList;
@@ -604,13 +599,9 @@
 
   public static void waitForRecoveriesToFinish(CloudSolrClient client) throws Exception {
     assert null != client.getDefaultCollection();
-      AbstractDistribZkTestBase.waitForRecoveriesToFinish(client.getDefaultCollection(),
-<<<<<<< HEAD
-              ZkStateReader.from(client), true, true, 330);
-=======
-              ZkStateReader.from(client),
+    AbstractDistribZkTestBase.waitForRecoveriesToFinish(client.getDefaultCollection(),
+                                                        client.getZkStateReader(),
                                                         true, true, 330);
->>>>>>> 98754e7b
   }
 
   /** 
