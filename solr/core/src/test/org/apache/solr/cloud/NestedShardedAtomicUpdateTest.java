/*
 * Licensed to the Apache Software Foundation (ASF) under one or more
 * contributor license agreements.  See the NOTICE file distributed with
 * this work for additional information regarding copyright ownership.
 * The ASF licenses this file to You under the Apache License, Version 2.0
 * (the "License"); you may not use this file except in compliance with
 * the License.  You may obtain a copy of the License at
 *
 *     http://www.apache.org/licenses/LICENSE-2.0
 *
 * Unless required by applicable law or agreed to in writing, software
 * distributed under the License is distributed on an "AS IS" BASIS,
 * WITHOUT WARRANTIES OR CONDITIONS OF ANY KIND, either express or implied.
 * See the License for the specific language governing permissions and
 * limitations under the License.
 */

package org.apache.solr.cloud;

import java.io.IOException;
import java.nio.file.Path;
import java.util.ArrayList;
import java.util.List;
import org.apache.lucene.util.IOUtils;
import org.apache.solr.client.solrj.SolrClient;
import org.apache.solr.client.solrj.SolrServerException;
import org.apache.solr.client.solrj.impl.CloudSolrClient;
import org.apache.solr.client.solrj.request.CollectionAdminRequest;
import org.apache.solr.client.solrj.request.UpdateRequest;
import org.apache.solr.client.solrj.response.QueryResponse;
import org.apache.solr.common.SolrDocument;
import org.apache.solr.common.SolrInputDocument;
import org.apache.solr.common.cloud.ClusterState;
import org.apache.solr.common.cloud.Replica;
import org.apache.solr.common.params.ModifiableSolrParams;
import org.apache.solr.common.params.SolrParams;
import org.junit.AfterClass;
import org.junit.BeforeClass;
import org.junit.Test;

public class NestedShardedAtomicUpdateTest extends SolrCloudTestCase {
  private static final String DEFAULT_COLLECTION = "col1";
  private static CloudSolrClient cloudClient;
  private static List<SolrClient> clients; // not CloudSolrClient

  @BeforeClass
  public static void beforeClass() throws Exception {
    configureCluster(1).addConfig("_default", configset("cloud-minimal")).configure();
    // replace schema.xml with schema-test.xml
    Path schemaPath = TEST_COLL1_CONF().resolve("schema-nest.xml");
    cluster.getZkClient().setData("/configs/_default/schema.xml", schemaPath, true);

    cloudClient = cluster.getSolrClient();
    cloudClient.setDefaultCollection(DEFAULT_COLLECTION);

    CollectionAdminRequest.createCollection(DEFAULT_COLLECTION, 4, 1).process(cloudClient);

    clients = new ArrayList<>();
    ClusterState clusterState = cloudClient.getClusterState();
    for (Replica replica : clusterState.getCollection(DEFAULT_COLLECTION).getReplicas()) {
      clients.add(getHttpSolrClient(replica.getCoreUrl()));
    }
  }

  @AfterClass
  public static void afterClass() throws Exception {
    IOUtils.close(clients);
  }

  @Test
  public void doRootShardRoutingTest() throws Exception {
<<<<<<< HEAD
    assertEquals(4, cloudClient.getClusterState().getCollection(DEFAULT_COLLECTION).getSlices().size());
=======
    assertEquals(
        4,
        cloudClient
            .getZkStateReader()
            .getClusterState()
            .getCollection(DEFAULT_COLLECTION)
            .getSlices()
            .size());
>>>>>>> f07b7b0c
    final String[] ids = {"3", "4", "5", "6"};

    assertEquals(
        "size of ids to index should be the same as the number of clients",
        clients.size(),
        ids.length);
    // for now,  we know how ranges will be distributed to shards.
    // may have to look it up in clusterstate if that assumption changes.

    SolrInputDocument doc = sdoc("id", "1", "_root_", "1", "level_s", "root");

    int which = (doc.get("_root_").hashCode() & 0x7fffffff) % clients.size();
    SolrClient aClient = clients.get(which);

    indexDoc(aClient, null, doc);

    doc =
        sdoc(
            "id",
            "1",
            "_root_",
            "1",
            "children",
            map("add", sdocs(sdoc("id", "2", "level_s", "child"))));

    indexDoc(aClient, null, doc);

    for (int idIndex = 0; idIndex < ids.length; ++idIndex) {

      doc =
          sdoc(
              "id",
              "2",
              "_root_",
              "1",
              "grandChildren",
              map("add", sdocs(sdoc("id", ids[idIndex], "level_s", "grand_child"))));

      indexDocAndRandomlyCommit(getRandomSolrClient(), null, doc);

      doc = sdoc("id", "3", "_root_", "1", "inplace_updatable_int", map("inc", "1"));

      indexDocAndRandomlyCommit(getRandomSolrClient(), null, doc);

      // assert RTG request respects _route_ param
      QueryResponse routeRsp =
          getRandomSolrClient().query(params("qt", "/get", "id", "2", "_route_", "1"));
      SolrDocument results = (SolrDocument) routeRsp.getResponse().get("doc");
      assertNotNull(
          "RTG should find doc because _route_ was set to the root documents' ID", results);
      assertEquals("2", results.getFieldValue("id"));

      // assert all docs are indexed under the same root
      getRandomSolrClient().commit();
      assertEquals(0, getRandomSolrClient().query(params("q", "-_root_:1")).getResults().size());

      // assert all docs are indexed inside the same block
      QueryResponse rsp =
          getRandomSolrClient().query(params("qt", "/get", "id", "1", "fl", "*, [child]"));
      SolrDocument val = (SolrDocument) rsp.getResponse().get("doc");
      assertEquals("1", val.getFieldValue("id"));
      @SuppressWarnings({"unchecked"})
      List<SolrDocument> children = (List) val.getFieldValues("children");
      assertEquals(1, children.size());
      SolrDocument childDoc = children.get(0);
      assertEquals("2", childDoc.getFieldValue("id"));
      @SuppressWarnings({"unchecked"})
      List<SolrDocument> grandChildren = (List) childDoc.getFieldValues("grandChildren");
      assertEquals(idIndex + 1, grandChildren.size());
      SolrDocument grandChild = grandChildren.get(0);
      assertEquals("3", grandChild.getFieldValue("id"));
      assertEquals(idIndex + 1, grandChild.getFirstValue("inplace_updatable_int"));
    }
  }

  @Test
  public void doNestedInplaceUpdateTest() throws Exception {
<<<<<<< HEAD
    assertEquals(4, cloudClient.getClusterState().getCollection(DEFAULT_COLLECTION).getSlices().size());
=======
    assertEquals(
        4,
        cloudClient
            .getZkStateReader()
            .getClusterState()
            .getCollection(DEFAULT_COLLECTION)
            .getSlices()
            .size());
>>>>>>> f07b7b0c
    final String[] ids = {"3", "4", "5", "6"};

    assertEquals(
        "size of ids to index should be the same as the number of clients",
        clients.size(),
        ids.length);
    // for now,  we know how ranges will be distributed to shards.
    // may have to look it up in clusterstate if that assumption changes.

    SolrInputDocument doc = sdoc("id", "1", "_root_", "1", "level_s", "root");

    int which = (doc.get("_root_").hashCode() & 0x7fffffff) % clients.size();
    SolrClient aClient = clients.get(which);

    indexDocAndRandomlyCommit(aClient, null, doc);

    doc =
        sdoc(
            "id",
            "1",
            "_root_",
            "1",
            "children",
            map("add", sdocs(sdoc("id", "2", "level_s", "child"))));

    indexDocAndRandomlyCommit(aClient, null, doc);

    doc =
        sdoc(
            "id",
            "2",
            "_root_",
            "1",
            "grandChildren",
            map("add", sdocs(sdoc("id", ids[0], "level_s", "grand_child"))));

    indexDocAndRandomlyCommit(aClient, null, doc);

    int id1InPlaceCounter = 0;
    int id2InPlaceCounter = 0;
    int id3InPlaceCounter = 0;
    for (int fieldValue = 1; fieldValue < 5; ++fieldValue) {
      // randomly increment a field on a root, middle, and leaf doc
      if (random().nextBoolean()) {
        id1InPlaceCounter++;
        indexDoc(
            getRandomSolrClient(),
            null,
            sdoc("id", "1", "_root_", "1", "inplace_updatable_int", map("inc", "1")));
      }
      if (random().nextBoolean()) {
        id2InPlaceCounter++;
        indexDoc(
            getRandomSolrClient(),
            null,
            sdoc("id", "2", "_root_", "1", "inplace_updatable_int", map("inc", "1")));
      }
      if (random().nextBoolean()) { // TODO consider removing this now-useless block?
        id3InPlaceCounter++;
        indexDoc(
            getRandomSolrClient(),
            null,
            sdoc("id", "3", "_root_", "1", "inplace_updatable_int", map("inc", "1")));
      }
      if (random().nextBoolean()) {
        getRandomSolrClient().commit();
      }

      if (random().nextBoolean()) {
        // assert RTG request respects _route_ param
        QueryResponse routeRsp =
            getRandomSolrClient().query(params("qt", "/get", "id", "2", "_route_", "1"));
        SolrDocument results = (SolrDocument) routeRsp.getResponse().get("doc");
        assertNotNull(
            "RTG should find doc because _route_ was set to the root documents' ID", results);
        assertEquals("2", results.getFieldValue("id"));
      }

      if (random().nextBoolean()) {
        // assert all docs are indexed under the same root
        assertEquals(0, getRandomSolrClient().query(params("q", "-_root_:1")).getResults().size());
      }

      if (random().nextBoolean()) {
        // assert all docs are indexed inside the same block
        QueryResponse rsp =
            getRandomSolrClient().query(params("qt", "/get", "id", "1", "fl", "*, [child]"));
        SolrDocument val = (SolrDocument) rsp.getResponse().get("doc");
        assertEquals("1", val.getFieldValue("id"));
        assertInplaceCounter(id1InPlaceCounter, val);
        @SuppressWarnings({"unchecked"})
        List<SolrDocument> children = (List) val.getFieldValues("children");
        assertEquals(1, children.size());
        SolrDocument childDoc = children.get(0);
        assertEquals("2", childDoc.getFieldValue("id"));
        assertInplaceCounter(id2InPlaceCounter, childDoc);
        @SuppressWarnings({"unchecked"})
        List<SolrDocument> grandChildren = (List) childDoc.getFieldValues("grandChildren");
        assertEquals(1, grandChildren.size());
        SolrDocument grandChild = grandChildren.get(0);
        assertEquals("3", grandChild.getFieldValue("id"));
        assertInplaceCounter(id3InPlaceCounter, grandChild);
      }
    }
  }

  private void assertInplaceCounter(int expected, SolrDocument val) {
    Number result = (Number) val.getFirstValue("inplace_updatable_int");
    if (expected == 0) {
      assertNull(val.toString(), result);
    } else {
      assertNotNull(val.toString(), result);
      assertEquals(expected, result.intValue());
    }
  }

  @Test
  public void sendWrongRouteParam() throws Exception {
<<<<<<< HEAD
    assertEquals(4, cloudClient.getClusterState().getCollection(DEFAULT_COLLECTION).getSlices().size());
=======
    assertEquals(
        4,
        cloudClient
            .getZkStateReader()
            .getClusterState()
            .getCollection(DEFAULT_COLLECTION)
            .getSlices()
            .size());
>>>>>>> f07b7b0c
    final String rootId = "1";

    SolrInputDocument doc = sdoc("id", rootId, "level_s", "root");

    final SolrParams wrongRouteParams = params("_route_", "c");
    final SolrParams rightParams = params("_route_", rootId);

    int which = (rootId.hashCode() & 0x7fffffff) % clients.size();
    SolrClient aClient = clients.get(which);

    indexDocAndRandomlyCommit(aClient, null, doc);

    final SolrInputDocument childDoc =
        sdoc("id", rootId, "children", map("add", sdocs(sdoc("id", "2", "level_s", "child"))));

    indexDocAndRandomlyCommit(aClient, rightParams, childDoc);

    final SolrInputDocument grandChildDoc =
        sdoc(
            "id",
            "2",
            "_root_",
            rootId,
            "grandChildren",
            map("add", sdocs(sdoc("id", "3", "level_s", "grandChild"))));

    // despite the wrong param, it'll be routed correctly; we can find the doc after.
    //   An error would have been okay too but routing correctly is also fine.
    indexDoc(aClient, wrongRouteParams, grandChildDoc);
    aClient.commit();

    assertEquals(
        1, aClient.query(params("_route_", rootId, "q", "id:3")).getResults().getNumFound());
  }

  private void indexDocAndRandomlyCommit(
      SolrClient client, SolrParams params, SolrInputDocument sdoc)
      throws IOException, SolrServerException {
    indexDoc(client, params, sdoc);
    // randomly commit docs
    if (random().nextBoolean()) {
      client.commit();
    }
  }

  private void indexDoc(SolrClient client, SolrParams params, SolrInputDocument sdoc)
      throws IOException, SolrServerException {
    final UpdateRequest updateRequest = new UpdateRequest();
    updateRequest.add(sdoc);
    updateRequest.setParams(new ModifiableSolrParams(params));
    updateRequest.process(client, null);
  }

  private SolrClient getRandomSolrClient() {
    // randomly return one of these clients, to include the cloudClient
    final int index = random().nextInt(clients.size() + 1);
    return index == clients.size() ? cloudClient : clients.get(index);
  }
}<|MERGE_RESOLUTION|>--- conflicted
+++ resolved
@@ -69,18 +69,13 @@
 
   @Test
   public void doRootShardRoutingTest() throws Exception {
-<<<<<<< HEAD
-    assertEquals(4, cloudClient.getClusterState().getCollection(DEFAULT_COLLECTION).getSlices().size());
-=======
     assertEquals(
         4,
         cloudClient
-            .getZkStateReader()
             .getClusterState()
             .getCollection(DEFAULT_COLLECTION)
             .getSlices()
             .size());
->>>>>>> f07b7b0c
     final String[] ids = {"3", "4", "5", "6"};
 
     assertEquals(
@@ -158,18 +153,13 @@
 
   @Test
   public void doNestedInplaceUpdateTest() throws Exception {
-<<<<<<< HEAD
-    assertEquals(4, cloudClient.getClusterState().getCollection(DEFAULT_COLLECTION).getSlices().size());
-=======
     assertEquals(
         4,
         cloudClient
-            .getZkStateReader()
             .getClusterState()
             .getCollection(DEFAULT_COLLECTION)
             .getSlices()
             .size());
->>>>>>> f07b7b0c
     final String[] ids = {"3", "4", "5", "6"};
 
     assertEquals(
@@ -288,18 +278,13 @@
 
   @Test
   public void sendWrongRouteParam() throws Exception {
-<<<<<<< HEAD
-    assertEquals(4, cloudClient.getClusterState().getCollection(DEFAULT_COLLECTION).getSlices().size());
-=======
     assertEquals(
         4,
         cloudClient
-            .getZkStateReader()
             .getClusterState()
             .getCollection(DEFAULT_COLLECTION)
             .getSlices()
             .size());
->>>>>>> f07b7b0c
     final String rootId = "1";
 
     SolrInputDocument doc = sdoc("id", rootId, "level_s", "root");
