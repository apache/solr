--- conflicted
+++ resolved
@@ -100,24 +100,12 @@
 
     final String baseUrl = cluster.getRandomJetty(random()).getBaseUrl().toString();
     // TODO fix Solr test infra so that this /____v2/ becomes /api/
-<<<<<<< HEAD
-    HttpPost post = new HttpPost(baseUrl + "/____v2/c");
-    final String blah = "{\n"
-            + "  \"create-alias\" : {\n"
+
+    final String foo =
+        "{\n"
             + "    \"name\": \""
             + aliasName
             + "\",\n"
-            + "    \"router\" : {\n"
-            + "      \"name\": \"time\",\n"
-            + "      \"field\": \"evt_dt\",\n"
-            + "      \"start\":\"NOW/DAY\",\n"
-            + // small window for test failure once a day.
-            "      \"interval\":\"+2HOUR\",\n"
-            + "      \"maxFutureMs\":\"14400000\"\n"
-            + "    },\n"
-=======
-    final String foo = "{\n"
-            + "    \"name\": \"" + aliasName + "\",\n"
             + "    \"routers\" : [{\n"
             + "      \"type\": \"time\",\n"
             + "      \"field\": \"evt_dt\",\n"
@@ -127,11 +115,9 @@
             + "      \"maxFutureMs\":\"14400000\"\n"
             + "      }\n"
             + "    }],\n"
->>>>>>> d76c0420
-            +
             // TODO should we use "NOW=" param?  Won't work with v2 and is kinda a hack any way
             // since intended for distributed search
-            "    \"create-collection\" : {\n"
+            + "    \"create-collection\" : {\n"
             + "      \"router\": {\n"
             + "        \"name\":\"implicit\",\n"
             + "        \"field\":\"foo_s\"\n"
@@ -140,31 +126,17 @@
             + "      \"config\":\"_default\",\n"
             + "      \"tlogReplicas\":1,\n"
             + "      \"pullReplicas\":1,\n"
-<<<<<<< HEAD
-            + "      \"nodeSet\": '"
-            + createNode
-            + "',\n"
-=======
             + "      \"nodeSet\": [\""
             + createNode
             + "\"],\n"
->>>>>>> d76c0420
             + "      \"properties\" : {\n"
             + "        \"foobar\":\"bazbam\",\n"
             + "        \"foobar2\":\"bazbam2\"\n"
             + "      }\n"
-            + "    }\n"
-<<<<<<< HEAD
-            + "  }\n"
-            + "}";
-    System.out.println("JEGERLOW: Entity is: " + blah);
-    post.setEntity(new StringEntity(blah, ContentType.APPLICATION_JSON));
-=======
-            + "}";
+            + "    }\n";
     System.out.println("JEGERLOW: Foo is " + foo);
     HttpPost post = new HttpPost(baseUrl + "/____v2/aliases");
     post.setEntity(new StringEntity(foo, ContentType.APPLICATION_JSON));
->>>>>>> d76c0420
     assertSuccess(post);
 
     Date startDate = DateMathParser.parseMath(new Date(), "NOW/DAY");
