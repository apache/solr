--- conflicted
+++ resolved
@@ -163,12 +163,8 @@
     CollectionAdminRequest.createCollection(collectionName, "conf", 1, 2)
         .process(cluster.getSolrClient());
 
-<<<<<<< HEAD
-    Replica leader = ZkStateReader.from(cluster.getSolrClient()).getLeaderRetry(collectionName, "shard1");
-=======
     Replica leader =
-        cluster.getSolrClient().getZkStateReader().getLeaderRetry(collectionName, "shard1");
->>>>>>> f07b7b0c
+        ZkStateReader.from(cluster.getSolrClient()).getLeaderRetry(collectionName, "shard1");
 
     // Confirm that the instance and data directory exist
     CoreStatus coreStatus = getCoreStatus(leader);
@@ -181,12 +177,8 @@
     CollectionAdminRequest.deleteReplica(collectionName, "shard1", leader.getName())
         .process(cluster.getSolrClient());
 
-<<<<<<< HEAD
-    Replica newLeader = ZkStateReader.from(cluster.getSolrClient()).getLeaderRetry(collectionName, "shard1");
-=======
     Replica newLeader =
-        cluster.getSolrClient().getZkStateReader().getLeaderRetry(collectionName, "shard1");
->>>>>>> f07b7b0c
+        ZkStateReader.from(cluster.getSolrClient()).getLeaderRetry(collectionName, "shard1");
 
     assertFalse(leader.equals(newLeader));
 
@@ -546,17 +538,13 @@
     }
 
     try {
-<<<<<<< HEAD
-      ZkStateReader.from(cluster.getSolrClient()).waitForState(collectionName, 20, TimeUnit.SECONDS, (liveNodes, collectionState) -> collectionState.getReplicas().size() == 1);
-=======
-      cluster
+      ZkStateReader.from(cluster
           .getSolrClient()
-          .waitForState(
+          ).waitForState(
               collectionName,
               20,
               TimeUnit.SECONDS,
               (liveNodes, collectionState) -> collectionState.getReplicas().size() == 1);
->>>>>>> f07b7b0c
     } catch (TimeoutException e) {
       if (log.isInfoEnabled()) {
         log.info("Timeout wait for state {}", getCollectionState(collectionName));
