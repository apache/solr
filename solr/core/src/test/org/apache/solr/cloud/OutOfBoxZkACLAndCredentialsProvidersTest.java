--- conflicted
+++ resolved
@@ -71,17 +71,12 @@
 
     System.setProperty("zkHost", zkServer.getZkAddress());
 
-<<<<<<< HEAD
-    SolrZkClient zkClient = new SolrZkClient(zkServer.getZkHost(), AbstractZkTestCase.TIMEOUT);
-    zkClient.makePath("/solr", false);
-=======
     SolrZkClient zkClient =
         new SolrZkClient.Builder()
             .withUrl(zkServer.getZkHost())
             .withTimeout(AbstractZkTestCase.TIMEOUT, TimeUnit.MILLISECONDS)
             .build();
-    zkClient.makePath("/solr", false, true);
->>>>>>> 16d57e93
+    zkClient.makePath("/solr", false);
     zkClient.close();
 
     zkClient =
@@ -157,11 +152,7 @@
 
   protected void assertOpenACLUnsafeAllover(
       SolrZkClient zkClient, String path, List<String> verifiedList) throws Exception {
-<<<<<<< HEAD
     List<ACL> acls = zkClient.getACL(path, new Stat());
-=======
-    List<ACL> acls = zkClient.getZooKeeper().getACL(path, new Stat());
->>>>>>> 16d57e93
     if (log.isInfoEnabled()) {
       log.info("Verifying {}", path);
     }
