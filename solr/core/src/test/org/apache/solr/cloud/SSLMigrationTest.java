/*
 * Licensed to the Apache Software Foundation (ASF) under one or more
 * contributor license agreements.  See the NOTICE file distributed with
 * this work for additional information regarding copyright ownership.
 * The ASF licenses this file to You under the Apache License, Version 2.0
 * (the "License"); you may not use this file except in compliance with
 * the License.  You may obtain a copy of the License at
 *
 *     http://www.apache.org/licenses/LICENSE-2.0
 *
 * Unless required by applicable law or agreed to in writing, software
 * distributed under the License is distributed on an "AS IS" BASIS,
 * WITHOUT WARRANTIES OR CONDITIONS OF ANY KIND, either express or implied.
 * See the License for the specific language governing permissions and
 * limitations under the License.
 */
package org.apache.solr.cloud;

import java.util.ArrayList;
import java.util.List;
import java.util.Locale;
import java.util.Map;
import java.util.Properties;
import org.apache.commons.lang3.StringUtils;
import org.apache.lucene.util.LuceneTestCase.AwaitsFix;
import org.apache.lucene.util.LuceneTestCase.Slow;
import org.apache.solr.SolrTestCaseJ4.SuppressSSL;
import org.apache.solr.client.solrj.SolrClient;
import org.apache.solr.client.solrj.embedded.JettyConfig;
import org.apache.solr.client.solrj.embedded.JettySolrRunner;
import org.apache.solr.client.solrj.impl.HttpClientUtil;
import org.apache.solr.client.solrj.request.QueryRequest;
import org.apache.solr.common.cloud.DocCollection;
import org.apache.solr.common.cloud.Replica;
import org.apache.solr.common.cloud.Slice;
import org.apache.solr.common.cloud.ZkStateReader;
import org.apache.solr.common.params.CollectionParams.CollectionAction;
import org.apache.solr.common.params.MapSolrParams;
import org.apache.solr.common.params.SolrParams;
import org.apache.solr.util.SSLTestConfig;
import org.junit.Test;

<<<<<<< HEAD
import java.io.IOException;
import java.util.ArrayList;
import java.util.List;
import java.util.Locale;
import java.util.Map;
import java.util.Properties;

=======
>>>>>>> f07b7b0c
/**
 * We want to make sure that when migrating between http and https modes the replicas will not be
 * rejoined as new nodes, but rather take off where it left off in the cluster.
 */
@Slow
@SuppressSSL
@AwaitsFix(bugUrl = "https://issues.apache.org/jira/browse/SOLR-12028") // 17-Mar-2018
public class SSLMigrationTest extends AbstractFullDistribZkTestBase {

  @Test
  public void test() throws Exception {
    // Migrate from HTTP -> HTTPS -> HTTP
    assertReplicaInformation("http");
    testMigrateSSL(new SSLTestConfig(true, false));
    testMigrateSSL(new SSLTestConfig(false, false));
  }

  public void testMigrateSSL(SSLTestConfig sslConfig) throws Exception {
    String urlScheme = sslConfig.isSSLMode() ? "https" : "http";
    setUrlScheme(urlScheme);

    for (JettySolrRunner runner : jettys) {
      runner.stop();
    }

    HttpClientUtil.setSocketFactoryRegistryProvider(
        sslConfig.buildClientSocketFactoryRegistryProvider());
    for (int i = 0; i < this.jettys.size(); i++) {
      JettySolrRunner runner = jettys.get(i);
      JettyConfig config =
          JettyConfig.builder()
              .setContext(context)
              .setPort(runner.getLocalPort())
              .stopAtShutdown(false)
              .withServlets(getExtraServlets())
              .withFilters(getExtraRequestFilters())
              .withSSLConfig(sslConfig.buildServerSSLConfig())
              .build();

      Properties props = new Properties();
      if (getSolrConfigFile() != null) props.setProperty("solrconfig", getSolrConfigFile());
      if (getSchemaFile() != null) props.setProperty("schema", getSchemaFile());
      props.setProperty("solr.data.dir", getDataDir(testDir + "/shard" + i + "/data"));

      JettySolrRunner newRunner = new JettySolrRunner(runner.getSolrHome(), props, config);
      newRunner.start();
      jettys.set(i, newRunner);
    }

    assertReplicaInformation(urlScheme);
  }

  private void assertReplicaInformation(String urlScheme) throws Exception {
    List<Replica> replicas = getReplicas();
    assertEquals("Wrong number of replicas found", 4, replicas.size());
    for (Replica replica : replicas) {
      assertTrue(
          "Replica didn't have the proper urlScheme in the ClusterState",
          StringUtils.startsWith(replica.getStr(ZkStateReader.BASE_URL_PROP), urlScheme));
    }
  }
<<<<<<< HEAD
  
  private List<Replica> getReplicas() throws IOException {
    List<Replica> replicas = new ArrayList<>();

    DocCollection collection = cloudClient.getClusterState().getCollection(DEFAULT_COLLECTION);
    for(Slice slice : collection.getSlices()) {
=======

  private List<Replica> getReplicas() {
    List<Replica> replicas = new ArrayList<Replica>();

    DocCollection collection =
        this.cloudClient.getZkStateReader().getClusterState().getCollection(DEFAULT_COLLECTION);
    for (Slice slice : collection.getSlices()) {
>>>>>>> f07b7b0c
      replicas.addAll(slice.getReplicas());
    }
    return replicas;
  }

  private void setUrlScheme(String value) throws Exception {
    Map<String, String> m =
        Map.of(
            "action",
            CollectionAction.CLUSTERPROP.toString().toLowerCase(Locale.ROOT),
            "name",
            "urlScheme",
            "val",
            value);
    SolrParams params = new MapSolrParams(m);
    QueryRequest request = new QueryRequest(params);
    request.setPath("/admin/collections");

    List<String> urls = new ArrayList<>();
    for (Replica replica : getReplicas()) {
      urls.add(replica.getStr(ZkStateReader.BASE_URL_PROP));
    }
    // Create new SolrServer to configure new HttpClient w/ SSL config
    try (SolrClient client = getLBHttpSolrClient(urls.toArray(new String[] {}))) {
      client.request(request);
    }
  }
}<|MERGE_RESOLUTION|>--- conflicted
+++ resolved
@@ -40,7 +40,6 @@
 import org.apache.solr.util.SSLTestConfig;
 import org.junit.Test;
 
-<<<<<<< HEAD
 import java.io.IOException;
 import java.util.ArrayList;
 import java.util.List;
@@ -48,8 +47,6 @@
 import java.util.Map;
 import java.util.Properties;
 
-=======
->>>>>>> f07b7b0c
 /**
  * We want to make sure that when migrating between http and https modes the replicas will not be
  * rejoined as new nodes, but rather take off where it left off in the cluster.
@@ -111,22 +108,12 @@
           StringUtils.startsWith(replica.getStr(ZkStateReader.BASE_URL_PROP), urlScheme));
     }
   }
-<<<<<<< HEAD
-  
+
   private List<Replica> getReplicas() throws IOException {
     List<Replica> replicas = new ArrayList<>();
 
     DocCollection collection = cloudClient.getClusterState().getCollection(DEFAULT_COLLECTION);
-    for(Slice slice : collection.getSlices()) {
-=======
-
-  private List<Replica> getReplicas() {
-    List<Replica> replicas = new ArrayList<Replica>();
-
-    DocCollection collection =
-        this.cloudClient.getZkStateReader().getClusterState().getCollection(DEFAULT_COLLECTION);
     for (Slice slice : collection.getSlices()) {
->>>>>>> f07b7b0c
       replicas.addAll(slice.getReplicas());
     }
     return replicas;
