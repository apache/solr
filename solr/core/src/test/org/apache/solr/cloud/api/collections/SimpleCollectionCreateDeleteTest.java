--- conflicted
+++ resolved
@@ -34,86 +34,20 @@
 
 public class SimpleCollectionCreateDeleteTest extends AbstractFullDistribZkTestBase {
 
-<<<<<<< HEAD
-    public SimpleCollectionCreateDeleteTest() {
-        sliceCount = 1;
-    }
+  public SimpleCollectionCreateDeleteTest() {
+    sliceCount = 1;
+  }
 
     @Test
     @ShardsFixed(num = 1)
     public void testCreateAndDeleteThenCreateAgain() throws Exception {
     String overseerNode = OverseerCollectionConfigSetProcessor.getLeaderNode(ZkStateReader.from(cloudClient).getZkClient());
-        String notOverseerNode = null;
-        for (CloudJettyRunner cloudJetty : cloudJettys) {
-            if (!overseerNode.equals(cloudJetty.nodeName)) {
-                notOverseerNode = cloudJetty.nodeName;
-                break;
-            }
-        }
-        String collectionName = "SimpleCollectionCreateDeleteTest";
-        CollectionAdminRequest.Create create = CollectionAdminRequest.createCollection(collectionName, 1, 1)
-                .setCreateNodeSet(overseerNode);
-
-        NamedList<Object> request = create.process(cloudClient).getResponse();
-
-        if (request.get("success") != null) {
-            assertTrue(getZkClient().exists(ZkStateReader.COLLECTIONS_ZKNODE + "/" + collectionName, false));
-
-            CollectionAdminRequest.Delete delete = CollectionAdminRequest.deleteCollection(collectionName);
-            cloudClient.request(delete);
-
-            assertFalse(getZkClient().exists(ZkStateReader.COLLECTIONS_ZKNODE + "/" + collectionName, false));
-
-            // currently, removing a collection does not wait for cores to be unloaded
-            TimeOut timeout = new TimeOut(30, TimeUnit.SECONDS, TimeSource.NANO_TIME);
-            while (true) {
-
-                if (timeout.hasTimedOut()) {
-                    throw new TimeoutException("Timed out waiting for all collections to be fully removed.");
-                }
-
-                boolean allContainersEmpty = true;
-                for (JettySolrRunner jetty : jettys) {
-
-                    Collection<SolrCore> cores = jetty.getCoreContainer().getCores();
-                    for (SolrCore core : cores) {
-                        CoreDescriptor cd = core.getCoreDescriptor();
-                        if (cd != null) {
-                            if (cd.getCloudDescriptor().getCollectionName().equals(collectionName)) {
-                                allContainersEmpty = false;
-                            }
-                        }
-                    }
-                }
-                if (allContainersEmpty) {
-                    break;
-                }
-            }
-
-            // create collection again on a node other than the overseer leader
-            create = CollectionAdminRequest.createCollection(collectionName, 1, 1)
-                    .setCreateNodeSet(notOverseerNode);
-            request = create.process(cloudClient).getResponse();
-            assertTrue("Collection creation should not have failed", request.get("success") != null);
-        }
-=======
-  public SimpleCollectionCreateDeleteTest() {
-    sliceCount = 1;
-  }
-
-  @Test
-  @ShardsFixed(num = 1)
-  public void testCreateAndDeleteThenCreateAgain() throws Exception {
-    String overseerNode =
-        OverseerCollectionConfigSetProcessor.getLeaderNode(
-            cloudClient.getZkStateReader().getZkClient());
     String notOverseerNode = null;
     for (CloudJettyRunner cloudJetty : cloudJettys) {
       if (!overseerNode.equals(cloudJetty.nodeName)) {
         notOverseerNode = cloudJetty.nodeName;
         break;
       }
->>>>>>> f07b7b0c
     }
     String collectionName = "SimpleCollectionCreateDeleteTest";
     CollectionAdminRequest.Create create =
@@ -126,15 +60,9 @@
       assertTrue(
           getZkClient().exists(ZkStateReader.COLLECTIONS_ZKNODE + "/" + collectionName, false));
 
-<<<<<<< HEAD
-        if (request.get("success") != null) {
-            // collection exists now
-            assertTrue(ZkStateReader.from(cloudClient).getZkClient().exists(ZkStateReader.COLLECTIONS_ZKNODE + "/" + collectionName, false));
-=======
       CollectionAdminRequest.Delete delete =
           CollectionAdminRequest.deleteCollection(collectionName);
       cloudClient.request(delete);
->>>>>>> f07b7b0c
 
       assertFalse(
           getZkClient().exists(ZkStateReader.COLLECTIONS_ZKNODE + "/" + collectionName, false));
@@ -172,11 +100,6 @@
       request = create.process(cloudClient).getResponse();
       assertTrue("Collection creation should not have failed", request.get("success") != null);
     }
-<<<<<<< HEAD
-
-    public SolrZkClient getZkClient() {
-        return ZkStateReader.from(cloudClient).getZkClient();
-=======
   }
 
   @Test
@@ -192,8 +115,8 @@
     if (request.get("success") != null) {
       // collection exists now
       assertTrue(
-          cloudClient
-              .getZkStateReader()
+          ZkStateReader.from(cloudClient
+              )
               .getZkClient()
               .exists(ZkStateReader.COLLECTIONS_ZKNODE + "/" + collectionName, false));
 
@@ -302,11 +225,10 @@
       assertFalse(
           "The auto-created config set should have been deleted now. No collection is referencing it.",
           getZkClient().exists(ZkStateReader.CONFIGS_ZKNODE + "/" + configName, true));
->>>>>>> f07b7b0c
     }
   }
 
   public SolrZkClient getZkClient() {
-    return cloudClient.getZkStateReader().getZkClient();
+    return ZkStateReader.from(cloudClient).getZkClient();
   }
 }