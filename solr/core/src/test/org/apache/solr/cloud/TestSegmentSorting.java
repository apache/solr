--- conflicted
+++ resolved
@@ -111,14 +111,9 @@
     tstes.queryTimestampDescendingSegmentTerminateEarlyNo(
         cloudSolrClient, false /* appendKeyDescendingToSort */);
 
-<<<<<<< HEAD
-    // CommonParams.SEGMENT_TERMINATE_EARLY parameter present but it won't be used
+    // CommonParams.SEGMENT_TERMINATE_EARLY parameter present, but it won't be used
     tstes.queryTimestampDescendingSegmentTerminateEarlyYesGrouped(
         cloudSolrClient, false /* appendKeyDescendingToSort */);
-=======
-    // CommonParams.SEGMENT_TERMINATE_EARLY parameter present, but it won't be used
-    tstes.queryTimestampDescendingSegmentTerminateEarlyYesGrouped(cloudSolrClient);
->>>>>>> 09ccd1d2
     // uses a sort order that is _not_ compatible with the merge sort order
     tstes.queryTimestampAscendingSegmentTerminateEarlyYes(
         cloudSolrClient, false /* appendKeyDescendingToSort */);
