/*
 * Licensed to the Apache Software Foundation (ASF) under one or more
 * contributor license agreements.  See the NOTICE file distributed with
 * this work for additional information regarding copyright ownership.
 * The ASF licenses this file to You under the Apache License, Version 2.0
 * (the "License"); you may not use this file except in compliance with
 * the License.  You may obtain a copy of the License at
 *
 *     http://www.apache.org/licenses/LICENSE-2.0
 *
 * Unless required by applicable law or agreed to in writing, software
 * distributed under the License is distributed on an "AS IS" BASIS,
 * WITHOUT WARRANTIES OR CONDITIONS OF ANY KIND, either express or implied.
 * See the License for the specific language governing permissions and
 * limitations under the License.
 */
package org.apache.solr.cloud;

import java.lang.invoke.MethodHandles;
import java.nio.file.Paths;
import java.util.HashMap;
import java.util.Map;
import org.apache.lucene.tests.util.TestUtil;
import org.apache.solr.client.solrj.impl.CloudSolrClient;
import org.apache.solr.client.solrj.request.CollectionAdminRequest;
import org.apache.solr.client.solrj.request.schema.SchemaRequest.Field;
import org.apache.solr.client.solrj.response.RequestStatusState;
import org.apache.solr.common.SolrDocumentList;
import org.apache.solr.core.CoreDescriptor;
import org.junit.After;
import org.junit.Before;
import org.junit.BeforeClass;
import org.junit.Rule;
import org.junit.Test;
import org.junit.rules.TestName;
import org.slf4j.Logger;
import org.slf4j.LoggerFactory;

public class TestSegmentSorting extends SolrCloudTestCase {

  private static final Logger log = LoggerFactory.getLogger(MethodHandles.lookup().lookupClass());
  private static final int NUM_SERVERS = 5;
  private static final int NUM_SHARDS = 2;
  private static final int REPLICATION_FACTOR = 2;
  private static final String configName = MethodHandles.lookup().lookupClass() + "_configSet";

  @BeforeClass
  public static void setupCluster() throws Exception {
    configureCluster(NUM_SERVERS)
        .addConfig(configName, Paths.get(TEST_HOME(), "collection1", "conf"))
        .configure();
  }

  @Rule public TestName testName = new TestName();

  @After
  public void ensureClusterEmpty() throws Exception {
    cluster.deleteAllCollections();
    cluster.getSolrClient().setDefaultCollection(null);
  }

  @Before
  public void createCollection() throws Exception {

    final String collectionName = testName.getMethodName();
    final CloudSolrClient cloudSolrClient = cluster.getSolrClient();
<<<<<<< HEAD
    
    final String solrConfigFileName = random().nextBoolean() ? "solrconfig-sortingmergepolicyfactory.xml" : "solrconfig-indexSort.xml";

    final Map<String, String> collectionProperties = new HashMap<>();
    collectionProperties.put(CoreDescriptor.CORE_CONFIG, solrConfigFileName);
    
    CollectionAdminRequest.Create cmd = 
      CollectionAdminRequest.createCollection(collectionName, configName,
                                              NUM_SHARDS, REPLICATION_FACTOR)
      .setProperties(collectionProperties);
=======

    final Map<String, String> collectionProperties = new HashMap<>();
    collectionProperties.put(
        CoreDescriptor.CORE_CONFIG, "solrconfig-sortingmergepolicyfactory.xml");

    CollectionAdminRequest.Create cmd =
        CollectionAdminRequest.createCollection(
                collectionName, configName,
                NUM_SHARDS, REPLICATION_FACTOR)
            .setProperties(collectionProperties);
>>>>>>> de2d9597

    if (random().nextBoolean()) {
      assertTrue(cmd.process(cloudSolrClient).isSuccess());
    } else { // async
      assertEquals(RequestStatusState.COMPLETED, cmd.processAndWait(cloudSolrClient, 30));
    }
    cluster.waitForActiveCollection(collectionName, NUM_SHARDS, NUM_SHARDS * REPLICATION_FACTOR);

    cloudSolrClient.setDefaultCollection(collectionName);
  }

  public void testSegmentTerminateEarly() throws Exception {

    final SegmentTerminateEarlyTestState tstes = new SegmentTerminateEarlyTestState(random());
    final CloudSolrClient cloudSolrClient = cluster.getSolrClient();

    // add some documents, then optimize to get merged-sorted segments
    tstes.addDocuments(cloudSolrClient, 10, 10, true);

    // CommonParams.SEGMENT_TERMINATE_EARLY parameter intentionally absent
    tstes.queryTimestampDescending(cloudSolrClient);

    // add a few more documents, but don't optimize to have some not-merge-sorted segments
    tstes.addDocuments(cloudSolrClient, 2, 10, false);

    // CommonParams.SEGMENT_TERMINATE_EARLY parameter now present
    tstes.queryTimestampDescendingSegmentTerminateEarlyYes(cloudSolrClient);
    tstes.queryTimestampDescendingSegmentTerminateEarlyNo(cloudSolrClient);

    // CommonParams.SEGMENT_TERMINATE_EARLY parameter present but it won't be used
    tstes.queryTimestampDescendingSegmentTerminateEarlyYesGrouped(cloudSolrClient);
    // uses a sort order that is _not_ compatible with the merge sort order
    tstes.queryTimestampAscendingSegmentTerminateEarlyYes(cloudSolrClient);
  }

  /**
   * Verify that atomic updates against our (DVO) segment sort field doesn't cause errors. In this
   * situation, the updates should *NOT* be done inplace, because that would break the index sorting
   */
  @Test
  // 12-Jun-2018 @BadApple(bugUrl="https://issues.apache.org/jira/browse/SOLR-12028") // 26-Mar-2018
  public void testAtomicUpdateOfSegmentSortField() throws Exception {

    final CloudSolrClient cloudSolrClient = cluster.getSolrClient();
    final String updateField = SegmentTerminateEarlyTestState.TIMESTAMP_FIELD;

    // sanity check that updateField is in fact a DocValues only field, meaning it
    // would normally be eligable for inplace updates -- if it weren't also used for merge sorting
    final Map<String, Object> schemaOpts =
        new Field(
                updateField,
                params(
                    "includeDynamic", "true",
                    "showDefaults", "true"))
            .process(cloudSolrClient)
            .getField();
    assertEquals(true, schemaOpts.get("docValues"));
    assertEquals(false, schemaOpts.get("indexed"));
    assertEquals(false, schemaOpts.get("stored"));

    // add some documents
    final int numDocs = atLeast(1000);
    for (int id = 1; id <= numDocs; id++) {
      cloudSolrClient.add(sdoc("id", id, updateField, random().nextInt(60)));
    }
    cloudSolrClient.commit();

    // do some random iterations of replacing docs, atomic updates against segment sort field, and
    // commits (at this point we're just sanity checking no serious failures)
    for (int iter = 0; iter < 20; iter++) {
      final int iterSize = atLeast(20);
      for (int i = 0; i < iterSize; i++) {
        // replace
        cloudSolrClient.add(
            sdoc("id", TestUtil.nextInt(random(), 1, numDocs), updateField, random().nextInt(60)));
        // atomic update
        cloudSolrClient.add(
            sdoc(
                "id",
                TestUtil.nextInt(random(), 1, numDocs),
                updateField,
                map("set", random().nextInt(60))));
      }
      cloudSolrClient.commit();
    }

    // pick a random doc, and verify that doing an atomic update causes the docid to change
    // ie: not an inplace update
    final int id = TestUtil.nextInt(random(), 1, numDocs);
    final int oldDocId =
        (Integer) cloudSolrClient.getById("" + id, params("fl", "[docid]")).get("[docid]");

    cloudSolrClient.add(sdoc("id", id, updateField, map("inc", "666")));
    cloudSolrClient.commit();

    // loop incase we're waiting for a newSearcher to be opened
    int newDocId = -1;
    int attempts = 10;
    while ((newDocId < 0) && (0 < attempts--)) {
      SolrDocumentList docs =
          cloudSolrClient
              .query(
                  params(
                      "q", "id:" + id,
                      "fl", "[docid]",
                      "fq", updateField + "[666 TO *]"))
              .getResults();
      if (0 < docs.size()) {
        newDocId = (Integer) docs.get(0).get("[docid]");
      } else {
        Thread.sleep(50);
      }
    }
    assertTrue(oldDocId != newDocId);
  }
}<|MERGE_RESOLUTION|>--- conflicted
+++ resolved
@@ -64,29 +64,18 @@
 
     final String collectionName = testName.getMethodName();
     final CloudSolrClient cloudSolrClient = cluster.getSolrClient();
-<<<<<<< HEAD
-    
+
     final String solrConfigFileName = random().nextBoolean() ? "solrconfig-sortingmergepolicyfactory.xml" : "solrconfig-indexSort.xml";
 
     final Map<String, String> collectionProperties = new HashMap<>();
-    collectionProperties.put(CoreDescriptor.CORE_CONFIG, solrConfigFileName);
-    
-    CollectionAdminRequest.Create cmd = 
-      CollectionAdminRequest.createCollection(collectionName, configName,
-                                              NUM_SHARDS, REPLICATION_FACTOR)
-      .setProperties(collectionProperties);
-=======
-
-    final Map<String, String> collectionProperties = new HashMap<>();
     collectionProperties.put(
-        CoreDescriptor.CORE_CONFIG, "solrconfig-sortingmergepolicyfactory.xml");
+        CoreDescriptor.CORE_CONFIG, solrConfigFileName);
 
     CollectionAdminRequest.Create cmd =
         CollectionAdminRequest.createCollection(
                 collectionName, configName,
                 NUM_SHARDS, REPLICATION_FACTOR)
             .setProperties(collectionProperties);
->>>>>>> de2d9597
 
     if (random().nextBoolean()) {
       assertTrue(cmd.process(cloudSolrClient).isSuccess());
