/*
 * Licensed to the Apache Software Foundation (ASF) under one or more
 * contributor license agreements.  See the NOTICE file distributed with
 * this work for additional information regarding copyright ownership.
 * The ASF licenses this file to You under the Apache License, Version 2.0
 * (the "License"); you may not use this file except in compliance with
 * the License.  You may obtain a copy of the License at
 *
 *     http://www.apache.org/licenses/LICENSE-2.0
 *
 * Unless required by applicable law or agreed to in writing, software
 * distributed under the License is distributed on an "AS IS" BASIS,
 * WITHOUT WARRANTIES OR CONDITIONS OF ANY KIND, either express or implied.
 * See the License for the specific language governing permissions and
 * limitations under the License.
 */
package org.apache.solr.cloud;

import java.lang.invoke.MethodHandles;
<<<<<<< HEAD
import java.nio.file.Path;
=======
>>>>>>> 86f2afde
import java.util.HashMap;
import java.util.Map;
import org.apache.lucene.tests.util.TestUtil;
import org.apache.solr.client.solrj.impl.CloudSolrClient;
import org.apache.solr.client.solrj.request.CollectionAdminRequest;
import org.apache.solr.client.solrj.request.schema.SchemaRequest.Field;
import org.apache.solr.client.solrj.response.RequestStatusState;
import org.apache.solr.common.SolrDocumentList;
import org.apache.solr.core.CoreDescriptor;
import org.junit.After;
import org.junit.Before;
import org.junit.BeforeClass;
import org.junit.Rule;
import org.junit.Test;
import org.junit.rules.TestName;

public class TestSegmentSorting extends SolrCloudTestCase {

  private static final int NUM_SERVERS = 5;
  private static final int NUM_SHARDS = 2;
  private static final int REPLICATION_FACTOR = 2;
  private static final String configName = MethodHandles.lookup().lookupClass() + "_configSet";

  private static boolean compoundMergePolicySort = false;
  private String collectionName;

  @BeforeClass
  public static void setupCluster() throws Exception {
    compoundMergePolicySort = random().nextBoolean();
    if (compoundMergePolicySort) {
      System.setProperty("mergePolicySort", "timestamp_i_dvo desc, id desc");
      System.setProperty("solr.tests.id.docValues", "true");
    }
    configureCluster(NUM_SERVERS)
<<<<<<< HEAD
        .addConfig(configName, Path.of(TEST_HOME(), "collection1", "conf"))
=======
        .addConfig(configName, TEST_HOME().resolve("collection1").resolve("conf"))
>>>>>>> 86f2afde
        .configure();
  }

  @Rule public TestName testName = new TestName();

  @After
  public void ensureClusterEmpty() throws Exception {
    cluster.deleteAllCollections();
    System.clearProperty("mergePolicySort");
    System.clearProperty("solr.tests.id.docValues");
  }

  @Before
  public void createCollection() throws Exception {

    collectionName = testName.getMethodName();
    final CloudSolrClient cloudSolrClient = cluster.getSolrClient();

    final Map<String, String> collectionProperties = new HashMap<>();
    collectionProperties.put(
        CoreDescriptor.CORE_CONFIG, "solrconfig-sortingmergepolicyfactory.xml");

    CollectionAdminRequest.Create cmd =
        CollectionAdminRequest.createCollection(
                collectionName, configName,
                NUM_SHARDS, REPLICATION_FACTOR)
            .setProperties(collectionProperties);

    if (random().nextBoolean()) {
      assertTrue(cmd.process(cloudSolrClient).isSuccess());
    } else { // async
      assertEquals(RequestStatusState.COMPLETED, cmd.processAndWait(cloudSolrClient, 30));
    }
    cluster.waitForActiveCollection(collectionName, NUM_SHARDS, NUM_SHARDS * REPLICATION_FACTOR);
  }

  public void testSegmentTerminateEarly() throws Exception {

    final SegmentTerminateEarlyTestState tstes = new SegmentTerminateEarlyTestState(random());
    final CloudSolrClient cloudSolrClient = cluster.getSolrClient();

    // add some documents, then optimize to get merged-sorted segments
    tstes.addDocuments(collectionName, cloudSolrClient, 10, 10, true);

    // CommonParams.SEGMENT_TERMINATE_EARLY parameter intentionally absent
    tstes.queryTimestampDescending(collectionName, cloudSolrClient);

    // add a few more documents, but don't optimize to have some not-merge-sorted segments
    tstes.addDocuments(collectionName, cloudSolrClient, 2, 10, false);

    // CommonParams.SEGMENT_TERMINATE_EARLY parameter now present
    tstes.queryTimestampDescendingSegmentTerminateEarlyYes(
        collectionName, cloudSolrClient, false /* appendKeyDescendingToSort */);
    tstes.queryTimestampDescendingSegmentTerminateEarlyNo(
        collectionName, cloudSolrClient, false /* appendKeyDescendingToSort */);

    // CommonParams.SEGMENT_TERMINATE_EARLY parameter present, but it won't be used
    tstes.queryTimestampDescendingSegmentTerminateEarlyYesGrouped(
        collectionName, cloudSolrClient, false /* appendKeyDescendingToSort */);
    // uses a sort order that is _not_ compatible with the merge sort order
    tstes.queryTimestampAscendingSegmentTerminateEarlyYes(
        collectionName, cloudSolrClient, false /* appendKeyDescendingToSort */);

    if (compoundMergePolicySort) {
      // CommonParams.SEGMENT_TERMINATE_EARLY parameter now present
      tstes.queryTimestampDescendingSegmentTerminateEarlyYes(
          collectionName, cloudSolrClient, true /* appendKeyDescendingToSort */);
      tstes.queryTimestampDescendingSegmentTerminateEarlyNo(
          collectionName, cloudSolrClient, true /* appendKeyDescendingToSort */);

      // CommonParams.SEGMENT_TERMINATE_EARLY parameter present, but it won't be used
      tstes.queryTimestampDescendingSegmentTerminateEarlyYesGrouped(
          collectionName, cloudSolrClient, true /* appendKeyDescendingToSort */);
      // uses a sort order that is _not_ compatible with the merge sort order
      tstes.queryTimestampAscendingSegmentTerminateEarlyYes(
          collectionName, cloudSolrClient, true /* appendKeyDescendingToSort */);
    }
  }

  /**
   * Verify that atomic updates against our (DVO) segment sort field doesn't cause errors. In this
   * situation, the updates should *NOT* be done in-place, because that would break the index
   * sorting
   */
  @Test
  // 12-Jun-2018 @BadApple(bugUrl="https://issues.apache.org/jira/browse/SOLR-12028") // 26-Mar-2018
  public void testAtomicUpdateOfSegmentSortField() throws Exception {

    final CloudSolrClient cloudSolrClient = cluster.getSolrClient();
    final String updateField = SegmentTerminateEarlyTestState.TIMESTAMP_FIELD;

    // sanity check that updateField is in fact a DocValues only field, meaning it
    // would normally be eligible for in-place updates -- if it weren't also used for merge sorting
    final Map<String, Object> schemaOpts =
        new Field(
                updateField,
                params(
                    "includeDynamic", "true",
                    "showDefaults", "true"))
            .process(cloudSolrClient, collectionName)
            .getField();
    assertEquals(true, schemaOpts.get("docValues"));
    assertEquals(false, schemaOpts.get("indexed"));
    assertEquals(false, schemaOpts.get("stored"));

    // add some documents
    final int numDocs = atLeast(1000);
    for (int id = 1; id <= numDocs; id++) {
      cloudSolrClient.add(collectionName, sdoc("id", id, updateField, random().nextInt(60)));
    }
    cloudSolrClient.commit(collectionName);

    // do some random iterations of replacing docs, atomic updates against segment sort field, and
    // commits (at this point we're just sanity checking no serious failures)
    for (int iter = 0; iter < 20; iter++) {
      final int iterSize = atLeast(20);
      for (int i = 0; i < iterSize; i++) {
        // replace
        cloudSolrClient.add(
            collectionName,
            sdoc("id", TestUtil.nextInt(random(), 1, numDocs), updateField, random().nextInt(60)));
        // atomic update
        cloudSolrClient.add(
            collectionName,
            sdoc(
                "id",
                TestUtil.nextInt(random(), 1, numDocs),
                updateField,
                map("set", random().nextInt(60))));
      }
      cloudSolrClient.commit(collectionName);
    }

    // pick a random doc, and verify that doing an atomic update causes the docid to change
    // ie: not an in-place update
    final int id = TestUtil.nextInt(random(), 1, numDocs);
    final int oldDocId =
        (Integer)
            cloudSolrClient
                .getById(collectionName, "" + id, params("fl", "[docid]"))
                .get("[docid]");

    cloudSolrClient.add(collectionName, sdoc("id", id, updateField, map("inc", "666")));
    cloudSolrClient.commit(collectionName);

    // loop in case we're waiting for a newSearcher to be opened
    int newDocId = -1;
    int attempts = 10;
    while ((newDocId < 0) && (0 < attempts--)) {
      SolrDocumentList docs =
          cloudSolrClient
              .query(
                  collectionName,
                  params(
                      "q", "id:" + id,
                      "fl", "[docid]",
                      "fq", updateField + "[666 TO *]"))
              .getResults();
      if (0 < docs.size()) {
        newDocId = (Integer) docs.get(0).get("[docid]");
      } else {
        Thread.sleep(50);
      }
    }
    assertTrue(oldDocId != newDocId);
  }
}<|MERGE_RESOLUTION|>--- conflicted
+++ resolved
@@ -17,10 +17,6 @@
 package org.apache.solr.cloud;
 
 import java.lang.invoke.MethodHandles;
-<<<<<<< HEAD
-import java.nio.file.Path;
-=======
->>>>>>> 86f2afde
 import java.util.HashMap;
 import java.util.Map;
 import org.apache.lucene.tests.util.TestUtil;
@@ -55,11 +51,7 @@
       System.setProperty("solr.tests.id.docValues", "true");
     }
     configureCluster(NUM_SERVERS)
-<<<<<<< HEAD
-        .addConfig(configName, Path.of(TEST_HOME(), "collection1", "conf"))
-=======
         .addConfig(configName, TEST_HOME().resolve("collection1").resolve("conf"))
->>>>>>> 86f2afde
         .configure();
   }
 
