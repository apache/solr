/*
 * Licensed to the Apache Software Foundation (ASF) under one or more
 * contributor license agreements.  See the NOTICE file distributed with
 * this work for additional information regarding copyright ownership.
 * The ASF licenses this file to You under the Apache License, Version 2.0
 * (the "License"); you may not use this file except in compliance with
 * the License.  You may obtain a copy of the License at
 *
 *     http://www.apache.org/licenses/LICENSE-2.0
 *
 * Unless required by applicable law or agreed to in writing, software
 * distributed under the License is distributed on an "AS IS" BASIS,
 * WITHOUT WARRANTIES OR CONDITIONS OF ANY KIND, either express or implied.
 * See the License for the specific language governing permissions and
 * limitations under the License.
 */
package org.apache.solr.cloud.api.collections;

import java.io.IOException;
import java.lang.invoke.MethodHandles;
import java.util.ArrayList;
import java.util.List;
import java.util.concurrent.CountDownLatch;
import java.util.concurrent.ExecutorService;
import java.util.concurrent.TimeUnit;
import java.util.concurrent.atomic.AtomicInteger;
import org.apache.lucene.util.LuceneTestCase.Slow;
import org.apache.lucene.util.TestUtil;
import org.apache.solr.client.solrj.SolrClient;
import org.apache.solr.client.solrj.SolrQuery;
import org.apache.solr.client.solrj.SolrServerException;
import org.apache.solr.client.solrj.embedded.JettySolrRunner;
import org.apache.solr.client.solrj.impl.CloudSolrClient;
import org.apache.solr.client.solrj.impl.HttpSolrClient;
import org.apache.solr.client.solrj.request.CollectionAdminRequest;
import org.apache.solr.client.solrj.response.RequestStatusState;
import org.apache.solr.cloud.SolrCloudTestCase;
import org.apache.solr.common.SolrException;
import org.apache.solr.common.SolrInputDocument;
import org.apache.solr.common.cloud.Replica;
import org.apache.solr.common.cloud.Slice;
import org.apache.solr.common.cloud.ZkStateReader;
import org.apache.solr.common.util.ExecutorUtil;
import org.apache.solr.common.util.SolrNamedThreadFactory;
import org.junit.After;
import org.junit.Before;
import org.junit.Test;
import org.slf4j.Logger;
import org.slf4j.LoggerFactory;

/** Tests the Cloud Collections API. */
@Slow
public class CollectionsAPIAsyncDistributedZkTest extends SolrCloudTestCase {

  private static final int MAX_TIMEOUT_SECONDS = 90;

  private static final Logger log = LoggerFactory.getLogger(MethodHandles.lookup().lookupClass());

  @Before
  public void setupCluster() throws Exception {
    // we recreate per test - they need to be isolated to be solid
    configureCluster(2)
        .addConfig(
            "conf1", TEST_PATH().resolve("configsets").resolve("cloud-minimal").resolve("conf"))
        .configure();
  }

  @After
  public void tearDown() throws Exception {
    super.tearDown();
    shutdownCluster();
  }

  @Test
  public void testSolrJAPICalls() throws Exception {

    final CloudSolrClient client = cluster.getSolrClient();

    RequestStatusState state =
        CollectionAdminRequest.createCollection("testasynccollectioncreation", "conf1", 1, 1)
            .processAndWait(client, MAX_TIMEOUT_SECONDS);
    assertSame("CreateCollection task did not complete!", RequestStatusState.COMPLETED, state);

    state =
        CollectionAdminRequest.createCollection("testasynccollectioncreation", "conf1", 1, 1)
            .processAndWait(client, MAX_TIMEOUT_SECONDS);
    assertSame(
        "Recreating a collection with the same should have failed.",
        RequestStatusState.FAILED,
        state);

    state =
        CollectionAdminRequest.addReplicaToShard("testasynccollectioncreation", "shard1")
            .processAndWait(client, MAX_TIMEOUT_SECONDS);
    assertSame("Add replica did not complete", RequestStatusState.COMPLETED, state);

    state =
        CollectionAdminRequest.splitShard("testasynccollectioncreation")
            .setShardName("shard1")
            .processAndWait(client, MAX_TIMEOUT_SECONDS * 2);
    assertEquals(
        "Shard split did not complete. Last recorded state: " + state,
        RequestStatusState.COMPLETED,
        state);
  }

  @Test
  public void testAsyncRequests() throws Exception {
    final String collection = "testAsyncOperations";
    final CloudSolrClient client = cluster.getSolrClient();

    RequestStatusState state =
        CollectionAdminRequest.createCollection(collection, "conf1", 1, 1)
            .setRouterName("implicit")
            .setShards("shard1")
            .processAndWait(client, MAX_TIMEOUT_SECONDS);
    assertSame("CreateCollection task did not complete!", RequestStatusState.COMPLETED, state);

    cluster.waitForActiveCollection(collection, 1, 1);

    // Add a few documents to shard1
    int numDocs = TestUtil.nextInt(random(), 10, 100);
    List<SolrInputDocument> docs = new ArrayList<>(numDocs);
    for (int i = 0; i < numDocs; i++) {
      SolrInputDocument doc = new SolrInputDocument();
      doc.addField("id", i);
      doc.addField("_route_", "shard1");
      docs.add(doc);
    }
    client.add(collection, docs);
    client.commit(collection);

    SolrQuery query = new SolrQuery("*:*");
    query.set("shards", "shard1");
    assertEquals(numDocs, client.query(collection, query).getResults().getNumFound());

    state =
        CollectionAdminRequest.reloadCollection(collection)
            .processAndWait(client, MAX_TIMEOUT_SECONDS);
    assertSame("ReloadCollection did not complete", RequestStatusState.COMPLETED, state);

    state =
        CollectionAdminRequest.createShard(collection, "shard2")
            .processAndWait(client, MAX_TIMEOUT_SECONDS);
    assertSame("CreateShard did not complete", RequestStatusState.COMPLETED, state);

    ZkStateReader.from(cluster.getSolrClient()).forceUpdateCollection(collection);

    // Add a doc to shard2 to make sure shard2 was created properly
    SolrInputDocument doc = new SolrInputDocument();
    doc.addField("id", numDocs + 1);
    doc.addField("_route_", "shard2");
    client.add(collection, doc);
    client.commit(collection);
    query = new SolrQuery("*:*");
    query.set("shards", "shard2");
    assertEquals(1, client.query(collection, query).getResults().getNumFound());

    state =
        CollectionAdminRequest.deleteShard(collection, "shard2")
            .processAndWait(client, MAX_TIMEOUT_SECONDS);
    assertSame("DeleteShard did not complete", RequestStatusState.COMPLETED, state);

    state =
        CollectionAdminRequest.addReplicaToShard(collection, "shard1")
            .processAndWait(client, MAX_TIMEOUT_SECONDS);
    assertSame("AddReplica did not complete", RequestStatusState.COMPLETED, state);

<<<<<<< HEAD
    //cloudClient watch might take a couple of seconds to reflect it
    ZkStateReader.from(cluster.getSolrClient()).waitForState(collection, 20, TimeUnit.SECONDS, (n, c) -> {
      if (c == null)
        return false;
      Slice slice = c.getSlice("shard1");
      if (slice == null) {
        return false;
      }
=======
    // cloudClient watch might take a couple of seconds to reflect it
    client
        .getZkStateReader()
        .waitForState(
            collection,
            20,
            TimeUnit.SECONDS,
            (n, c) -> {
              if (c == null) return false;
              Slice slice = c.getSlice("shard1");
              if (slice == null) {
                return false;
              }
>>>>>>> f07b7b0c

              if (slice.getReplicas().size() == 2) {
                return true;
              }

              return false;
            });

    state =
        CollectionAdminRequest.createAlias("myalias", collection)
            .processAndWait(client, MAX_TIMEOUT_SECONDS);
    assertSame("CreateAlias did not complete", RequestStatusState.COMPLETED, state);

    query = new SolrQuery("*:*");
    query.set("shards", "shard1");
    assertEquals(numDocs, client.query("myalias", query).getResults().getNumFound());

    state =
        CollectionAdminRequest.deleteAlias("myalias").processAndWait(client, MAX_TIMEOUT_SECONDS);
    assertSame("DeleteAlias did not complete", RequestStatusState.COMPLETED, state);

    try {
      client.query("myalias", query);
      fail("Alias should not exist");
    } catch (SolrException e) {
      // expected
    }

<<<<<<< HEAD
    Slice shard1 = ZkStateReader.from(cluster.getSolrClient()).getClusterState().getCollection(collection).getSlice("shard1");
=======
    Slice shard1 =
        client.getZkStateReader().getClusterState().getCollection(collection).getSlice("shard1");
>>>>>>> f07b7b0c
    Replica replica = shard1.getReplicas().iterator().next();
    for (String liveNode : ZkStateReader.from(cluster.getSolrClient()).getClusterState().getLiveNodes()) {
      if (!replica.getNodeName().equals(liveNode)) {
        state =
            new CollectionAdminRequest.MoveReplica(collection, replica.getName(), liveNode)
                .processAndWait(client, MAX_TIMEOUT_SECONDS);
        assertSame("MoveReplica did not complete", RequestStatusState.COMPLETED, state);
        break;
      }
    }
    ZkStateReader.from(cluster.getSolrClient()).forceUpdateCollection(collection);

<<<<<<< HEAD
    shard1 = ZkStateReader.from(cluster.getSolrClient()).getClusterState().getCollection(collection).getSlice("shard1");
=======
    shard1 =
        client.getZkStateReader().getClusterState().getCollection(collection).getSlice("shard1");
>>>>>>> f07b7b0c
    String replicaName = shard1.getReplicas().iterator().next().getName();
    state =
        CollectionAdminRequest.deleteReplica(collection, "shard1", replicaName)
            .processAndWait(client, MAX_TIMEOUT_SECONDS);
    assertSame("DeleteReplica did not complete", RequestStatusState.COMPLETED, state);

    state =
        CollectionAdminRequest.deleteCollection(collection)
            .processAndWait(client, MAX_TIMEOUT_SECONDS);
    assertSame("DeleteCollection did not complete", RequestStatusState.COMPLETED, state);
  }

  public void testAsyncIdRaceCondition() throws Exception {

    SolrClient[] clients = new SolrClient[cluster.getJettySolrRunners().size()];
    int j = 0;
    for (JettySolrRunner r : cluster.getJettySolrRunners()) {
      clients[j++] = new HttpSolrClient.Builder(r.getBaseUrl().toString()).build();
    }
    RequestStatusState state =
        CollectionAdminRequest.createCollection("testAsyncIdRaceCondition", "conf1", 1, 1)
            .setRouterName("implicit")
            .setShards("shard1")
            .processAndWait(cluster.getSolrClient(), MAX_TIMEOUT_SECONDS);
    assertSame("CreateCollection task did not complete!", RequestStatusState.COMPLETED, state);

    int numThreads = 10;
    final AtomicInteger numSuccess = new AtomicInteger(0);
    final AtomicInteger numFailure = new AtomicInteger(0);
    final CountDownLatch latch = new CountDownLatch(numThreads);

    ExecutorService es =
        ExecutorUtil.newMDCAwareFixedThreadPool(
            numThreads, new SolrNamedThreadFactory("testAsyncIdRaceCondition"));
    try {
      for (int i = 0; i < numThreads; i++) {
        es.submit(
            new Runnable() {

              @Override
              public void run() {
                CollectionAdminRequest.Reload reloadCollectionRequest =
                    CollectionAdminRequest.reloadCollection("testAsyncIdRaceCondition");
                latch.countDown();
                try {
                  latch.await();
                } catch (InterruptedException e) {
                  throw new RuntimeException();
                }

                try {
                  if (log.isInfoEnabled()) {
                    log.info("{} - Reloading Collection.", Thread.currentThread().getName());
                  }
                  reloadCollectionRequest.processAsync(
                      "repeatedId", clients[random().nextInt(clients.length)]);
                  numSuccess.incrementAndGet();
                } catch (SolrServerException e) {
                  if (log.isInfoEnabled()) {
                    log.info("Exception during collection reloading, we were waiting for one: ", e);
                  }
                  assertEquals(
                      "Task with the same requestid already exists. (repeatedId)", e.getMessage());
                  numFailure.incrementAndGet();
                } catch (IOException e) {
                  throw new RuntimeException();
                }
              }
            });
      }
      es.shutdown();
      assertTrue(es.awaitTermination(10, TimeUnit.SECONDS));
      assertEquals(1, numSuccess.get());
      assertEquals(numThreads - 1, numFailure.get());
    } finally {
      for (int i = 0; i < clients.length; i++) {
        clients[i].close();
      }
    }
  }
}<|MERGE_RESOLUTION|>--- conflicted
+++ resolved
@@ -166,20 +166,9 @@
             .processAndWait(client, MAX_TIMEOUT_SECONDS);
     assertSame("AddReplica did not complete", RequestStatusState.COMPLETED, state);
 
-<<<<<<< HEAD
-    //cloudClient watch might take a couple of seconds to reflect it
-    ZkStateReader.from(cluster.getSolrClient()).waitForState(collection, 20, TimeUnit.SECONDS, (n, c) -> {
-      if (c == null)
-        return false;
-      Slice slice = c.getSlice("shard1");
-      if (slice == null) {
-        return false;
-      }
-=======
     // cloudClient watch might take a couple of seconds to reflect it
-    client
-        .getZkStateReader()
-        .waitForState(
+    ZkStateReader.from(cluster.getSolrClient()
+        ).waitForState(
             collection,
             20,
             TimeUnit.SECONDS,
@@ -189,7 +178,6 @@
               if (slice == null) {
                 return false;
               }
->>>>>>> f07b7b0c
 
               if (slice.getReplicas().size() == 2) {
                 return true;
@@ -218,12 +206,8 @@
       // expected
     }
 
-<<<<<<< HEAD
-    Slice shard1 = ZkStateReader.from(cluster.getSolrClient()).getClusterState().getCollection(collection).getSlice("shard1");
-=======
     Slice shard1 =
-        client.getZkStateReader().getClusterState().getCollection(collection).getSlice("shard1");
->>>>>>> f07b7b0c
+        ZkStateReader.from(cluster.getSolrClient()).getClusterState().getCollection(collection).getSlice("shard1");
     Replica replica = shard1.getReplicas().iterator().next();
     for (String liveNode : ZkStateReader.from(cluster.getSolrClient()).getClusterState().getLiveNodes()) {
       if (!replica.getNodeName().equals(liveNode)) {
@@ -236,12 +220,8 @@
     }
     ZkStateReader.from(cluster.getSolrClient()).forceUpdateCollection(collection);
 
-<<<<<<< HEAD
-    shard1 = ZkStateReader.from(cluster.getSolrClient()).getClusterState().getCollection(collection).getSlice("shard1");
-=======
     shard1 =
-        client.getZkStateReader().getClusterState().getCollection(collection).getSlice("shard1");
->>>>>>> f07b7b0c
+        ZkStateReader.from(cluster.getSolrClient()).getClusterState().getCollection(collection).getSlice("shard1");
     String replicaName = shard1.getReplicas().iterator().next().getName();
     state =
         CollectionAdminRequest.deleteReplica(collection, "shard1", replicaName)
