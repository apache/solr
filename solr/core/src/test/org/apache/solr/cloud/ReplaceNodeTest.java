/*
 * Licensed to the Apache Software Foundation (ASF) under one or more
 * contributor license agreements.  See the NOTICE file distributed with
 * this work for additional information regarding copyright ownership.
 * The ASF licenses this file to You under the Apache License, Version 2.0
 * (the "License"); you may not use this file except in compliance with
 * the License.  You may obtain a copy of the License at
 *
 *     http://www.apache.org/licenses/LICENSE-2.0
 *
 * Unless required by applicable law or agreed to in writing, software
 * distributed under the License is distributed on an "AS IS" BASIS,
 * WITHOUT WARRANTIES OR CONDITIONS OF ANY KIND, either express or implied.
 * See the License for the specific language governing permissions and
 * limitations under the License.
 */

package org.apache.solr.cloud;

import com.codahale.metrics.Metric;
import java.lang.invoke.MethodHandles;
import java.util.ArrayList;
import java.util.Collections;
import java.util.EnumSet;
import java.util.List;
import java.util.Map;
import java.util.Set;
import java.util.stream.Collectors;
import org.apache.commons.lang3.StringUtils;
import org.apache.solr.client.solrj.embedded.JettySolrRunner;
import org.apache.solr.client.solrj.impl.CloudSolrClient;
import org.apache.solr.client.solrj.impl.HttpSolrClient;
import org.apache.solr.client.solrj.request.CollectionAdminRequest;
import org.apache.solr.client.solrj.request.CoreAdminRequest;
import org.apache.solr.client.solrj.response.CoreAdminResponse;
import org.apache.solr.common.SolrException;
import org.apache.solr.common.cloud.DocCollection;
import org.apache.solr.common.cloud.Replica;
import org.apache.solr.common.cloud.Slice;
import org.apache.solr.common.cloud.ZkStateReader;
import org.apache.solr.common.params.CollectionParams;
import org.apache.solr.common.params.ModifiableSolrParams;
import org.apache.solr.common.params.SolrParams;
import org.apache.solr.common.util.StrUtils;
import org.apache.solr.metrics.MetricsMap;
import org.apache.solr.metrics.SolrMetricManager;
import org.junit.Before;
import org.junit.BeforeClass;
import org.junit.Test;
import org.slf4j.Logger;
import org.slf4j.LoggerFactory;

public class ReplaceNodeTest extends SolrCloudTestCase {
  private static final Logger log = LoggerFactory.getLogger(MethodHandles.lookup().lookupClass());

  @BeforeClass
  public static void setupCluster() throws Exception {
    System.setProperty("metricsEnabled", "true");
  }

  @Before
  public void clearPreviousCluster() throws Exception {
    // Clear the previous cluster before each test, since they use different numbers of nodes.
    shutdownCluster();
  }

  protected String getSolrXml() {
    return "solr.xml";
  }

  @Test
  public void test() throws Exception {
    configureCluster(6)
        .addConfig(
            "conf1", TEST_PATH().resolve("configsets").resolve("cloud-dynamic").resolve("conf"))
        .configure();
    String coll = "replacenodetest_coll";
    if (log.isInfoEnabled()) {
      log.info("total_jettys: {}", cluster.getJettySolrRunners().size());
    }

    CloudSolrClient cloudClient = cluster.getSolrClient();
    Set<String> liveNodes = cloudClient.getClusterState().getLiveNodes();
    ArrayList<String> l = new ArrayList<>(liveNodes);
    Collections.shuffle(l, random());
    String emptyNode = l.remove(0);
    String node2bdecommissioned = l.get(0);
    CollectionAdminRequest.Create create;
    // NOTE: always using the createCollection that takes in 'int' for all types of replicas, so we
    // never have to worry about null checking when comparing the Create command with the final
    // Slices

    // TODO: tlog replicas do not work correctly in tests due to fault
    // TestInjection#waitForInSyncWithLeader
    create =
        pickRandom(
            CollectionAdminRequest.createCollection(coll, "conf1", 5, 2, 0, 0),
            // CollectionAdminRequest.createCollection(coll, "conf1", 5, 1,1,0),
            // CollectionAdminRequest.createCollection(coll, "conf1", 5, 0,1,1),
            // CollectionAdminRequest.createCollection(coll, "conf1", 5, 1,0,1),
            // CollectionAdminRequest.createCollection(coll, "conf1", 5, 0,2,0),
            // check also replicationFactor 1
            CollectionAdminRequest.createCollection(coll, "conf1", 5, 1, 0, 0)
            // CollectionAdminRequest.createCollection(coll, "conf1", 5, 0,1,0)
            );
    create.setCreateNodeSet(StrUtils.join(l, ','));
    cloudClient.request(create);

    cluster.waitForActiveCollection(
        coll,
        5,
        5
            * (create.getNumNrtReplicas()
                + create.getNumPullReplicas()
                + create.getNumTlogReplicas()));

    DocCollection collection = cloudClient.getClusterState().getCollection(coll);
    log.debug("### Before decommission: {}", collection);
    log.info("excluded_node : {}  ", emptyNode);
<<<<<<< HEAD
    createReplaceNodeRequest(node2bdecommissioned, emptyNode, null).processAndWait("000", cloudClient, 15);
    try (HttpSolrClient coreclient = getHttpSolrClient(ZkStateReader.from(cloudClient).getBaseUrlForNodeName(node2bdecommissioned))) {
=======
    createReplaceNodeRequest(node2bdecommissioned, emptyNode, null)
        .processAndWait("000", cloudClient, 15);
    try (HttpSolrClient coreclient =
        getHttpSolrClient(
            cloudClient.getZkStateReader().getBaseUrlForNodeName(node2bdecommissioned))) {
>>>>>>> f07b7b0c
      CoreAdminResponse status = CoreAdminRequest.getStatus(null, coreclient);
      assertEquals(0, status.getCoreStatus().size());
    }

    Thread.sleep(5000);
    collection = cloudClient.getClusterState().getCollection(coll);
    log.debug("### After decommission: {}", collection);
    // check what are replica states on the decommissioned node
    List<Replica> replicas = collection.getReplicas(node2bdecommissioned);
    if (replicas == null) {
      replicas = Collections.emptyList();
    }
    log.debug("### Existing replicas on decommissioned node: {}", replicas);

    // let's do it back - this time wait for recoveries
    CollectionAdminRequest.AsyncCollectionAdminRequest replaceNodeRequest =
        createReplaceNodeRequest(emptyNode, node2bdecommissioned, Boolean.TRUE);
    replaceNodeRequest.setWaitForFinalState(true);
    replaceNodeRequest.processAndWait("001", cloudClient, 10);

<<<<<<< HEAD
    try (HttpSolrClient coreclient = getHttpSolrClient(ZkStateReader.from(cloudClient).getBaseUrlForNodeName(emptyNode))) {
=======
    try (HttpSolrClient coreclient =
        getHttpSolrClient(cloudClient.getZkStateReader().getBaseUrlForNodeName(emptyNode))) {
>>>>>>> f07b7b0c
      CoreAdminResponse status = CoreAdminRequest.getStatus(null, coreclient);
      assertEquals(
          "Expecting no cores but found some: " + status.getCoreStatus(),
          0,
          status.getCoreStatus().size());
    }

    collection = ZkStateReader.from(cluster.getSolrClient()).getClusterState().getCollection(coll);
    assertEquals(create.getNumShards().intValue(), collection.getSlices().size());
    for (Slice s : collection.getSlices()) {
      assertEquals(
          create.getNumNrtReplicas().intValue(),
          s.getReplicas(EnumSet.of(Replica.Type.NRT)).size());
      assertEquals(
          create.getNumTlogReplicas().intValue(),
          s.getReplicas(EnumSet.of(Replica.Type.TLOG)).size());
      assertEquals(
          create.getNumPullReplicas().intValue(),
          s.getReplicas(EnumSet.of(Replica.Type.PULL)).size());
    }
    // make sure all newly created replicas on node are active
    List<Replica> newReplicas = collection.getReplicas(node2bdecommissioned);
    replicas.forEach(r -> newReplicas.removeIf(nr -> nr.getName().equals(r.getName())));
    assertFalse(newReplicas.isEmpty());
    for (Replica r : newReplicas) {
      assertEquals(r.toString(), Replica.State.ACTIVE, r.getState());
    }
    // make sure all replicas on emptyNode are not active
    replicas = collection.getReplicas(emptyNode);
    if (replicas != null) {
      for (Replica r : replicas) {
        assertNotEquals(r.toString(), Replica.State.ACTIVE, r.getState());
      }
    }

    // check replication metrics on this jetty - see SOLR-14924
    for (JettySolrRunner jetty : cluster.getJettySolrRunners()) {
      if (jetty.getCoreContainer() == null) {
        continue;
      }
      SolrMetricManager metricManager = jetty.getCoreContainer().getMetricManager();
      String registryName = null;
      for (String name : metricManager.registryNames()) {
        if (name.startsWith("solr.core.")) {
          registryName = name;
        }
      }
      Map<String, Metric> metrics = metricManager.registry(registryName).getMetrics();
      if (!metrics.containsKey("REPLICATION./replication.fetcher")) {
        continue;
      }
      MetricsMap fetcherGauge =
          (MetricsMap)
              ((SolrMetricManager.GaugeWrapper<?>) metrics.get("REPLICATION./replication.fetcher"))
                  .getGauge();
      assertNotNull("no IndexFetcher gauge in metrics", fetcherGauge);
      Map<String, Object> value = fetcherGauge.getValue();
      if (value.isEmpty()) {
        continue;
      }
      assertNotNull("isReplicating missing: " + value, value.get("isReplicating"));
      assertTrue(
          "isReplicating should be a boolean: " + value,
          value.get("isReplicating") instanceof Boolean);
      if (value.get("indexReplicatedAt") == null) {
        continue;
      }
      assertNotNull("timesIndexReplicated missing: " + value, value.get("timesIndexReplicated"));
      assertTrue(
          "timesIndexReplicated should be a number: " + value,
          value.get("timesIndexReplicated") instanceof Number);
    }
  }

  @Test
  public void testGoodSpreadDuringAssignWithNoTarget() throws Exception {
    configureCluster(5)
        .addConfig(
            "conf1", TEST_PATH().resolve("configsets").resolve("cloud-dynamic").resolve("conf"))
        .configure();
    String coll = "replacenodetest_coll";
    if (log.isInfoEnabled()) {
      log.info("total_jettys: {}", cluster.getJettySolrRunners().size());
    }

    CloudSolrClient cloudClient = cluster.getSolrClient();
    Set<String> liveNodes = cloudClient.getClusterState().getLiveNodes();
    List<String> l = new ArrayList<>(liveNodes);
    Collections.shuffle(l, random());
    List<String> emptyNodes = l.subList(0, 2);
    l = l.subList(2, l.size());
    String node2bdecommissioned = l.get(0);

    // TODO: tlog replicas do not work correctly in tests due to fault
    // TestInjection#waitForInSyncWithLeader
    CollectionAdminRequest.Create create =
        CollectionAdminRequest.createCollection(coll, "conf1", 4, 3, 0, 0);
    create.setCreateNodeSet(StrUtils.join(l, ','));
    cloudClient.request(create);

    cluster.waitForActiveCollection(
        coll,
        4,
        4
            * (create.getNumNrtReplicas()
                + create.getNumPullReplicas()
                + create.getNumTlogReplicas()));

<<<<<<< HEAD
    DocCollection initialCollection = cloudClient.getClusterState().getCollection(coll);
=======
    DocCollection initialCollection =
        cloudClient.getZkStateReader().getClusterState().getCollection(coll);
>>>>>>> f07b7b0c
    log.debug("### Before decommission: {}", initialCollection);
    log.info("excluded_nodes : {}  ", emptyNodes);
    List<Integer> initialReplicaCounts =
        l.stream()
            .map(node -> initialCollection.getReplicas(node).size())
            .collect(Collectors.toList());
    createReplaceNodeRequest(node2bdecommissioned, null, true)
        .processAndWait("000", cloudClient, 15);

    DocCollection collection = cloudClient.getClusterState().getCollection(coll);
    log.debug("### After decommission: {}", collection);
    // check what are replica states on the decommissioned node
    List<Replica> replicas = collection.getReplicas(node2bdecommissioned);
    if (replicas == null) {
      replicas = Collections.emptyList();
    }
    assertEquals(
        "There should be no more replicas on the sourceNode after a replaceNode request.",
        Collections.emptyList(),
        replicas);
    int sizeA = collection.getReplicas(emptyNodes.get(0)).size();
    int sizeB = collection.getReplicas(emptyNodes.get(1)).size();
    assertEquals(
        "The empty nodes should have a similar number of replicas placed on each", sizeA, sizeB, 1);
    assertEquals(
        "The number of replicas on the two empty nodes should equal the number of replicas removed from the source node",
        initialReplicaCounts.get(0).intValue(),
        sizeA + sizeB);
    for (int i = 1; i < l.size(); i++) {
      assertEquals(
          "The number of replicas on non-empty and non-source nodes should not change",
          initialReplicaCounts.get(i).intValue(),
          collection.getReplicas(l.get(i)).size());
    }
  }

  @Test
  public void testFailOnSingleNode() throws Exception {
    configureCluster(1)
        .addConfig(
            "conf1", TEST_PATH().resolve("configsets").resolve("cloud-dynamic").resolve("conf"))
        .configure();
    String coll = "replacesinglenodetest_coll";
    if (log.isInfoEnabled()) {
      log.info("total_jettys: {}", cluster.getJettySolrRunners().size());
    }

    CloudSolrClient cloudClient = cluster.getSolrClient();
    cloudClient.request(CollectionAdminRequest.createCollection(coll, "conf1", 5, 1, 0, 0));

    cluster.waitForActiveCollection(coll, 5, 5);

<<<<<<< HEAD
    String liveNode = cloudClient.getClusterState().getLiveNodes().iterator().next();
    expectThrows(SolrException.class, () -> createReplaceNodeRequest(liveNode, null, null).process(cloudClient));
=======
    String liveNode =
        cloudClient.getZkStateReader().getClusterState().getLiveNodes().iterator().next();
    expectThrows(
        SolrException.class,
        () -> createReplaceNodeRequest(liveNode, null, null).process(cloudClient));
>>>>>>> f07b7b0c
  }

  public static CollectionAdminRequest.AsyncCollectionAdminRequest createReplaceNodeRequest(
      String sourceNode, String targetNode, Boolean parallel) {
    if (random().nextBoolean()) {
      return new CollectionAdminRequest.ReplaceNode(sourceNode, targetNode).setParallel(parallel);
    } else {
      // test back compat with old param names
      // todo remove in solr 8.0
      return new CollectionAdminRequest.AsyncCollectionAdminRequest(
          CollectionParams.CollectionAction.REPLACENODE) {
        @Override
        public SolrParams getParams() {
          ModifiableSolrParams params = (ModifiableSolrParams) super.getParams();
          params.set("source", sourceNode);
          if (!StringUtils.isEmpty(targetNode)) {
            params.setNonNull("target", targetNode);
          }
          if (parallel != null) params.set("parallel", parallel.toString());
          return params;
        }
      };
    }
  }
}<|MERGE_RESOLUTION|>--- conflicted
+++ resolved
@@ -117,16 +117,11 @@
     DocCollection collection = cloudClient.getClusterState().getCollection(coll);
     log.debug("### Before decommission: {}", collection);
     log.info("excluded_node : {}  ", emptyNode);
-<<<<<<< HEAD
-    createReplaceNodeRequest(node2bdecommissioned, emptyNode, null).processAndWait("000", cloudClient, 15);
-    try (HttpSolrClient coreclient = getHttpSolrClient(ZkStateReader.from(cloudClient).getBaseUrlForNodeName(node2bdecommissioned))) {
-=======
     createReplaceNodeRequest(node2bdecommissioned, emptyNode, null)
         .processAndWait("000", cloudClient, 15);
     try (HttpSolrClient coreclient =
         getHttpSolrClient(
-            cloudClient.getZkStateReader().getBaseUrlForNodeName(node2bdecommissioned))) {
->>>>>>> f07b7b0c
+            ZkStateReader.from(cloudClient).getBaseUrlForNodeName(node2bdecommissioned))) {
       CoreAdminResponse status = CoreAdminRequest.getStatus(null, coreclient);
       assertEquals(0, status.getCoreStatus().size());
     }
@@ -147,12 +142,8 @@
     replaceNodeRequest.setWaitForFinalState(true);
     replaceNodeRequest.processAndWait("001", cloudClient, 10);
 
-<<<<<<< HEAD
-    try (HttpSolrClient coreclient = getHttpSolrClient(ZkStateReader.from(cloudClient).getBaseUrlForNodeName(emptyNode))) {
-=======
     try (HttpSolrClient coreclient =
-        getHttpSolrClient(cloudClient.getZkStateReader().getBaseUrlForNodeName(emptyNode))) {
->>>>>>> f07b7b0c
+        getHttpSolrClient(ZkStateReader.from(cloudClient).getBaseUrlForNodeName(emptyNode))) {
       CoreAdminResponse status = CoreAdminRequest.getStatus(null, coreclient);
       assertEquals(
           "Expecting no cores but found some: " + status.getCoreStatus(),
@@ -261,12 +252,8 @@
                 + create.getNumPullReplicas()
                 + create.getNumTlogReplicas()));
 
-<<<<<<< HEAD
-    DocCollection initialCollection = cloudClient.getClusterState().getCollection(coll);
-=======
     DocCollection initialCollection =
-        cloudClient.getZkStateReader().getClusterState().getCollection(coll);
->>>>>>> f07b7b0c
+        cloudClient.getClusterState().getCollection(coll);
     log.debug("### Before decommission: {}", initialCollection);
     log.info("excluded_nodes : {}  ", emptyNodes);
     List<Integer> initialReplicaCounts =
@@ -319,16 +306,11 @@
 
     cluster.waitForActiveCollection(coll, 5, 5);
 
-<<<<<<< HEAD
-    String liveNode = cloudClient.getClusterState().getLiveNodes().iterator().next();
-    expectThrows(SolrException.class, () -> createReplaceNodeRequest(liveNode, null, null).process(cloudClient));
-=======
     String liveNode =
-        cloudClient.getZkStateReader().getClusterState().getLiveNodes().iterator().next();
+        cloudClient.getClusterState().getLiveNodes().iterator().next();
     expectThrows(
         SolrException.class,
         () -> createReplaceNodeRequest(liveNode, null, null).process(cloudClient));
->>>>>>> f07b7b0c
   }
 
   public static CollectionAdminRequest.AsyncCollectionAdminRequest createReplaceNodeRequest(
