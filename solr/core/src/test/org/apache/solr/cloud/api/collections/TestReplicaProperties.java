--- conflicted
+++ resolved
@@ -277,22 +277,4 @@
     }
     fail(lastFailMsg);
   }
-<<<<<<< HEAD
-
-  private void addProperty(CloudSolrClient client, String... paramsIn)
-      throws IOException, SolrServerException {
-    assertEquals(
-        "paramsIn must be an even multiple of 2, it is: " + paramsIn.length,
-        0,
-        (paramsIn.length % 2));
-    ModifiableSolrParams params = new ModifiableSolrParams();
-    for (int idx = 0; idx < paramsIn.length; idx += 2) {
-      params.set(paramsIn[idx], paramsIn[idx + 1]);
-    }
-    QueryRequest request = new QueryRequest(params);
-    request.setPath("/admin/collections");
-    client.request(request);
-  }
-=======
->>>>>>> e405daa3
 }