/*
 * Licensed to the Apache Software Foundation (ASF) under one or more
 * contributor license agreements.  See the NOTICE file distributed with
 * this work for additional information regarding copyright ownership.
 * The ASF licenses this file to You under the Apache License, Version 2.0
 * (the "License"); you may not use this file except in compliance with
 * the License.  You may obtain a copy of the License at
 *
 *     http://www.apache.org/licenses/LICENSE-2.0
 *
 * Unless required by applicable law or agreed to in writing, software
 * distributed under the License is distributed on an "AS IS" BASIS,
 * WITHOUT WARRANTIES OR CONDITIONS OF ANY KIND, either express or implied.
 * See the License for the specific language governing permissions and
 * limitations under the License.
 */
package org.apache.solr.cloud;

import java.io.File;
import java.text.SimpleDateFormat;
import java.util.Date;
import java.util.Locale;
import java.util.concurrent.TimeUnit;
import org.apache.commons.io.FileUtils;
import org.apache.lucene.util.LuceneTestCase;
import org.apache.solr.client.solrj.embedded.JettySolrRunner;
import org.apache.solr.client.solrj.request.CollectionAdminRequest;
import org.apache.solr.common.cloud.DocCollection;
import org.apache.solr.common.cloud.ZkStateReader;
import org.apache.solr.core.CoreContainer;
import org.apache.solr.core.SolrCore;
import org.apache.solr.handler.SnapShooter;
import org.junit.AfterClass;
import org.junit.BeforeClass;
import org.junit.Test;

@LuceneTestCase.Slow
public class CleanupOldIndexTest extends SolrCloudTestCase {

  @BeforeClass
  public static void setupCluster() throws Exception {
    // we restart jetty and expect to find on disk data - need a local fs directory
    useFactory(null);
    configureCluster(2)
        .addConfig(
            "conf1", TEST_PATH().resolve("configsets").resolve("cloud-dynamic").resolve("conf"))
        .configure();
  }

  @AfterClass
  public static void afterClass() throws Exception {

    if (null != cluster && suiteFailureMarker.wasSuccessful()) {
      zkClient().printLayoutToStream(System.out);
    }
  }

  private static final String COLLECTION = "oldindextest";

  @Test
  public void test() throws Exception {

    CollectionAdminRequest.createCollection(COLLECTION, "conf1", 1, 2)
        .processAndWait(cluster.getSolrClient(), DEFAULT_TIMEOUT);
    // TODO make this configurable on StoppableIndexingThread
    cluster.getSolrClient().setDefaultCollection(COLLECTION);

    int[] maxDocList = new int[] {300, 500, 700};
    int maxDoc = maxDocList[random().nextInt(maxDocList.length - 1)];

    StoppableIndexingThread indexThread =
        new StoppableIndexingThread(null, cluster.getSolrClient(), "1", true, maxDoc, 1, true);
    indexThread.start();

    // give some time to index...
    int[] waitTimes = new int[] {3000, 4000};
    Thread.sleep(waitTimes[random().nextInt(waitTimes.length - 1)]);

    // create some "old" index directories
    JettySolrRunner jetty = cluster.getRandomJetty(random());
    CoreContainer coreContainer = jetty.getCoreContainer();
    File dataDir = null;
    try (SolrCore solrCore =
        coreContainer.getCore(coreContainer.getCoreDescriptors().get(0).getName())) {
      dataDir = new File(solrCore.getDataDir());
    }
    assertTrue(dataDir.isDirectory());

    long msInDay = 60 * 60 * 24L;
    String timestamp1 =
        new SimpleDateFormat(SnapShooter.DATE_FMT, Locale.ROOT).format(new Date(1 * msInDay));
    String timestamp2 =
        new SimpleDateFormat(SnapShooter.DATE_FMT, Locale.ROOT).format(new Date(2 * msInDay));
    File oldIndexDir1 = new File(dataDir, "index." + timestamp1);
    FileUtils.forceMkdir(oldIndexDir1);
    File oldIndexDir2 = new File(dataDir, "index." + timestamp2);
    FileUtils.forceMkdir(oldIndexDir2);

    // verify the "old" index directories exist
    assertTrue(oldIndexDir1.isDirectory());
    assertTrue(oldIndexDir2.isDirectory());

    // bring shard replica down
    jetty.stop();

    // wait a moment - lets allow some docs to be indexed so replication time is non 0
    Thread.sleep(waitTimes[random().nextInt(waitTimes.length - 1)]);

    // bring shard replica up
    jetty.start();

    // make sure replication can start
    Thread.sleep(3000);

    // stop indexing threads
    indexThread.safeStop();
    indexThread.join();

<<<<<<< HEAD
    ZkStateReader.from(cluster.getSolrClient())
=======
    cluster
        .getSolrClient()
>>>>>>> f07b7b0c
        .waitForState(
            COLLECTION,
            DEFAULT_TIMEOUT,
            TimeUnit.SECONDS,
            (n, c) -> DocCollection.isFullyActive(n, c, 1, 2));

    assertTrue(!oldIndexDir1.isDirectory());
    assertTrue(!oldIndexDir2.isDirectory());
  }
}<|MERGE_RESOLUTION|>--- conflicted
+++ resolved
@@ -116,12 +116,9 @@
     indexThread.safeStop();
     indexThread.join();
 
-<<<<<<< HEAD
-    ZkStateReader.from(cluster.getSolrClient())
-=======
-    cluster
+    ZkStateReader.from(cluster
         .getSolrClient()
->>>>>>> f07b7b0c
+        )
         .waitForState(
             COLLECTION,
             DEFAULT_TIMEOUT,
