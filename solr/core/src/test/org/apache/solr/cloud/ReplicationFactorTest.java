/*
 * Licensed to the Apache Software Foundation (ASF) under one or more
 * contributor license agreements.  See the NOTICE file distributed with
 * this work for additional information regarding copyright ownership.
 * The ASF licenses this file to You under the Apache License, Version 2.0
 * (the "License"); you may not use this file except in compliance with
 * the License.  You may obtain a copy of the License at
 *
 *     http://www.apache.org/licenses/LICENSE-2.0
 *
 * Unless required by applicable law or agreed to in writing, software
 * distributed under the License is distributed on an "AS IS" BASIS,
 * WITHOUT WARRANTIES OR CONDITIONS OF ANY KIND, either express or implied.
 * See the License for the specific language governing permissions and
 * limitations under the License.
 */
package org.apache.solr.cloud;

import java.io.File;
import java.io.IOException;
import java.lang.invoke.MethodHandles;
import java.util.ArrayList;
import java.util.HashSet;
import java.util.List;
import java.util.Locale;
import java.util.Set;
import java.util.concurrent.TimeUnit;
import java.util.concurrent.TimeoutException;
import org.apache.commons.lang3.StringUtils;
import org.apache.lucene.util.LuceneTestCase.Slow;
import org.apache.solr.SolrTestCaseJ4.SuppressSSL;
import org.apache.solr.client.solrj.SolrServerException;
import org.apache.solr.client.solrj.embedded.JettySolrRunner;
import org.apache.solr.client.solrj.impl.HttpSolrClient;
import org.apache.solr.client.solrj.request.CollectionAdminRequest;
import org.apache.solr.client.solrj.request.UpdateRequest;
import org.apache.solr.client.solrj.response.CollectionAdminResponse;
import org.apache.solr.common.SolrInputDocument;
import org.apache.solr.common.cloud.*;
import org.apache.solr.common.util.NamedList;
import org.junit.Test;
import org.slf4j.Logger;
import org.slf4j.LoggerFactory;

/**
 * Tests a client application's ability to get replication factor information back from the cluster
 * after an add or update.
 */
@Slow
@SuppressSSL(bugUrl = "https://issues.apache.org/jira/browse/SOLR-5776")
public class ReplicationFactorTest extends AbstractFullDistribZkTestBase {

  private static final Logger log = LoggerFactory.getLogger(MethodHandles.lookup().lookupClass());

  public ReplicationFactorTest() {
    super();
    sliceCount = 3;
    fixShardCount(3);
  }

  /**
   * Overrides the parent implementation so that we can configure a socket proxy to sit infront of
   * each Jetty server, which gives us the ability to simulate network partitions without having to
   * fuss with IPTables (which is not very cross platform friendly).
   */
  @Override
  public JettySolrRunner createJetty(
      File solrHome,
      String dataDir,
      String shardList,
      String solrConfigOverride,
      String schemaOverride,
      Replica.Type replicaType)
      throws Exception {

    return createProxiedJetty(
        solrHome, dataDir, shardList, solrConfigOverride, schemaOverride, replicaType);
  }

  @Test
  public void test() throws Exception {
    log.info("replication factor test running");
    waitForThingsToLevelOut(30, TimeUnit.SECONDS);

    // test a 1x3 collection
    log.info("Testing replication factor handling for repfacttest_c8n_1x3");
    testRf3();

    waitForThingsToLevelOut(30, TimeUnit.SECONDS);

    // test handling when not using direct updates
    log.info("Now testing replication factor handling for repfacttest_c8n_2x2");
    testRf2NotUsingDirectUpdates();

    waitForThingsToLevelOut(30, TimeUnit.SECONDS);
    if (log.isInfoEnabled()) {
<<<<<<< HEAD
        log.info("replication factor testing complete! final clusterState is: {}",
        cloudClient.getClusterState());
=======
      log.info(
          "replication factor testing complete! final clusterState is: {}",
          cloudClient.getZkStateReader().getClusterState());
>>>>>>> f07b7b0c
    }
  }

  protected void testRf2NotUsingDirectUpdates() throws Exception {
    int numShards = 2;
    int replicationFactor = 2;
    String testCollectionName = "repfacttest_c8n_2x2";
    String shardId = "shard1";

    createCollectionWithRetry(testCollectionName, "conf1", numShards, replicationFactor);

    cloudClient.setDefaultCollection(testCollectionName);

    List<Replica> replicas =
        ensureAllReplicasAreActive(testCollectionName, shardId, numShards, replicationFactor, 30);
    assertTrue("Expected active 1 replicas for " + testCollectionName, replicas.size() == 1);

    List<SolrInputDocument> batch = new ArrayList<SolrInputDocument>(10);
    for (int i = 0; i < 15; i++) {
      SolrInputDocument doc = new SolrInputDocument();
      doc.addField(id, String.valueOf(i));
      doc.addField("a_t", "hello" + i);
      batch.add(doc);
    }

    // send directly to the leader using HttpSolrServer instead of CloudSolrServer (to test support
    // for non-direct updates)
    UpdateRequest up = new UpdateRequest();
    up.add(batch);

    Replica leader = ZkStateReader.from(cloudClient).getLeaderRetry(testCollectionName, shardId);

    sendNonDirectUpdateRequestReplicaWithRetry(leader, up, 2, testCollectionName);
    sendNonDirectUpdateRequestReplicaWithRetry(replicas.get(0), up, 2, testCollectionName);

    // Insure nothing is tricky about a delete where only one shard needs to delete anything.
    sendNonDirectDeletesRequestReplicaWithRetry(
        leader, getSomeIds(1), 2, getSomeIds(1), 2, testCollectionName);
    sendNonDirectDeletesRequestReplicaWithRetry(
        replicas.get(0), getSomeIds(1), 2, getSomeIds(1), 2, testCollectionName);

    sendNonDirectDeletesRequestReplicaWithRetry(
        leader, getSomeIds(2), 2, getSomeIds(2), 2, testCollectionName);
    sendNonDirectDeletesRequestReplicaWithRetry(
        replicas.get(0), getSomeIds(2), 2, getSomeIds(2), 2, testCollectionName);

    // so now kill the replica of shard2 and verify the achieved rf is only 1
    List<Replica> shard2Replicas =
        ensureAllReplicasAreActive(testCollectionName, "shard2", numShards, replicationFactor, 30);
    assertTrue("Expected active 1 replicas for " + testCollectionName, replicas.size() == 1);

    getProxyForReplica(shard2Replicas.get(0)).close();

    Thread.sleep(2000);

    // shard1 will have rf=2 but shard2 will only have rf=1
    sendNonDirectUpdateRequestReplicaWithRetry(leader, up, 1, testCollectionName);
    sendNonDirectUpdateRequestReplicaWithRetry(replicas.get(0), up, 1, testCollectionName);

    // Whether the replication factor is 1 or 2 in the delete-by-id case depends on whether the doc
    // IDs happen to fall on a single shard or not.

    Set<Integer> byIDs;
    byIDs = getSomeIds(2);
    sendNonDirectDeletesRequestReplicaWithRetry(
        leader,
        byIDs,
        calcByIdRf(byIDs, testCollectionName, "shard2"),
        getSomeIds(2),
        1,
        testCollectionName);
    byIDs = getSomeIds(2);
    sendNonDirectDeletesRequestReplicaWithRetry(
        replicas.get(0),
        byIDs,
        calcByIdRf(byIDs, testCollectionName, "shard2"),
        getSomeIds(2),
        1,
        testCollectionName);
    // heal the partition
    getProxyForReplica(shard2Replicas.get(0)).reopen();
    Thread.sleep(2000);
  }

  // When doing a delete by id, it's tricky, very tricky. If any document we're deleting by ID goes
  // to shardWithOne, then the replication factor we return will be 1.
  private int calcByIdRf(Set<Integer> byIDs, String testCollectionName, String shardWithOne) {
    ZkController zkController = jettys.get(0).getCoreContainer().getZkController();
    DocCollection coll = zkController.getClusterState().getCollection(testCollectionName);
    int retval = 2;
    for (int id : byIDs) {
      DocRouter router = coll.getRouter();
      if (shardWithOne.equals(
          router.getTargetSlice(Integer.toString(id), null, null, null, coll).getName())) {
        retval = 1;
      }
    }
    return retval;
  }

  // Get the delete tests to use disjoint documents although
  int idFloor = random().nextInt(100) + 1000;

  // Randomize documents so we exercise requests landing on replicas that have (or don't) particular
  // documents. Yeah, this will go on forever if you ask for more than 100, but it suffices.
  private Set<Integer> getSomeIds(int count) {
    Set<Integer> ids = new HashSet<>();
    while (ids.size() < count) {
      ids.add(idFloor + random().nextInt(100));
    }
    idFloor += 100 + count;
    return ids;
  }

  protected void sendNonDirectDeletesRequestReplicaWithRetry(
      Replica rep,
      Set<Integer> byIdsSet,
      int expectedRfByIds,
      Set<Integer> byQueriesSet,
      int expectedRfDBQ,
      String coll)
      throws Exception {
    // First add the docs indicated
    List<String> byIdsList = new ArrayList<>();
    List<String> byQueryList = new ArrayList<>();
    List<SolrInputDocument> batch = new ArrayList<SolrInputDocument>(10);
    for (int myId : byIdsSet) {
      SolrInputDocument doc = new SolrInputDocument();
      doc.addField(id, myId);
      doc.addField("a_t", "hello" + id);
      batch.add(doc);
      byIdsList.add(Integer.toString(myId));
    }
    for (int myId : byQueriesSet) {
      SolrInputDocument doc = new SolrInputDocument();
      doc.addField(id, myId);
      doc.addField("a_t", "hello" + id);
      batch.add(doc);
      byQueryList.add(Integer.toString(myId));
    }

    // Add the docs.
    sendDocsWithRetry(batch, expectedRfDBQ, 5, 1);

    // Delete the docs by ID indicated
    UpdateRequest req = new UpdateRequest();
    req.deleteById(byIdsList);
    sendNonDirectUpdateRequestReplicaWithRetry(rep, req, expectedRfByIds, coll);

    // Delete the docs by query indicated.
    req = new UpdateRequest();
    req.deleteByQuery("id:(" + StringUtils.join(byQueriesSet, " OR ") + ")");
    sendNonDirectUpdateRequestReplicaWithRetry(rep, req, expectedRfDBQ, coll);
  }

  protected void sendNonDirectUpdateRequestReplicaWithRetry(
      Replica replica, UpdateRequest up, int expectedRf, String collection) throws Exception {
    try {
      sendNonDirectUpdateRequestReplica(replica, up, expectedRf, collection);
      Thread.sleep(100); // Let the system settle down before retrying
    } catch (Exception e) {
      sendNonDirectUpdateRequestReplica(replica, up, expectedRf, collection);
    }
  }

  protected void sendNonDirectUpdateRequestReplica(
      Replica replica, UpdateRequest up, int expectedRf, String collection) throws Exception {
    ZkCoreNodeProps zkProps = new ZkCoreNodeProps(replica);
    String url = zkProps.getBaseUrl() + "/" + collection;
    try (HttpSolrClient solrServer = getHttpSolrClient(url)) {
      NamedList<?> resp = solrServer.request(up);
      NamedList<?> hdr = (NamedList<?>) resp.get("responseHeader");
      Integer batchRf = (Integer) hdr.get(UpdateRequest.REPFACT);
      // Note that this also tests if we're wonky and return an achieved rf greater than the number
      // of live replicas.
      assertTrue(
          "Expected rf="
              + expectedRf
              + " for batch but got "
              + batchRf
              + "; clusterState: "
              + printClusterStateInfo(),
          batchRf == expectedRf);
    }
  }

  protected void testRf3() throws Exception {
    final int numShards = 1;
    final int replicationFactor = 3;
    final String testCollectionName = "repfacttest_c8n_1x3";
    final String shardId = "shard1";
    final int minRf = 2;

    createCollectionWithRetry(testCollectionName, "conf1", numShards, replicationFactor);
    cloudClient.setDefaultCollection(testCollectionName);

    List<Replica> replicas =
        ensureAllReplicasAreActive(testCollectionName, shardId, numShards, replicationFactor, 30);
    assertTrue("Expected 2 active replicas for " + testCollectionName, replicas.size() == 2);

    log.info("Indexing docId=1");
    int rf = sendDoc(1);
    assertRf(3, "all replicas should be active", rf);

    // Uses cloudClient to do it's work
    doDBIdWithRetry(3, 5, "deletes should have propagated to all 3 replicas", 1);
    doDBQWithRetry(3, 5, "deletes should have propagated to all 3 replicas", 1);

    log.info("Closing one proxy port");
    getProxyForReplica(replicas.get(0)).close();

    log.info("Indexing docId=2");
    rf = sendDoc(2);
    assertRf(2, "one replica should be down", rf);

    // Uses cloudClient to do it's work
    doDBQWithRetry(2, 5, "deletes should have propagated to 2 replicas", 1);
    doDBIdWithRetry(2, 5, "deletes should have propagated to 2 replicas", 1);

    // SOLR-13599 sanity check if problem is related to sending a batch
    List<SolrInputDocument> batch = new ArrayList<SolrInputDocument>(10);
    for (int i = 30; i < 45; i++) {
      SolrInputDocument doc = new SolrInputDocument();
      doc.addField(id, String.valueOf(i));
      doc.addField("a_t", "hello" + i);
      batch.add(doc);
    }
    log.info("Indexing batch of documents (30-45)");
    int batchRf = sendDocsWithRetry(batch, minRf, 5, 1);
    assertRf(2, "batch should have succeded, only one replica should be down", batchRf);

    log.info("Closing second proxy port");
    getProxyForReplica(replicas.get(1)).close();

    log.info("Indexing docId=3");
    rf = sendDoc(3);
    assertRf(1, "both replicas should be down", rf);

    doDBQWithRetry(1, 5, "deletes should have propagated to only 1 replica", 1);
    doDBIdWithRetry(1, 5, "deletes should have propagated to only 1 replica", 1);

    // heal the partitions
    log.info("Re-opening closed proxy ports");
    getProxyForReplica(replicas.get(0)).reopen();
    getProxyForReplica(replicas.get(1)).reopen();

    Thread.sleep(2000); // give time for the healed partition to get propagated

    ensureAllReplicasAreActive(testCollectionName, shardId, numShards, replicationFactor, 30);

    log.info("Indexing docId=4");
    rf = sendDoc(4);
    assertRf(3, "all replicas have been healed", rf);

    doDBQWithRetry(3, 5, "delete should have propagated to all 3 replicas", 1);
    doDBIdWithRetry(3, 5, "delete should have propagated to all 3 replicas", 1);

    // now send a batch
    batch = new ArrayList<SolrInputDocument>(10);
    for (int i = 5; i < 15; i++) {
      SolrInputDocument doc = new SolrInputDocument();
      doc.addField(id, String.valueOf(i));
      doc.addField("a_t", "hello" + i);
      batch.add(doc);
    }

    log.info("Indexing batch of documents (5-14)");
    batchRf = sendDocsWithRetry(batch, minRf, 5, 1);
    assertRf(3, "batch add should have succeeded on all replicas", batchRf);

    doDBQWithRetry(3, 5, "batch deletes should have propagated to all 3 replica", 15);
    doDBIdWithRetry(3, 5, "batch deletes should have propagated to all 3 replica", 15);

    // add some chaos to the batch
    log.info("Closing one proxy port (again)");
    getProxyForReplica(replicas.get(0)).close();

    // send a single doc (again)
    // SOLR-13599 sanity check if problem is related to "re-closing" a port on the proxy
    log.info("Indexing docId=5");
    rf = sendDoc(5);
    assertRf(2, "doc should have succeded, only one replica should be down", rf);

    // now send a batch (again)
    batch = new ArrayList<SolrInputDocument>(10);
    for (int i = 15; i < 30; i++) {
      SolrInputDocument doc = new SolrInputDocument();
      doc.addField(id, String.valueOf(i));
      doc.addField("a_t", "hello" + i);
      batch.add(doc);
    }
    log.info("Indexing batch of documents (15-29)");
    batchRf = sendDocsWithRetry(batch, minRf, 5, 1);
    assertRf(2, "batch should have succeded, only one replica should be down", batchRf);

    doDBQWithRetry(2, 5, "deletes should have propagated to only 1 replica", 15);
    doDBIdWithRetry(2, 5, "deletes should have propagated to only 1 replica", 15);

    // close the 2nd replica, and send a 3rd batch with expected achieved rf=1
    log.info("Closing second proxy port (again)");
    getProxyForReplica(replicas.get(1)).close();

    batch = new ArrayList<SolrInputDocument>(10);
    for (int i = 30; i < 45; i++) {
      SolrInputDocument doc = new SolrInputDocument();
      doc.addField(id, String.valueOf(i));
      doc.addField("a_t", "hello" + i);
      batch.add(doc);
    }

    batchRf = sendDocsWithRetry(batch, minRf, 5, 1);
    assertRf(
        1,
        "batch should have succeeded on the leader only (both replicas should be down)",
        batchRf);

    doDBQWithRetry(1, 5, "deletes should have propagated to only 1 replica", 15);
    doDBIdWithRetry(1, 5, "deletes should have propagated to only 1 replica", 15);

    getProxyForReplica(replicas.get(0)).reopen();
    getProxyForReplica(replicas.get(1)).reopen();

    Thread.sleep(2000);
    ensureAllReplicasAreActive(testCollectionName, shardId, numShards, replicationFactor, 30);
  }

  protected void addDocs(Set<Integer> docIds, int expectedRf, int retries) throws Exception {

    Integer[] idList = docIds.toArray(new Integer[docIds.size()]);
    if (idList.length == 1) {
      sendDoc(idList[0]);
      return;
    }
    List<SolrInputDocument> batch = new ArrayList<SolrInputDocument>(10);
    for (int docId : idList) {
      SolrInputDocument doc = new SolrInputDocument();
      doc.addField(id, docId);
      doc.addField("a_t", "hello" + docId);
      batch.add(doc);
    }
    sendDocsWithRetry(batch, expectedRf, retries, 1);
  }

  protected void doDBQWithRetry(int expectedRf, int retries, String msg, int docsToAdd)
      throws Exception {
    Set<Integer> docIds = getSomeIds(docsToAdd);
    addDocs(docIds, expectedRf, retries);
    UpdateRequest req = new UpdateRequest();
    req.deleteByQuery("id:(" + StringUtils.join(docIds, " OR ") + ")");
    doDelete(req, msg, expectedRf, retries);
  }

  protected void doDBIdWithRetry(int expectedRf, int retries, String msg, int docsToAdd)
      throws Exception {
    Set<Integer> docIds = getSomeIds(docsToAdd);
    addDocs(docIds, expectedRf, retries);
    UpdateRequest req = new UpdateRequest();
    req.deleteById(StringUtils.join(docIds, ","));
    doDelete(req, msg, expectedRf, retries);
  }

  protected void doDelete(UpdateRequest req, String msg, int expectedRf, int retries)
      throws IOException, SolrServerException, InterruptedException {
    int achievedRf = -1;
    for (int idx = 0; idx < retries; ++idx) {
      NamedList<Object> response = cloudClient.request(req);
      achievedRf =
          cloudClient.getMinAchievedReplicationFactor(cloudClient.getDefaultCollection(), response);
      if (achievedRf == expectedRf) return;
      Thread.sleep(1000);
    }
    assertEquals(msg, expectedRf, achievedRf);
  }

  protected int sendDoc(int docId) throws Exception {
    UpdateRequest up = new UpdateRequest();
    SolrInputDocument doc = new SolrInputDocument();
    doc.addField(id, String.valueOf(docId));
    doc.addField("a_t", "hello" + docId);
    up.add(doc);
    return runAndGetAchievedRf(up);
  }

  private int runAndGetAchievedRf(UpdateRequest up) throws SolrServerException, IOException {
    NamedList<Object> response = cloudClient.request(up);
    return cloudClient.getMinAchievedReplicationFactor(
        cloudClient.getDefaultCollection(), response);
  }

  protected void assertRf(int expected, String explain, int actual) throws Exception {
    if (actual != expected) {
      String assertionFailedMessage =
          String.format(
              Locale.ENGLISH, "Expected rf=%d because %s but got %d", expected, explain, actual);
      fail(assertionFailedMessage + "; clusterState: " + printClusterStateInfo());
    }
  }

  void createCollectionWithRetry(
      String testCollectionName, String config, int numShards, int replicationFactor)
      throws IOException, SolrServerException, InterruptedException, TimeoutException {
    CollectionAdminResponse resp =
        createCollection(testCollectionName, "conf1", numShards, replicationFactor);

    if (resp.getResponse().get("failure") != null) {
      Thread.sleep(5000); // let system settle down. This should be very rare.

      CollectionAdminRequest.deleteCollection(testCollectionName).process(cloudClient);

      resp = createCollection(testCollectionName, "conf1", numShards, replicationFactor);

      if (resp.getResponse().get("failure") != null) {
        fail("Could not create " + testCollectionName);
      }
    }
  }
}<|MERGE_RESOLUTION|>--- conflicted
+++ resolved
@@ -94,14 +94,9 @@
 
     waitForThingsToLevelOut(30, TimeUnit.SECONDS);
     if (log.isInfoEnabled()) {
-<<<<<<< HEAD
-        log.info("replication factor testing complete! final clusterState is: {}",
+        log.info(
+          "replication factor testing complete! final clusterState is: {}",
         cloudClient.getClusterState());
-=======
-      log.info(
-          "replication factor testing complete! final clusterState is: {}",
-          cloudClient.getZkStateReader().getClusterState());
->>>>>>> f07b7b0c
     }
   }
 
