--- conflicted
+++ resolved
@@ -31,7 +31,9 @@
 import org.apache.solr.client.solrj.SolrServerException;
 import org.apache.solr.client.solrj.cloud.SolrCloudManager;
 import org.apache.solr.client.solrj.embedded.JettySolrRunner;
-import org.apache.solr.client.solrj.impl.*;
+import org.apache.solr.client.solrj.impl.BaseHttpSolrClient;
+import org.apache.solr.client.solrj.impl.CloudSolrClient;
+import org.apache.solr.client.solrj.impl.SolrClientCloudManager;
 import org.apache.solr.client.solrj.request.CollectionAdminRequest;
 import org.apache.solr.client.solrj.request.QueryRequest;
 import org.apache.solr.client.solrj.request.V2Request;
@@ -82,8 +84,8 @@
       createCollection(null, COLLECTION_NAME1, 1, 1, client, null, "conf1");
     }
 
-      waitForCollection((ZkStateReader) ZkStateReader.from(cloudClient), COLLECTION_NAME, 2);
-      waitForCollection((ZkStateReader) ZkStateReader.from(cloudClient), COLLECTION_NAME1, 1);
+    waitForCollection(ZkStateReader.from(cloudClient), COLLECTION_NAME, 2);
+    waitForCollection(ZkStateReader.from(cloudClient), COLLECTION_NAME1, 1);
     waitForRecoveriesToFinish(COLLECTION_NAME, false);
     waitForRecoveriesToFinish(COLLECTION_NAME1, false);
 
@@ -111,11 +113,7 @@
   }
 
   private void assertMissingCollection(CloudSolrClient client, String collectionName) throws Exception {
-<<<<<<< HEAD
-    ClusterState clusterState = ((ZkStateReader) ZkStateReader.from(client)).getClusterState();
-=======
-      ClusterState clusterState = ((ZkStateReader) ZkStateReader.from(client)).getClusterState();
->>>>>>> 98754e7b
+    ClusterState clusterState = ZkStateReader.from(client).getClusterState();
     assertNull(clusterState.getCollectionOrNull(collectionName));
   }
 
@@ -198,7 +196,7 @@
       CollectionAdminRequest.Create req = CollectionAdminRequest.createCollection("test_repFactorColl", "conf1", 1, 3, 0, 0);
       client.request(req);
 
-        waitForCollection((ZkStateReader) ZkStateReader.from(cloudClient), "test_repFactorColl", 1);
+      waitForCollection(ZkStateReader.from(cloudClient), "test_repFactorColl", 1);
       waitForRecoveriesToFinish("test_repFactorColl", false);
 
       //Assert that replicationFactor has also been set to 3
@@ -235,22 +233,13 @@
 
       client.request(request);
 
-<<<<<<< HEAD
-      waitForCollection((ZkStateReader) ZkStateReader.from(cloudClient), collection, 1);
-=======
-        waitForCollection((ZkStateReader) ZkStateReader.from(cloudClient), collection, 1);
->>>>>>> 98754e7b
+      waitForCollection(ZkStateReader.from(cloudClient), collection, 1);
       waitForRecoveriesToFinish(collection, false);
 
       // Now try deleting the configset and doing a clusterstatus.
       String parent = ZkConfigSetService.CONFIGS_ZKNODE + "/" + configSet;
-<<<<<<< HEAD
-      deleteThemAll(((ZkStateReader) ZkStateReader.from(client)).getZkClient(), parent);
-      ((ZkStateReader) ZkStateReader.from(client)).forciblyRefreshAllClusterStateSlow();
-=======
-        deleteThemAll(((ZkStateReader) ZkStateReader.from(client)).getZkClient(), parent);
-        ((ZkStateReader) ZkStateReader.from(client)).forciblyRefreshAllClusterStateSlow();
->>>>>>> 98754e7b
+      deleteThemAll(ZkStateReader.from(client).getZkClient(), parent);
+      ZkStateReader.from(client).forciblyRefreshAllClusterStateSlow();
 
       final CollectionAdminRequest.ClusterStatus req = CollectionAdminRequest.getClusterStatus();
       NamedList<?> rsp = client.request(req);
@@ -366,16 +355,11 @@
       JettySolrRunner jetty = chaosMonkey.getShard("shard1", 0);
       String nodeName = jetty.getNodeName();
       jetty.stop();
-<<<<<<< HEAD
-      ZkStateReader zkStateReader = (ZkStateReader) ZkStateReader.from(client);
+      ZkStateReader zkStateReader = ZkStateReader.from(client);
       zkStateReader.waitForState(COLLECTION_NAME, 30, TimeUnit.SECONDS, (liveNodes, docCollection) ->
           docCollection != null &&
               docCollection.getReplicas().stream()
                   .anyMatch(r -> r.getState().equals(Replica.State.DOWN)));
-=======
-        ZkStateReader zkStateReader = (ZkStateReader) ZkStateReader.from(client);
-      zkStateReader.waitForLiveNodes(30, TimeUnit.SECONDS, (o, n) -> n != null && !n.contains(nodeName));
->>>>>>> 98754e7b
 
       rsp = request.process(client).getResponse();
       collection = (Map<String, Object>) Utils.getObjectByPath(rsp, false, "cluster/collections/" + COLLECTION_NAME);
@@ -634,7 +618,7 @@
   private void clusterStatusRolesTest() throws Exception  {
     try (CloudSolrClient client = createCloudClient(null)) {
       client.connect();
-        Replica replica = ((ZkStateReader) ZkStateReader.from(client)).getLeaderRetry(DEFAULT_COLLECTION, SHARD1);
+      Replica replica = ZkStateReader.from(client).getLeaderRetry(DEFAULT_COLLECTION, SHARD1);
 
       ModifiableSolrParams params = new ModifiableSolrParams();
       params.set("action", CollectionParams.CollectionAction.ADDROLE.toString());
@@ -684,7 +668,7 @@
   private void replicaPropTest() throws Exception {
     try (CloudSolrClient client = createCloudClient(null)) {
       client.connect();
-        Map<String, Slice> slices = ((ZkStateReader) ZkStateReader.from(client)).getClusterState().getCollection(COLLECTION_NAME).getSlicesMap();
+      Map<String, Slice> slices = ZkStateReader.from(client).getClusterState().getCollection(COLLECTION_NAME).getSlicesMap();
       List<String> sliceList = new ArrayList<>(slices.keySet());
       String c1_s1 = sliceList.get(0);
       List<String> replicasList = new ArrayList<>(slices.get(c1_s1).getReplicasMap().keySet());
@@ -695,7 +679,7 @@
       replicasList = new ArrayList<>(slices.get(c1_s2).getReplicasMap().keySet());
       String c1_s2_r1 = replicasList.get(0);
 
-        slices = ((ZkStateReader) ZkStateReader.from(client)).getClusterState().getCollection(COLLECTION_NAME1).getSlicesMap();
+      slices = ZkStateReader.from(client).getClusterState().getCollection(COLLECTION_NAME1).getSlicesMap();
       sliceList = new ArrayList<>(slices.keySet());
       String c2_s1 = sliceList.get(0);
       replicasList = new ArrayList<>(slices.get(c2_s1).getReplicasMap().keySet());
@@ -1060,8 +1044,8 @@
   private Map<String, String> getProps(CloudSolrClient client, String collectionName, String replicaName, String... props)
       throws KeeperException, InterruptedException {
 
-      ((ZkStateReader) ZkStateReader.from(client)).forceUpdateCollection(collectionName);
-      ClusterState clusterState = ((ZkStateReader) ZkStateReader.from(client)).getClusterState();
+    ZkStateReader.from(client).forceUpdateCollection(collectionName);
+    ClusterState clusterState = ZkStateReader.from(client).getClusterState();
     final DocCollection docCollection = clusterState.getCollectionOrNull(collectionName);
     if (docCollection == null || docCollection.getReplica(replicaName) == null) {
       fail("Could not find collection/replica pair! " + collectionName + "/" + replicaName);
@@ -1105,7 +1089,7 @@
     try (CloudSolrClient client = createCloudClient(null)) {
       // first, try creating a collection with badconf
       BaseHttpSolrClient.RemoteSolrException rse = expectThrows(BaseHttpSolrClient.RemoteSolrException.class, () -> {
-          CollectionAdminRequest.createCollection
+        CollectionAdminRequest.createCollection
               ("testcollection", "badconf", 1, 2).process(client);
       });
       assertNotNull(rse.getMessage());
