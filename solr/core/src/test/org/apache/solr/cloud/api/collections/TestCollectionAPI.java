--- conflicted
+++ resolved
@@ -392,41 +392,27 @@
 
       // bring them up again
       jetty.start();
-<<<<<<< HEAD
-      SolrCloudManager cloudManager = new SolrClientCloudManager(null, client);
-      zkStateReader.waitForLiveNodes(
-          30, TimeUnit.SECONDS, (o, n) -> n != null && n.contains(nodeName));
-      CloudUtil.waitForState(
-          cloudManager,
-          COLLECTION_NAME,
-          30,
-          TimeUnit.SECONDS,
-          (liveNodes, coll) ->
-              coll != null
-                  && coll.getReplicas().stream()
-                      .allMatch(r -> r.getState().equals(Replica.State.ACTIVE)));
-      rsp = request.process(client).getResponse();
-      collection =
-          (Map<String, Object>)
-              Utils.getObjectByPath(rsp, false, "cluster/collections/" + COLLECTION_NAME);
-      assertEquals("collection health", "GREEN", collection.get("health"));
-      shardStatus = (Map<String, Object>) collection.get("shards");
-      assertEquals(2, shardStatus.size());
-      health = (String) Utils.getObjectByPath(shardStatus, false, "shard1/health");
-      assertEquals("shard1 health", "GREEN", health);
-      health = (String) Utils.getObjectByPath(shardStatus, false, "shard2/health");
-      assertEquals("shard2 health", "GREEN", health);
-=======
-      // Need to start a new client, in case the http connections in the old client are still cached to the restarted server.
+      // Need to start a new client, in case the http connections in the old client are still cached
+      // to the restarted server.
       // If this is the case, it will throw an HTTP Exception, and we don't retry Admin requests.
       try (CloudSolrClient newClient = createCloudClient(null)) {
-        newClient.getZkStateReader().waitForLiveNodes(30, TimeUnit.SECONDS, (o, n) -> n != null && n.contains(nodeName));
-        newClient.getZkStateReader().waitForState(COLLECTION_NAME, 30, TimeUnit.SECONDS, (liveNodes, coll) ->
-            coll != null &&
-                coll.getReplicas().stream()
-                    .allMatch(r -> r.getState().equals(Replica.State.ACTIVE)));
+        newClient
+            .getZkStateReader()
+            .waitForLiveNodes(30, TimeUnit.SECONDS, (o, n) -> n != null && n.contains(nodeName));
+        newClient
+            .getZkStateReader()
+            .waitForState(
+                COLLECTION_NAME,
+                30,
+                TimeUnit.SECONDS,
+                (liveNodes, coll) ->
+                    coll != null
+                        && coll.getReplicas().stream()
+                            .allMatch(r -> r.getState().equals(Replica.State.ACTIVE)));
         rsp = request.process(newClient).getResponse();
-        collection = (Map<String, Object>) Utils.getObjectByPath(rsp, false, "cluster/collections/" + COLLECTION_NAME);
+        collection =
+            (Map<String, Object>)
+                Utils.getObjectByPath(rsp, false, "cluster/collections/" + COLLECTION_NAME);
         assertEquals("collection health", "GREEN", collection.get("health"));
         shardStatus = (Map<String, Object>) collection.get("shards");
         assertEquals(2, shardStatus.size());
@@ -435,7 +421,6 @@
         health = (String) Utils.getObjectByPath(shardStatus, false, "shard2/health");
         assertEquals("shard2 health", "GREEN", health);
       }
->>>>>>> 34f7f242
     }
   }
 
