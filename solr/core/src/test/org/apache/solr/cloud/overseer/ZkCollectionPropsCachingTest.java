/*
 * Licensed to the Apache Software Foundation (ASF) under one or more
 * contributor license agreements.  See the NOTICE file distributed with
 * this work for additional information regarding copyright ownership.
 * The ASF licenses this file to You under the Apache License, Version 2.0
 * (the "License"); you may not use this file except in compliance with
 * the License.  You may obtain a copy of the License at
 *
 *     http://www.apache.org/licenses/LICENSE-2.0
 *
 * Unless required by applicable law or agreed to in writing, software
 * distributed under the License is distributed on an "AS IS" BASIS,
 * WITHOUT WARRANTIES OR CONDITIONS OF ANY KIND, either express or implied.
 * See the License for the specific language governing permissions and
 * limitations under the License.
 */

package org.apache.solr.cloud.overseer;

import java.io.IOException;
import java.lang.invoke.MethodHandles;
import org.apache.lucene.util.LuceneTestCase;
import org.apache.solr.SolrTestCaseJ4;
import org.apache.solr.client.solrj.request.CollectionAdminRequest;
import org.apache.solr.client.solrj.response.CollectionAdminResponse;
import org.apache.solr.cloud.SolrCloudTestCase;
import org.apache.solr.common.cloud.CollectionProperties;
import org.apache.solr.common.cloud.ZkStateReader;
import org.junit.Before;
import org.junit.BeforeClass;
import org.junit.Test;
import org.slf4j.Logger;
import org.slf4j.LoggerFactory;

@LuceneTestCase.Slow
@SolrTestCaseJ4.SuppressSSL
public class ZkCollectionPropsCachingTest extends SolrCloudTestCase {
  //
  // NOTE: This class can only have one test because our test for caching is to nuke the
  // SolrZkClient to verify that a cached load is going to hit the cache, not try to talk to zk. Any
  // other ZK related test method in this class will fail if it runs after testReadWriteCached, so
  // don't add one! :)
  //
  private String collectionName;
  private static final Logger log = LoggerFactory.getLogger(MethodHandles.lookup().lookupClass());

  @BeforeClass
  public static void setupClass() throws Exception {
    configureCluster(4).addConfig("conf", configset("cloud-minimal")).configure();
  }

  @Before
  @Override
  public void setUp() throws Exception {
    super.setUp();

    collectionName = "CollectionPropsTest" + System.nanoTime();

    CollectionAdminRequest.Create request =
        CollectionAdminRequest.createCollection(collectionName, "conf", 2, 2);
    CollectionAdminResponse response = request.process(cluster.getSolrClient());
    assertTrue("Unable to create collection: " + response.toString(), response.isSuccess());
  }

  @Test
  public void testReadWriteCached() throws InterruptedException, IOException {
    ZkStateReader zkStateReader = ZkStateReader.from(cluster.getSolrClient());

    CollectionProperties collectionProps = new CollectionProperties(zkClient());

    collectionProps.setCollectionProperty(collectionName, "property1", "value1");
    // Should be no cache, so the change should take effect immediately
    checkValue("property1", "value1");

    zkStateReader.getCollectionProperties(collectionName, 9000);
    zkStateReader.getZkClient().close();
    assertFalse(zkStateReader.isClosed());
    checkValue("property1", "value1"); // Should be cached, so the change should not try to hit zk

    Thread.sleep(10000); // test the timeout feature
    try {
      checkValue("property1", "value1"); // Should not be cached anymore
      fail(
          "cache should have expired, prev line should throw an exception trying to access zookeeper after closed");
    } catch (Exception e) {
      // expected, because we killed the client in zkStateReader.
    }
  }

<<<<<<< HEAD
  private void checkValue(String propertyName, String expectedValue) {
    final Object value = ZkStateReader.from(cluster.getSolrClient()).getCollectionProperties(collectionName).get(propertyName);
=======
  private void checkValue(String propertyName, String expectedValue) throws InterruptedException {
    final Object value =
        cluster
            .getSolrClient()
            .getZkStateReader()
            .getCollectionProperties(collectionName)
            .get(propertyName);
>>>>>>> f07b7b0c
    assertEquals("Unexpected value for collection property: " + propertyName, expectedValue, value);
  }
}<|MERGE_RESOLUTION|>--- conflicted
+++ resolved
@@ -87,18 +87,12 @@
     }
   }
 
-<<<<<<< HEAD
   private void checkValue(String propertyName, String expectedValue) {
-    final Object value = ZkStateReader.from(cluster.getSolrClient()).getCollectionProperties(collectionName).get(propertyName);
-=======
-  private void checkValue(String propertyName, String expectedValue) throws InterruptedException {
-    final Object value =
-        cluster
+    final Object value = ZkStateReader.from(cluster
             .getSolrClient()
-            .getZkStateReader()
+            )
             .getCollectionProperties(collectionName)
             .get(propertyName);
->>>>>>> f07b7b0c
     assertEquals("Unexpected value for collection property: " + propertyName, expectedValue, value);
   }
 }