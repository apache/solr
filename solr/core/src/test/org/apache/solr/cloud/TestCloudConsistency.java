/*
 * Licensed to the Apache Software Foundation (ASF) under one or more
 * contributor license agreements.  See the NOTICE file distributed with
 * this work for additional information regarding copyright ownership.
 * The ASF licenses this file to You under the Apache License, Version 2.0
 * (the "License"); you may not use this file except in compliance with
 * the License.  You may obtain a copy of the License at
 *
 *     http://www.apache.org/licenses/LICENSE-2.0
 *
 * Unless required by applicable law or agreed to in writing, software
 * distributed under the License is distributed on an "AS IS" BASIS,
 * WITHOUT WARRANTIES OR CONDITIONS OF ANY KIND, either express or implied.
 * See the License for the specific language governing permissions and
 * limitations under the License.
 */

package org.apache.solr.cloud;

import com.carrotsearch.randomizedtesting.annotations.ThreadLeakLingering;
import java.io.IOException;
import java.lang.invoke.MethodHandles;
import java.net.URI;
import java.util.ArrayList;
import java.util.HashMap;
import java.util.List;
import java.util.Map;
import java.util.concurrent.TimeUnit;
import java.util.concurrent.TimeoutException;
import org.apache.solr.JSONTestUtil;
import org.apache.solr.client.solrj.SolrServerException;
import org.apache.solr.client.solrj.cloud.SocketProxy;
import org.apache.solr.client.solrj.embedded.JettySolrRunner;
import org.apache.solr.client.solrj.impl.HttpSolrClient;
import org.apache.solr.client.solrj.request.CollectionAdminRequest;
import org.apache.solr.client.solrj.request.QueryRequest;
import org.apache.solr.common.SolrInputDocument;
import org.apache.solr.common.cloud.Replica;
import org.apache.solr.common.cloud.ZkCoreNodeProps;
import org.apache.solr.common.cloud.ZkStateReader;
import org.apache.solr.common.util.NamedList;
import org.junit.After;
import org.junit.Before;
import org.junit.Test;
import org.slf4j.Logger;
import org.slf4j.LoggerFactory;

@ThreadLeakLingering(linger = 10)
public class TestCloudConsistency extends SolrCloudTestCase {

  private static final Logger log = LoggerFactory.getLogger(MethodHandles.lookup().lookupClass());

  private static Map<JettySolrRunner, SocketProxy> proxies;
  private static Map<URI, JettySolrRunner> jettys;

  @Before
  public void setupCluster() throws Exception {
    System.setProperty("solr.directoryFactory", "solr.StandardDirectoryFactory");
    System.setProperty("solr.ulog.numRecordsToKeep", "1000");
    System.setProperty("leaderVoteWait", "60000");

    configureCluster(4).addConfig("conf", configset("cloud-minimal")).configure();
    // Add proxies
    proxies = new HashMap<>(cluster.getJettySolrRunners().size());
    jettys = new HashMap<>();
    for (JettySolrRunner jetty : cluster.getJettySolrRunners()) {
      SocketProxy proxy = new SocketProxy();
      jetty.setProxyPort(proxy.getListenPort());
      cluster.stopJettySolrRunner(jetty); // TODO: Can we avoid this restart
      cluster.startJettySolrRunner(jetty);
      proxy.open(jetty.getBaseUrl().toURI());
      if (log.isInfoEnabled()) {
        log.info("Adding proxy for URL: {}. Proxy: {}", jetty.getBaseUrl(), proxy.getUrl());
      }
      proxies.put(jetty, proxy);
      jettys.put(proxy.getUrl(), jetty);
    }
  }

  @After
  public void tearDownCluster() throws Exception {
    if (null != proxies) {
      for (SocketProxy proxy : proxies.values()) {
        proxy.close();
      }
      proxies = null;
    }
    jettys = null;
    System.clearProperty("solr.directoryFactory");
    System.clearProperty("solr.ulog.numRecordsToKeep");
    System.clearProperty("leaderVoteWait");

    shutdownCluster();
  }

  @Test
  public void testOutOfSyncReplicasCannotBecomeLeader() throws Exception {
    testOutOfSyncReplicasCannotBecomeLeader(false);
  }

  @Test
  public void testOutOfSyncReplicasCannotBecomeLeaderAfterRestart() throws Exception {
    testOutOfSyncReplicasCannotBecomeLeader(true);
  }

  public void testOutOfSyncReplicasCannotBecomeLeader(boolean onRestart) throws Exception {
    final String collectionName = "outOfSyncReplicasCannotBecomeLeader-" + onRestart;
    CollectionAdminRequest.createCollection(collectionName, 1, 3)
        .setCreateNodeSet("")
        .process(cluster.getSolrClient());
    CollectionAdminRequest.addReplicaToShard(collectionName, "shard1")
        .setNode(cluster.getJettySolrRunner(0).getNodeName())
        .process(cluster.getSolrClient());
    waitForState("Timeout waiting for shard leader", collectionName, clusterShape(1, 1));

    CollectionAdminRequest.addReplicaToShard(collectionName, "shard1")
        .setNode(cluster.getJettySolrRunner(1).getNodeName())
        .process(cluster.getSolrClient());
    CollectionAdminRequest.addReplicaToShard(collectionName, "shard1")
        .setNode(cluster.getJettySolrRunner(2).getNodeName())
        .process(cluster.getSolrClient());

    cluster.waitForActiveCollection(collectionName, 1, 3);

    waitForState("Timeout waiting for 1x3 collection", collectionName, clusterShape(1, 3));

    addDocs(collectionName, 3, 1);

    final Replica oldLeader = getCollectionState(collectionName).getSlice("shard1").getLeader();
    assertEquals(cluster.getJettySolrRunner(0).getNodeName(), oldLeader.getNodeName());

    if (onRestart) {
      addDocToWhenOtherReplicasAreDown(collectionName, oldLeader, 4);
    } else {
      addDocWhenOtherReplicasAreNetworkPartitioned(collectionName, oldLeader, 4);
    }

    assertDocsExistInAllReplicas(
        getCollectionState(collectionName).getReplicas(), collectionName, 1, 4);

    CollectionAdminRequest.deleteCollection(collectionName).process(cluster.getSolrClient());
  }

  /**
   * Adding doc when replicas (not leader) are down, These replicas are out-of-sync hence they
   * should not become leader even when current leader is DOWN. Leader should be on node - 0
   */
  private void addDocToWhenOtherReplicasAreDown(String collection, Replica leader, int docId)
      throws Exception {
    JettySolrRunner j1 = cluster.getJettySolrRunner(1);
    JettySolrRunner j2 = cluster.getJettySolrRunner(2);
    j1.stop();
    j2.stop();
    cluster.waitForJettyToStop(j1);
    cluster.waitForJettyToStop(j2);

    waitForState(
        "",
        collection,
        (liveNodes, collectionState) ->
            collectionState.getSlice("shard1").getReplicas().stream()
                    .filter(replica -> replica.getState() == Replica.State.DOWN)
                    .count()
                == 2);

    addDocs(collection, 1, docId);
    JettySolrRunner j3 = cluster.getJettySolrRunner(0);
    j3.stop();
    cluster.waitForJettyToStop(j3);
    waitForState(
        "",
        collection,
        (liveNodes, collectionState) ->
            collectionState.getReplica(leader.getName()).getState() == Replica.State.DOWN);

    cluster.getJettySolrRunner(1).start();
    cluster.getJettySolrRunner(2).start();

    cluster.waitForNode(j1, 30);
    cluster.waitForNode(j2, 30);

    // the meat of the test -- wait to see if a different replica become a leader
    // the correct behavior is that this should time out, if it succeeds we have a problem...
<<<<<<< HEAD
    expectThrows(TimeoutException.class,
                 "Did not time out waiting for new leader, out of sync replica became leader",
               () -> ZkStateReader.from(cluster.getSolrClient()).waitForState(collection, 10, TimeUnit.SECONDS, (state) -> {
          Replica newLeader = state.getSlice("shard1").getLeader();
          if (newLeader != null && !newLeader.getName().equals(leader.getName()) && newLeader.getState() == Replica.State.ACTIVE) {
            // this is is the bad case, our "bad" state was found before timeout
            log.error("WTF: New Leader={}", newLeader);
            return true;
          }
          return false; // still no bad state, wait for timeout
        }));
=======
    expectThrows(
        TimeoutException.class,
        "Did not time out waiting for new leader, out of sync replica became leader",
        () -> {
          cluster
              .getSolrClient()
              .waitForState(
                  collection,
                  10,
                  TimeUnit.SECONDS,
                  (state) -> {
                    Replica newLeader = state.getSlice("shard1").getLeader();
                    if (newLeader != null
                        && !newLeader.getName().equals(leader.getName())
                        && newLeader.getState() == Replica.State.ACTIVE) {
                      // this is is the bad case, our "bad" state was found before timeout
                      log.error("WTF: New Leader={}", newLeader);
                      return true;
                    }
                    return false; // still no bad state, wait for timeout
                  });
        });
>>>>>>> f07b7b0c

    JettySolrRunner j0 = cluster.getJettySolrRunner(0);
    j0.start();
    cluster.waitForNode(j0, 30);

    // waitForNode not solid yet?
    cluster.waitForAllNodes(30);

    waitForState(
        "Timeout waiting for leader",
        collection,
        (liveNodes, collectionState) -> {
          Replica newLeader = collectionState.getLeader("shard1");
          return newLeader != null && newLeader.getName().equals(leader.getName());
        });
    waitForState("Timeout waiting for active collection", collection, clusterShape(1, 3));
  }

  /**
   * Adding doc when replicas (not leader) are network partitioned with leader, These replicas are
   * out-of-sync hence they should not become leader even when current leader is DOWN. Leader should
   * be on node - 0
   */
  private void addDocWhenOtherReplicasAreNetworkPartitioned(
      String collection, Replica leader, int docId) throws Exception {
    for (int i = 0; i < 3; i++) {
      proxies.get(cluster.getJettySolrRunner(i)).close();
    }
    addDoc(collection, docId, cluster.getJettySolrRunner(0));
    JettySolrRunner j1 = cluster.getJettySolrRunner(0);
    j1.stop();
    cluster.waitForJettyToStop(j1);
    for (int i = 1; i < 3; i++) {
      proxies.get(cluster.getJettySolrRunner(i)).reopen();
    }
    waitForState(
        "Timeout waiting for leader goes DOWN",
        collection,
        (liveNodes, collectionState) ->
            collectionState.getReplica(leader.getName()).getState() == Replica.State.DOWN);

    // the meat of the test -- wait to see if a different replica become a leader
    // the correct behavior is that this should time out, if it succeeds we have a problem...
<<<<<<< HEAD
    expectThrows(TimeoutException.class,
                 "Did not time out waiting for new leader, out of sync replica became leader",
                 () -> {
                   // this is is the bad case, our "bad" state was found before timeout
                   // still no bad state, wait for timeout
                   ZkStateReader.from(cluster.getSolrClient()).waitForState(collection, 10, TimeUnit.SECONDS, (state) -> {
                     Replica newLeader = state.getSlice("shard1").getLeader();
                     if (newLeader != null && !newLeader.getName().equals(leader.getName()) && newLeader.getState() == Replica.State.ACTIVE) {
                       // this is is the bad case, our "bad" state was found before timeout
                       log.error("WTF: New Leader={}", newLeader);
                       return true;
                     }
                     return false; // still no bad state, wait for timeout
                   });
                 });
=======
    expectThrows(
        TimeoutException.class,
        "Did not time out waiting for new leader, out of sync replica became leader",
        () -> {
          cluster
              .getSolrClient()
              .waitForState(
                  collection,
                  10,
                  TimeUnit.SECONDS,
                  (state) -> {
                    Replica newLeader = state.getSlice("shard1").getLeader();
                    if (newLeader != null
                        && !newLeader.getName().equals(leader.getName())
                        && newLeader.getState() == Replica.State.ACTIVE) {
                      // this is is the bad case, our "bad" state was found before timeout
                      log.error("WTF: New Leader={}", newLeader);
                      return true;
                    }
                    return false; // still no bad state, wait for timeout
                  });
        });
>>>>>>> f07b7b0c

    proxies.get(cluster.getJettySolrRunner(0)).reopen();
    cluster.getJettySolrRunner(0).start();
    cluster.waitForAllNodes(30);
    ;
    waitForState(
        "Timeout waiting for leader",
        collection,
        (liveNodes, collectionState) -> {
          Replica newLeader = collectionState.getLeader("shard1");
          return newLeader != null && newLeader.getName().equals(leader.getName());
        });
    waitForState("Timeout waiting for active collection", collection, clusterShape(1, 3));

    cluster.waitForActiveCollection(collection, 1, 3);
  }

  private void addDocs(String collection, int numDocs, int startId)
      throws SolrServerException, IOException {
    List<SolrInputDocument> docs = new ArrayList<>(numDocs);
    for (int i = 0; i < numDocs; i++) {
      int id = startId + i;
      docs.add(new SolrInputDocument("id", String.valueOf(id), "fieldName_s", String.valueOf(id)));
    }
    cluster.getSolrClient().add(collection, docs);
    cluster.getSolrClient().commit(collection);
  }

  private void addDoc(String collection, int docId, JettySolrRunner solrRunner)
      throws IOException, SolrServerException {
    try (HttpSolrClient solrClient =
        new HttpSolrClient.Builder(solrRunner.getBaseUrl().toString()).build()) {
      solrClient.add(
          collection,
          new SolrInputDocument("id", String.valueOf(docId), "fieldName_s", String.valueOf(docId)));
      solrClient.commit(collection);
    }
  }

  private void assertDocsExistInAllReplicas(
      List<Replica> notLeaders, String testCollectionName, int firstDocId, int lastDocId)
      throws Exception {
    Replica leader =
<<<<<<< HEAD
      ZkStateReader.from(cluster.getSolrClient()).getLeaderRetry(testCollectionName, "shard1", 10000);
    HttpSolrClient leaderSolr = getHttpSolrClient(leader, testCollectionName);
    List<HttpSolrClient> replicas = new ArrayList<>(notLeaders.size());
=======
        cluster
            .getSolrClient()
            .getZkStateReader()
            .getLeaderRetry(testCollectionName, "shard1", 10000);
    HttpSolrClient leaderSolr = getHttpSolrClient(leader, testCollectionName);
    List<HttpSolrClient> replicas = new ArrayList<HttpSolrClient>(notLeaders.size());
>>>>>>> f07b7b0c

    for (Replica r : notLeaders) {
      replicas.add(getHttpSolrClient(r, testCollectionName));
    }
    try {
      for (int d = firstDocId; d <= lastDocId; d++) {
        String docId = String.valueOf(d);
        assertDocExists(leaderSolr, testCollectionName, docId);
        for (HttpSolrClient replicaSolr : replicas) {
          assertDocExists(replicaSolr, testCollectionName, docId);
        }
      }
    } finally {
      if (leaderSolr != null) {
        leaderSolr.close();
      }
      for (HttpSolrClient replicaSolr : replicas) {
        replicaSolr.close();
      }
    }
  }

  private void assertDocExists(HttpSolrClient solr, String coll, String docId) throws Exception {
    NamedList<?> rsp = realTimeGetDocId(solr, docId);
    String match = JSONTestUtil.matchObj("/id", rsp.get("doc"), docId);
    assertTrue(
        "Doc with id="
            + docId
            + " not found in "
            + solr.getBaseURL()
            + " due to: "
            + match
            + "; rsp="
            + rsp,
        match == null);
  }

  private NamedList<Object> realTimeGetDocId(HttpSolrClient solr, String docId)
      throws SolrServerException, IOException {
    QueryRequest qr = new QueryRequest(params("qt", "/get", "id", docId, "distrib", "false"));
    return solr.request(qr);
  }

  protected HttpSolrClient getHttpSolrClient(Replica replica, String coll) throws Exception {
    ZkCoreNodeProps zkProps = new ZkCoreNodeProps(replica);
    String url = zkProps.getBaseUrl() + "/" + coll;
    return getHttpSolrClient(url);
  }
}<|MERGE_RESOLUTION|>--- conflicted
+++ resolved
@@ -181,7 +181,6 @@
 
     // the meat of the test -- wait to see if a different replica become a leader
     // the correct behavior is that this should time out, if it succeeds we have a problem...
-<<<<<<< HEAD
     expectThrows(TimeoutException.class,
                  "Did not time out waiting for new leader, out of sync replica became leader",
                () -> ZkStateReader.from(cluster.getSolrClient()).waitForState(collection, 10, TimeUnit.SECONDS, (state) -> {
@@ -193,30 +192,6 @@
           }
           return false; // still no bad state, wait for timeout
         }));
-=======
-    expectThrows(
-        TimeoutException.class,
-        "Did not time out waiting for new leader, out of sync replica became leader",
-        () -> {
-          cluster
-              .getSolrClient()
-              .waitForState(
-                  collection,
-                  10,
-                  TimeUnit.SECONDS,
-                  (state) -> {
-                    Replica newLeader = state.getSlice("shard1").getLeader();
-                    if (newLeader != null
-                        && !newLeader.getName().equals(leader.getName())
-                        && newLeader.getState() == Replica.State.ACTIVE) {
-                      // this is is the bad case, our "bad" state was found before timeout
-                      log.error("WTF: New Leader={}", newLeader);
-                      return true;
-                    }
-                    return false; // still no bad state, wait for timeout
-                  });
-        });
->>>>>>> f07b7b0c
 
     JettySolrRunner j0 = cluster.getJettySolrRunner(0);
     j0.start();
@@ -260,13 +235,15 @@
 
     // the meat of the test -- wait to see if a different replica become a leader
     // the correct behavior is that this should time out, if it succeeds we have a problem...
-<<<<<<< HEAD
-    expectThrows(TimeoutException.class,
-                 "Did not time out waiting for new leader, out of sync replica became leader",
-                 () -> {
-                   // this is is the bad case, our "bad" state was found before timeout
+    expectThrows(
+        TimeoutException.class,
+        "Did not time out waiting for new leader, out of sync replica became leader",
+        () -> {
+          // this is is the bad case, our "bad" state was found before timeout
                    // still no bad state, wait for timeout
-                   ZkStateReader.from(cluster.getSolrClient()).waitForState(collection, 10, TimeUnit.SECONDS, (state) -> {
+                   ZkStateReader.from(cluster
+              .getSolrClient()
+              ).waitForState(collection, 10, TimeUnit.SECONDS, (state) -> {
                      Replica newLeader = state.getSlice("shard1").getLeader();
                      if (newLeader != null && !newLeader.getName().equals(leader.getName()) && newLeader.getState() == Replica.State.ACTIVE) {
                        // this is is the bad case, our "bad" state was found before timeout
@@ -276,30 +253,6 @@
                      return false; // still no bad state, wait for timeout
                    });
                  });
-=======
-    expectThrows(
-        TimeoutException.class,
-        "Did not time out waiting for new leader, out of sync replica became leader",
-        () -> {
-          cluster
-              .getSolrClient()
-              .waitForState(
-                  collection,
-                  10,
-                  TimeUnit.SECONDS,
-                  (state) -> {
-                    Replica newLeader = state.getSlice("shard1").getLeader();
-                    if (newLeader != null
-                        && !newLeader.getName().equals(leader.getName())
-                        && newLeader.getState() == Replica.State.ACTIVE) {
-                      // this is is the bad case, our "bad" state was found before timeout
-                      log.error("WTF: New Leader={}", newLeader);
-                      return true;
-                    }
-                    return false; // still no bad state, wait for timeout
-                  });
-        });
->>>>>>> f07b7b0c
 
     proxies.get(cluster.getJettySolrRunner(0)).reopen();
     cluster.getJettySolrRunner(0).start();
@@ -343,18 +296,12 @@
       List<Replica> notLeaders, String testCollectionName, int firstDocId, int lastDocId)
       throws Exception {
     Replica leader =
-<<<<<<< HEAD
-      ZkStateReader.from(cluster.getSolrClient()).getLeaderRetry(testCollectionName, "shard1", 10000);
+      ZkStateReader.from(cluster
+            .getSolrClient()
+            )
+            .getLeaderRetry(testCollectionName, "shard1", 10000);
     HttpSolrClient leaderSolr = getHttpSolrClient(leader, testCollectionName);
     List<HttpSolrClient> replicas = new ArrayList<>(notLeaders.size());
-=======
-        cluster
-            .getSolrClient()
-            .getZkStateReader()
-            .getLeaderRetry(testCollectionName, "shard1", 10000);
-    HttpSolrClient leaderSolr = getHttpSolrClient(leader, testCollectionName);
-    List<HttpSolrClient> replicas = new ArrayList<HttpSolrClient>(notLeaders.size());
->>>>>>> f07b7b0c
 
     for (Replica r : notLeaders) {
       replicas.add(getHttpSolrClient(r, testCollectionName));
