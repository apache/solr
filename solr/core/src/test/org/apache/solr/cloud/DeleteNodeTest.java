--- conflicted
+++ resolved
@@ -109,13 +109,9 @@
       Thread.sleep(50);
     }
     if (log.isInfoEnabled()) {
-<<<<<<< HEAD
-      log.info("####### DocCollection after: {}", cloudClient.getClusterState().getCollection(coll));
-=======
       log.info(
           "####### DocCollection after: {}",
-          cloudClient.getZkStateReader().getClusterState().getCollection(coll));
->>>>>>> f07b7b0c
+          cloudClient.getClusterState().getCollection(coll));
     }
     if (shouldFail) {
       assertTrue(String.valueOf(rsp), rsp.getRequestStatus() == RequestStatusState.FAILED);
