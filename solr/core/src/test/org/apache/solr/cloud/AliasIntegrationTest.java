--- conflicted
+++ resolved
@@ -98,11 +98,6 @@
     cluster.waitForActiveCollection("collection1meta", 2, 2);
     cluster.waitForActiveCollection("collection2meta", 1, 1);
 
-<<<<<<< HEAD
-    waitForState("Expected collection1 to be created with 2 shards and 1 replica", "collection1meta", clusterShape(2, 2));
-    waitForState("Expected collection2 to be created with 1 shard and 1 replica", "collection2meta", clusterShape(1, 1));
-    ZkStateReader zkStateReader = ZkStateReader.from(solrClient);
-=======
     waitForState(
         "Expected collection1 to be created with 2 shards and 1 replica",
         "collection1meta",
@@ -111,8 +106,7 @@
         "Expected collection2 to be created with 1 shard and 1 replica",
         "collection2meta",
         clusterShape(1, 1));
-    ZkStateReader zkStateReader = cluster.getSolrClient().getZkStateReader();
->>>>>>> f07b7b0c
+    ZkStateReader zkStateReader = ZkStateReader.from(solrClient);
     zkStateReader.createClusterStateWatchersAndUpdate();
     List<String> aliases = zkStateReader.getAliases().resolveAliases("meta1");
     assertEquals(1, aliases.size());
@@ -431,11 +425,6 @@
     cluster.waitForActiveCollection("collection1meta", 2, 2);
     cluster.waitForActiveCollection("collection2meta", 1, 1);
 
-<<<<<<< HEAD
-    waitForState("Expected collection1 to be created with 2 shards and 1 replica", "collection1meta", clusterShape(2, 2));
-    waitForState("Expected collection2 to be created with 1 shard and 1 replica", "collection2meta", clusterShape(1, 1));
-    ZkStateReader zkStateReader = ZkStateReader.from(solrClient);
-=======
     waitForState(
         "Expected collection1 to be created with 2 shards and 1 replica",
         "collection1meta",
@@ -444,8 +433,7 @@
         "Expected collection2 to be created with 1 shard and 1 replica",
         "collection2meta",
         clusterShape(1, 1));
-    ZkStateReader zkStateReader = cluster.getSolrClient().getZkStateReader();
->>>>>>> f07b7b0c
+    ZkStateReader zkStateReader = ZkStateReader.from(solrClient);
     zkStateReader.createClusterStateWatchersAndUpdate();
     List<String> aliases = zkStateReader.getAliases().resolveAliases(aliasName);
     assertEquals(1, aliases.size());
@@ -555,17 +543,11 @@
     assertEquals("Should have failed to delete collection: ", delResp, RequestStatusState.FAILED);
 
     // assure ourselves that the old colletion is, indeed, still there.
-<<<<<<< HEAD
-    assertNotNull("collection_old should exist!", solrClient.getClusterState().getCollectionOrNull("collection_old"));
-=======
     assertNotNull(
         "collection_old should exist!",
-        cluster
-            .getSolrClient()
-            .getZkStateReader()
+        solrClient
             .getClusterState()
             .getCollectionOrNull("collection_old"));
->>>>>>> f07b7b0c
 
     // Now we should still succeed using the alias collection_old which points to collection_new
     // aliase: collection_old -> collection_new, collection_old_reserve -> collection_old ->
@@ -574,19 +556,13 @@
     res = cluster.getSolrClient().query("collection_old", new SolrQuery("*:*"));
     assertEquals(1, res.getResults().getNumFound());
 
-<<<<<<< HEAD
     Aliases aliases = ZkStateReader.from(solrClient).getAliases();
-    assertTrue("collection_old should point to collection_new", aliases.resolveAliases("collection_old").contains("collection_new"));
-    assertTrue("collection_old_reserve should point to collection_new", aliases.resolveAliases("collection_old_reserve").contains("collection_new"));
-=======
-    Aliases aliases = cluster.getSolrClient().getZkStateReader().getAliases();
     assertTrue(
         "collection_old should point to collection_new",
         aliases.resolveAliases("collection_old").contains("collection_new"));
     assertTrue(
         "collection_old_reserve should point to collection_new",
         aliases.resolveAliases("collection_old_reserve").contains("collection_new"));
->>>>>>> f07b7b0c
 
     // Clean up
     CollectionAdminRequest.deleteAlias("collection_old_reserve")
@@ -601,49 +577,28 @@
         .processAndWait(cluster.getSolrClient(), 60);
     // collection_old already deleted as well as collection_old_reserve
 
-<<<<<<< HEAD
-    assertNull("collection_old_reserve should be gone", ZkStateReader.from(solrClient).getAliases().getCollectionAliasMap().get("collection_old_reserve"));
-    assertNull("collection_old should be gone", ZkStateReader.from(solrClient).getAliases().getCollectionAliasMap().get("collection_old"));
-
-    assertFalse("collection_new should be gone",
-    solrClient.getClusterState().hasCollection("collection_new"));
-
-    assertFalse("collection_old should be gone",
-    solrClient.getClusterState().hasCollection("collection_old"));
-=======
     assertNull(
         "collection_old_reserve should be gone",
-        cluster
-            .getSolrClient()
-            .getZkStateReader()
+        ZkStateReader.from(solrClient)
             .getAliases()
             .getCollectionAliasMap()
             .get("collection_old_reserve"));
     assertNull(
         "collection_old should be gone",
-        cluster
-            .getSolrClient()
-            .getZkStateReader()
+        ZkStateReader.from(solrClient)
             .getAliases()
             .getCollectionAliasMap()
             .get("collection_old"));
 
-    assertFalse(
-        "collection_new should be gone",
-        cluster
-            .getSolrClient()
-            .getZkStateReader()
+    assertFalse("collection_new should be gone",
+    solrClient
             .getClusterState()
             .hasCollection("collection_new"));
 
-    assertFalse(
-        "collection_old should be gone",
-        cluster
-            .getSolrClient()
-            .getZkStateReader()
+    assertFalse("collection_old should be gone",
+    solrClient
             .getClusterState()
             .hasCollection("collection_old"));
->>>>>>> f07b7b0c
   }
 
   // While writing the above test I wondered what happens when an alias points to two collections
@@ -753,41 +708,20 @@
     }
 
     // Clean up
-<<<<<<< HEAD
-    CollectionAdminRequest.deleteAlias("collection_alias_pair").processAndWait(cluster.getSolrClient(), 60);
-    CollectionAdminRequest.deleteCollection("collection_two").processAndWait(cluster.getSolrClient(), 60);
-
-    assertNull("collection_alias_pair should be gone",
-    zkStateReader.getAliases().getCollectionAliasMap().get("collection_alias_pair"));
-
-    assertFalse("collection_one should be gone",
-    zkStateReader.getClusterState().hasCollection("collection_one"));
-
-    assertFalse("collection_two should be gone",
-    zkStateReader.getClusterState().hasCollection("collection_two"));
-
-=======
     CollectionAdminRequest.deleteAlias("collection_alias_pair")
         .processAndWait(cluster.getSolrClient(), 60);
     CollectionAdminRequest.deleteCollection("collection_two")
         .processAndWait(cluster.getSolrClient(), 60);
-    // collection_one already deleted
-    lastVersion = waitForAliasesUpdate(lastVersion, zkStateReader);
-
-    assertNull(
-        "collection_alias_pair should be gone",
-        cluster
-            .getSolrClient()
-            .getZkStateReader()
-            .getAliases()
-            .getCollectionAliasMap()
-            .get("collection_alias_pair"));
+
+    assertNull("collection_alias_pair should be gone",
+    zkStateReader.getAliases().getCollectionAliasMap().get("collection_alias_pair"));
+
+    assertFalse("collection_one should be gone",
+    zkStateReader.getClusterState().hasCollection("collection_one"));
 
     assertFalse(
         "collection_one should be gone",
-        cluster
-            .getSolrClient()
-            .getZkStateReader()
+    zkStateReader
             .getClusterState()
             .hasCollection("collection_one"));
 
@@ -798,7 +732,6 @@
             .getZkStateReader()
             .getClusterState()
             .hasCollection("collection_two"));
->>>>>>> f07b7b0c
   }
 
   @Test
