--- conflicted
+++ resolved
@@ -367,21 +367,7 @@
     NamedList<?> rsp = solr.request(qr);
     SolrDocument doc = (SolrDocument) rsp.get("doc");
     String match = JSONTestUtil.matchObj("/id", doc, docId);
-<<<<<<< HEAD
-    assertNull(
-        "Doc with id="
-            + docId
-            + " not found in "
-            + solr.getBaseURL()
-            + " due to: "
-            + match
-            + "; rsp="
-            + rsp,
-        match);
-=======
-    assertTrue(
-        "Doc with id=" + docId + " not found due to: " + match + "; rsp=" + rsp, match == null);
->>>>>>> e405daa3
+    assertNull("Doc with id=" + docId + " not found due to: " + match + "; rsp=" + rsp, match);
 
     Long vers = (Long) doc.getFirstValue("_version_");
     assertNotNull(vers);
