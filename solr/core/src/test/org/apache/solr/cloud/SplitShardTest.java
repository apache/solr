/*
 * Licensed to the Apache Software Foundation (ASF) under one or more
 * contributor license agreements.  See the NOTICE file distributed with
 * this work for additional information regarding copyright ownership.
 * The ASF licenses this file to You under the Apache License, Version 2.0
 * (the "License"); you may not use this file except in compliance with
 * the License.  You may obtain a copy of the License at
 *
 *     http://www.apache.org/licenses/LICENSE-2.0
 *
 * Unless required by applicable law or agreed to in writing, software
 * distributed under the License is distributed on an "AS IS" BASIS,
 * WITHOUT WARRANTIES OR CONDITIONS OF ANY KIND, either express or implied.
 * See the License for the specific language governing permissions and
 * limitations under the License.
 */

package org.apache.solr.cloud;

import java.io.IOException;
import java.lang.invoke.MethodHandles;
import java.util.Collection;
import java.util.HashMap;
import java.util.Map;
import java.util.concurrent.ConcurrentHashMap;
import java.util.concurrent.atomic.AtomicBoolean;
import java.util.concurrent.atomic.AtomicInteger;
import org.apache.solr.client.solrj.SolrClient;
import org.apache.solr.client.solrj.SolrQuery;
import org.apache.solr.client.solrj.SolrServerException;
import org.apache.solr.client.solrj.impl.BaseHttpSolrClient;
import org.apache.solr.client.solrj.impl.CloudSolrClient;
import org.apache.solr.client.solrj.request.CollectionAdminRequest;
import org.apache.solr.client.solrj.request.UpdateRequest;
import org.apache.solr.client.solrj.response.UpdateResponse;
import org.apache.solr.common.SolrDocument;
import org.apache.solr.common.SolrDocumentList;
import org.apache.solr.common.SolrException;
import org.apache.solr.common.cloud.DocCollection;
import org.apache.solr.common.cloud.Replica;
import org.apache.solr.common.cloud.Slice;
import org.apache.solr.common.cloud.ZkStateReader;
import org.junit.After;
import org.junit.Before;
import org.junit.BeforeClass;
import org.junit.Test;
import org.slf4j.Logger;
import org.slf4j.LoggerFactory;

public class SplitShardTest extends SolrCloudTestCase {
  private static final Logger log = LoggerFactory.getLogger(MethodHandles.lookup().lookupClass());

  private final String COLLECTION_NAME = "splitshardtest-collection";

  @BeforeClass
  public static void setupCluster() throws Exception {
    System.setProperty("metricsEnabled", "true");
    configureCluster(1).addConfig("conf", configset("cloud-minimal")).configure();
  }

  @Before
  @Override
  public void setUp() throws Exception {
    super.setUp();
  }

  @After
  @Override
  public void tearDown() throws Exception {
    super.tearDown();
    cluster.deleteAllCollections();
  }

  @Test
  public void doTest() throws IOException, SolrServerException {
    CollectionAdminRequest.createCollection(COLLECTION_NAME, "conf", 2, 1)
        .process(cluster.getSolrClient());

    cluster.waitForActiveCollection(COLLECTION_NAME, 2, 2);

    CollectionAdminRequest.SplitShard splitShard =
        CollectionAdminRequest.splitShard(COLLECTION_NAME)
            .setNumSubShards(5)
            .setShardName("shard1");
    splitShard.process(cluster.getSolrClient());
<<<<<<< HEAD
      waitForState("Timed out waiting for sub shards to be active. Number of active shards=" +
          ZkStateReader.from(cluster.getSolrClient()).getClusterState().getCollection(COLLECTION_NAME).getActiveSlices().size(),
        COLLECTION_NAME, activeClusterShape(6, 7));
=======
    waitForState(
        "Timed out waiting for sub shards to be active. Number of active shards="
            + cluster
                .getSolrClient()
                .getZkStateReader()
                .getClusterState()
                .getCollection(COLLECTION_NAME)
                .getActiveSlices()
                .size(),
        COLLECTION_NAME,
        activeClusterShape(6, 7));
>>>>>>> f07b7b0c

    try {
      splitShard =
          CollectionAdminRequest.splitShard(COLLECTION_NAME)
              .setShardName("shard2")
              .setNumSubShards(10);
      splitShard.process(cluster.getSolrClient());
      fail("SplitShard should throw an exception when numSubShards > 8");
    } catch (BaseHttpSolrClient.RemoteSolrException ex) {
      assertTrue(
          ex.getMessage()
              .contains("A shard can only be split into 2 to 8 subshards in one split request."));
    }

    try {
      splitShard =
          CollectionAdminRequest.splitShard(COLLECTION_NAME)
              .setShardName("shard2")
              .setNumSubShards(1);
      splitShard.process(cluster.getSolrClient());
      fail("SplitShard should throw an exception when numSubShards < 2");
    } catch (BaseHttpSolrClient.RemoteSolrException ex) {
      assertTrue(
          ex.getMessage()
              .contains(
                  "A shard can only be split into 2 to 8 subshards in one split request. Provided numSubShards=1"));
    }
  }

  @Test
  public void multipleOptionsSplitTest() throws IOException, SolrServerException {
    CollectionAdminRequest.SplitShard splitShard =
        CollectionAdminRequest.splitShard(COLLECTION_NAME)
            .setNumSubShards(5)
            .setRanges("0-c,d-7fffffff")
            .setShardName("shard1");
    boolean expectedException = false;
    try {
      splitShard.process(cluster.getSolrClient());
      fail("An exception should have been thrown");
    } catch (SolrException ex) {
      expectedException = true;
    }
    assertTrue("Expected SolrException but it didn't happen", expectedException);
  }

  @Test
  public void testSplitFuzz() throws Exception {
    String collectionName = "splitFuzzCollection";
    CollectionAdminRequest.createCollection(collectionName, "conf", 2, 1)
        .process(cluster.getSolrClient());

    cluster.waitForActiveCollection(collectionName, 2, 2);

    CollectionAdminRequest.SplitShard splitShard =
        CollectionAdminRequest.splitShard(collectionName).setSplitFuzz(0.5f).setShardName("shard1");
    splitShard.process(cluster.getSolrClient());
<<<<<<< HEAD
    waitForState("Timed out waiting for sub shards to be active. Number of active shards=" +
        ZkStateReader.from(cluster.getSolrClient()).getClusterState().getCollection(collectionName).getActiveSlices().size(),
        collectionName, activeClusterShape(3, 4));
    DocCollection coll = ZkStateReader.from(cluster.getSolrClient()).getClusterState().getCollection(collectionName);
=======
    waitForState(
        "Timed out waiting for sub shards to be active. Number of active shards="
            + cluster
                .getSolrClient()
                .getZkStateReader()
                .getClusterState()
                .getCollection(collectionName)
                .getActiveSlices()
                .size(),
        collectionName,
        activeClusterShape(3, 4));
    DocCollection coll =
        cluster.getSolrClient().getZkStateReader().getClusterState().getCollection(collectionName);
>>>>>>> f07b7b0c
    Slice s1_0 = coll.getSlice("shard1_0");
    Slice s1_1 = coll.getSlice("shard1_1");
    long fuzz = ((long) Integer.MAX_VALUE >> 3) + 1L;
    long delta0 = s1_0.getRange().max - s1_0.getRange().min;
    long delta1 = s1_1.getRange().max - s1_1.getRange().min;
    long expected0 = (Integer.MAX_VALUE >> 1) + fuzz;
    long expected1 = (Integer.MAX_VALUE >> 1) - fuzz;
    assertEquals("wrong range in s1_0", expected0, delta0);
    assertEquals("wrong range in s1_1", expected1, delta1);
  }

  CloudSolrClient createCollection(String collectionName, int repFactor) throws Exception {

    CollectionAdminRequest.createCollection(collectionName, "conf", 1, repFactor)
        .process(cluster.getSolrClient());

    cluster.waitForActiveCollection(collectionName, 1, repFactor);

    CloudSolrClient client = cluster.getSolrClient();
    client.setDefaultCollection(collectionName);
    return client;
  }

  long getNumDocs(CloudSolrClient client) throws Exception {
    String collectionName = client.getDefaultCollection();
<<<<<<< HEAD
    DocCollection collection = ZkStateReader.from(client).getClusterState().getCollection(collectionName);
=======
    DocCollection collection =
        client.getZkStateReader().getClusterState().getCollection(collectionName);
>>>>>>> f07b7b0c
    Collection<Slice> slices = collection.getSlices();

    long totCount = 0;
    for (Slice slice : slices) {
      if (!slice.getState().equals(Slice.State.ACTIVE)) continue;
      long lastReplicaCount = -1;
      for (Replica replica : slice.getReplicas()) {
        SolrClient replicaClient =
            getHttpSolrClient(replica.getBaseUrl() + "/" + replica.getCoreName());
        long numFound = 0;
        try {
          numFound =
              replicaClient
                  .query(params("q", "*:*", "distrib", "false"))
                  .getResults()
                  .getNumFound();
          log.info("Replica count={} for {}", numFound, replica);
        } finally {
          replicaClient.close();
        }
        if (lastReplicaCount >= 0) {
          assertEquals("Replica doc count for " + replica, lastReplicaCount, numFound);
        }
        lastReplicaCount = numFound;
      }
      totCount += lastReplicaCount;
    }

    long cloudClientDocs = client.query(new SolrQuery("*:*")).getResults().getNumFound();
    assertEquals(
        "Sum of shard count should equal distrib query doc count", totCount, cloudClientDocs);
    return totCount;
  }

  void doLiveSplitShard(String collectionName, int repFactor, int nThreads) throws Exception {
    final CloudSolrClient client = createCollection(collectionName, repFactor);

    final ConcurrentHashMap<String, Long> model =
        new ConcurrentHashMap<>(); // what the index should contain
    final AtomicBoolean doIndex = new AtomicBoolean(true);
    final AtomicInteger docsIndexed = new AtomicInteger();
    Thread[] indexThreads = new Thread[nThreads];
    try {

      for (int i = 0; i < nThreads; i++) {
        indexThreads[i] =
            new Thread(
                () -> {
                  while (doIndex.get()) {
                    try {
                      // Thread.sleep(10);  // cap indexing rate at 100 docs per second per thread
                      int currDoc = docsIndexed.incrementAndGet();
                      String docId = "doc_" + currDoc;

                      // Try all docs in the same update request
                      UpdateRequest updateReq = new UpdateRequest();
                      updateReq.add(sdoc("id", docId));
                      // UpdateResponse ursp = updateReq.commit(client, collectionName);
                      // uncomment this if you want a commit each time
                      UpdateResponse ursp = updateReq.process(client, collectionName);
                      assertEquals(0, ursp.getStatus()); // for now, don't accept any failures
                      if (ursp.getStatus() == 0) {
                        // in the future, keep track of a version per document and reuse ids to keep
                        // index from growing too large
                        model.put(docId, 1L);
                      }
                    } catch (Exception e) {
                      fail(e.getMessage());
                      break;
                    }
                  }
                });
      }

      for (Thread thread : indexThreads) {
        thread.start();
      }

      Thread.sleep(100); // wait for a few docs to be indexed before invoking split
      int docCount = model.size();

      CollectionAdminRequest.SplitShard splitShard =
          CollectionAdminRequest.splitShard(collectionName).setShardName("shard1");
      splitShard.process(client);
      waitForState(
          "Timed out waiting for sub shards to be active.",
          collectionName,
          activeClusterShape(
              2,
              3 * repFactor)); // 2 repFactor for the new split shards, 1 repFactor for old replicas

      // make sure that docs were able to be indexed during the split
      assertTrue(model.size() > docCount);

      Thread.sleep(100); // wait for a few more docs to be indexed after split

    } finally {
      // shut down the indexers
      doIndex.set(false);
      for (Thread thread : indexThreads) {
        thread.join();
      }
    }

    client.commit(); // final commit is needed for visibility

    long numDocs = getNumDocs(client);
    if (numDocs != model.size()) {
      SolrDocumentList results =
          client
              .query(new SolrQuery("q", "*:*", "fl", "id", "rows", Integer.toString(model.size())))
              .getResults();
      Map<String, Long> leftover = new HashMap<>(model);
      for (SolrDocument doc : results) {
        String id = (String) doc.get("id");
        leftover.remove(id);
      }
      log.error("MISSING DOCUMENTS: {}", leftover);
    }

    assertEquals("Documents are missing!", docsIndexed.get(), numDocs);
    log.info("Number of documents indexed and queried : {}", numDocs);
  }

  @Test
  public void testLiveSplit() throws Exception {
    // Debugging tips: if this fails, it may be easier to debug by lowering the number fo threads to
    // 1 and looping the test until you get another failure. You may need to further instrument
    // things like DistributedZkUpdateProcessor to display the cluster state for the collection,
    // etc. Using more threads increases the chance to hit a concurrency bug, but too many threads
    // can overwhelm single-threaded buffering replay after the low level index split and result in
    // subShard leaders that can't catch up and become active (a known issue that still needs to be
    // resolved.)
    doLiveSplitShard("livesplit1", 1, 4);
  }
}<|MERGE_RESOLUTION|>--- conflicted
+++ resolved
@@ -83,23 +83,9 @@
             .setNumSubShards(5)
             .setShardName("shard1");
     splitShard.process(cluster.getSolrClient());
-<<<<<<< HEAD
       waitForState("Timed out waiting for sub shards to be active. Number of active shards=" +
           ZkStateReader.from(cluster.getSolrClient()).getClusterState().getCollection(COLLECTION_NAME).getActiveSlices().size(),
         COLLECTION_NAME, activeClusterShape(6, 7));
-=======
-    waitForState(
-        "Timed out waiting for sub shards to be active. Number of active shards="
-            + cluster
-                .getSolrClient()
-                .getZkStateReader()
-                .getClusterState()
-                .getCollection(COLLECTION_NAME)
-                .getActiveSlices()
-                .size(),
-        COLLECTION_NAME,
-        activeClusterShape(6, 7));
->>>>>>> f07b7b0c
 
     try {
       splitShard =
@@ -157,26 +143,10 @@
     CollectionAdminRequest.SplitShard splitShard =
         CollectionAdminRequest.splitShard(collectionName).setSplitFuzz(0.5f).setShardName("shard1");
     splitShard.process(cluster.getSolrClient());
-<<<<<<< HEAD
     waitForState("Timed out waiting for sub shards to be active. Number of active shards=" +
-        ZkStateReader.from(cluster.getSolrClient()).getClusterState().getCollection(collectionName).getActiveSlices().size(),
+            cluster.getSolrClient().getZkStateReader().getClusterState().getCollection(collectionName).getActiveSlices().size(),
         collectionName, activeClusterShape(3, 4));
-    DocCollection coll = ZkStateReader.from(cluster.getSolrClient()).getClusterState().getCollection(collectionName);
-=======
-    waitForState(
-        "Timed out waiting for sub shards to be active. Number of active shards="
-            + cluster
-                .getSolrClient()
-                .getZkStateReader()
-                .getClusterState()
-                .getCollection(collectionName)
-                .getActiveSlices()
-                .size(),
-        collectionName,
-        activeClusterShape(3, 4));
-    DocCollection coll =
-        cluster.getSolrClient().getZkStateReader().getClusterState().getCollection(collectionName);
->>>>>>> f07b7b0c
+    DocCollection coll = cluster.getSolrClient().getZkStateReader().getClusterState().getCollection(collectionName);
     Slice s1_0 = coll.getSlice("shard1_0");
     Slice s1_1 = coll.getSlice("shard1_1");
     long fuzz = ((long) Integer.MAX_VALUE >> 3) + 1L;
@@ -202,12 +172,8 @@
 
   long getNumDocs(CloudSolrClient client) throws Exception {
     String collectionName = client.getDefaultCollection();
-<<<<<<< HEAD
-    DocCollection collection = ZkStateReader.from(client).getClusterState().getCollection(collectionName);
-=======
     DocCollection collection =
-        client.getZkStateReader().getClusterState().getCollection(collectionName);
->>>>>>> f07b7b0c
+        ZkStateReader.from(client).getClusterState().getCollection(collectionName);
     Collection<Slice> slices = collection.getSlices();
 
     long totCount = 0;
