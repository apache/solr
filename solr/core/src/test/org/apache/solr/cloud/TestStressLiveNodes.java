/*
 * Licensed to the Apache Software Foundation (ASF) under one or more
 * contributor license agreements.  See the NOTICE file distributed with
 * this work for additional information regarding copyright ownership.
 * The ASF licenses this file to You under the Apache License, Version 2.0
 * (the "License"); you may not use this file except in compliance with
 * the License.  You may obtain a copy of the License at
 *
 *     http://www.apache.org/licenses/LICENSE-2.0
 *
 * Unless required by applicable law or agreed to in writing, software
 * distributed under the License is distributed on an "AS IS" BASIS,
 * WITHOUT WARRANTIES OR CONDITIONS OF ANY KIND, either express or implied.
 * See the License for the specific language governing permissions and
 * limitations under the License.
 */
package org.apache.solr.cloud;

import com.carrotsearch.randomizedtesting.annotations.ThreadLeakLingering;
import java.lang.invoke.MethodHandles;
import java.util.ArrayList;
import java.util.Collections;
import java.util.List;
import java.util.concurrent.Callable;
import java.util.concurrent.ExecutorService;
import java.util.concurrent.TimeUnit;
import org.apache.lucene.util.LuceneTestCase.Slow;
import org.apache.lucene.util.TestUtil;
import org.apache.solr.client.solrj.impl.CloudSolrClient;
import org.apache.solr.common.cloud.SolrZkClient;
import org.apache.solr.common.cloud.ZkStateReader;
import org.apache.solr.common.util.ExecutorUtil;
import org.apache.solr.common.util.SolrNamedThreadFactory;
import org.apache.zookeeper.CreateMode;
import org.junit.AfterClass;
import org.junit.BeforeClass;
import org.slf4j.Logger;
import org.slf4j.LoggerFactory;

/**
 * Stress test LiveNodes watching.
 *
 * <p>Does bursts of adds to live_nodes using parallel threads to and verifies that after each burst
 * a ZkStateReader detects the correct set.
 */
@ThreadLeakLingering(linger = 10)
@Slow
public class TestStressLiveNodes extends SolrCloudTestCase {

  private static final Logger log = LoggerFactory.getLogger(MethodHandles.lookup().lookupClass());

  /** A basic cloud client, we'll be testing the behavior of it's ZkStateReader */
  private static CloudSolrClient CLOUD_CLIENT;

  /** The addr of the zk server used in this test */
  private static String ZK_SERVER_ADDR;

  /* how many seconds we're willing to wait for our executor tasks to finish before failing the test */
  private static final int WAIT_TIME = TEST_NIGHTLY ? 60 : 30;

  @BeforeClass
  private static void createMiniSolrCloudCluster() throws Exception {

    // we only need 1 node, and we don't care about any configs or collections
    // we're going to fake all the live_nodes changes we want to fake.
    configureCluster(1).configure();

    CLOUD_CLIENT = cluster.getSolrClient();
    CLOUD_CLIENT.connect(); // force connection even though we aren't sending any requests

    ZK_SERVER_ADDR = cluster.getZkServer().getZkAddress();
  }

  @AfterClass
  private static void afterClass() throws Exception {
    if (null != CLOUD_CLIENT) {
      CLOUD_CLIENT.close();
      CLOUD_CLIENT = null;
    }
  }

  private static SolrZkClient newSolrZkClient() {
    assertNotNull(ZK_SERVER_ADDR);
    // WTF is CloudConfigBuilder.DEFAULT_ZK_CLIENT_TIMEOUT private?
    return new SolrZkClient(ZK_SERVER_ADDR, 15000);
  }

  /** returns the true set of live nodes (currently in zk) as a sorted list */
  private static List<String> getTrueLiveNodesFromZk() throws Exception {
    SolrZkClient client = newSolrZkClient();
    try {
      ArrayList<String> result =
          new ArrayList<>(client.getChildren(ZkStateReader.LIVE_NODES_ZKNODE, null, true));
      Collections.sort(result);
      return result;
    } finally {
      client.close();
    }
  }

  /**
   * returns the cached set of live nodes (according to the ZkStateReader in our CloudSolrClient) as
   * a sorted list. This is done in a sleep+retry loop until the result matches the expectedCount,
   * or a few iters have passed (this way we aren't testing how fast the watchers complete, just
   * that they got the correct result)
   */
  private static List<String> getCachedLiveNodesFromLocalState(final int expectedCount)
      throws Exception {
    ArrayList<String> result = null;

    for (int i = 0; i < 10; i++) {
      result = new ArrayList<>(ZkStateReader.from(cluster.getSolrClient()).getClusterState().getLiveNodes());
      if (expectedCount != result.size()) {
        if (log.isInfoEnabled()) {
          log.info(
              "sleeping #{} to give watchers a chance to finish: {} != {}",
              i,
              expectedCount,
              result.size());
        }
        Thread.sleep(200);
      } else {
        break;
      }
    }
    if (expectedCount != result.size()) {
      log.error(
          "gave up waiting for live nodes to match expected size: {} != {}",
          expectedCount,
          result.size());
    }
    Collections.sort(result);
    return result;
  }

  public void testStress() throws Exception {

    // do many iters, so we have "bursts" of adding nodes that we then check
    final int numIters = atLeast(TEST_NIGHTLY ? 1000 : 100);
    for (int iter = 0; iter < numIters; iter++) {

      // sanity check that ZK says there is in fact 1 live node
      List<String> actualLiveNodes = getTrueLiveNodesFromZk();
      assertEquals("iter" + iter + ": " + actualLiveNodes.toString(), 1, actualLiveNodes.size());

<<<<<<< HEAD
      // only here do we forcibly update the cached live nodes so we don't have to wait for it to catch up
      // with all the ephemeral nodes that vanished after the last iteration
      ZkStateReader.from(cluster.getSolrClient()).updateLiveNodes();
      
      // sanity check that our Cloud Client's local state knows about the 1 (real) live node in our cluster
=======
      // only here do we forcibly update the cached live nodes so we don't have to wait for it to
      // catch up with all the ephemeral nodes that vanished after the last iteration
      CLOUD_CLIENT.getZkStateReader().updateLiveNodes();

      // sanity check that our Cloud Client's local state knows about the 1 (real) live node in our
      // cluster
>>>>>>> f07b7b0c
      List<String> cachedLiveNodes = getCachedLiveNodesFromLocalState(actualLiveNodes.size());
      assertEquals(
          "iter" + iter + " " + actualLiveNodes.size() + " != " + cachedLiveNodes.size(),
          actualLiveNodes,
          cachedLiveNodes);

      // start spinning up some threads to add some live_node children in parallel

      // we don't need a lot of threads or nodes (we don't want to swamp the CPUs just bursts of
      // concurrent adds) but we do want to randomize it a bit so we increase the odds of concurrent
      // watchers firing regardless of the num CPUs or load on the machine running the test (but we
      // deliberately don't look at availableProcessors() since we want randomization consistency
      // across all machines for a given seed)
      final int numThreads = TestUtil.nextInt(random(), 2, 5);

      // use same num for all thrashers, to increase likely hood of them all competing
      // (diff random number would mean heavy concurrency only for ~ the first N=lowest num
      // requests)
      //
      // this does not need to be a large number -- in fact, the higher it is, the more
      // likely we are to see a mistake in early watcher triggers get "corrected" by a later one
      // and overlook a possible bug
      final int numNodesPerThrasher = TestUtil.nextInt(random(), 1, 5);

      log.info(
          "preparing parallel adds to live nodes: iter={}, numThreads={} numNodesPerThread={}",
          iter,
          numThreads,
          numNodesPerThrasher);

      // NOTE: using ephemeral nodes
      // so we can't close any of these thrashers until we are done with our assertions
      final List<LiveNodeTrasher> thrashers = new ArrayList<>(numThreads);
      for (int i = 0; i < numThreads; i++) {
        thrashers.add(new LiveNodeTrasher("T" + iter + "_" + i, numNodesPerThrasher));
      }
      try {
        final ExecutorService executorService =
            ExecutorUtil.newMDCAwareFixedThreadPool(
                thrashers.size() + 1,
                new SolrNamedThreadFactory("test_live_nodes_thrasher_iter" + iter));

        executorService.invokeAll(thrashers);
        executorService.shutdown();
        if (!executorService.awaitTermination(WAIT_TIME, TimeUnit.SECONDS)) {
          for (LiveNodeTrasher thrasher : thrashers) {
            thrasher.stop();
          }
        }
        assertTrue(
            "iter" + iter + ": thrashers didn't finish even after explicitly stopping",
            executorService.awaitTermination(WAIT_TIME, TimeUnit.SECONDS));

        // sanity check the *real* live_nodes entries from ZK match what the thrashers added
        int totalAdded = 1; // 1 real live node when we started
        for (LiveNodeTrasher thrasher : thrashers) {
          totalAdded += thrasher.getNumAdded();
        }
        actualLiveNodes = getTrueLiveNodesFromZk();
        assertEquals("iter" + iter, totalAdded, actualLiveNodes.size());

        // verify our local client knows the correct set of live nodes
        cachedLiveNodes = getCachedLiveNodesFromLocalState(actualLiveNodes.size());
        assertEquals(
            "iter" + iter + " " + actualLiveNodes.size() + " != " + cachedLiveNodes.size(),
            actualLiveNodes,
            cachedLiveNodes);

      } finally {
        for (LiveNodeTrasher thrasher : thrashers) {
          // shutdown our zk connection, freeing our ephemeral nodes
          thrasher.close();
        }
      }
    }
  }

  /** NOTE: has internal counter which is not thread safe, only call() in one thread at a time */
  public static final class LiveNodeTrasher implements Callable<Integer> {
    private final String id;
    private final int numNodesToAdd;
    private final SolrZkClient client;

    private boolean running = false;
    ;
    private int numAdded = 0;

    /** ID should ideally be unique amongst any other instances */
    public LiveNodeTrasher(String id, int numNodesToAdd) {
      this.id = id;
      this.numNodesToAdd = numNodesToAdd;
      this.client = newSolrZkClient();
    }
    /** returns the number of nodes actually added w/o error */
    public Integer call() {
      running = true;
      // NOTE: test includes 'running'
      for (int i = 0; running && i < numNodesToAdd; i++) {
        final String nodePath = ZkStateReader.LIVE_NODES_ZKNODE + "/thrasher-" + id + "-" + i;
        try {
          client.makePath(nodePath, CreateMode.EPHEMERAL, true);
          numAdded++;
        } catch (Exception e) {
          log.error("failed to create: {}", nodePath, e);
        }
      }
      return numAdded;
    }

    public int getNumAdded() {
      return numAdded;
    }

    public void close() {
      client.close();
    }

    public void stop() {
      running = false;
    }
  }
}<|MERGE_RESOLUTION|>--- conflicted
+++ resolved
@@ -143,20 +143,12 @@
       List<String> actualLiveNodes = getTrueLiveNodesFromZk();
       assertEquals("iter" + iter + ": " + actualLiveNodes.toString(), 1, actualLiveNodes.size());
 
-<<<<<<< HEAD
-      // only here do we forcibly update the cached live nodes so we don't have to wait for it to catch up
-      // with all the ephemeral nodes that vanished after the last iteration
-      ZkStateReader.from(cluster.getSolrClient()).updateLiveNodes();
-      
-      // sanity check that our Cloud Client's local state knows about the 1 (real) live node in our cluster
-=======
       // only here do we forcibly update the cached live nodes so we don't have to wait for it to
       // catch up with all the ephemeral nodes that vanished after the last iteration
-      CLOUD_CLIENT.getZkStateReader().updateLiveNodes();
+      ZkStateReader.from(cluster.getSolrClient()).updateLiveNodes();
 
       // sanity check that our Cloud Client's local state knows about the 1 (real) live node in our
       // cluster
->>>>>>> f07b7b0c
       List<String> cachedLiveNodes = getCachedLiveNodesFromLocalState(actualLiveNodes.size());
       assertEquals(
           "iter" + iter + " " + actualLiveNodes.size() + " != " + cachedLiveNodes.size(),
