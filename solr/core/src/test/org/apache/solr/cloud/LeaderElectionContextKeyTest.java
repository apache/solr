--- conflicted
+++ resolved
@@ -59,28 +59,17 @@
           .process(cluster.getSolrClient());
     }
 
-<<<<<<< HEAD
-    AbstractDistribZkTestBase.waitForRecoveriesToFinish("testCollection1", ZkStateReader.from(cluster.getSolrClient()),
+    AbstractDistribZkTestBase.waitForRecoveriesToFinish(
+        "testCollection1", ZkStateReader.from(cluster.getSolrClient()),
       false, true, 30);
     AbstractDistribZkTestBase.waitForRecoveriesToFinish("testCollection2", ZkStateReader.from(cluster.getSolrClient()),
       false, true, 30);
   }
 
   @Test
-  public void test() throws KeeperException, InterruptedException, IOException, SolrServerException {
-    ZkStateReader stateReader = ZkStateReader.from(cluster.getSolrClient());
-=======
-    AbstractDistribZkTestBase.waitForRecoveriesToFinish(
-        "testCollection1", cluster.getSolrClient().getZkStateReader(), false, true, 30);
-    AbstractDistribZkTestBase.waitForRecoveriesToFinish(
-        "testCollection2", cluster.getSolrClient().getZkStateReader(), false, true, 30);
-  }
-
-  @Test
   public void test()
       throws KeeperException, InterruptedException, IOException, SolrServerException {
-    ZkStateReader stateReader = cluster.getSolrClient().getZkStateReader();
->>>>>>> f07b7b0c
+    ZkStateReader stateReader = ZkStateReader.from(cluster.getSolrClient());
     stateReader.forceUpdateCollection(TEST_COLLECTION_1);
     ClusterState clusterState = stateReader.getClusterState();
     // The test assume that TEST_COLLECTION_1 and TEST_COLLECTION_2 will have identical layout
