--- conflicted
+++ resolved
@@ -68,20 +68,13 @@
   public void test() throws Exception {
     waitForThingsToLevelOut(15, TimeUnit.SECONDS);
 
-<<<<<<< HEAD
     ClusterState clusterState = cloudClient.getClusterState();
-    final DocRouter router = clusterState.getCollection(AbstractDistribZkTestBase.DEFAULT_COLLECTION).getRouter();
-    Slice shard1 = clusterState.getCollection(AbstractDistribZkTestBase.DEFAULT_COLLECTION).getSlice(SHARD1);
-    DocRouter.Range shard1Range = shard1.getRange() != null ? shard1.getRange() : router.fullRange();
-=======
-    ClusterState clusterState = cloudClient.getZkStateReader().getClusterState();
     final DocRouter router =
         clusterState.getCollection(AbstractDistribZkTestBase.DEFAULT_COLLECTION).getRouter();
     Slice shard1 =
         clusterState.getCollection(AbstractDistribZkTestBase.DEFAULT_COLLECTION).getSlice(SHARD1);
     DocRouter.Range shard1Range =
         shard1.getRange() != null ? shard1.getRange() : router.fullRange();
->>>>>>> f07b7b0c
     final List<DocRouter.Range> ranges = router.partitionRange(2, shard1Range);
     final int[] docCounts = new int[ranges.size()];
     int numReplicas = shard1.getReplicas().size();
