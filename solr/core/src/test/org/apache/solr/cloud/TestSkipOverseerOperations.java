--- conflicted
+++ resolved
@@ -86,13 +86,7 @@
         .process(cluster.getSolrClient());
     cluster.waitForActiveCollection("collection1", 2, 2);
 
-<<<<<<< HEAD
     ZkStateReader reader = ZkStateReader.from(cluster.getSolrClient());
-    
-=======
-    ZkStateReader reader = cluster.getSolrClient().getZkStateReader();
-
->>>>>>> f07b7b0c
     List<String> nodes = new ArrayList<>();
     for (JettySolrRunner solrRunner : notOverseerNodes) {
       nodes.add(solrRunner.getNodeName());
@@ -178,13 +172,7 @@
 
     cluster.waitForActiveCollection(collection, 2, 4);
 
-<<<<<<< HEAD
     ZkStateReader reader = ZkStateReader.from(cluster.getSolrClient());
-    
-=======
-    ZkStateReader reader = cluster.getSolrClient().getZkStateReader();
-
->>>>>>> f07b7b0c
     List<String> nodes = new ArrayList<>();
     for (JettySolrRunner solrRunner : notOverseerNodes) {
       nodes.add(solrRunner.getNodeName());
