/*
 * Licensed to the Apache Software Foundation (ASF) under one or more
 * contributor license agreements.  See the NOTICE file distributed with
 * this work for additional information regarding copyright ownership.
 * The ASF licenses this file to You under the Apache License, Version 2.0
 * (the "License"); you may not use this file except in compliance with
 * the License.  You may obtain a copy of the License at
 *
 *     http://www.apache.org/licenses/LICENSE-2.0
 *
 * Unless required by applicable law or agreed to in writing, software
 * distributed under the License is distributed on an "AS IS" BASIS,
 * WITHOUT WARRANTIES OR CONDITIONS OF ANY KIND, either express or implied.
 * See the License for the specific language governing permissions and
 * limitations under the License.
 */
package org.apache.solr.cloud;

import static org.apache.solr.common.cloud.Replica.State.DOWN;
import static org.apache.solr.common.cloud.Replica.State.RECOVERING;

import java.io.File;
import java.io.IOException;
import java.lang.invoke.MethodHandles;
import java.util.ArrayList;
import java.util.Collection;
import java.util.Collections;
import java.util.HashMap;
import java.util.HashSet;
import java.util.List;
import java.util.Map;
import java.util.Optional;
import java.util.Set;
import java.util.concurrent.TimeUnit;
import org.apache.lucene.util.LuceneTestCase.Slow;
import org.apache.solr.JSONTestUtil;
import org.apache.solr.SolrTestCaseJ4.SuppressSSL;
import org.apache.solr.client.solrj.SolrClient;
import org.apache.solr.client.solrj.SolrServerException;
import org.apache.solr.client.solrj.cloud.SocketProxy;
import org.apache.solr.client.solrj.embedded.JettySolrRunner;
import org.apache.solr.client.solrj.impl.CloudSolrClient;
import org.apache.solr.client.solrj.impl.HttpSolrClient;
import org.apache.solr.client.solrj.request.QueryRequest;
import org.apache.solr.client.solrj.request.UpdateRequest;
import org.apache.solr.common.SolrException;
import org.apache.solr.common.SolrInputDocument;
import org.apache.solr.common.cloud.ClusterState;
import org.apache.solr.common.cloud.DocCollection;
import org.apache.solr.common.cloud.Replica;
import org.apache.solr.common.cloud.Slice;
import org.apache.solr.common.cloud.ZkCoreNodeProps;
import org.apache.solr.common.cloud.ZkStateReader;
import org.apache.solr.common.util.NamedList;
import org.apache.solr.common.util.TimeSource;
import org.apache.solr.core.CoreContainer;
import org.apache.solr.core.SolrCore;
import org.apache.solr.update.UpdateLog;
import org.apache.solr.util.RTimer;
import org.apache.solr.util.TestInjection;
import org.apache.solr.util.TimeOut;
import org.apache.zookeeper.KeeperException;
import org.junit.BeforeClass;
import org.junit.Test;
import org.slf4j.Logger;
import org.slf4j.LoggerFactory;

/**
 * Simulates HTTP partitions between a leader and replica but the replica does not lose its
 * ZooKeeper connection.
 */
@Slow
@SuppressSSL(bugUrl = "https://issues.apache.org/jira/browse/SOLR-5776")
public class HttpPartitionTest extends AbstractFullDistribZkTestBase {

  private static final Logger log = LoggerFactory.getLogger(MethodHandles.lookup().lookupClass());

  // To prevent the test assertions firing too fast before cluster state
  // recognizes (and propagates) partitions
  protected static final long sleepMsBeforeHealPartition = 300;

  // give plenty of time for replicas to recover when running in slow Jenkins test envs
  protected static final int maxWaitSecsToSeeAllActive = 90;

  @BeforeClass
  public static void setupSysProps() {
    System.setProperty("socketTimeout", "10000");
    System.setProperty("distribUpdateSoTimeout", "10000");
    System.setProperty("solr.httpclient.retries", "0");
    System.setProperty("solr.retries.on.forward", "0");
    System.setProperty("solr.retries.to.followers", "0");
  }

  public HttpPartitionTest() {
    super();
    sliceCount = 2;
    fixShardCount(3);
  }

  /** We need to turn off directUpdatesToLeadersOnly due to SOLR-9512 */
  @Override
  protected CloudSolrClient createCloudClient(String defaultCollection) {
    CloudSolrClient client =
        new CloudSolrClient.Builder(
                Collections.singletonList(zkServer.getZkAddress()), Optional.empty())
            .sendDirectUpdatesToAnyShardReplica()
            .withConnectionTimeout(5000)
            .withSocketTimeout(10000)
            .build();
    if (defaultCollection != null) client.setDefaultCollection(defaultCollection);
    return client;
  }

  /** Overrides the parent implementation to install a SocketProxy in-front of the Jetty server. */
  @Override
  public JettySolrRunner createJetty(
      File solrHome,
      String dataDir,
      String shardList,
      String solrConfigOverride,
      String schemaOverride,
      Replica.Type replicaType)
      throws Exception {
    return createProxiedJetty(
        solrHome, dataDir, shardList, solrConfigOverride, schemaOverride, replicaType);
  }

  @Test
  public void test() throws Exception {
    waitForThingsToLevelOut(30, TimeUnit.SECONDS);

    testDoRecoveryOnRestart();

    // test a 1x2 collection
    testRf2();

    waitForThingsToLevelOut(30, TimeUnit.SECONDS);

    // now do similar for a 1x3 collection while taking 2 replicas on-and-off
    if (TEST_NIGHTLY) {
      // each time
      testRf3();
    }

    waitForThingsToLevelOut(30, TimeUnit.SECONDS);

    // have the leader lose its Zk session temporarily
    testLeaderZkSessionLoss();

    waitForThingsToLevelOut(30, TimeUnit.SECONDS);

    log.info("HttpPartitionTest succeeded ... shutting down now!");
  }

  private void testDoRecoveryOnRestart() throws Exception {
    String testCollectionName = "collDoRecoveryOnRestart";
    try {
      // Inject pausing in recovery op, hence the replica won't be able to finish recovery

      TestInjection.prepRecoveryOpPauseForever = "true:100";

      createCollection(testCollectionName, "conf1", 1, 2);
      cloudClient.setDefaultCollection(testCollectionName);

      sendDoc(1);

      JettySolrRunner leaderJetty =
          getJettyOnPort(getReplicaPort(getShardLeader(testCollectionName, "shard1", 1000)));
      List<Replica> notLeaders =
          ensureAllReplicasAreActive(testCollectionName, "shard1", 1, 2, maxWaitSecsToSeeAllActive);
      assertDocsExistInAllReplicas(notLeaders, testCollectionName, 1, 1);

      SocketProxy proxy0 = getProxyForReplica(notLeaders.get(0));
      SocketProxy leaderProxy =
          getProxyForReplica(getShardLeader(testCollectionName, "shard1", 1000));

      proxy0.close();
      leaderProxy.close();

      // indexing during a partition
      int achievedRf = sendDoc(2, leaderJetty);
      assertEquals("Unexpected achieved replication factor", 1, achievedRf);
<<<<<<< HEAD
      try (ZkShardTerms zkShardTerms = new ZkShardTerms(testCollectionName, "shard1", ZkStateReader.from(cloudClient).getZkClient())) {
=======
      try (ZkShardTerms zkShardTerms =
          new ZkShardTerms(
              testCollectionName, "shard1", cloudClient.getZkStateReader().getZkClient())) {
>>>>>>> f07b7b0c
        assertFalse(zkShardTerms.canBecomeLeader(notLeaders.get(0).getName()));
      }
      waitForState(testCollectionName, notLeaders.get(0).getName(), DOWN, 10000);

      // heal partition
      proxy0.reopen();
      leaderProxy.reopen();

      waitForState(testCollectionName, notLeaders.get(0).getName(), RECOVERING, 10000);

      System.clearProperty("solrcloud.skip.autorecovery");
      JettySolrRunner notLeaderJetty = getJettyOnPort(getReplicaPort(notLeaders.get(0)));
      String notLeaderNodeName = notLeaderJetty.getNodeName();
      notLeaderJetty.stop();

<<<<<<< HEAD
      ZkStateReader.from(cloudClient).waitForLiveNodes(15, TimeUnit.SECONDS, SolrCloudTestCase.missingLiveNode(notLeaderNodeName));
=======
      cloudClient
          .getZkStateReader()
          .waitForLiveNodes(
              15, TimeUnit.SECONDS, SolrCloudTestCase.missingLiveNode(notLeaderNodeName));
>>>>>>> f07b7b0c

      notLeaderJetty.start();
      ensureAllReplicasAreActive(testCollectionName, "shard1", 1, 2, 130);
      assertDocsExistInAllReplicas(notLeaders, testCollectionName, 1, 2);
    } finally {
      TestInjection.prepRecoveryOpPauseForever = null;
      TestInjection.notifyPauseForeverDone();
    }

    // try to clean up
    attemptCollectionDelete(cloudClient, testCollectionName);
  }

  protected void testRf2() throws Exception {
    // create a collection that has 1 shard but 2 replicas
    String testCollectionName = "c8n_1x2";
    createCollectionRetry(testCollectionName, "conf1", 1, 2);
    cloudClient.setDefaultCollection(testCollectionName);

    sendDoc(1);

    Replica notLeader =
        ensureAllReplicasAreActive(testCollectionName, "shard1", 1, 2, maxWaitSecsToSeeAllActive)
            .get(0);
    JettySolrRunner leaderJetty =
        getJettyOnPort(getReplicaPort(getShardLeader(testCollectionName, "shard1", 1000)));

    // ok, now introduce a network partition between the leader and the replica
    SocketProxy proxy = getProxyForReplica(notLeader);
    SocketProxy leaderProxy =
        getProxyForReplica(getShardLeader(testCollectionName, "shard1", 1000));

    proxy.close();
    leaderProxy.close();

    // indexing during a partition
    sendDoc(2, leaderJetty);
    // replica should publish itself as DOWN if the network is not healed after some amount time
    waitForState(testCollectionName, notLeader.getName(), DOWN, 10000);

    proxy.reopen();
    leaderProxy.reopen();

    List<Replica> notLeaders =
        ensureAllReplicasAreActive(testCollectionName, "shard1", 1, 2, maxWaitSecsToSeeAllActive);

    int achievedRf = sendDoc(3);
    if (achievedRf == 1) {
      // this case can happen when leader reuse an connection get established before network
      // partition
      // TODO: Remove when SOLR-11776 get committed
      ensureAllReplicasAreActive(testCollectionName, "shard1", 1, 2, maxWaitSecsToSeeAllActive);
    }

    // sent 3 docs in so far, verify they are on the leader and replica
    assertDocsExistInAllReplicas(notLeaders, testCollectionName, 1, 3);

    // Get the max version from the replica core to make sure it gets updated after recovery (see
    // SOLR-7625)
    JettySolrRunner replicaJetty = getJettyOnPort(getReplicaPort(notLeader));
    CoreContainer coreContainer = replicaJetty.getCoreContainer();
    ZkCoreNodeProps replicaCoreNodeProps = new ZkCoreNodeProps(notLeader);
    String coreName = replicaCoreNodeProps.getCoreName();
    Long maxVersionBefore = null;
    try (SolrCore core = coreContainer.getCore(coreName)) {
      assertNotNull("Core '" + coreName + "' not found for replica: " + notLeader.getName(), core);
      UpdateLog ulog = core.getUpdateHandler().getUpdateLog();
      maxVersionBefore = ulog.getCurrentMaxVersion();
    }
    assertNotNull("max version bucket seed not set for core " + coreName, maxVersionBefore);
    log.info("Looked up max version bucket seed {} for core {}", maxVersionBefore, coreName);

    // now up the stakes and do more docs
    int numDocs = TEST_NIGHTLY ? 1000 : 105;
    boolean hasPartition = false;
    for (int d = 0; d < numDocs; d++) {
      // create / restore partition every 100 docs
      if (d % 10 == 0) {
        if (hasPartition) {
          proxy.reopen();
          leaderProxy.reopen();
          hasPartition = false;
        } else {
          if (d >= 10) {
            proxy.close();
            leaderProxy.close();
            hasPartition = true;
            Thread.sleep(sleepMsBeforeHealPartition);
          }
        }
      }
      // always send doc directly to leader without going through proxy
      sendDoc(d + 4, leaderJetty); // 4 is offset as we've already indexed 1-3
    }

    // restore connectivity if lost
    if (hasPartition) {
      proxy.reopen();
      leaderProxy.reopen();
    }

    notLeaders =
        ensureAllReplicasAreActive(testCollectionName, "shard1", 1, 2, maxWaitSecsToSeeAllActive);

    try (SolrCore core = coreContainer.getCore(coreName)) {
      assertNotNull("Core '" + coreName + "' not found for replica: " + notLeader.getName(), core);
      Long currentMaxVersion = core.getUpdateHandler().getUpdateLog().getCurrentMaxVersion();
      log.info(
          "After recovery, looked up NEW max version bucket seed {} for core {}, was: {}",
          currentMaxVersion,
          coreName,
          maxVersionBefore);
      assertTrue(
          "max version bucket seed not updated after recovery!",
          currentMaxVersion > maxVersionBefore);
    }

    // verify all docs received
    assertDocsExistInAllReplicas(notLeaders, testCollectionName, 1, numDocs + 3);

    log.info("testRf2 succeeded ... deleting the {} collection", testCollectionName);

    // try to clean up
    attemptCollectionDelete(cloudClient, testCollectionName);
  }

  protected void waitForState(String collection, String replicaName, Replica.State state, long ms)
      throws KeeperException, InterruptedException {
    TimeOut timeOut = new TimeOut(ms, TimeUnit.MILLISECONDS, TimeSource.NANO_TIME);
    Replica.State replicaState = Replica.State.ACTIVE;
    while (!timeOut.hasTimedOut()) {
      ZkStateReader zkr = ZkStateReader.from(cloudClient);
      zkr.forceUpdateCollection(collection); // force the state to be fresh
      ClusterState cs = zkr.getClusterState();
      Collection<Slice> slices = cs.getCollection(collection).getActiveSlices();
      Slice slice = slices.iterator().next();
      Replica partitionedReplica = slice.getReplica(replicaName);
      replicaState = partitionedReplica.getState();
      if (replicaState == state) return;
    }
    assertEquals(
        "Timeout waiting for state "
            + state
            + " of replica "
            + replicaName
            + ", current state "
            + replicaState,
        state,
        replicaState);
  }

  protected void testRf3() throws Exception {
    // create a collection that has 1 shard but 2 replicas
    String testCollectionName = "c8n_1x3";
    createCollectionRetry(testCollectionName, "conf1", 1, 3);

    cloudClient.setDefaultCollection(testCollectionName);

    sendDoc(1);

    List<Replica> notLeaders =
        ensureAllReplicasAreActive(testCollectionName, "shard1", 1, 3, maxWaitSecsToSeeAllActive);
    assertTrue(
        "Expected 2 replicas for collection "
            + testCollectionName
            + " but found "
            + notLeaders.size()
            + "; clusterState: "
            + printClusterStateInfo(testCollectionName),
        notLeaders.size() == 2);
    JettySolrRunner leaderJetty =
        getJettyOnPort(getReplicaPort(getShardLeader(testCollectionName, "shard1", 1000)));

    // ok, now introduce a network partition between the leader and the replica
    SocketProxy proxy0 = getProxyForReplica(notLeaders.get(0));
    SocketProxy leaderProxy =
        getProxyForReplica(getShardLeader(testCollectionName, "shard1", 1000));

    proxy0.close();
    leaderProxy.close();

    // indexing during a partition
    sendDoc(2, leaderJetty);

    Thread.sleep(sleepMsBeforeHealPartition);
    proxy0.reopen();

    SocketProxy proxy1 = getProxyForReplica(notLeaders.get(1));
    proxy1.close();

    sendDoc(3, leaderJetty);

    Thread.sleep(sleepMsBeforeHealPartition);
    proxy1.reopen();

    leaderProxy.reopen();

    // sent 4 docs in so far, verify they are on the leader and replica
    notLeaders =
        ensureAllReplicasAreActive(testCollectionName, "shard1", 1, 3, maxWaitSecsToSeeAllActive);

    sendDoc(4);

    assertDocsExistInAllReplicas(notLeaders, testCollectionName, 1, 4);

    log.info("testRf3 succeeded ... deleting the {} collection", testCollectionName);

    // try to clean up
    attemptCollectionDelete(cloudClient, testCollectionName);
  }

  // test inspired by SOLR-6511
  @SuppressWarnings({"try"})
  protected void testLeaderZkSessionLoss() throws Exception {

    String testCollectionName = "c8n_1x2_leader_session_loss";
    createCollectionRetry(testCollectionName, "conf1", 1, 2);
    cloudClient.setDefaultCollection(testCollectionName);

    sendDoc(1);

    List<Replica> notLeaders =
        ensureAllReplicasAreActive(testCollectionName, "shard1", 1, 2, maxWaitSecsToSeeAllActive);
    assertTrue(
        "Expected 1 replicas for collection "
            + testCollectionName
            + " but found "
            + notLeaders.size()
            + "; clusterState: "
            + printClusterStateInfo(testCollectionName),
        notLeaders.size() == 1);

<<<<<<< HEAD
    Replica leader =
      ZkStateReader.from(cloudClient).getLeaderRetry(testCollectionName, "shard1");
=======
    Replica leader = cloudClient.getZkStateReader().getLeaderRetry(testCollectionName, "shard1");
>>>>>>> f07b7b0c
    String leaderNode = leader.getNodeName();
    assertNotNull(
        "Could not find leader for shard1 of "
            + testCollectionName
            + "; clusterState: "
            + printClusterStateInfo(testCollectionName),
        leader);
    JettySolrRunner leaderJetty = getJettyOnPort(getReplicaPort(leader));

    SolrInputDocument doc = new SolrInputDocument();
    doc.addField(id, String.valueOf(2));
    doc.addField("a_t", "hello" + 2);

    // cause leader migration by expiring the current leader's zk session
    chaosMonkey.expireSession(leaderJetty);

    String expectedNewLeaderCoreNodeName = notLeaders.get(0).getName();
    long timeout = System.nanoTime() + TimeUnit.NANOSECONDS.convert(60, TimeUnit.SECONDS);
    while (System.nanoTime() < timeout) {
      String currentLeaderName = null;
      try {
        Replica currentLeader =
          ZkStateReader.from(cloudClient).getLeaderRetry(testCollectionName, "shard1");
        currentLeaderName = currentLeader.getName();
      } catch (Exception exc) {
      }

      if (expectedNewLeaderCoreNodeName.equals(currentLeaderName))
        break; // new leader was elected after zk session expiration

      Thread.sleep(500);
    }

    Replica currentLeader =
      ZkStateReader.from(cloudClient).getLeaderRetry(testCollectionName, "shard1");
    assertEquals(expectedNewLeaderCoreNodeName, currentLeader.getName());

    // TODO: This test logic seems to be timing dependent and fails on Jenkins
    // need to come up with a better approach
    if (log.isInfoEnabled()) {
      log.info("Sending doc 2 to old leader {}", leader.getName());
    }
    try (HttpSolrClient leaderSolr = getHttpSolrClient(leader, testCollectionName)) {

      leaderSolr.add(doc);
      leaderSolr.close();

      // if the add worked, then the doc must exist on the new leader
      try (HttpSolrClient newLeaderSolr = getHttpSolrClient(currentLeader, testCollectionName)) {
        assertDocExists(newLeaderSolr, testCollectionName, "2");
      }

    } catch (SolrException exc) {
      // this is ok provided the doc doesn't exist on the current leader
      try (HttpSolrClient client = getHttpSolrClient(currentLeader, testCollectionName)) {
        client.add(doc); // this should work
      }
    }

    List<Replica> participatingReplicas =
        getActiveOrRecoveringReplicas(testCollectionName, "shard1");
    Set<String> replicasToCheck = new HashSet<>();
    for (Replica stillUp : participatingReplicas) replicasToCheck.add(stillUp.getName());
    waitToSeeReplicasActive(testCollectionName, "shard1", replicasToCheck, 30);
    assertDocsExistInAllReplicas(participatingReplicas, testCollectionName, 1, 2);

    log.info(
        "testLeaderZkSessionLoss succeeded ... deleting the {} collection", testCollectionName);

    // try to clean up
    attemptCollectionDelete(cloudClient, testCollectionName);
  }

<<<<<<< HEAD
  protected List<Replica> getActiveOrRecoveringReplicas(String testCollectionName, String shardId) throws Exception {    
    Map<String,Replica> activeReplicas = new HashMap<>();
    ZkStateReader zkr = ZkStateReader.from(cloudClient);
=======
  protected List<Replica> getActiveOrRecoveringReplicas(String testCollectionName, String shardId)
      throws Exception {
    Map<String, Replica> activeReplicas = new HashMap<String, Replica>();
    ZkStateReader zkr = cloudClient.getZkStateReader();
>>>>>>> f07b7b0c
    ClusterState cs = zkr.getClusterState();
    assertNotNull(cs);
    for (Slice shard : cs.getCollection(testCollectionName).getActiveSlices()) {
      if (shard.getName().equals(shardId)) {
        for (Replica replica : shard.getReplicas()) {
          final Replica.State state = replica.getState();
          if (state == Replica.State.ACTIVE || state == Replica.State.RECOVERING) {
            activeReplicas.put(replica.getName(), replica);
          }
        }
      }
    }
    List<Replica> replicas = new ArrayList<Replica>();
    replicas.addAll(activeReplicas.values());
    return replicas;
  }

  /**
   * Assert docs exists in {@code notLeaders} replicas, docs must also exist in the shard1 leader as
   * well. This method uses RTG for validation therefore it must work for asserting both TLOG and
   * NRT replicas.
   */
  protected void assertDocsExistInAllReplicas(
      List<Replica> notLeaders, String testCollectionName, int firstDocId, int lastDocId)
      throws Exception {
    Replica leader =
      ZkStateReader.from(cloudClient).getLeaderRetry(testCollectionName, "shard1", 10000);
    HttpSolrClient leaderSolr = getHttpSolrClient(leader, testCollectionName);
    List<HttpSolrClient> replicas = new ArrayList<HttpSolrClient>(notLeaders.size());

    for (Replica r : notLeaders) {
      replicas.add(getHttpSolrClient(r, testCollectionName));
    }
    try {
      for (int d = firstDocId; d <= lastDocId; d++) {
        String docId = String.valueOf(d);
        assertDocExists(leaderSolr, testCollectionName, docId);
        for (HttpSolrClient replicaSolr : replicas) {
          assertDocExists(replicaSolr, testCollectionName, docId);
        }
      }
    } finally {
      if (leaderSolr != null) {
        leaderSolr.close();
      }
      for (HttpSolrClient replicaSolr : replicas) {
        replicaSolr.close();
      }
    }
  }

  protected HttpSolrClient getHttpSolrClient(Replica replica, String coll) throws Exception {
    ZkCoreNodeProps zkProps = new ZkCoreNodeProps(replica);
    String url = zkProps.getBaseUrl() + "/" + coll;
    return getHttpSolrClient(url);
  }

  // Send doc directly to a server (without going through proxy)
  protected int sendDoc(int docId, JettySolrRunner leaderJetty)
      throws IOException, SolrServerException {
    try (HttpSolrClient solrClient =
        new HttpSolrClient.Builder(leaderJetty.getBaseUrl().toString()).build()) {
      return sendDoc(docId, solrClient, cloudClient.getDefaultCollection());
    }
  }

  protected int sendDoc(int docId) throws Exception {
    return sendDoc(docId, cloudClient, cloudClient.getDefaultCollection());
  }

  protected int sendDoc(int docId, SolrClient solrClient, String collection)
      throws IOException, SolrServerException {
    SolrInputDocument doc = new SolrInputDocument();
    doc.addField(id, String.valueOf(docId));
    doc.addField("a_t", "hello" + docId);

    UpdateRequest up = new UpdateRequest();
    up.add(doc);
    return cloudClient.getMinAchievedReplicationFactor(
        collection, solrClient.request(up, collection));
  }

  /**
   * Query the real-time get handler for a specific doc by ID to verify it exists in the provided
   * server, using distrib=false so it doesn't route to another replica.
   */
  protected void assertDocExists(HttpSolrClient solr, String coll, String docId) throws Exception {
    NamedList<?> rsp = realTimeGetDocId(solr, docId);
    String match = JSONTestUtil.matchObj("/id", rsp.get("doc"), docId);
    assertTrue(
        "Doc with id="
            + docId
            + " not found in "
            + solr.getBaseURL()
            + " due to: "
            + match
            + "; rsp="
            + rsp,
        match == null);
  }

  protected void assertDocNotExists(HttpSolrClient solr, String coll, String docId)
      throws Exception {
    NamedList<?> rsp = realTimeGetDocId(solr, docId);
    String match = JSONTestUtil.matchObj("/id", rsp.get("doc"), Integer.valueOf(docId));
    assertTrue(
        "Doc with id="
            + docId
            + " is found in "
            + solr.getBaseURL()
            + " due to: "
            + match
            + "; rsp="
            + rsp,
        match != null);
  }

  private NamedList<Object> realTimeGetDocId(HttpSolrClient solr, String docId)
      throws SolrServerException, IOException {
    QueryRequest qr = new QueryRequest(params("qt", "/get", "id", docId, "distrib", "false"));
    return solr.request(qr);
  }

  protected int getReplicaPort(Replica replica) {
    String replicaNode = replica.getNodeName();
    String tmp = replicaNode.substring(replicaNode.indexOf(':') + 1);
    if (tmp.indexOf('_') != -1) tmp = tmp.substring(0, tmp.indexOf('_'));
    return Integer.parseInt(tmp);
  }

  protected void waitToSeeReplicasActive(
      String testCollectionName, String shardId, Set<String> replicasToCheck, int maxWaitSecs)
      throws Exception {
    final RTimer timer = new RTimer();

    ZkStateReader zkr = ZkStateReader.from(cloudClient);
    zkr.forceUpdateCollection(testCollectionName);
    boolean allReplicasUp = false;
    long waitMs = 0L;
    long maxWaitMs = maxWaitSecs * 1000L;
    while (waitMs < maxWaitMs && !allReplicasUp) {
      ClusterState cs = zkr.getClusterState();
      assertNotNull(cs);
      final DocCollection docCollection = cs.getCollectionOrNull(testCollectionName);
      assertNotNull(docCollection);
      Slice shard = docCollection.getSlice(shardId);
      assertNotNull("No Slice for " + shardId, shard);
      allReplicasUp = true; // assume true

      // wait to see all replicas are "active"
      for (Replica replica : shard.getReplicas()) {
        if (!replicasToCheck.contains(replica.getName())) continue;

        final Replica.State state = replica.getState();
        if (state != Replica.State.ACTIVE) {
          if (log.isInfoEnabled()) {
            log.info("Replica {} is currently {}", replica.getName(), state);
          }
          allReplicasUp = false;
        }
      }

      if (!allReplicasUp) {
        try {
          Thread.sleep(200L);
        } catch (Exception ignoreMe) {
        }
        waitMs += 200L;
      }
    } // end while

    if (!allReplicasUp)
      fail(
          "Didn't see replicas "
              + replicasToCheck
              + " come up within "
              + maxWaitMs
              + " ms! ClusterState: "
              + printClusterStateInfo(testCollectionName));

    if (log.isInfoEnabled()) {
      log.info("Took {} ms to see replicas [{}] become active.", timer.getTime(), replicasToCheck);
    }
  }
}<|MERGE_RESOLUTION|>--- conflicted
+++ resolved
@@ -180,13 +180,9 @@
       // indexing during a partition
       int achievedRf = sendDoc(2, leaderJetty);
       assertEquals("Unexpected achieved replication factor", 1, achievedRf);
-<<<<<<< HEAD
-      try (ZkShardTerms zkShardTerms = new ZkShardTerms(testCollectionName, "shard1", ZkStateReader.from(cloudClient).getZkClient())) {
-=======
       try (ZkShardTerms zkShardTerms =
           new ZkShardTerms(
-              testCollectionName, "shard1", cloudClient.getZkStateReader().getZkClient())) {
->>>>>>> f07b7b0c
+              testCollectionName, "shard1", ZkStateReader.from(cloudClient).getZkClient())) {
         assertFalse(zkShardTerms.canBecomeLeader(notLeaders.get(0).getName()));
       }
       waitForState(testCollectionName, notLeaders.get(0).getName(), DOWN, 10000);
@@ -202,14 +198,10 @@
       String notLeaderNodeName = notLeaderJetty.getNodeName();
       notLeaderJetty.stop();
 
-<<<<<<< HEAD
-      ZkStateReader.from(cloudClient).waitForLiveNodes(15, TimeUnit.SECONDS, SolrCloudTestCase.missingLiveNode(notLeaderNodeName));
-=======
-      cloudClient
-          .getZkStateReader()
+      ZkStateReader.from(cloudClient
+          )
           .waitForLiveNodes(
               15, TimeUnit.SECONDS, SolrCloudTestCase.missingLiveNode(notLeaderNodeName));
->>>>>>> f07b7b0c
 
       notLeaderJetty.start();
       ensureAllReplicasAreActive(testCollectionName, "shard1", 1, 2, 130);
@@ -442,12 +434,8 @@
             + printClusterStateInfo(testCollectionName),
         notLeaders.size() == 1);
 
-<<<<<<< HEAD
     Replica leader =
       ZkStateReader.from(cloudClient).getLeaderRetry(testCollectionName, "shard1");
-=======
-    Replica leader = cloudClient.getZkStateReader().getLeaderRetry(testCollectionName, "shard1");
->>>>>>> f07b7b0c
     String leaderNode = leader.getNodeName();
     assertNotNull(
         "Could not find leader for shard1 of "
@@ -521,16 +509,10 @@
     attemptCollectionDelete(cloudClient, testCollectionName);
   }
 
-<<<<<<< HEAD
-  protected List<Replica> getActiveOrRecoveringReplicas(String testCollectionName, String shardId) throws Exception {    
-    Map<String,Replica> activeReplicas = new HashMap<>();
-    ZkStateReader zkr = ZkStateReader.from(cloudClient);
-=======
   protected List<Replica> getActiveOrRecoveringReplicas(String testCollectionName, String shardId)
       throws Exception {
-    Map<String, Replica> activeReplicas = new HashMap<String, Replica>();
-    ZkStateReader zkr = cloudClient.getZkStateReader();
->>>>>>> f07b7b0c
+    Map<String, Replica> activeReplicas = new HashMap<>();
+    ZkStateReader zkr = ZkStateReader.from(cloudClient);
     ClusterState cs = zkr.getClusterState();
     assertNotNull(cs);
     for (Slice shard : cs.getCollection(testCollectionName).getActiveSlices()) {
