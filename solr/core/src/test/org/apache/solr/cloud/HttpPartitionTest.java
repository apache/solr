--- conflicted
+++ resolved
@@ -537,13 +537,8 @@
       throws Exception {
     Replica leader =
         ZkStateReader.from(cloudClient).getLeaderRetry(testCollectionName, "shard1", 10000);
-<<<<<<< HEAD
     SolrClient leaderSolr = getHttpSolrClient(leader, testCollectionName);
     List<SolrClient> replicas = new ArrayList<SolrClient>(notLeaders.size());
-=======
-    HttpSolrClient leaderSolr = getHttpSolrClient(leader, testCollectionName);
-    List<HttpSolrClient> replicas = new ArrayList<>(notLeaders.size());
->>>>>>> d9acc079
 
     for (Replica r : notLeaders) {
       replicas.add(getHttpSolrClient(r, testCollectionName));
