--- conflicted
+++ resolved
@@ -94,21 +94,14 @@
         });
 
     // Confirm using LIST that the collection does not exist
-<<<<<<< HEAD
-    assertThat("Failed collection is still in the clusterstate: " + cluster.getSolrClient().getClusterState().getCollectionOrNull(collectionName), 
-        CollectionAdminRequest.listCollections(cloudClient), not(hasItem(collectionName)));
-
-=======
     assertThat(
         "Failed collection is still in the clusterstate: "
             + cluster
                 .getSolrClient()
-                .getClusterStateProvider()
                 .getClusterState()
                 .getCollectionOrNull(collectionName),
         CollectionAdminRequest.listCollections(cloudClient),
         not(hasItem(collectionName)));
->>>>>>> f07b7b0c
   }
 
   @Test
@@ -136,20 +129,13 @@
     assertThat(state.getKey(), is("failed"));
 
     // Confirm using LIST that the collection does not exist
-<<<<<<< HEAD
-    assertThat("Failed collection is still in the clusterstate: " + cluster.getSolrClient().getClusterState().getCollectionOrNull(collectionName), 
-        CollectionAdminRequest.listCollections(cloudClient), not(hasItem(collectionName)));
-
-=======
     assertThat(
         "Failed collection is still in the clusterstate: "
             + cluster
                 .getSolrClient()
-                .getClusterStateProvider()
                 .getClusterState()
                 .getCollectionOrNull(collectionName),
         CollectionAdminRequest.listCollections(cloudClient),
         not(hasItem(collectionName)));
->>>>>>> f07b7b0c
   }
 }