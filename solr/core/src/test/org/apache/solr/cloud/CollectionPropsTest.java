/*
 * Licensed to the Apache Software Foundation (ASF) under one or more
 * contributor license agreements.  See the NOTICE file distributed with
 * this work for additional information regarding copyright ownership.
 * The ASF licenses this file to You under the Apache License, Version 2.0
 * (the "License"); you may not use this file except in compliance with
 * the License.  You may obtain a copy of the License at
 *
 *     http://www.apache.org/licenses/LICENSE-2.0
 *
 * Unless required by applicable law or agreed to in writing, software
 * distributed under the License is distributed on an "AS IS" BASIS,
 * WITHOUT WARRANTIES OR CONDITIONS OF ANY KIND, either express or implied.
 * See the License for the specific language governing permissions and
 * limitations under the License.
 */

package org.apache.solr.cloud;

import java.io.IOException;
import java.lang.invoke.MethodHandles;
import java.nio.charset.StandardCharsets;
import java.util.Collections;
import java.util.HashMap;
import java.util.Locale;
import java.util.Map;
import java.util.concurrent.Semaphore;
import java.util.concurrent.TimeUnit;
import java.util.concurrent.atomic.AtomicInteger;
import java.util.concurrent.atomic.AtomicReference;
import org.apache.lucene.util.LuceneTestCase;
import org.apache.solr.SolrTestCaseJ4;
import org.apache.solr.client.solrj.request.CollectionAdminRequest;
import org.apache.solr.client.solrj.response.CollectionAdminResponse;
import org.apache.solr.common.cloud.CollectionProperties;
import org.apache.solr.common.cloud.CollectionPropsWatcher;
import org.apache.solr.common.cloud.ZkStateReader;
import org.apache.zookeeper.KeeperException;
import org.junit.Before;
import org.junit.BeforeClass;
import org.junit.Test;
import org.slf4j.Logger;
import org.slf4j.LoggerFactory;

@LuceneTestCase.Slow
@SolrTestCaseJ4.SuppressSSL
public class CollectionPropsTest extends SolrCloudTestCase {
  private String collectionName;
  private static final Logger log = LoggerFactory.getLogger(MethodHandles.lookup().lookupClass());

  @BeforeClass
  public static void setupClass() throws Exception {
    configureCluster(4).addConfig("conf", configset("cloud-minimal")).configure();
  }

  @Before
  @Override
  public void setUp() throws Exception {
    super.setUp();

    collectionName = "CollectionPropsTest" + System.nanoTime();

    CollectionAdminRequest.Create request =
        CollectionAdminRequest.createCollection(collectionName, "conf", 2, 2);
    CollectionAdminResponse response = request.process(cluster.getSolrClient());
    assertTrue("Unable to create collection: " + response.toString(), response.isSuccess());
  }

  @Test
  public void testReadWriteNoCache() throws InterruptedException, IOException {
    CollectionProperties collectionProps = new CollectionProperties(zkClient());

    collectionProps.setCollectionProperty(collectionName, "property1", "value1");
    collectionProps.setCollectionProperty(collectionName, "property2", "value2");
    checkValue("property1", "value1");
    checkValue("property2", "value2");

    collectionProps.setCollectionProperty(collectionName, "property1", "value1"); // no change
    checkValue("property1", "value1");

    collectionProps.setCollectionProperty(collectionName, "property1", null);
    collectionProps.setCollectionProperty(collectionName, "property2", "newValue");
    checkValue("property1", null);
    checkValue("property2", "newValue");

    collectionProps.setCollectionProperty(collectionName, "property2", null);
    checkValue("property2", null);

    collectionProps.setCollectionProperty(collectionName, "property2", null); // no change
    checkValue("property2", null);
  }

  @Test
  public void testReadWriteCached() throws InterruptedException, IOException {
    CollectionProperties collectionProps = new CollectionProperties(zkClient());

    // NOTE: Using a semaphore to ensure we wait for Watcher to fire before proceeding with
    // test logic, to prevent triggering SOLR-13678
    final Semaphore sawExpectedProps = new Semaphore(0);
<<<<<<< HEAD
    final AtomicReference<Map<String,String>> expectedProps
      = new AtomicReference<Map<String,String>>(null);
    
    final CollectionPropsWatcher w = new CollectionPropsWatcher() {
      @Override
      public boolean onStateChanged(Map<String,String> collectionProperties) {
        log.info("collection properties changed. Now: {}",  collectionProperties);
        final Map<String,String> expected = expectedProps.get();
        if (expected != null && expected.equals(collectionProperties)) {
          log.info("...new props match expected");
          sawExpectedProps.release();
        }
        return false;
      }
    };

    ZkStateReader.from(cluster.getSolrClient()).registerCollectionPropsWatcher(collectionName, w);
    
=======
    final AtomicReference<Map<String, String>> expectedProps =
        new AtomicReference<Map<String, String>>(null);

    final CollectionPropsWatcher w =
        new CollectionPropsWatcher() {
          @Override
          public boolean onStateChanged(Map<String, String> collectionProperties) {
            log.info("collection properties changed. Now: {}", collectionProperties);
            final Map<String, String> expected = expectedProps.get();
            if (expected != null && expected.equals(collectionProperties)) {
              log.info("...new props match expected");
              sawExpectedProps.release();
            }
            return false;
          }
        };

    cluster.getSolrClient().getZkStateReader().registerCollectionPropsWatcher(collectionName, w);

>>>>>>> f07b7b0c
    collectionProps.setCollectionProperty(collectionName, "property1", "value1");
    collectionProps.setCollectionProperty(collectionName, "property2", "value2");
    waitForValue("property1", "value1", 5000);
    waitForValue("property2", "value2", 5000);

    // HACK: don't let our watcher be removed until we're sure it's "up to date"
    // with the final prop values expected below...
    expectedProps.set(new HashMap<>());

    collectionProps.setCollectionProperty(collectionName, "property1", "value1"); // no change
    checkValue("property1", "value1");

    collectionProps.setCollectionProperty(collectionName, "property1", null);
    collectionProps.setCollectionProperty(collectionName, "property2", "newValue");
    waitForValue("property1", null, 5000);
    waitForValue("property2", "newValue", 5000);

    collectionProps.setCollectionProperty(collectionName, "property2", null);
    waitForValue("property2", null, 5000);

    collectionProps.setCollectionProperty(collectionName, "property2", null); // no change
    checkValue("property2", null);

<<<<<<< HEAD
    assertTrue("Gave up waitng an excessive amount of time for watcher to see final expected props",
               sawExpectedProps.tryAcquire(1, 120, TimeUnit.SECONDS));
    ZkStateReader.from(cluster.getSolrClient()).removeCollectionPropsWatcher(collectionName, w);
    
=======
    assertTrue(
        "Gave up waitng an excessive amount of time for watcher to see final expected props",
        sawExpectedProps.tryAcquire(1, 120, TimeUnit.SECONDS));
    cluster.getSolrClient().getZkStateReader().removeCollectionPropsWatcher(collectionName, w);

>>>>>>> f07b7b0c
    collectionProps.setCollectionProperty(collectionName, "property1", "value1");
    // Should be no cache, so the change should take effect immediately
    checkValue("property1", "value1");
  }

  private void checkValue(String propertyName, String expectedValue) throws InterruptedException {
<<<<<<< HEAD
    final Object value = ZkStateReader.from(cluster.getSolrClient()).getCollectionProperties(collectionName).get(propertyName);
    assertEquals("Unexpected value for collection property: " + propertyName, expectedValue, value);
  }

  private void waitForValue(String propertyName, String expectedValue, int timeout) throws InterruptedException {
    final ZkStateReader zkStateReader = ZkStateReader.from(cluster.getSolrClient());
=======
    final Object value =
        cluster
            .getSolrClient()
            .getZkStateReader()
            .getCollectionProperties(collectionName)
            .get(propertyName);
    assertEquals("Unexpected value for collection property: " + propertyName, expectedValue, value);
  }

  private void waitForValue(String propertyName, String expectedValue, int timeout)
      throws InterruptedException {
    final ZkStateReader zkStateReader = cluster.getSolrClient().getZkStateReader();
>>>>>>> f07b7b0c

    Object lastValueSeen = null;
    for (int i = 0; i < timeout; i += 10) {
      final Object value = zkStateReader.getCollectionProperties(collectionName).get(propertyName);
      if ((expectedValue == null && value == null)
          || (expectedValue != null && expectedValue.equals(value))) {
        return;
      }
      lastValueSeen = value;
      Thread.sleep(10);
    }
    String collectionpropsInZk = null;
    try {
      collectionpropsInZk =
          new String(
              cluster
                  .getZkClient()
                  .getData(
                      "/collections/" + collectionName + "/collectionprops.json", null, null, true),
              StandardCharsets.UTF_8);
    } catch (Exception e) {
      collectionpropsInZk = "Could not get file from ZooKeeper: " + e.getMessage();
      log.error("Could not get collectionprops from ZooKeeper for assertion mesage", e);
    }
<<<<<<< HEAD

    String propertiesInZkReader = ZkStateReader.from(cluster.getSolrClient()).getCollectionProperties(collectionName).toString();
=======
>>>>>>> f07b7b0c

    String propertiesInZkReader =
        cluster
            .getSolrClient()
            .getZkStateReader()
            .getCollectionProperties(collectionName)
            .toString();

    fail(
        String.format(
            Locale.ROOT,
            "Could not see value change after setting collection property. Name: %s, current value: %s, expected value: %s. "
                + "\ncollectionprops.json file in ZooKeeper: %s"
                + "\nCollectionProperties in zkStateReader: %s",
            propertyName,
            lastValueSeen,
            expectedValue,
            collectionpropsInZk,
            propertiesInZkReader));
  }

  @Test
  public void testWatcher() throws KeeperException, InterruptedException, IOException {
    final ZkStateReader zkStateReader = ZkStateReader.from(cluster.getSolrClient());
    CollectionProperties collectionProps = new CollectionProperties(zkClient());

    // Add a watcher to collection props
    final Watcher watcher = new Watcher("Watcher", random().nextBoolean());
    zkStateReader.registerCollectionPropsWatcher(collectionName, watcher);
    assertEquals(0, watcher.waitForTrigger(TEST_NIGHTLY ? 2000 : 200));

    // Trigger a new znode event
    log.info("setting value1");
    collectionProps.setCollectionProperty(collectionName, "property", "value1");
    assertEquals(1, watcher.waitForTrigger());
    assertEquals("value1", watcher.getProps().get("property"));

    // Trigger a value change event
    log.info("setting value2");
    collectionProps.setCollectionProperty(collectionName, "property", "value2");
    int wft = watcher.waitForTrigger();
    log.info("(value2) waitForTrigger=={}", wft);
    assertEquals("value2", watcher.getProps().get("property"));

    // Delete the properties znode
    log.info("deleting props");
    zkStateReader
        .getZkClient()
        .delete("/collections/" + collectionName + "/collectionprops.json", -1, true);
    assertEquals(1, watcher.waitForTrigger());
    final Map<String, String> props = watcher.getProps();
    assertTrue(props.toString(), props.isEmpty());

    // Remove watcher and make sure that the watcher is not triggered
    log.info("removing watcher");
    zkStateReader.removeCollectionPropsWatcher(collectionName, watcher);
    log.info("setting value1 (again)");
    collectionProps.setCollectionProperty(collectionName, "property", "value1");
    assertEquals(
        "ZK watcher was triggered after it was removed for collection " + collectionName,
        0,
        watcher.waitForTrigger());
  }

  @Test
  public void testMultipleWatchers() throws InterruptedException, IOException {
    final ZkStateReader zkStateReader = ZkStateReader.from(cluster.getSolrClient());
    CollectionProperties collectionProps = new CollectionProperties(zkClient());

    // Register the core with ZkStateReader
    zkStateReader.registerCore(collectionName);

    // Subsequent watchers won't be triggered when adding
    final Watcher watcher1 = new Watcher("Watcher1", random().nextBoolean());
    zkStateReader.registerCollectionPropsWatcher(collectionName, watcher1);
    watcher1.waitForTrigger(); // this might still get triggered because of registerCore
    final Watcher watcher2 = new Watcher("Watcher2", random().nextBoolean());
    zkStateReader.registerCollectionPropsWatcher(collectionName, watcher2);
    assertEquals(0, watcher2.waitForTrigger(TEST_NIGHTLY ? 2000 : 200));

    // Make sure a value change triggers both watchers
    log.info("setting value1");
    collectionProps.setCollectionProperty(collectionName, "property", "value1");
    assertEquals(1, watcher1.waitForTrigger());
    assertEquals(1, watcher2.waitForTrigger());
    assertEquals("value1", watcher1.getProps().get("property"));
    assertEquals("value1", watcher2.getProps().get("property"));

    // The watchers should be triggered when after the core is unregistered
    zkStateReader.unregisterCore(collectionName);
    log.info("setting value2");
    collectionProps.setCollectionProperty(collectionName, "property", "value2");
    assertEquals(1, watcher1.waitForTrigger());
    assertEquals(1, watcher2.waitForTrigger());
    assertEquals("value2", watcher1.getProps().get("property"));
    assertEquals("value2", watcher2.getProps().get("property"));

    // The watcher should be triggered after another watcher is removed
    log.info("removing watcher2");
    zkStateReader.removeCollectionPropsWatcher(collectionName, watcher2);
    log.info("setting value3");
    collectionProps.setCollectionProperty(collectionName, "property", "value3");
    assertEquals(1, watcher1.waitForTrigger());
    assertEquals("value3", watcher1.getProps().get("property"));

    // The last watcher shouldn't be triggered after removed, even if the core is registered
    zkStateReader.registerCore(collectionName);
    log.info("removing watcher1");
    zkStateReader.removeCollectionPropsWatcher(collectionName, watcher1);
    log.info("setting value4");
    collectionProps.setCollectionProperty(collectionName, "property", "value4");
    assertEquals(0, watcher1.waitForTrigger(TEST_NIGHTLY ? 2000 : 200));
  }

  private class Watcher implements CollectionPropsWatcher {
    private final String name;
    private final boolean forceReadPropsFromZk;
    private volatile Map<String, String> props = Collections.emptyMap();
    private final AtomicInteger triggered = new AtomicInteger();

    public Watcher(final String name, final boolean forceReadPropsFromZk) {
      this.name = name;
      this.forceReadPropsFromZk = forceReadPropsFromZk;
      log.info("Watcher '{}' initialized with forceReadPropsFromZk={}", name, forceReadPropsFromZk);
    }

    @Override
    public boolean onStateChanged(Map<String, String> collectionProperties) {
      log.info("{}: state changed...", name);
      if (forceReadPropsFromZk) {
        final ZkStateReader zkStateReader = ZkStateReader.from(cluster.getSolrClient());
        props = Map.copyOf(zkStateReader.getCollectionProperties(collectionName));
        log.info("{}: Setting props from zk={}", name, props);
      } else {
        props = Map.copyOf(collectionProperties);
        log.info("{}: Setting props from caller={}", name, props);
      }

      synchronized (this) {
        triggered.incrementAndGet();
        log.info("{}: notifying", name);
        notifyAll();
      }

      log.info("{}: done", name);
      return false;
    }

    private Map<String, String> getProps() {
      return props;
    }

    private int waitForTrigger() throws InterruptedException {
      return waitForTrigger(1000);
    }

    private int waitForTrigger(int waitTime) throws InterruptedException {
      synchronized (this) {
        if (triggered.get() > 0) {
          return triggered.getAndSet(0);
        }

        wait(waitTime);
        return triggered.getAndSet(0);
      }
    }
  }
}<|MERGE_RESOLUTION|>--- conflicted
+++ resolved
@@ -97,26 +97,6 @@
     // NOTE: Using a semaphore to ensure we wait for Watcher to fire before proceeding with
     // test logic, to prevent triggering SOLR-13678
     final Semaphore sawExpectedProps = new Semaphore(0);
-<<<<<<< HEAD
-    final AtomicReference<Map<String,String>> expectedProps
-      = new AtomicReference<Map<String,String>>(null);
-    
-    final CollectionPropsWatcher w = new CollectionPropsWatcher() {
-      @Override
-      public boolean onStateChanged(Map<String,String> collectionProperties) {
-        log.info("collection properties changed. Now: {}",  collectionProperties);
-        final Map<String,String> expected = expectedProps.get();
-        if (expected != null && expected.equals(collectionProperties)) {
-          log.info("...new props match expected");
-          sawExpectedProps.release();
-        }
-        return false;
-      }
-    };
-
-    ZkStateReader.from(cluster.getSolrClient()).registerCollectionPropsWatcher(collectionName, w);
-    
-=======
     final AtomicReference<Map<String, String>> expectedProps =
         new AtomicReference<Map<String, String>>(null);
 
@@ -134,9 +114,7 @@
           }
         };
 
-    cluster.getSolrClient().getZkStateReader().registerCollectionPropsWatcher(collectionName, w);
-
->>>>>>> f07b7b0c
+    ZkStateReader.from(cluster.getSolrClient()).registerCollectionPropsWatcher(collectionName, w);
     collectionProps.setCollectionProperty(collectionName, "property1", "value1");
     collectionProps.setCollectionProperty(collectionName, "property2", "value2");
     waitForValue("property1", "value1", 5000);
@@ -160,36 +138,20 @@
     collectionProps.setCollectionProperty(collectionName, "property2", null); // no change
     checkValue("property2", null);
 
-<<<<<<< HEAD
-    assertTrue("Gave up waitng an excessive amount of time for watcher to see final expected props",
-               sawExpectedProps.tryAcquire(1, 120, TimeUnit.SECONDS));
-    ZkStateReader.from(cluster.getSolrClient()).removeCollectionPropsWatcher(collectionName, w);
-    
-=======
     assertTrue(
         "Gave up waitng an excessive amount of time for watcher to see final expected props",
         sawExpectedProps.tryAcquire(1, 120, TimeUnit.SECONDS));
-    cluster.getSolrClient().getZkStateReader().removeCollectionPropsWatcher(collectionName, w);
-
->>>>>>> f07b7b0c
+    ZkStateReader.from(cluster.getSolrClient()).removeCollectionPropsWatcher(collectionName, w);
     collectionProps.setCollectionProperty(collectionName, "property1", "value1");
     // Should be no cache, so the change should take effect immediately
     checkValue("property1", "value1");
   }
 
   private void checkValue(String propertyName, String expectedValue) throws InterruptedException {
-<<<<<<< HEAD
-    final Object value = ZkStateReader.from(cluster.getSolrClient()).getCollectionProperties(collectionName).get(propertyName);
-    assertEquals("Unexpected value for collection property: " + propertyName, expectedValue, value);
-  }
-
-  private void waitForValue(String propertyName, String expectedValue, int timeout) throws InterruptedException {
-    final ZkStateReader zkStateReader = ZkStateReader.from(cluster.getSolrClient());
-=======
     final Object value =
-        cluster
+        ZkStateReader.from(cluster
             .getSolrClient()
-            .getZkStateReader()
+            )
             .getCollectionProperties(collectionName)
             .get(propertyName);
     assertEquals("Unexpected value for collection property: " + propertyName, expectedValue, value);
@@ -197,8 +159,7 @@
 
   private void waitForValue(String propertyName, String expectedValue, int timeout)
       throws InterruptedException {
-    final ZkStateReader zkStateReader = cluster.getSolrClient().getZkStateReader();
->>>>>>> f07b7b0c
+    final ZkStateReader zkStateReader = ZkStateReader.from(cluster.getSolrClient());
 
     Object lastValueSeen = null;
     for (int i = 0; i < timeout; i += 10) {
@@ -223,16 +184,10 @@
       collectionpropsInZk = "Could not get file from ZooKeeper: " + e.getMessage();
       log.error("Could not get collectionprops from ZooKeeper for assertion mesage", e);
     }
-<<<<<<< HEAD
-
-    String propertiesInZkReader = ZkStateReader.from(cluster.getSolrClient()).getCollectionProperties(collectionName).toString();
-=======
->>>>>>> f07b7b0c
-
-    String propertiesInZkReader =
-        cluster
+
+    String propertiesInZkReader = ZkStateReader.from(cluster
             .getSolrClient()
-            .getZkStateReader()
+            )
             .getCollectionProperties(collectionName)
             .toString();
 
