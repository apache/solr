/*
 * Licensed to the Apache Software Foundation (ASF) under one or more
 * contributor license agreements.  See the NOTICE file distributed with
 * this work for additional information regarding copyright ownership.
 * The ASF licenses this file to You under the Apache License, Version 2.0
 * (the "License"); you may not use this file except in compliance with
 * the License.  You may obtain a copy of the License at
 *
 *     http://www.apache.org/licenses/LICENSE-2.0
 *
 * Unless required by applicable law or agreed to in writing, software
 * distributed under the License is distributed on an "AS IS" BASIS,
 * WITHOUT WARRANTIES OR CONDITIONS OF ANY KIND, either express or implied.
 * See the License for the specific language governing permissions and
 * limitations under the License.
 */
package org.apache.solr.cloud;

import java.lang.invoke.MethodHandles;
import java.util.List;
import java.util.Map;
import org.apache.solr.client.solrj.SolrClient;
import org.apache.solr.client.solrj.embedded.JettySolrRunner;
import org.apache.solr.client.solrj.request.UpdateRequest;
import org.apache.solr.client.solrj.response.QueryResponse;
import org.apache.solr.common.params.ShardParams;
import org.junit.BeforeClass;
import org.junit.Test;
import org.slf4j.Logger;
import org.slf4j.LoggerFactory;

public class ShardRoutingTest extends AbstractFullDistribZkTestBase {

  private static final Logger log = LoggerFactory.getLogger(MethodHandles.lookup().lookupClass());

  String bucket1 = "shard1"; // shard1: top bits:10  80000000:bfffffff
  String bucket2 = "shard2"; // shard2: top bits:11  c0000000:ffffffff
  String bucket3 = "shard3"; // shard3: top bits:00  00000000:3fffffff
  String bucket4 = "shard4"; // shard4: top bits:01  40000000:7fffffff

  @BeforeClass
  public static void beforeShardHashingTest() throws Exception {
    // TODO: we use an fs based dir because something
    // like a ram dir will not recover correctly right now
    // because tran log will still exist on restart and ram
    // dir will not persist - perhaps translog can empty on
    // start if using an EphemeralDirectoryFactory
    useFactory(null);
  }

  public ShardRoutingTest() {
    schemaString = "schema15.xml"; // we need a string id
    super.sliceCount = 4;

    // from negative to positive, the upper bits of the hash ranges should be
    // shard1: top bits:10  80000000:bfffffff
    // shard2: top bits:11  c0000000:ffffffff
    // shard3: top bits:00  00000000:3fffffff
    // shard4: top bits:01  40000000:7fffffff

    /*
    hash of a is 3c2569b2 high bits=0 shard=shard3
    hash of b is 95de7e03 high bits=2 shard=shard1
    hash of c is e132d65f high bits=3 shard=shard2
    hash of d is 27191473 high bits=0 shard=shard3
    hash of e is 656c4367 high bits=1 shard=shard4
    hash of f is 2b64883b high bits=0 shard=shard3
    hash of g is f18ae416 high bits=3 shard=shard2
    hash of h is d482b2d3 high bits=3 shard=shard2
    hash of i is 811a702b high bits=2 shard=shard1
    hash of j is ca745a39 high bits=3 shard=shard2
    hash of k is cfbda5d1 high bits=3 shard=shard2
    hash of l is 1d5d6a2c high bits=0 shard=shard3
    hash of m is 5ae4385c high bits=1 shard=shard4
    hash of n is c651d8ac high bits=3 shard=shard2
    hash of o is 68348473 high bits=1 shard=shard4
    hash of p is 986fdf9a high bits=2 shard=shard1
    hash of q is ff8209e8 high bits=3 shard=shard2
    hash of r is 5c9373f1 high bits=1 shard=shard4
    hash of s is ff4acaf1 high bits=3 shard=shard2
    hash of t is ca87df4d high bits=3 shard=shard2
    hash of u is 62203ae0 high bits=1 shard=shard4
    hash of v is bdafcc55 high bits=2 shard=shard1
    hash of w is ff439d1f high bits=3 shard=shard2
    hash of x is 3e9a9b1b high bits=0 shard=shard3
    hash of y is 477d9216 high bits=1 shard=shard4
    hash of z is c1f69a17 high bits=3 shard=shard2

    hash of f1 is 313bf6b1
    hash of f2 is ff143f8
    */
  }

  @Test
  @ShardsFixed(num = 8)
  public void test() throws Exception {
    boolean testFinished = false;
    try {
      handle.clear();
      handle.put("timestamp", SKIPVAL);

      // todo: do I have to do this here?
      waitForRecoveriesToFinish(false);

      doHashingTest();
      doTestNumRequests();
      doAtomicUpdate();

      testFinished = true;
    } finally {
      if (!testFinished) {
        printLayoutOnTearDown = true;
      }
    }
  }

  private void doHashingTest() throws Exception {
    log.info("### STARTING doHashingTest");
<<<<<<< HEAD
    assertEquals(4, cloudClient.getClusterState().getCollection(DEFAULT_COLLECTION).getSlices().size());
=======
    assertEquals(
        4,
        cloudClient
            .getZkStateReader()
            .getClusterState()
            .getCollection(DEFAULT_COLLECTION)
            .getSlices()
            .size());
>>>>>>> f07b7b0c
    String shardKeys = ShardParams._ROUTE_;
    // for now,  we know how ranges will be distributed to shards.
    // may have to look it up in clusterstate if that assumption changes.

    doAddDoc("b!doc1");
    doAddDoc("c!doc2");
    doAddDoc("d!doc3");
    doAddDoc("e!doc4");
    doAddDoc("f1!f2!doc5");
    // Check successful addition of a document with a '/' in the id part.
    doAddDoc("f1!f2!doc5/5");

    doRTG("b!doc1");
    doRTG("c!doc2");
    doRTG("d!doc3");
    doRTG("e!doc4");
    doRTG("f1!f2!doc5");
    doRTG("f1!f2!doc5/5");
    doRTG("b!doc1,c!doc2");
    doRTG("d!doc3,e!doc4");

    commit();

    doQuery("b!doc1,c!doc2,d!doc3,e!doc4,f1!f2!doc5,f1!f2!doc5/5", "q", "*:*");
    doQuery(
        "b!doc1,c!doc2,d!doc3,e!doc4,f1!f2!doc5,f1!f2!doc5/5",
        "q",
        "*:*",
        "shards",
        "shard1,shard2,shard3,shard4");
    doQuery(
        "b!doc1,c!doc2,d!doc3,e!doc4,f1!f2!doc5,f1!f2!doc5/5",
        "q",
        "*:*",
        shardKeys,
        "b!,c!,d!,e!,f1!f2!");
    doQuery("b!doc1", "q", "*:*", shardKeys, "b!");
    doQuery("c!doc2", "q", "*:*", shardKeys, "c!");
    doQuery("d!doc3,f1!f2!doc5,f1!f2!doc5/5", "q", "*:*", shardKeys, "d!");
    doQuery("e!doc4", "q", "*:*", shardKeys, "e!");
    doQuery("f1!f2!doc5,d!doc3,f1!f2!doc5/5", "q", "*:*", shardKeys, "f1/8!");

    // try using shards parameter
    doQuery("b!doc1", "q", "*:*", "shards", bucket1);
    doQuery("c!doc2", "q", "*:*", "shards", bucket2);
    doQuery("d!doc3,f1!f2!doc5,f1!f2!doc5/5", "q", "*:*", "shards", bucket3);
    doQuery("e!doc4", "q", "*:*", "shards", bucket4);

    doQuery("b!doc1,c!doc2", "q", "*:*", shardKeys, "b!,c!");
    doQuery("b!doc1,e!doc4", "q", "*:*", shardKeys, "b!,e!");

    doQuery(
        "b!doc1,c!doc2",
        "q",
        "*:*",
        shardKeys,
        "b,c"); // query shards that would contain *documents* "b" and "c" (i.e. not prefixes).  The
    // upper bits are the same, so the shards should be the same.

    doQuery(
        "b!doc1,c!doc2",
        "q",
        "*:*",
        shardKeys,
        "b/1!"); // top bit of hash(b)==1, so shard1 and shard2
    doQuery(
        "d!doc3,e!doc4,f1!f2!doc5,f1!f2!doc5/5",
        "q",
        "*:*",
        shardKeys,
        "d/1!"); // top bit of hash(b)==0, so shard3 and shard4

    doQuery("b!doc1,c!doc2", "q", "*:*", shardKeys, "b!,c!");

    doQuery("b!doc1,f1!f2!doc5,c!doc2,d!doc3,e!doc4,f1!f2!doc5/5", "q", "*:*", shardKeys, "foo/0!");

    // test targeting deleteByQuery at only certain shards
    doDBQ("*:*", shardKeys, "b!");
    commit();
    doQuery("c!doc2,d!doc3,e!doc4,f1!f2!doc5,f1!f2!doc5/5", "q", "*:*");
    doAddDoc("b!doc1");

    doDBQ("*:*", shardKeys, "f1!");
    commit();
    doQuery("b!doc1,c!doc2,e!doc4", "q", "*:*");
    doAddDoc("f1!f2!doc5");
    doAddDoc("d!doc3");

    doDBQ("*:*", shardKeys, "c!");
    commit();
    doQuery("b!doc1,f1!f2!doc5,d!doc3,e!doc4", "q", "*:*");
    doAddDoc("c!doc2");

    doDBQ("*:*", shardKeys, "d!,e!");
    commit();
    doQuery("b!doc1,c!doc2", "q", "*:*");
    doAddDoc("d!doc3");
    doAddDoc("e!doc4");
    doAddDoc("f1!f2!doc5");

    commit();

    doDBQ("*:*");
    commit();

    doAddDoc("b!");
    doAddDoc("c!doc1");
    commit();
    doQuery("b!,c!doc1", "q", "*:*");
    UpdateRequest req = new UpdateRequest();
    req.deleteById("b!");
    req.process(cloudClient);
    commit();
    doQuery("c!doc1", "q", "*:*");

    doDBQ("id:b!");
    commit();
    doQuery("c!doc1", "q", "*:*");

    doDBQ("*:*");
    commit();

    doAddDoc("a!b!");
    doAddDoc("b!doc1");
    doAddDoc("c!doc2");
    doAddDoc("d!doc3");
    doAddDoc("e!doc4");
    doAddDoc("f1!f2!doc5");
    doAddDoc("f1!f2!doc5/5");
    commit();
    doQuery("a!b!,b!doc1,c!doc2,d!doc3,e!doc4,f1!f2!doc5,f1!f2!doc5/5", "q", "*:*");
  }

  public void doTestNumRequests() throws Exception {
    log.info("### STARTING doTestNumRequests");

    List<CloudJettyRunner> runners = shardToJetty.get(bucket1);
    CloudJettyRunner leader = shardToLeaderJetty.get(bucket1);
    CloudJettyRunner replica = null;
    for (CloudJettyRunner r : runners) {
      if (r != leader) replica = r;
    }

    long nStart = getNumRequests();
    leader.client.solrClient.add(sdoc("id", "b!doc1"));
    long nEnd = getNumRequests();
    assertEquals(2, nEnd - nStart); // one request to leader, which makes another to a replica

    nStart = getNumRequests();
    replica.client.solrClient.add(sdoc("id", "b!doc1"));
    nEnd = getNumRequests();
    // orig request + replica forwards to leader, which forward back to replica.
    assertEquals(3, nEnd - nStart);

    nStart = getNumRequests();
    replica.client.solrClient.add(sdoc("id", "b!doc1"));
    nEnd = getNumRequests();
    // orig request + replica forwards to leader, which forward back to replica.
    assertEquals(3, nEnd - nStart);

    CloudJettyRunner leader2 = shardToLeaderJetty.get(bucket2);

    nStart = getNumRequests();
    replica.client.solrClient.query(params("q", "*:*", "shards", bucket1));
    nEnd = getNumRequests();
    assertEquals(1, nEnd - nStart); // short circuit should prevent distrib search

    nStart = getNumRequests();
    replica.client.solrClient.query(params("q", "*:*", ShardParams._ROUTE_, "b!"));
    nEnd = getNumRequests();
    assertEquals(1, nEnd - nStart); // short circuit should prevent distrib search

    nStart = getNumRequests();
    leader2.client.solrClient.query(params("q", "*:*", ShardParams._ROUTE_, "b!"));
    nEnd = getNumRequests();
    assertEquals(3, nEnd - nStart); // original + 2 phase distrib search.  we could improve this!

    nStart = getNumRequests();
    leader2.client.solrClient.query(params("q", "*:*"));
    nEnd = getNumRequests();
    assertEquals(9, nEnd - nStart); // original + 2 phase distrib search * 4 shards.

    nStart = getNumRequests();
    leader2.client.solrClient.query(params("q", "*:*", ShardParams._ROUTE_, "b!,d!"));
    nEnd = getNumRequests();
    assertEquals(5, nEnd - nStart); // original + 2 phase distrib search * 2 shards.

    nStart = getNumRequests();
    leader2.client.solrClient.query(params("q", "*:*", ShardParams._ROUTE_, "b!,f1!f2!"));
    nEnd = getNumRequests();
    assertEquals(5, nEnd - nStart);
  }

  public void doAtomicUpdate() throws Exception {
    log.info("### STARTING doAtomicUpdate");
    int nClients = clients.size();
    assertEquals(8, nClients);

    int expectedVal = 0;
    for (SolrClient client : clients) {
      client.add(sdoc("id", "b!doc", "foo_i", map("inc", 1)));
      expectedVal++;

      QueryResponse rsp = client.query(params("qt", "/get", "id", "b!doc"));
      Object val = ((Map) rsp.getResponse().get("doc")).get("foo_i");
      assertEquals((Integer) expectedVal, val);
    }
  }

  long getNumRequests() {
    long n = controlJetty.getDebugFilter().getTotalRequests();
    for (JettySolrRunner jetty : jettys) {
      n += jetty.getDebugFilter().getTotalRequests();
    }
    return n;
  }

  void doAddDoc(String id) throws Exception {
    index("id", id);
    // todo - target diff servers and use cloud clients as well as non-cloud clients
  }

  void doRTG(String ids) throws Exception {
    doQuery(ids, "qt", "/get", "ids", ids);
  }

  // TODO: refactor some of this stuff into the SolrJ client... it should be easier to use
  void doDBQ(String q, String... reqParams) throws Exception {
    UpdateRequest req = new UpdateRequest();
    req.deleteByQuery(q);
    req.setParams(params(reqParams));
    req.process(cloudClient);
  }

  @Override
  public void tearDown() throws Exception {
    super.tearDown();
  }
}<|MERGE_RESOLUTION|>--- conflicted
+++ resolved
@@ -116,18 +116,13 @@
 
   private void doHashingTest() throws Exception {
     log.info("### STARTING doHashingTest");
-<<<<<<< HEAD
-    assertEquals(4, cloudClient.getClusterState().getCollection(DEFAULT_COLLECTION).getSlices().size());
-=======
     assertEquals(
         4,
         cloudClient
-            .getZkStateReader()
             .getClusterState()
             .getCollection(DEFAULT_COLLECTION)
             .getSlices()
             .size());
->>>>>>> f07b7b0c
     String shardKeys = ShardParams._ROUTE_;
     // for now,  we know how ranges will be distributed to shards.
     // may have to look it up in clusterstate if that assumption changes.
