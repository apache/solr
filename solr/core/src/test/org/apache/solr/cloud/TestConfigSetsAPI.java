--- conflicted
+++ resolved
@@ -1488,22 +1488,12 @@
       throws KeeperException, InterruptedException, IOException {
     assertTrue(
         "managed-schema.xml file should have been uploaded",
-<<<<<<< HEAD
         zkClient.exists("/configs/" + configSetName + suffix + "/managed-schema.xml"));
-    assertTrue(
-        "managed-schema.xml file contents on zookeeper are not exactly same as that of the file uploaded in config",
-        Arrays.equals(
-            zkClient.getData(
-                "/configs/" + configSetName + suffix + "/managed-schema.xml", null, null),
-            readFile("solr/configsets/upload/" + configSetName + "/managed-schema.xml")));
-=======
-        zkClient.exists("/configs/" + configSetName + suffix + "/managed-schema.xml", true));
     assertArrayEquals(
         "managed-schema.xml file contents on zookeeper are not exactly same as that of the file uploaded in config",
         zkClient.getData(
-            "/configs/" + configSetName + suffix + "/managed-schema.xml", null, null, true),
+            "/configs/" + configSetName + suffix + "/managed-schema.xml", null, null),
         readFile("solr/configsets/upload/" + configSetName + "/managed-schema.xml"));
->>>>>>> 16d57e93
 
     assertTrue(
         "solrconfig.xml file should have been uploaded",
@@ -1512,16 +1502,9 @@
     // assertEquals("{\"trusted\": false}", new String(data, StandardCharsets.UTF_8));
     assertArrayEquals(
         "solrconfig.xml file contents on zookeeper are not exactly same as that of the file uploaded in config",
-<<<<<<< HEAD
-        Arrays.equals(
-            zkClient.getData(
-                "/configs/" + configSetName + suffix + "/solrconfig.xml", null, null),
-            readFile("solr/configsets/upload/" + configSetName + "/solrconfig.xml")));
-=======
         zkClient.getData(
-            "/configs/" + configSetName + suffix + "/solrconfig.xml", null, null, true),
+            "/configs/" + configSetName + suffix + "/solrconfig.xml", null, null),
         readFile("solr/configsets/upload/" + configSetName + "/solrconfig.xml"));
->>>>>>> 16d57e93
   }
 
   private long uploadConfigSet(
