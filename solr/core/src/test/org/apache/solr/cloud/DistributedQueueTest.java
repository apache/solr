/*
 * Licensed to the Apache Software Foundation (ASF) under one or more
 * contributor license agreements.  See the NOTICE file distributed with
 * this work for additional information regarding copyright ownership.
 * The ASF licenses this file to You under the Apache License, Version 2.0
 * (the "License"); you may not use this file except in compliance with
 * the License.  You may obtain a copy of the License at
 *
 *     http://www.apache.org/licenses/LICENSE-2.0
 *
 * Unless required by applicable law or agreed to in writing, software
 * distributed under the License is distributed on an "AS IS" BASIS,
 * WITHOUT WARRANTIES OR CONDITIONS OF ANY KIND, either express or implied.
 * See the License for the specific language governing permissions and
 * limitations under the License.
 */
package org.apache.solr.cloud;

import java.nio.charset.Charset;
import java.nio.charset.StandardCharsets;
import java.util.NoSuchElementException;
import java.util.concurrent.CountDownLatch;
import java.util.concurrent.ExecutorService;
import java.util.concurrent.Future;
import java.util.concurrent.TimeUnit;
import java.util.concurrent.TimeoutException;
import java.util.function.Predicate;
import org.apache.solr.SolrTestCaseJ4;
import org.apache.solr.client.solrj.cloud.DistributedQueue;
import org.apache.solr.common.cloud.OnDisconnect;
import org.apache.solr.common.cloud.SolrZkClient;
import org.apache.solr.common.util.ExecutorUtil;
import org.apache.solr.common.util.SolrNamedThreadFactory;
import org.apache.solr.common.util.TimeSource;
import org.apache.solr.util.TimeOut;
import org.junit.After;
import org.junit.Before;
import org.junit.Test;

public class DistributedQueueTest extends SolrTestCaseJ4 {

  private static final Charset UTF8 = StandardCharsets.UTF_8;

  protected ZkTestServer zkServer;
  protected SolrZkClient zkClient;
  protected ExecutorService executor =
      ExecutorUtil.newMDCAwareSingleThreadExecutor(new SolrNamedThreadFactory("dqtest-"));

  @Before
  @Override
  public void setUp() throws Exception {
    super.setUp();
    setupZk();
  }

  @Test
  public void testDistributedQueue() throws Exception {
    String dqZNode = "/distqueue/test";
    byte[] data = "hello world".getBytes(UTF8);

    DistributedQueue dq = makeDistributedQueue(dqZNode);

    // basic ops
    assertNull(dq.poll());
    try {
      dq.remove();
      fail("NoSuchElementException expected");
    } catch (NoSuchElementException expected) {
      // expected
    }

    dq.offer(data);
    assertArrayEquals(dq.peek(500), data);
    assertArrayEquals(dq.remove(), data);
    assertNull(dq.poll());

    dq.offer(data);
    assertArrayEquals(dq.take(), data); // waits for data
    assertNull(dq.poll());

    dq.offer(data);
    dq.peek(true); // wait until data is definitely there before calling remove
    assertArrayEquals(dq.remove(), data);
    assertNull(dq.poll());

    // should block until the background thread makes the offer
    (new QueueChangerThread(dq, 1000)).start();
    assertNotNull(dq.peek(true));
    assertNotNull(dq.remove());
    assertNull(dq.poll());

    // timeout scenario ... background thread won't offer until long after the peek times out
    QueueChangerThread qct = new QueueChangerThread(dq, 1000);
    qct.start();
    assertNull(dq.peek(500));
    qct.join();
  }

  @Test
  public void testDistributedQueueCache() throws Exception {
    String dqZNode = "/distqueue/test";
    byte[] data = "hello world".getBytes(UTF8);

    ZkDistributedQueue consumer = makeDistributedQueue(dqZNode);
    DistributedQueue producer = makeDistributedQueue(dqZNode);
    DistributedQueue producer2 = makeDistributedQueue(dqZNode);

    producer2.offer(data);
    producer.offer(data);
    producer.offer(data);
    consumer.poll();

    assertEquals(2, consumer.getZkStats().getQueueLength());
    producer.offer(data);
    producer2.offer(data);
    consumer.poll();
    // Wait for watcher being kicked off
    while (!consumer.isDirty()) {
      Thread.sleep(20);
    }
    // DQ still have elements in their queue, so we should not fetch elements path from Zk
    assertEquals(1, consumer.getZkStats().getQueueLength());
    consumer.poll();
    consumer.peek();
    assertEquals(2, consumer.getZkStats().getQueueLength());
  }

  @Test
  public void testDistributedQueueBlocking() throws Exception {
    String dqZNode = "/distqueue/test";
    String testData = "hello world";

    ZkDistributedQueue dq = makeDistributedQueue(dqZNode);

    assertNull(dq.peek());
    Future<String> future = executor.submit(() -> new String(dq.peek(true), UTF8));
    try {
      future.get(1000, TimeUnit.MILLISECONDS);
      fail("TimeoutException expected");
    } catch (TimeoutException expected) {
      assertFalse(future.isDone());
    }

    // Ultimately trips the watcher, triggering child refresh
    dq.offer(testData.getBytes(UTF8));
    assertEquals(testData, future.get(1000, TimeUnit.MILLISECONDS));
    assertNotNull(dq.poll());

    // After draining the queue, a watcher should be set.
    assertNull(dq.peek(100));

    TimeOut timeout = new TimeOut(30, TimeUnit.SECONDS, TimeSource.NANO_TIME);
    timeout.waitFor(
        "Timeout waiting to see dirty=false",
        () -> {
          try {
            return !dq.isDirty();
          } catch (InterruptedException e) {
            throw new RuntimeException(e);
          }
        });

    assertFalse(dq.isDirty());
    assertEquals(1, dq.watcherCount());

    forceSessionExpire();

    // Session expiry should have fired the watcher.
    Thread.sleep(100);
    assertTrue(dq.isDirty());
    assertEquals(0, dq.watcherCount());

    // Rerun the earlier test make sure updates are still seen, post reconnection.
    future = executor.submit(() -> new String(dq.peek(true), UTF8));
    try {
      future.get(1000, TimeUnit.MILLISECONDS);
      fail("TimeoutException expected");
    } catch (TimeoutException expected) {
      assertFalse(future.isDone());
    }

    // Ultimately trips the watcher, triggering child refresh
    dq.offer(testData.getBytes(UTF8));
    assertEquals(testData, future.get(1000, TimeUnit.MILLISECONDS));
    assertNotNull(dq.poll());
    assertNull(dq.poll());
  }

  @Test
  public void testLeakChildWatcher() throws Exception {
    String dqZNode = "/distqueue/test";
    ZkDistributedQueue dq = makeDistributedQueue(dqZNode);
    assertTrue(dq.peekElements(1, 1, s1 -> true).isEmpty());
    assertEquals(1, dq.watcherCount());
    assertFalse(dq.isDirty());
    assertTrue(dq.peekElements(1, 1, s1 -> true).isEmpty());
    assertEquals(1, dq.watcherCount());
    assertFalse(dq.isDirty());
    assertNull(dq.peek());
    assertEquals(1, dq.watcherCount());
    assertFalse(dq.isDirty());
    assertNull(dq.peek(10));
    assertEquals(1, dq.watcherCount());
    assertFalse(dq.isDirty());

    dq.offer("hello world".getBytes(UTF8));
    assertNotNull(dq.peek()); // synchronously available
    // dirty and watcher state indeterminate here, race with watcher
    Thread.sleep(100); // watcher should have fired now
    assertNotNull(dq.peek());
    // in case of race condition, childWatcher is kicked off after peek()
    if (dq.watcherCount() == 0) {
      assertTrue(dq.isDirty());
      dq.poll();
      dq.offer("hello world".getBytes(UTF8));
      dq.peek();
    }
    assertEquals(1, dq.watcherCount());
    assertFalse(dq.isDirty());
    assertFalse(dq.peekElements(1, 1, s -> true).isEmpty());
    assertEquals(1, dq.watcherCount());
    assertFalse(dq.isDirty());
  }

  @Test
  public void testLocallyOffer() throws Exception {
    String dqZNode = "/distqueue/test";
    ZkDistributedQueue dq = makeDistributedQueue(dqZNode);
    dq.peekElements(1, 1, s -> true);
    for (int i = 0; i < 100; i++) {
      byte[] data = String.valueOf(i).getBytes(UTF8);
      dq.offer(data);
      assertNotNull(dq.peek());
      dq.poll();
      dq.peekElements(1, 1, s -> true);
    }
  }

  @Test
  public void testPeekElements() throws Exception {
    String dqZNode = "/distqueue/test";
    byte[] data = "hello world".getBytes(UTF8);

    ZkDistributedQueue dq = makeDistributedQueue(dqZNode);

    // Populate with data.
    dq.offer(data);
    dq.offer(data);
    dq.offer(data);

    Predicate<String> alwaysTrue = s -> true;
    Predicate<String> alwaysFalse = s -> false;

    // Should be able to get 0, 1, 2, or 3 instantly
    for (int i = 0; i <= 3; ++i) {
      assertEquals(i, dq.peekElements(i, 0, alwaysTrue).size());
    }

    // Asking for more should return only 3.
    assertEquals(3, dq.peekElements(4, 0, alwaysTrue).size());

    // If we filter everything out, we should block for the full time.
    long start = System.nanoTime();
    assertEquals(0, dq.peekElements(4, 1000, alwaysFalse).size());
    assertTrue(System.nanoTime() - start >= TimeUnit.MILLISECONDS.toNanos(500));

    // If someone adds a new matching element while we're waiting, we should return immediately.
    executor.submit(
        () -> {
          try {
            Thread.sleep(500);
            dq.offer(data);
          } catch (Exception e) {
            // ignore
          }
        });
    start = System.nanoTime();
    assertEquals(
        1,
        dq.peekElements(
                4,
                2000,
                child -> {
                  // The 4th element in the queue will end with a "3".
                  return child.endsWith("3");
                })
            .size());
    long timeTaken = TimeUnit.NANOSECONDS.toMillis(System.nanoTime() - start);
    assertTrue(
        "Time was " + timeTaken + "ms, expected 250-1500ms", timeTaken > 250 && timeTaken < 1500);
  }

  private void forceSessionExpire() throws InterruptedException, TimeoutException {
<<<<<<< HEAD
    final CountDownLatch hasDisconnected = new CountDownLatch(1);
    zkClient.getCuratorFramework().getConnectionStateListenable().addListener((OnDisconnect) hasDisconnected::countDown);
    long sessionId = zkClient.getZkSessionId();
=======
    long sessionId = zkClient.getZooKeeper().getSessionId();
>>>>>>> 16d57e93
    zkServer.expire(sessionId);
    hasDisconnected.await(10, TimeUnit.SECONDS);
    assertEquals("ZK Client did not disconnect after session expiration", 0, hasDisconnected.getCount());
    zkClient.getCuratorFramework().blockUntilConnected(10, TimeUnit.SECONDS);
    assertTrue(zkClient.isConnected());
<<<<<<< HEAD
    assertNotEquals(sessionId, zkClient.getZkSessionId());
=======
    assertNotEquals(sessionId, zkClient.getZooKeeper().getSessionId());
>>>>>>> 16d57e93
  }

  protected ZkDistributedQueue makeDistributedQueue(String dqZNode) throws Exception {
    return new ZkDistributedQueue(zkClient, setupNewDistributedQueueZNode(dqZNode));
  }

  private static class QueueChangerThread extends Thread {

    DistributedQueue dq;
    long waitBeforeOfferMs;

    QueueChangerThread(DistributedQueue dq, long waitBeforeOfferMs) {
      this.dq = dq;
      this.waitBeforeOfferMs = waitBeforeOfferMs;
    }

    @Override
    public void run() {
      try {
        Thread.sleep(waitBeforeOfferMs);
        dq.offer(getName().getBytes(UTF8));
      } catch (InterruptedException ie) {
        // do nothing
      } catch (Exception exc) {
        throw new RuntimeException(exc);
      }
    }
  }

  protected String setupNewDistributedQueueZNode(String znodePath) throws Exception {
    if (!zkClient.exists("/")) zkClient.makePath("/", false);
    if (zkClient.exists(znodePath)) zkClient.clean(znodePath);
    zkClient.makePath(znodePath, false);
    return znodePath;
  }

  @Override
  @After
  public void tearDown() throws Exception {
    try {
      super.tearDown();
    } catch (Exception exc) {
    }
    closeZk();
    executor.shutdown();
  }

  protected void setupZk() throws Exception {
    System.setProperty("zkClientTimeout", "8000");
    zkServer = new ZkTestServer(createTempDir("zkData"));
    zkServer.run();
    System.setProperty("zkHost", zkServer.getZkAddress());
    zkClient =
        new SolrZkClient.Builder()
            .withUrl(zkServer.getZkAddress())
            .withTimeout(AbstractZkTestCase.TIMEOUT, TimeUnit.MILLISECONDS)
            .build();
    assertTrue(zkClient.isConnected());
  }

  protected void closeZk() throws Exception {
    if (null != zkClient) {
      zkClient.close();
      zkClient = null;
    }
    if (null != zkServer) {
      zkServer.shutdown();
      zkServer = null;
    }
  }
}<|MERGE_RESOLUTION|>--- conflicted
+++ resolved
@@ -291,23 +291,15 @@
   }
 
   private void forceSessionExpire() throws InterruptedException, TimeoutException {
-<<<<<<< HEAD
     final CountDownLatch hasDisconnected = new CountDownLatch(1);
     zkClient.getCuratorFramework().getConnectionStateListenable().addListener((OnDisconnect) hasDisconnected::countDown);
     long sessionId = zkClient.getZkSessionId();
-=======
-    long sessionId = zkClient.getZooKeeper().getSessionId();
->>>>>>> 16d57e93
     zkServer.expire(sessionId);
     hasDisconnected.await(10, TimeUnit.SECONDS);
     assertEquals("ZK Client did not disconnect after session expiration", 0, hasDisconnected.getCount());
     zkClient.getCuratorFramework().blockUntilConnected(10, TimeUnit.SECONDS);
     assertTrue(zkClient.isConnected());
-<<<<<<< HEAD
     assertNotEquals(sessionId, zkClient.getZkSessionId());
-=======
-    assertNotEquals(sessionId, zkClient.getZooKeeper().getSessionId());
->>>>>>> 16d57e93
   }
 
   protected ZkDistributedQueue makeDistributedQueue(String dqZNode) throws Exception {
