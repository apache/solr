/*
 * Licensed to the Apache Software Foundation (ASF) under one or more
 * contributor license agreements.  See the NOTICE file distributed with
 * this work for additional information regarding copyright ownership.
 * The ASF licenses this file to You under the Apache License, Version 2.0
 * (the "License"); you may not use this file except in compliance with
 * the License.  You may obtain a copy of the License at
 *
 *     http://www.apache.org/licenses/LICENSE-2.0
 *
 * Unless required by applicable law or agreed to in writing, software
 * distributed under the License is distributed on an "AS IS" BASIS,
 * WITHOUT WARRANTIES OR CONDITIONS OF ANY KIND, either express or implied.
 * See the License for the specific language governing permissions and
 * limitations under the License.
 */
package org.apache.solr;

import static org.hamcrest.CoreMatchers.containsString;

import java.util.List;
import org.apache.solr.SolrTestCaseJ4.SuppressPointFields;
import org.apache.solr.client.solrj.SolrClient;
import org.apache.solr.client.solrj.response.QueryResponse;
import org.apache.solr.common.SolrDocumentList;
import org.apache.solr.common.SolrException;
import org.apache.solr.common.params.CommonParams;
import org.apache.solr.common.params.ModifiableSolrParams;
import org.apache.solr.common.params.SolrParams;
import org.apache.solr.common.util.NamedList;
import org.apache.solr.handler.component.QueryComponent;
import org.apache.solr.handler.component.ResponseBuilder;
import org.apache.solr.handler.component.ShardRequest;
import org.apache.solr.request.SolrQueryRequest;
import org.apache.solr.response.SolrQueryResponse;
import org.apache.solr.search.grouping.distributed.requestfactory.TopGroupsShardRequestFactory;
import org.junit.BeforeClass;
import org.junit.Test;

/**
 * TODO? perhaps use: http://docs.codehaus.org/display/JETTY/ServletTester rather then open a real
 * connection?
 *
 * @since solr 4.0
 */
@SuppressPointFields(bugUrl = "https://issues.apache.org/jira/browse/SOLR-10844")
public class TestDistributedGrouping extends BaseDistributedSearchTestCase {

  @BeforeClass
  public static void beforeClass() throws Exception {
    initCore("solrconfig-delaying-component.xml", "schema.xml");
  }

  public TestDistributedGrouping() {
    // SOLR-10844: Even with points suppressed, this test breaks if we (randomize) docvalues="true"
    // on trie fields?!?!?!!?
    System.setProperty(NUMERIC_DOCVALUES_SYSPROP, "false");
  }

  String t1 = "a_t";
  String i1dv = "a_idv";
  String i1 = "a_i1";
  String s1 = "a_s";
  String s1dv = "a_s_dvo";
  String b1dv = "a_b_dvo";
  String tlong = "other_tl1";
  String tdate_a = "a_n_tdt1"; // use single-valued date field
  String tdate_b = "b_n_tdt1";
  String oddField = "oddField_s1";

  @Test
  @SuppressWarnings({"unchecked"})
  public void test() throws Exception {
    del("*:*");
    commit();

    handle.clear();
    handle.put("timestamp", SKIPVAL);
    handle.put("_version_", SKIP);
    // distrib grouping doesn't guarantee order of top level group commands
    handle.put("grouped", UNORDERED);

    // Test distributed grouping with empty indices
    query(
        "q",
        "*:*",
        "rows",
        100,
        "fl",
        "id," + i1,
        "group",
        "true",
        "group.field",
        i1,
        "group.limit",
        -1,
        "sort",
        i1 + " asc, id asc");
    query(
        "q",
        "*:*",
        "rows",
        100,
        "fl",
        "id," + i1,
        "group",
        "true",
        "group.field",
        i1,
        "group.limit",
        -1,
        "sort",
        i1 + " asc, id asc",
        "hl",
        "true",
        "hl.fl",
        t1);
    query(
        "q",
        "*:*",
        "rows",
        100,
        "fl",
        "id," + i1,
        "group",
        "true",
        "group.field",
        i1,
        "group.limit",
        -1,
        "sort",
        i1 + " asc, id asc",
        "facet",
        "true",
        "facet.field",
        t1);
    query(
        "q",
        "*:*",
        "rows",
        100,
        "fl",
        "id," + i1,
        "group",
        "true",
        "group.field",
        i1,
        "group.limit",
        -1,
        "sort",
        i1 + " asc, id asc",
        "stats",
        "true",
        "stats.field",
        i1);
    query(
        "q",
        "kings",
        "rows",
        100,
        "fl",
        "id," + i1,
        "group",
        "true",
        "group.field",
        i1,
        "group.limit",
        -1,
        "sort",
        i1 + " asc, id asc",
        "spellcheck",
        "true",
        "spellcheck.build",
        "true",
        "qt",
        "spellCheckCompRH",
        "df",
        "subject");
    query(
        "q",
        "*:*",
        "fq",
        s1 + ":a",
        "rows",
        100,
        "fl",
        "id," + i1,
        "group",
        "true",
        "group.field",
        i1,
        "group.limit",
        -1,
        "sort",
        i1 + " asc, id asc",
        "group.truncate",
        "true",
        "facet",
        "true",
        "facet.field",
        t1);

    indexr(
        id,
        1,
        i1,
        100,
        tlong,
        100,
        i1dv,
        100,
        t1,
        "now is the time for all good men",
        tdate_a,
        "2010-04-20T11:00:00Z",
        b1dv,
        true,
        tdate_b,
        "2009-08-20T11:00:00Z",
        s1dv,
        "Trillian",
        "foo_f",
        1.414f,
        "foo_b",
        "true",
        "foo_d",
        1.414d);
    indexr(
        id,
        2,
        i1,
        50,
        tlong,
        50,
        i1dv,
        50,
        t1,
        "to come to the aid of their country.",
        tdate_a,
        "2010-05-02T11:00:00Z",
        b1dv,
        false,
        tdate_b,
        "2009-11-02T11:00:00Z");
    indexr(id, 3, i1, 2, tlong, 2, t1, "how now brown cow", tdate_a, "2010-05-03T11:00:00Z");
    indexr(
        id,
        4,
        i1,
        -100,
        tlong,
        101,
        i1dv,
        101,
        t1,
        "the quick fox jumped over the lazy dog",
        b1dv,
        true,
        s1dv,
        "Zaphod",
        tdate_a,
        "2010-05-03T11:00:00Z",
        tdate_b,
        "2010-05-03T11:00:00Z");
    indexr(
        id,
        5,
        i1,
        500,
        tlong,
        500,
        i1dv,
        500,
        t1,
        "the quick fox jumped way over the lazy dog",
        tdate_a,
        "2010-05-05T11:00:00Z");
    indexr(id, 6, i1, -600, tlong, 600, i1dv, 600, t1, "humpty dumpy sat on a wall");
    indexr(id, 7, i1, 123, tlong, 123, i1dv, 123, t1, "humpty dumpy had a great fall");
    indexr(
        id,
        8,
        i1,
        876,
        tlong,
        876,
        tdate_b,
        "2010-01-05T11:00:00Z",
        t1,
        "all the kings horses and all the kings men");
    indexr(id, 9, i1, 7, tlong, 7, i1dv, 7, t1, "couldn't put humpty together again");
    indexr(id, 10, i1, 4321, tlong, 4321, i1dv, 4321, t1, "this too shall pass");
    indexr(
        id,
        11,
        i1,
        -987,
        tlong,
        987,
        i1dv,
        2015,
        t1,
        "An eye for eye only ends up making the whole world blind.");
    indexr(
        id,
        12,
        i1,
        379,
        tlong,
        379,
        i1dv,
        379,
        t1,
        "Great works are performed, not by strength, but by perseverance.");

    indexr(
        id,
        14,
        "SubjectTerms_mfacet",
        new String[] {"mathematical models", "mathematical analysis"});
    indexr(id, 15, "SubjectTerms_mfacet", new String[] {"test 1", "test 2", "test3"});
    indexr(id, 16, "SubjectTerms_mfacet", new String[] {"test 1", "test 2", "test3"});
    String[] vals = new String[100];
    for (int i = 0; i < 100; i++) {
      vals[i] = "test " + i;
    }
    indexr(id, 17, "SubjectTerms_mfacet", vals);

    indexr(
        id,
        18,
        i1,
        232,
        tlong,
        332,
        i1dv,
        150,
        t1,
        "no eggs on wall, lesson learned",
        b1dv,
        true,
        s1dv,
        "dent",
        oddField,
        "odd man out");
    indexr(
        id,
        19,
        i1,
        232,
        tlong,
        432,
        i1dv,
        300,
        t1,
        "many eggs on wall",
        b1dv,
        false,
        s1dv,
        "dent",
        oddField,
        "odd man in");
    indexr(
        id,
        20,
        i1,
        232,
        tlong,
        532,
        i1dv,
        150,
        t1,
        "some eggs on wall",
        b1dv,
        false,
        s1dv,
        "author",
        oddField,
        "odd man between");
    indexr(
        id,
        21,
        i1,
        232,
        tlong,
        632,
        i1dv,
        120,
        t1,
        "a few eggs on wall",
        b1dv,
        true,
        s1dv,
        "ford prefect",
        oddField,
        "odd man under");
    indexr(
        id,
        22,
        i1,
        232,
        tlong,
        732,
        i1dv,
        120,
        t1,
        "any eggs on wall",
        b1dv,
        false,
        s1dv,
        "ford prefect",
        oddField,
        "odd man above");
    indexr(
        id,
        23,
        i1,
        233,
        tlong,
        734,
        i1dv,
        120,
        t1,
        "dirty eggs",
        b1dv,
        true,
        s1dv,
        "Marvin",
        oddField,
        "odd eggs");

    for (int i = 100; i < 150; i++) {
      indexr(id, i);
    }

    int[] values = new int[] {9999, 99999, 999999, 9999999};
    for (int shard = 0; shard < clients.size(); shard++) {
      int groupValue = values[shard];
      for (int i = 500; i < 600; i++) {
        index_specific(
            shard, i1, groupValue, s1, "a", id, i * (shard + 1), t1, random().nextInt(7));
      }
    }

    commit();

    // test grouping
    // The second sort = id asc . The sorting behaviour is different in dist mode. See TopDocs#merge
    // The shard the result came from matters in the order if both document sortvalues are equal
    query(
        "q",
        "*:*",
        "rows",
        100,
        "fl",
        "id," + i1,
        "group",
        "true",
        "group.field",
        i1,
        "group.limit",
        -1,
        "sort",
        i1 + " asc, id asc");
    query(
        "q",
        "*:*",
        "rows",
        100,
        "fl",
        "id," + i1,
        "group",
        "true",
        "group.field",
        i1,
        "group.limit",
        0,
        "sort",
        i1 + " asc, id asc");
    query(
        "q",
        "*:*",
        "rows",
        100,
        "fl",
        "id," + i1,
        "group",
        "true",
        "group.field",
        i1,
        "group.limit",
        -1,
        "sort",
        "id asc, _docid_ asc");
    query(
        "q",
        "*:*",
        "rows",
        100,
        "fl",
        "id," + i1,
        "group",
        "true",
        "group.field",
        i1,
        "group.limit",
        -1,
        "sort",
        "{!func}add(" + i1 + ",5) asc, id asc");
    query(
        "q",
        "*:*",
        "rows",
        100,
        "fl",
        "id," + i1,
        "group",
        "true",
        "group.field",
        i1,
        "group.limit",
        -1,
        "sort",
        i1 + " asc, id asc",
        "facet",
        "true",
        "facet.field",
        t1);
    query(
        "q",
        "*:*",
        "rows",
        100,
        "fl",
        "id," + i1,
        "group",
        "true",
        "group.field",
        i1,
        "group.limit",
        -1,
        "sort",
        i1 + " asc, id asc",
        "stats",
        "true",
        "stats.field",
        tlong);
    query(
        "q",
        "kings",
        "rows",
        100,
        "fl",
        "id," + i1,
        "group",
        "true",
        "group.field",
        i1,
        "group.limit",
        -1,
        "sort",
        i1 + " asc, id asc",
        "spellcheck",
        "true",
        "spellcheck.build",
        "true",
        "qt",
        "spellCheckCompRH",
        "df",
        "subject");
    query(
        "q",
        "*:*",
        "rows",
        100,
        "fl",
        "id," + i1,
        "group",
        "true",
        "group.field",
        i1,
        "group.limit",
        -1,
        "sort",
        i1 + " asc, id asc",
        "facet",
        "true",
        "hl",
        "true",
        "hl.fl",
        t1);
    query(
        "q",
        "*:*",
        "rows",
        100,
        "fl",
        "id," + i1,
        "group",
        "true",
        "group.field",
        i1,
        "group.limit",
        -1,
        "sort",
        i1 + " asc, id asc",
        "group.sort",
        "id desc");

    query(
        "q",
        "*:*",
        "rows",
        100,
        "fl",
        "id," + i1,
        "group",
        "true",
        "group.field",
        i1,
        "group.offset",
        5,
        "group.limit",
        -1,
        "sort",
        i1 + " asc, id asc");
    query(
        "q",
        "*:*",
        "rows",
        100,
        "fl",
        "id," + i1,
        "group",
        "true",
        "group.field",
        i1,
        "offset",
        5,
        "rows",
        5,
        "group.offset",
        5,
        "group.limit",
        -1,
        "sort",
        i1 + " asc, id asc");
    query(
        "q",
        "*:*",
        "rows",
        100,
        "fl",
        "id," + i1,
        "group",
        "true",
        "group.field",
        i1,
        "offset",
        5,
        "rows",
        5,
        "sort",
        i1 + " asc, id asc",
        "group.format",
        "simple");
    query(
        "q",
        "*:*",
        "rows",
        100,
        "fl",
        "id," + i1,
        "group",
        "true",
        "group.field",
        i1,
        "offset",
        5,
        "rows",
        5,
        "sort",
        i1 + " asc, id asc",
        "group.main",
        "true");
    query(
        "q",
        "*:*",
        "rows",
        100,
        "fl",
        "id," + i1,
        "group",
        "true",
        "group.field",
        i1,
        "group.offset",
        5,
        "group.limit",
        5,
        "sort",
        i1 + " asc, id asc",
        "group.format",
        "simple",
        "offset",
        5,
        "rows",
        5);
    query(
        "q",
        "*:*",
        "rows",
        100,
        "fl",
        "id," + i1,
        "group",
        "true",
        "group.field",
        i1,
        "group.offset",
        5,
        "group.limit",
        5,
        "sort",
        i1 + " asc, id asc",
        "group.main",
        "true",
        "offset",
        5,
        "rows",
        5);

    query(
        "q",
        "*:*",
        "rows",
        100,
        "fl",
        "id," + i1,
        "group",
        "true",
        "group.query",
        t1 + ":kings OR " + t1 + ":eggs",
        "group.limit",
        -1,
        "sort",
        i1 + " asc, id asc");
    query(
        "q",
        "*:*",
        "rows",
        100,
        "fl",
        "id," + i1,
        "group",
        "true",
        "group.field",
        i1,
        "group.query",
        t1 + ":kings OR " + t1 + ":eggs",
        "group.limit",
        10,
        "sort",
        i1 + " asc, id asc");

    query(
        "q",
        "*:*",
        "fl",
        "id," + i1dv,
        "group",
        "true",
        "group.field",
        i1dv,
        "group.limit",
        10,
        "sort",
        i1 + " asc, id asc");

    // SOLR-4150: what if group.query has no matches,
    // or only matches on one shard
    query(
        "q",
        "*:*",
        "rows",
        100,
        "fl",
        "id," + i1,
        "group",
        "true",
        "group.query",
        t1 + ":kings OR " + t1 + ":eggs",
        "group.query",
        "id:5", // single doc, so only one shard will have it
        "group.limit",
        -1,
        "sort",
        i1 + " asc, id asc");
    query(
        "q",
        "*:*",
        "rows",
        100,
        "fl",
        "id," + i1,
        "group",
        "true",
        "group.query",
        t1 + ":kings OR " + t1 + ":eggs",
        "group.query",
        t1 + ":this_will_never_match",
        "group.limit",
        10,
        "sort",
        i1 + " asc, id asc");

    // SOLR-4164: main query matches nothing, or only matches on one shard
    query(
        "q",
        "bogus_s:nothing", // no docs match
        "group",
        "true",
        "group.query",
        t1 + ":this_will_never_match",
        "group.field",
        i1,
        "fl",
        "id",
        "group.limit",
        "2",
        "group.format",
        "simple");
    query(
        "q",
        "id:5", // one doc matches, so only one shard
        "rows",
        100,
        "fl",
        "id," + i1,
        "group",
        "true",
        "group.query",
        t1 + ":kings OR " + t1 + ":eggs",
        "group.field",
        i1,
        "group.limit",
        10,
        "sort",
        i1 + " asc, id asc");

    // SOLR-13404
    query(
        "q",
        "*:*",
        "group",
        "true",
        "group.query",
        t1 + ":kings OR " + t1 + ":eggs",
        "fl",
        "id",
        "group.format",
        "grouped",
        "group.limit",
        "2",
        "group.offset",
        "2",
        "sort",
        i1 + " asc, id asc");
    query(
        "q",
        "*:*",
        "group",
        "true",
        "group.query",
        t1 + ":kings OR " + t1 + ":eggs",
        "fl",
        "id",
        "group.format",
        "grouped",
        "group.limit",
        "-12",
        "sort",
        i1 + " asc, id asc");

    ignoreException("'group.offset' parameter cannot be negative");
    SolrException exception =
        expectThrows(
            SolrException.class,
            () ->
                query(
                    "q",
                    "*:*",
                    "group",
                    "true",
                    "group.query",
                    t1 + ":kings OR " + t1 + ":eggs",
                    "group.offset",
                    "-1"));
    assertEquals(SolrException.ErrorCode.BAD_REQUEST.code, exception.code());
    assertThat(
        exception.getMessage(), containsString("'group.offset' parameter cannot be negative"));
    resetExceptionIgnores();

    query(
        "q",
        "*:*",
        "group",
        "true",
        "group.query",
        t1 + ":kings OR " + t1 + ":eggs",
        "group.limit",
        "3",
        "fl",
        "id",
        "group.format",
        "simple",
        "sort",
        i1 + " asc, id asc");
    query(
        "q",
        "*:*",
        "group",
        "true",
        "group.query",
        t1 + ":kings OR " + t1 + ":eggs",
        "fl",
        "id",
        "group.main",
        "true",
        "sort",
        i1 + " asc, id asc");
    query(
        "q",
        "*:*",
        "group",
        "true",
        "group.query",
        t1 + ":kings OR " + t1 + ":eggs",
        "rows",
        "13",
        "start",
        "2",
        "fl",
        "id",
        "group.main",
        "true",
        "sort",
        i1 + " asc, id asc");

    // SOLR-9802
    query(
        "q",
        "*:*",
        "group",
        "true",
        "group.field",
        tdate_a,
        "sort",
        i1 + " asc, id asc",
        "fl",
        "id");

    // SOLR-3109
    query(
        "q",
        t1 + ":eggs",
        "rows",
        100,
        "fl",
        "id," + i1,
        "group",
        "true",
        "group.field",
        i1,
        "group.limit",
        10,
        "sort",
        tlong + " asc, id asc");
    query(
        "q",
        i1 + ":232",
        "rows",
        100,
        "fl",
        "id," + i1,
        "group",
        "true",
        "group.field",
        i1,
        "group.limit",
        10,
        "sort",
        tlong + " asc, id asc");

    // SOLR-12248
    query(
        "q",
        "*:*",
        "rows",
        100,
        "fl",
        "id," + s1dv,
        "group",
        "true",
        "group.field",
        s1dv,
        "group.limit",
        -1,
        "sort",
        b1dv + " asc, id asc",
        "group.sort",
        "id desc");
    query(
        "q",
        "*:*",
        "fl",
        "id," + b1dv,
        "group",
        "true",
        "group.field",
        b1dv,
        "group.limit",
        10,
        "sort",
        s1dv + " asc, id asc");
    query(
        "q",
        s1dv + ":dent",
        "fl",
        "id," + b1dv,
        "group",
        "true",
        "group.field",
        b1dv,
        "group.limit",
        10,
        "sort",
        i1 + " asc, id asc");

    // In order to validate this we need to make sure that during indexing that all documents of one
    // group only occur on the same shard
    query(
        "q",
        "*:*",
        "fq",
        s1 + ":a",
        "rows",
        100,
        "fl",
        "id," + i1,
        "group",
        "true",
        "group.field",
        i1,
        "group.limit",
        10,
        "sort",
        i1 + " asc, id asc",
        "group.ngroups",
        "true");
    query(
        "q",
        "*:*",
        "fq",
        s1 + ":a",
        "rows",
        100,
        "fl",
        "id," + i1,
        "group",
        "true",
        "group.field",
        i1,
        "group.limit",
        10,
        "sort",
        i1 + " asc, id asc",
        "group.truncate",
        "true");
    query(
        "q",
        "*:*",
        "fq",
        s1 + ":a",
        "rows",
        100,
        "fl",
        "id," + i1,
        "group",
        "true",
        "group.field",
        i1,
        "group.limit",
        10,
        "sort",
        i1 + " asc, id asc",
        "group.truncate",
        "true",
        "facet",
        "true",
        "facet.field",
        t1);
    for (String gfacet : new String[] {"true", "false"}) {
      for (String flimit : new String[] {"-100", "-1", "1", "2", "10000"}) {
        for (String foffset : new String[] {"0", "1", "2", "1000"}) {
          query(
              "q",
              "*:*",
              "fq",
              s1 + ":a",
              "rows",
              100,
              "fl",
              "id," + i1,
              "sort",
              i1 + " asc, id asc",
              "group",
              "true",
              "group.field",
              i1,
              "group.limit",
              10,
              "facet",
              "true",
              "facet.field",
              t1,
              "group.facet",
              gfacet,
              "facet.limit",
              flimit,
              "facet.offset",
              foffset);
        }
      }
    }

    // SOLR-3316
    query(
        "q",
        "*:*",
        "fq",
        s1 + ":a",
        "rows",
        0,
        "fl",
        "id," + i1,
        "group",
        "true",
        "group.field",
        i1,
        "group.limit",
        -1,
        "sort",
        i1 + " asc, id asc",
        "facet",
        "true",
        "facet.field",
        t1);
    query(
        "q",
        "*:*",
        "fq",
        s1 + ":a",
        "rows",
        0,
        "fl",
        "id," + i1,
        "group",
        "true",
        "group.field",
        i1,
        "group.limit",
        -1,
        "sort",
        i1 + " asc, id asc",
        "group.truncate",
        "true",
        "facet",
        "true",
        "facet.field",
        t1);

    // SOLR-3436
    query(
        "q",
        "*:*",
        "fq",
        s1 + ":a",
        "fl",
        "id," + i1,
        "group",
        "true",
        "group.field",
        i1,
        "sort",
        i1 + " asc, id asc",
        "group.ngroups",
        "true");
    query(
        "q",
        "*:*",
        "fq",
        s1 + ":a",
        "rows",
        0,
        "fl",
        "id," + i1,
        "group",
        "true",
        "group.field",
        i1,
        "sort",
        i1 + " asc, id asc",
        "group.ngroups",
        "true");

    // SOLR-15273: if id was renamed we need to use the new name
    query(
        "q",
        "*:*",
        "rows",
        100,
        "fl",
        "aliasId:id," + i1,
        "group",
        "true",
        "group.field",
        i1,
        "group.limit",
        -1,
        "sort",
        i1 + " asc, id asc");

    // SOLR-3960 - include a postfilter
    for (String facet : new String[] {"false", "true"}) {
      for (String fcache : new String[] {"", " cache=false cost=200"}) {
        query(
            "q",
            "*:*",
            "rows",
            100,
            "fl",
            "id," + i1,
            "group.limit",
            10,
            "sort",
            i1 + " asc, id asc",
            "group",
            "true",
            "group.field",
            i1,
            "fq",
            "{!frange l=50 " + fcache + "}" + tlong,
            "facet.field",
            t1,
            "facet",
            facet);
      }
    }

    // SOLR-6156: timeAllowed with rows>0 and rows==0
    for (String ngroups : new String[] {"false", "true"}) {
      for (String rows : new String[] {"10", "0"}) {
        simpleQuery(
            "q", "*:*", "group", "true", "group.field", i1, "group.ngroups", ngroups, "rows", rows);
        QueryResponse rsp =
            simpleQuery(
                "q",
                t1 + ":eggs",
                "group",
                "true",
                "group.field",
                i1,
                "group.ngroups",
                ngroups,
                "rows",
                rows,
                "cache",
                "false",
                "timeAllowed",
                "200",
                "sleep",
                "300");
        assertTrue(
            "header: " + rsp.getHeader(), SolrQueryResponse.isPartialResults(rsp.getHeader()));
        rsp =
            simpleQuery(
                "q",
                t1 + ":eggs",
                "group",
                "true",
                "group.field",
                i1,
                "group.ngroups",
                ngroups,
                "rows",
                rows,
                "cache",
                "false",
                "timeAllowed",
                "200",
                "sleep",
                "10");
        assertFalse(
            "header: " + rsp.getHeader(), SolrQueryResponse.isPartialResults(rsp.getHeader()));
      }
    }

    ModifiableSolrParams params = new ModifiableSolrParams();
    Object[] q = {
      "q",
      "*:*",
      "fq",
      s1 + ":a",
      "rows",
      1,
      "fl",
      "id," + i1,
      "group",
      "true",
      "group.field",
      i1,
      "group.limit",
      -1,
      "group.ngroups",
      "true"
    };

    for (int i = 0; i < q.length; i += 2) {
      params.add(q[i].toString(), q[i + 1].toString());
    }

    setDistributedParams(params);

    int which = r.nextInt(clients.size());
    SolrClient client = clients.get(which);
    QueryResponse rsp = client.query(params);
    NamedList<?> nl = (NamedList<?>) rsp.getResponse().get("grouped");
    nl = (NamedList<?>) nl.getVal(0);
    int matches = (Integer) nl.getVal(0);
    int groupCount = (Integer) nl.get("ngroups");
    assertEquals(100 * shardsArr.length, matches);
    assertEquals(shardsArr.length, groupCount);

    // We validate distributed grouping with scoring as first sort.
    // note: this 'q' matches all docs and returns the 'id' as the score, which is unique and so our
    // results should be deterministic.
    handle.put("maxScore", SKIP); // TODO see SOLR-6612
    query(
        "q",
        "{!func}id_i1",
        "rows",
        100,
        "fl",
        "score,id," + i1,
        "group",
        "true",
        "group.field",
        i1,
        "group.limit",
        -1,
        "sort",
        i1 + " desc",
        "group.sort",
        "score desc"); // SOLR-2955
    query(
        "q",
        "{!func}id_i1",
        "rows",
        100,
        "fl",
        "score,id," + i1,
        "group",
        "true",
        "group.field",
        i1,
        "group.limit",
        -1,
        "sort",
        "score desc, _docid_ asc, id asc");
    query(
        "q",
        "{!func}id_i1",
        "rows",
        100,
        "fl",
        "score,id," + i1,
        "group",
        "true",
        "group.field",
        i1,
        "group.limit",
        -1);

    query(
        "q",
        "*:*",
        "group",
        "true",
        "group.query",
        t1 + ":kings OR " + t1 + ":eggs",
        "group.limit",
        "3",
        "fl",
        "id,score",
        "sort",
        i1 + " asc, id asc");
    query(
        "q",
        "*:*",
        "group",
        "true",
        "group.query",
        t1 + ":kings OR " + t1 + ":eggs",
        "group.limit",
        "3",
        "fl",
        "id,score",
        "group.format",
        "simple",
        "sort",
        i1 + " asc, id asc");
    query(
        "q",
        "*:*",
        "group",
        "true",
        "group.query",
        t1 + ":kings OR " + t1 + ":eggs",
        "group.limit",
        "3",
        "fl",
        "id,score",
        "group.main",
        "true",
        "sort",
        i1 + " asc, id asc");

    // grouping shouldn't care if there are multiple fl params, or what order the fl field names are
    // in
    variantQuery(
        params(
            "q",
            "*:*",
            "group",
            "true",
            "group.field",
            i1dv,
            "group.limit",
            "10",
            "sort",
            i1 + " asc, id asc"),
        params("fl", "id," + i1dv),
        params("fl", i1dv + ",id"),
        params("fl", "id", "fl", i1dv),
        params("fl", i1dv, "fl", "id"));
    variantQuery(
        params(
            "q",
            "*:*",
            "rows",
            "100",
            "group",
            "true",
            "group.field",
            s1dv,
            "group.limit",
            "-1",
            "sort",
            b1dv + " asc, id asc",
            "group.sort",
            "id desc"),
        params("fl", "id," + s1dv + "," + tdate_a),
        params("fl", "id", "fl", s1dv, "fl", tdate_a),
        params("fl", tdate_a, "fl", s1dv, "fl", "id"));
    variantQuery(
        params(
            "q",
            "*:*",
            "rows",
            "100",
            "group",
            "true",
            "group.field",
            s1dv,
            "group.limit",
            "-1",
            "sort",
            b1dv + " asc, id asc",
            "group.sort",
            "id desc"),
        params("fl", s1dv + "," + tdate_a),
        params("fl", s1dv, "fl", tdate_a),
        params("fl", tdate_a, "fl", s1dv));
    variantQuery(
        params(
            "q",
            "{!func}id_i1",
            "rows",
            "100",
            "group",
            "true",
            "group.field",
            i1,
            "group.limit",
            "-1",
            "sort",
            tlong + " asc, id desc"),
        params("fl", t1 + ",score," + i1dv),
        params("fl", t1, "fl", "score", "fl", i1dv),
        params("fl", "score", "fl", t1, "fl", i1dv));

    // some explicit checks of non default sorting, and sort/group.sort with diff clauses
    query(
        "q",
        "{!func}id_i1",
        "rows",
        100,
        "fl",
        tlong + ",id," + i1,
        "group",
        "true",
        "group.field",
        i1,
        "group.limit",
        -1,
        "sort",
        tlong + " asc, id desc");
    query(
        "q",
        "{!func}id_i1",
        "rows",
        100,
        "fl",
        tlong + ",id," + i1,
        "group",
        "true",
        "group.field",
        i1,
        "group.limit",
        -1,
        "sort",
        "id asc",
        "group.sort",
        tlong + " asc, id desc");
    query(
        "q",
        "{!func}id_i1",
        "rows",
        100,
        "fl",
        tlong + ",id," + i1,
        "group",
        "true",
        "group.field",
        i1,
        "group.limit",
        -1,
        "sort",
        tlong + " asc, id desc",
        "group.sort",
        "id asc");
    for (boolean withFL : new boolean[] {true, false}) {
      if (withFL) {
        rsp =
            variantQuery(
                params(
                    "q",
                    "{!func}id_i1",
                    "fq",
                    oddField + ":[* TO *]",
                    "rows",
                    "100",
                    "group",
                    "true",
                    "group.field",
                    i1,
                    "group.limit",
                    "-1",
                    "sort",
                    tlong + " asc",
                    "group.sort",
                    oddField + " asc"),
                params("fl", tlong + ",id," + i1),
                params("fl", tlong, "fl", "id", "fl", i1),
                params("fl", "id", "fl", i1, "fl", tlong));
      } else {
        // special check: same query, but empty fl...
        rsp =
            query(
                "q",
                "{!func}id_i1",
                "fq",
                oddField + ":[* TO *]",
                "rows",
                "100",
                "group",
                "true",
                "group.field",
                i1,
                "group.limit",
                "-1",
                "sort",
                tlong + " asc",
                "group.sort",
                oddField + " asc");
      }
      nl = (NamedList<?>) rsp.getResponse().get("grouped");
      nl = (NamedList<?>) nl.get(i1);
      assertEquals(rsp.toString(), 6, nl.get("matches"));
      assertEquals(rsp.toString(), 2, ((List<NamedList<?>>) nl.get("groups")).size());
      nl = ((List<NamedList<?>>) nl.get("groups")).get(0);
      assertEquals(rsp.toString(), 232, nl.get("groupValue"));
      SolrDocumentList docs = (SolrDocumentList) nl.get("doclist");
      assertEquals(docs.toString(), 5, docs.getNumFound());
      //
      assertEquals(docs.toString(), "22", docs.get(0).getFirstValue("id"));
      assertEquals(docs.toString(), 732L, docs.get(0).getFirstValue(tlong));
      assertEquals(docs.toString(), 232, docs.get(0).getFirstValue(i1));
      //
      assertEquals(docs.toString(), "21", docs.get(4).getFirstValue("id"));
      assertEquals(docs.toString(), 632L, docs.get(4).getFirstValue(tlong));
      assertEquals(docs.toString(), 232, docs.get(4).getFirstValue(i1));
      //
      if (withFL == false) {
        // exact number varies based on test randomization, but there should always be at least the
        // 8 explicitly indexed in these 2 docs...
        assertTrue(docs.toString(), 8 <= docs.get(0).getFieldNames().size());
        assertTrue(docs.toString(), 8 <= docs.get(4).getFieldNames().size());
      }
    }

    // grouping on boolean non-stored docValued enabled field
    rsp =
        query(
            "q",
            b1dv + ":*",
            "fl",
            "id," + b1dv,
            "group",
            "true",
            "group.field",
            b1dv,
            "group.limit",
            10,
            "sort",
            b1dv + " asc, id asc");
    nl = (NamedList<?>) rsp.getResponse().get("grouped");
    nl = (NamedList<?>) nl.get(b1dv);
    assertEquals(rsp.toString(), 9, nl.get("matches"));
    assertEquals(rsp.toString(), 2, ((List<NamedList<?>>) nl.get("groups")).size());
    nl = ((List<NamedList<?>>) nl.get("groups")).get(0);
    assertEquals(rsp.toString(), false, nl.get("groupValue"));
    SolrDocumentList docs = (SolrDocumentList) nl.get("doclist");
    assertEquals(docs.toString(), 4, docs.getNumFound());

    // Can't validate the response, but can check if no errors occur.
    simpleQuery(
        "q",
        "*:*",
        "rows",
        100,
        "fl",
        "id," + i1,
        "group",
        "true",
        "group.query",
        t1 + ":kings OR " + t1 + ":eggs",
        "group.limit",
        10,
        "sort",
        i1 + " asc, id asc",
        CommonParams.TIME_ALLOWED,
        1);

    // Debug
    simpleQuery(
        "q",
        "*:*",
        "rows",
        10,
        "fl",
        "id," + i1,
        "group",
        "true",
        "group.field",
        i1,
        "debug",
        "true");
  }

<<<<<<< HEAD
  @Test
  public void testShardRequestFactory() throws Exception {
    SolrQueryRequest req =
        req(
            "q",
            "*:*",
            "rows",
            "100",
            "fl",
            "id," + i1,
            "group",
            "true",
            "group.field",
            i1,
            "group.limit",
            "-1",
            "sort",
            i1 + " asc, id asc",
            "timeAllowed",
            "200");
    try {
      SolrQueryResponse rsp = new SolrQueryResponse();
      ResponseBuilder rb = new ResponseBuilder(req, rsp, List.of());
      new QueryComponent().prepare(rb);
      rb.setNeedDocSet(true);

      TopGroupsShardRequestFactory f = new TopGroupsShardRequestFactory();
      ShardRequest[] sreq = f.constructRequest(rb);
      assertTrue(sreq.length > 0);

      rb.firstPhaseElapsedTime = 200; // simulate timeout
      sreq = f.constructRequest(rb);
      assertEquals(0, sreq.length);
    } finally {
      req.close();
    }
  }

  private QueryResponse simpleQuery(Object... queryParams) throws SolrServerException, IOException {
=======
  private void simpleQuery(Object... queryParams) throws Exception {
>>>>>>> de7f11d0
    ModifiableSolrParams params = new ModifiableSolrParams();
    for (int i = 0; i < queryParams.length; i += 2) {
      params.add(queryParams[i].toString(), queryParams[i + 1].toString());
    }
    params.set("shards", shards);
<<<<<<< HEAD
    return queryServer(params);
=======
    queryRandomShard(params);
>>>>>>> de7f11d0
  }

  /**
   * Special helper method for verifying that multiple queries behave the same as each other, both
   * in distributed and single node queries
   *
   * @param commonParams params that are common to all queries
   * @param variantParams params that will be appended to the common params to create a variant
   *     query
   * @return the last response returned by the last variant
   * @see #query
   * @see #compareResponses
   * @see SolrParams#wrapAppended
   */
  protected QueryResponse variantQuery(
      final SolrParams commonParams, final SolrParams... variantParams) throws Exception {
    QueryResponse lastResponse = null;
    for (SolrParams extra : variantParams) {
      final QueryResponse rsp = query(SolrParams.wrapAppended(commonParams, extra));
      if (null != lastResponse) {
        compareResponses(rsp, lastResponse);
      }
      lastResponse = rsp;
    }
    return lastResponse;
  }
}<|MERGE_RESOLUTION|>--- conflicted
+++ resolved
@@ -1689,7 +1689,6 @@
         "true");
   }
 
-<<<<<<< HEAD
   @Test
   public void testShardRequestFactory() throws Exception {
     SolrQueryRequest req =
@@ -1729,19 +1728,12 @@
   }
 
   private QueryResponse simpleQuery(Object... queryParams) throws SolrServerException, IOException {
-=======
-  private void simpleQuery(Object... queryParams) throws Exception {
->>>>>>> de7f11d0
     ModifiableSolrParams params = new ModifiableSolrParams();
     for (int i = 0; i < queryParams.length; i += 2) {
       params.add(queryParams[i].toString(), queryParams[i + 1].toString());
     }
     params.set("shards", shards);
-<<<<<<< HEAD
     return queryServer(params);
-=======
-    queryRandomShard(params);
->>>>>>> de7f11d0
   }
 
   /**
