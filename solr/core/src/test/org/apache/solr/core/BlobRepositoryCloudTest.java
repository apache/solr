--- conflicted
+++ resolved
@@ -97,11 +97,7 @@
 
   // TODO: move this up to parent class?
   private static String findLiveNodeURI() {
-<<<<<<< HEAD
     ZkStateReader zkStateReader = ZkStateReader.from(cluster.getSolrClient());
-    return zkStateReader.getBaseUrlForNodeName(zkStateReader.getClusterState().getCollection(".system").getSlices().iterator().next().getLeader().getNodeName());
-=======
-    ZkStateReader zkStateReader = cluster.getSolrClient().getZkStateReader();
     return zkStateReader.getBaseUrlForNodeName(
         zkStateReader
             .getClusterState()
@@ -111,7 +107,6 @@
             .next()
             .getLeader()
             .getNodeName());
->>>>>>> f07b7b0c
   }
 
   private void assertLastQueryToCollection(String collection)
