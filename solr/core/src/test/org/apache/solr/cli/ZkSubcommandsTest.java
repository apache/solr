/*
 * Licensed to the Apache Software Foundation (ASF) under one or more
 * contributor license agreements.  See the NOTICE file distributed with
 * this work for additional information regarding copyright ownership.
 * The ASF licenses this file to You under the Apache License, Version 2.0
 * (the "License"); you may not use this file except in compliance with
 * the License.  You may obtain a copy of the License at
 *
 *     http://www.apache.org/licenses/LICENSE-2.0
 *
 * Unless required by applicable law or agreed to in writing, software
 * distributed under the License is distributed on an "AS IS" BASIS,
 * WITHOUT WARRANTIES OR CONDITIONS OF ANY KIND, either express or implied.
 * See the License for the specific language governing permissions and
 * limitations under the License.
 */
package org.apache.solr.cli;

<<<<<<< HEAD
import static org.apache.solr.cli.SolrCLI.parseCmdLine;

import java.io.BufferedWriter;
import java.io.ByteArrayOutputStream;
import java.io.IOException;
=======
import java.io.File;
import java.io.FileWriter;
>>>>>>> a93c0916
import java.io.PrintStream;
import java.lang.invoke.MethodHandles;
import java.nio.charset.StandardCharsets;
import java.nio.file.Files;
import java.nio.file.Path;
import java.util.List;
import java.util.concurrent.TimeUnit;
<<<<<<< HEAD
import java.util.stream.Stream;
import org.apache.commons.cli.CommandLine;
=======
import org.apache.commons.io.FileUtils;
import org.apache.commons.io.filefilter.RegexFileFilter;
import org.apache.commons.io.filefilter.TrueFileFilter;
>>>>>>> a93c0916
import org.apache.solr.SolrTestCaseJ4;
import org.apache.solr.cloud.AbstractDistribZkTestBase;
import org.apache.solr.cloud.AbstractZkTestCase;
import org.apache.solr.cloud.ZkConfigSetService;
import org.apache.solr.cloud.ZkTestServer;
import org.apache.solr.common.cloud.ClusterProperties;
import org.apache.solr.common.cloud.DigestZkACLProvider;
import org.apache.solr.common.cloud.SolrZkClient;
import org.apache.solr.common.cloud.VMParamsAllAndReadonlyDigestZkACLProvider;
import org.apache.solr.common.cloud.VMParamsZkCredentialsInjector;
import org.apache.solr.common.cloud.ZkNodeProps;
import org.apache.solr.common.cloud.ZkStateReader;
import org.apache.solr.common.util.ZLibCompressor;
import org.apache.solr.core.ConfigSetService;
import org.apache.solr.util.ExternalPaths;
import org.apache.zookeeper.CreateMode;
import org.apache.zookeeper.KeeperException;
import org.junit.AfterClass;
import org.junit.BeforeClass;
import org.junit.Test;
import org.slf4j.Logger;
import org.slf4j.LoggerFactory;

// TODO: This test would be a lot faster if it used a solrhome with fewer config
// files - there are a lot of them to upload
public class ZkSubcommandsTest extends SolrTestCaseJ4 {
  private static final Logger log = LoggerFactory.getLogger(MethodHandles.lookup().lookupClass());

  protected ZkTestServer zkServer;

  protected Path zkDir;

  private String solrHome;

  private SolrZkClient zkClient;

  private PrintStream originalSystemOut;

  protected static final Path SOLR_HOME = SolrTestCaseJ4.TEST_HOME();

  @BeforeClass
  public static void beforeClass() {
    System.setProperty("solrcloud.skip.autorecovery", "true");
  }

  @AfterClass
  public static void afterClass() {
    System.clearProperty("solrcloud.skip.autorecovery");
  }

  @Override
  public void setUp() throws Exception {
    super.setUp();
    if (log.isInfoEnabled()) {
      log.info("####SETUP_START {}", getTestName());
    }

    Path exampleHome = legacyExampleCollection1SolrHome();

    Path tmpDir = createTempDir();
    solrHome = exampleHome.toString();

    originalSystemOut = System.out;

    zkDir = tmpDir.resolve("zookeeper/server1/data");
    log.info("ZooKeeper dataDir:{}", zkDir);
    zkServer = new ZkTestServer(zkDir);
    zkServer.run();
    System.setProperty("zkHost", zkServer.getZkAddress());
    // zkClient.close();

    zkClient =
        new SolrZkClient.Builder()
            .withUrl(zkServer.getZkAddress())
            .withTimeout(AbstractZkTestCase.TIMEOUT, TimeUnit.MILLISECONDS)
            .build();
    zkClient.makePath("/solr", false, true);

    if (log.isInfoEnabled()) {
      log.info("####SETUP_END {}", getTestName());
    }
  }

  @Test
  public void testPut() throws Exception {
    // test put
    String data = "my data";
    Path localFile = Files.createTempFile("temp", ".data");
    BufferedWriter writer = Files.newBufferedWriter(localFile, StandardCharsets.UTF_8);
    writer.write(data);
    writer.close();

    String[] args =
        new String[] {"cp", "-z", zkServer.getZkAddress(), localFile.toString(), "zk:/data.txt"};

    assertEquals(0, CLITestHelper.runTool(args, ZkCpTool.class));

    assertArrayEquals(
        zkClient.getData("/data.txt", null, null, true), data.getBytes(StandardCharsets.UTF_8));

    // test re-put to existing
    data = "my data deux";

    // Write text to the temporary file
    writer = Files.newBufferedWriter(localFile, StandardCharsets.UTF_8);
    writer.write(data);
    writer.close();

    assertEquals(0, CLITestHelper.runTool(args, ZkCpTool.class));

    assertArrayEquals(
        zkClient.getData("/data.txt", null, null, true), data.getBytes(StandardCharsets.UTF_8));
  }

  @Test
  public void testPutCompressed() throws Exception {
    // test put compressed
    System.setProperty("solr.home", solrHome);
    System.setProperty("minStateByteLenForCompression", "0");

    String data = "my data";

    Path localFile = Files.createTempFile("state", ".json");
    BufferedWriter writer = Files.newBufferedWriter(localFile, StandardCharsets.UTF_8);
    writer.write(data);
    writer.close();

    ZLibCompressor zLibCompressor = new ZLibCompressor();
    byte[] dataBytes = data.getBytes(StandardCharsets.UTF_8);
    byte[] expected = zLibCompressor.compressBytes(dataBytes);

    String[] args =
<<<<<<< HEAD
        new String[] {"cp", "-z", zkServer.getZkAddress(), localFile.toString(), "zk:/state.json"};
    ZkCpTool tool = new ZkCpTool();
    assertEquals(0, runTool(args, tool));
=======
        new String[] {
          "cp", "-z", zkServer.getZkAddress(), localFile.getAbsolutePath(), "zk:/state.json"
        };

    assertEquals(0, CLITestHelper.runTool(args, ZkCpTool.class));
>>>>>>> a93c0916

    assertArrayEquals(dataBytes, zkClient.getCuratorFramework().getData().forPath("/state.json"));
    assertArrayEquals(
        expected, zkClient.getCuratorFramework().getData().undecompressed().forPath("/state.json"));

    // test re-put to existing
    data = "my data deux";
    localFile = Files.createTempFile("state", ".json");
    writer = Files.newBufferedWriter(localFile, StandardCharsets.UTF_8);
    writer.write(data);
    writer.close();

    dataBytes = data.getBytes(StandardCharsets.UTF_8);
    expected = zLibCompressor.compressBytes(dataBytes);

    byte[] fromLoca = new ZLibCompressor().compressBytes(Files.readAllBytes(localFile));
    assertArrayEquals("Should get back what we put in ZK", fromLoca, expected);

    args =
<<<<<<< HEAD
        new String[] {"cp", "-z", zkServer.getZkAddress(), localFile.toString(), "zk:/state.json"};
    assertEquals(0, runTool(args, tool));
=======
        new String[] {
          "cp", "-z", zkServer.getZkAddress(), localFile.getAbsolutePath(), "zk:/state.json"
        };
    assertEquals(0, CLITestHelper.runTool(args, ZkCpTool.class));
>>>>>>> a93c0916

    byte[] fromZkRaw =
        zkClient.getCuratorFramework().getData().undecompressed().forPath("/state.json");
    byte[] fromZk = zkClient.getCuratorFramework().getData().forPath("/state.json");
    byte[] fromLocRaw = Files.readAllBytes(localFile);
    byte[] fromLoc = new ZLibCompressor().compressBytes(fromLocRaw);
    assertArrayEquals(
        "When asking to not decompress, we should get back the compressed data that what we put in ZK",
        fromLoc,
        fromZkRaw);
    assertArrayEquals(
        "When not specifying anything, we should get back what exactly we put in ZK (not compressed)",
        fromLocRaw,
        fromZk);

    assertArrayEquals(dataBytes, zkClient.getCuratorFramework().getData().forPath("/state.json"));
    assertArrayEquals(
        expected, zkClient.getCuratorFramework().getData().undecompressed().forPath("/state.json"));
  }

  @Test
  public void testPutFile() throws Exception {

    String[] args =
        new String[] {
          "cp",
          "-z",
          zkServer.getZkAddress(),
          SOLR_HOME.resolve("solr-stress-new.xml").toString(),
          "zk:/foo.xml"
        };

    assertEquals(0, CLITestHelper.runTool(args, ZkCpTool.class));

    String fromZk =
        new String(zkClient.getData("/foo.xml", null, null, true), StandardCharsets.UTF_8);
    Path localFile = SOLR_HOME.resolve("solr-stress-new.xml");
    String fromLocalFile = Files.readString(localFile);
    assertEquals("Should get back what we put in ZK", fromZk, fromLocalFile);
  }

  @Test
  public void testPutFileWithoutSlash() throws Exception {

    String[] args =
        new String[] {
          "cp",
          "-z",
          zkServer.getZkAddress(),
          SOLR_HOME.resolve("solr-stress-new.xml").toString(),
          "zk:foo.xml"
        };

    assertEquals(0, CLITestHelper.runTool(args, ZkCpTool.class));

    String fromZk =
        new String(zkClient.getData("/foo.xml", null, null, true), StandardCharsets.UTF_8);
    Path localFile = SOLR_HOME.resolve("solr-stress-new.xml");
    String fromLocalFile = Files.readString(localFile);
    assertEquals("Should get back what we put in ZK", fromZk, fromLocalFile);
  }

  @Test
  public void testPutFileCompressed() throws Exception {
    // test put file compressed
    System.setProperty("solr.home", solrHome);
    System.setProperty("minStateByteLenForCompression", "0");

    String[] args =
        new String[] {
          "cp",
          "-z",
          zkServer.getZkAddress(),
          SOLR_HOME.resolve("solr-stress-new.xml").toString(),
          "zk:/state.json"
        };

    assertEquals(0, CLITestHelper.runTool(args, ZkCpTool.class));

    Path locFile = SOLR_HOME.resolve("solr-stress-new.xml");
    byte[] fileBytes = Files.readAllBytes(locFile);

    // Check raw ZK data
    byte[] fromZk =
        zkClient.getCuratorFramework().getData().undecompressed().forPath("/state.json");
    byte[] fromLoc = new ZLibCompressor().compressBytes(fileBytes);
    assertArrayEquals("Should get back a compressed version of what we put in ZK", fromLoc, fromZk);

    // Check curator output (should be decompressed)
    fromZk = zkClient.getCuratorFramework().getData().forPath("/state.json");
    assertArrayEquals(
        "Should get back an uncompressed version what we put in ZK", fileBytes, fromZk);

    // Lets do it again
    assertEquals(0, CLITestHelper.runTool(args, ZkCpTool.class));

    locFile = SOLR_HOME.resolve("solr-stress-new.xml");
    fileBytes = Files.readAllBytes(locFile);

    fromZk = zkClient.getCuratorFramework().getData().undecompressed().forPath("/state.json");
    fromLoc = new ZLibCompressor().compressBytes(fileBytes);
    assertArrayEquals("Should get back a compressed version of what we put in ZK", fromLoc, fromZk);

    // Check curator output (should be decompressed)
    fromZk = zkClient.getCuratorFramework().getData().forPath("/state.json");
    assertArrayEquals(
        "Should get back an uncompressed version what we put in ZK", fileBytes, fromZk);
  }

  @Test
  public void testPutFileNotExists() throws Exception {

    String[] args =
        new String[] {
          "cp",
          "-z",
          zkServer.getZkAddress(),
          SOLR_HOME.resolve("not-there.xml").toString(),
          "zk:/foo.xml"
        };

    assertEquals(1, CLITestHelper.runTool(args, ZkCpTool.class));
  }

  @Test
  public void testLs() throws Exception {
    zkClient.makePath("/test/path", true);

    // test what happens when path arg "/" isn't the last one.
    String[] args = new String[] {"ls", "/", "-r", "true", "-z", zkServer.getZkAddress()};

    CLITestHelper.TestingRuntime runtime = new CLITestHelper.TestingRuntime(true);
    assertEquals(0, CLITestHelper.runTool(args, runtime, ZkLsTool.class));

    final String standardOutput2 = runtime.getOutput();

    String separator2 = System.lineSeparator();
    assertEquals(
        "/" + separator2 + "/test" + separator2 + "     path" + separator2 + "/solr" + separator2,
        standardOutput2);
  }

  @Test
  public void testUpConfigLinkConfigClearZk() throws Exception {
    Path tmpDir = createTempDir();

    // test upconfig
    String confsetname = "confsetone";

    String[] args =
        new String[] {
          "upconfig",
          "--conf-name",
          confsetname,
          "--conf-dir",
          ExternalPaths.TECHPRODUCTS_CONFIGSET.toString(),
          "-z",
          zkServer.getZkAddress()
        };

    assertEquals(0, CLITestHelper.runTool(args, ConfigSetUploadTool.class));

    assertTrue(zkClient.exists(ZkConfigSetService.CONFIGS_ZKNODE + "/" + confsetname, true));
    final Path confDir = ExternalPaths.TECHPRODUCTS_CONFIGSET;

    List<String> zkFiles =
        zkClient.getChildren(ZkConfigSetService.CONFIGS_ZKNODE + "/" + confsetname, null, true);

    try (Stream<Path> filesStream = Files.list(confDir)) {
      assertEquals(
          "Verify that all local files are uploaded to ZK", filesStream.count(), zkFiles.size());
    }

    // test linkconfig
    args =
        new String[] {
          "linkconfig",
          "--conf-name",
          confsetname,
          "-c",
          "collection1",
          "-z",
          zkServer.getZkAddress()
        };

    assertEquals(0, CLITestHelper.runTool(args, LinkConfigTool.class));

    ZkNodeProps collectionProps =
        ZkNodeProps.load(
            zkClient.getData(ZkStateReader.COLLECTIONS_ZKNODE + "/collection1", null, null, true));
    assertTrue(collectionProps.containsKey("configName"));
    assertEquals(confsetname, collectionProps.getStr("configName"));

    // test down config
    Path configSetDir =
        tmpDir.resolve(
            "solrtest-confdropspot-" + this.getClass().getName() + "-" + System.nanoTime());
    assertFalse(Files.exists(configSetDir));

    args =
        new String[] {
          "downconfig",
          "--conf-name",
          confsetname,
          "--conf-dir",
          configSetDir.toString(),
          "-z",
          zkServer.getZkAddress()
        };

    assertEquals(0, CLITestHelper.runTool(args, ConfigSetDownloadTool.class));

    Path confSetDir = configSetDir.resolve("conf");
    try (Stream<Path> filesStream = Files.list(confSetDir)) {
      List<Path> files = filesStream.toList();
      zkFiles =
          zkClient.getChildren(ZkConfigSetService.CONFIGS_ZKNODE + "/" + confsetname, null, true);
      assertEquals(
          "Comparing original conf files that were to be uploaded to what is in ZK",
          files.size(),
          zkFiles.size());
      assertEquals("Comparing downloaded files to what is in ZK", files.size(), zkFiles.size());
    }

    Path sourceConfDir = ExternalPaths.TECHPRODUCTS_CONFIGSET;
    // filter out all directories starting with . (e.g. .svn)
    try (Stream<Path> stream = Files.walk(sourceConfDir)) {
      List<Path> files =
          stream
              .filter(Files::isRegularFile)
              .filter(path -> path.getFileName().startsWith("."))
              .toList();
      files.forEach(
          (sourceFile) -> {
            int indexOfRelativePath =
                sourceFile
                    .toString()
                    .lastIndexOf(
                        "sample_techproducts_configs"
                            + sourceFile.getFileSystem().getSeparator()
                            + "conf");
            String relativePathofFile = sourceFile.toString().substring(indexOfRelativePath + 33);
            Path downloadedFile = confDir.resolve(relativePathofFile);
            if (ConfigSetService.UPLOAD_FILENAME_EXCLUDE_PATTERN
                .matcher(relativePathofFile)
                .matches()) {
              assertFalse(
                  sourceFile + " exists in ZK, downloaded:" + downloadedFile,
                  Files.exists(downloadedFile));
            } else {
              assertTrue(
                  downloadedFile + " does not exist source:" + sourceFile,
                  Files.exists(downloadedFile));
              try {
                assertEquals(
                    relativePathofFile + " content changed",
                    -1,
                    Files.mismatch(sourceFile, downloadedFile));
              } catch (IOException e) {
                throw new RuntimeException(e);
              }
            }
          });
    }

    // test reset zk
    args = new String[] {"rm", "-r", "-z", zkServer.getZkAddress(), "zk:/configs/confsetone"};

    assertEquals(0, CLITestHelper.runTool(args, ZkRmTool.class));

    assertEquals(0, zkClient.getChildren("/configs", null, true).size());
  }

  @Test
  public void testGet() throws Exception {
    String getNode = "/getNode";
    byte[] data = "getNode-data".getBytes(StandardCharsets.UTF_8);
    zkClient.create(getNode, data, CreateMode.PERSISTENT, true);

    Path localFile = Files.createTempFile("temp", ".data");

    String[] args =
        new String[] {"cp", "-z", zkServer.getZkAddress(), "zk:" + getNode, localFile.toString()};

    CLITestHelper.TestingRuntime runtime = new CLITestHelper.TestingRuntime(true);
    assertEquals(0, CLITestHelper.runTool(args, runtime, ZkCpTool.class));

    final String standardOutput2 = runtime.getOutput();
    assertTrue(standardOutput2.startsWith("Copying from 'zk:/getNode'"));
    byte[] fileBytes = Files.readAllBytes(localFile);
    assertArrayEquals(data, fileBytes);
  }

  @Test
  public void testGetCompressed() throws Exception {
    System.setProperty("solr.home", solrHome);
    System.setProperty("minStateByteLenForCompression", "0");

    String getNode = "/getNode";
    byte[] data = "getNode-data".getBytes(StandardCharsets.UTF_8);
    ZLibCompressor zLibCompressor = new ZLibCompressor();
    byte[] compressedData =
        random().nextBoolean()
            ? zLibCompressor.compressBytes(data)
            : zLibCompressor.compressBytes(data, data.length / 10);
    zkClient.create(getNode, compressedData, CreateMode.PERSISTENT, true);

    Path localFile = Files.createTempFile("temp", ".data");

    String[] args =
        new String[] {"cp", "-z", zkServer.getZkAddress(), "zk:" + getNode, localFile.toString()};

    assertEquals(0, CLITestHelper.runTool(args, ZkCpTool.class));

    assertArrayEquals(data, Files.readAllBytes(localFile));
  }

  @Test
  public void testGetFile() throws Exception {
    Path tmpDir = createTempDir();

    String getNode = "/getFileNode";
    byte[] data = "getFileNode-data".getBytes(StandardCharsets.UTF_8);
    zkClient.create(getNode, data, CreateMode.PERSISTENT, true);

    Path file =
        tmpDir.resolve("solrtest-getfile-" + this.getClass().getName() + "-" + System.nanoTime());

    String[] args =
        new String[] {"cp", "-z", zkServer.getZkAddress(), "zk:" + getNode, file.toString()};

    assertEquals(0, CLITestHelper.runTool(args, ZkCpTool.class));
    assertArrayEquals(data, Files.readAllBytes(file));
  }

  @Test
  public void testGetFileCompressed() throws Exception {
    Path tmpDir = createTempDir();

    String getNode = "/getFileNode";
    byte[] data = "getFileNode-data".getBytes(StandardCharsets.UTF_8);
    ZLibCompressor zLibCompressor = new ZLibCompressor();
    byte[] compressedData =
        random().nextBoolean()
            ? zLibCompressor.compressBytes(data)
            : zLibCompressor.compressBytes(data, data.length / 10);
    zkClient.create(getNode, compressedData, CreateMode.PERSISTENT, true);

    Path file =
        tmpDir.resolve("solrtest-getfile-" + this.getClass().getName() + "-" + System.nanoTime());

    String[] args =
        new String[] {"cp", "-z", zkServer.getZkAddress(), "zk:" + getNode, file.toString()};

    assertEquals(0, CLITestHelper.runTool(args, ZkCpTool.class));

    assertArrayEquals(data, Files.readAllBytes(file));
  }

  @Test
  public void testGetFileNotExists() throws Exception {
    String getNode = "/getFileNotExistsNode";

    Path file = createTempFile("newfile", null);

    String[] args =
        new String[] {"cp", "-z", zkServer.getZkAddress(), "zk:" + getNode, file.toString()};

    assertEquals(1, CLITestHelper.runTool(args, ZkCpTool.class));
  }

  @Test
  public void testInvalidZKAddress() throws Exception {

    String[] args = new String[] {"ls", "/", "-r", "-z", "----------:33332"};

    assertEquals(1, CLITestHelper.runTool(args, ZkLsTool.class));
  }

  @Test
  public void testSetClusterProperty() throws Exception {
    ClusterProperties properties = new ClusterProperties(zkClient);
    // add property urlScheme=http
    String[] args =
        new String[] {
          "cluster", "--property", "urlScheme", "--value", "http", "-z", zkServer.getZkAddress()
        };
    assertEquals(0, CLITestHelper.runTool(args, ClusterTool.class));

    assertEquals("http", properties.getClusterProperty("urlScheme", "none"));

    args = new String[] {"cluster", "--property", "urlScheme", "-z", zkServer.getZkAddress()};
    assertEquals(0, CLITestHelper.runTool(args, ClusterTool.class));
    assertNull(properties.getClusterProperty("urlScheme", (String) null));
  }

  @Test
  public void testUpdateAcls() throws Exception {
    try {
      System.setProperty(
          SolrZkClient.ZK_ACL_PROVIDER_CLASS_NAME_VM_PARAM_NAME,
          DigestZkACLProvider.class.getName());
      System.setProperty(
          VMParamsZkCredentialsInjector.DEFAULT_DIGEST_READONLY_USERNAME_VM_PARAM_NAME, "user");
      System.setProperty(
          VMParamsZkCredentialsInjector.DEFAULT_DIGEST_READONLY_PASSWORD_VM_PARAM_NAME, "pass");
      System.setProperty(
          SolrZkClient.ZK_ACL_PROVIDER_CLASS_NAME_VM_PARAM_NAME,
          VMParamsAllAndReadonlyDigestZkACLProvider.class.getName());
      System.setProperty(
          VMParamsAllAndReadonlyDigestZkACLProvider.DEFAULT_DIGEST_READONLY_USERNAME_VM_PARAM_NAME,
          "user");
      System.setProperty(
          VMParamsAllAndReadonlyDigestZkACLProvider.DEFAULT_DIGEST_READONLY_PASSWORD_VM_PARAM_NAME,
          "pass");

      String[] args = new String[] {"updateacls", "/", "-z", zkServer.getZkAddress()};
      assertEquals(0, CLITestHelper.runTool(args, UpdateACLTool.class));
    } finally {
      // Need to clear these before we open the next SolrZkClient
      System.clearProperty(SolrZkClient.ZK_ACL_PROVIDER_CLASS_NAME_VM_PARAM_NAME);
      System.clearProperty(
          VMParamsAllAndReadonlyDigestZkACLProvider.DEFAULT_DIGEST_READONLY_USERNAME_VM_PARAM_NAME);
      System.clearProperty(
          VMParamsAllAndReadonlyDigestZkACLProvider.DEFAULT_DIGEST_READONLY_PASSWORD_VM_PARAM_NAME);
    }

    boolean excepted = false;
    try (SolrZkClient zkClient =
        new SolrZkClient.Builder()
            .withUrl(zkServer.getZkAddress())
            .withTimeout(
                AbstractDistribZkTestBase.DEFAULT_CONNECTION_TIMEOUT, TimeUnit.MILLISECONDS)
            .build()) {
      zkClient.getData("/", null, null, true);
    } catch (KeeperException.NoAuthException e) {
      excepted = true;
    }
    assertTrue("Did not fail to read.", excepted);
  }

  @Override
  public void tearDown() throws Exception {
    if (zkClient != null) {
      zkClient.close();
    }
    if (zkServer != null) {
      zkServer.shutdown();
    }
    System.clearProperty("solr.home");
    System.clearProperty("minStateByteLenForCompression");
    System.setOut(originalSystemOut);
    super.tearDown();
  }
}<|MERGE_RESOLUTION|>--- conflicted
+++ resolved
@@ -16,16 +16,8 @@
  */
 package org.apache.solr.cli;
 
-<<<<<<< HEAD
-import static org.apache.solr.cli.SolrCLI.parseCmdLine;
-
 import java.io.BufferedWriter;
-import java.io.ByteArrayOutputStream;
 import java.io.IOException;
-=======
-import java.io.File;
-import java.io.FileWriter;
->>>>>>> a93c0916
 import java.io.PrintStream;
 import java.lang.invoke.MethodHandles;
 import java.nio.charset.StandardCharsets;
@@ -33,14 +25,7 @@
 import java.nio.file.Path;
 import java.util.List;
 import java.util.concurrent.TimeUnit;
-<<<<<<< HEAD
 import java.util.stream.Stream;
-import org.apache.commons.cli.CommandLine;
-=======
-import org.apache.commons.io.FileUtils;
-import org.apache.commons.io.filefilter.RegexFileFilter;
-import org.apache.commons.io.filefilter.TrueFileFilter;
->>>>>>> a93c0916
 import org.apache.solr.SolrTestCaseJ4;
 import org.apache.solr.cloud.AbstractDistribZkTestBase;
 import org.apache.solr.cloud.AbstractZkTestCase;
@@ -173,17 +158,9 @@
     byte[] expected = zLibCompressor.compressBytes(dataBytes);
 
     String[] args =
-<<<<<<< HEAD
         new String[] {"cp", "-z", zkServer.getZkAddress(), localFile.toString(), "zk:/state.json"};
-    ZkCpTool tool = new ZkCpTool();
-    assertEquals(0, runTool(args, tool));
-=======
-        new String[] {
-          "cp", "-z", zkServer.getZkAddress(), localFile.getAbsolutePath(), "zk:/state.json"
-        };
-
-    assertEquals(0, CLITestHelper.runTool(args, ZkCpTool.class));
->>>>>>> a93c0916
+
+    assertEquals(0, CLITestHelper.runTool(args, ZkCpTool.class));
 
     assertArrayEquals(dataBytes, zkClient.getCuratorFramework().getData().forPath("/state.json"));
     assertArrayEquals(
@@ -203,15 +180,8 @@
     assertArrayEquals("Should get back what we put in ZK", fromLoca, expected);
 
     args =
-<<<<<<< HEAD
         new String[] {"cp", "-z", zkServer.getZkAddress(), localFile.toString(), "zk:/state.json"};
-    assertEquals(0, runTool(args, tool));
-=======
-        new String[] {
-          "cp", "-z", zkServer.getZkAddress(), localFile.getAbsolutePath(), "zk:/state.json"
-        };
-    assertEquals(0, CLITestHelper.runTool(args, ZkCpTool.class));
->>>>>>> a93c0916
+    assertEquals(0, CLITestHelper.runTool(args, ZkCpTool.class));
 
     byte[] fromZkRaw =
         zkClient.getCuratorFramework().getData().undecompressed().forPath("/state.json");
