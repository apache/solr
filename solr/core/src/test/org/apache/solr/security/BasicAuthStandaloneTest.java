--- conflicted
+++ resolved
@@ -53,11 +53,7 @@
 public class BasicAuthStandaloneTest extends SolrTestCaseJ4 {
 
   private static final Logger log = LoggerFactory.getLogger(MethodHandles.lookup().lookupClass());
-<<<<<<< HEAD
-  private static final Path ROOT_DIR = Path.of(TEST_HOME());
-=======
   private static final Path ROOT_DIR = TEST_HOME();
->>>>>>> 86f2afde
   private static final Path CONF_DIR =
       ROOT_DIR.resolve("configsets").resolve("configset-2").resolve("conf");
 
