/*
 * Licensed to the Apache Software Foundation (ASF) under one or more
 * contributor license agreements.  See the NOTICE file distributed with
 * this work for additional information regarding copyright ownership.
 * The ASF licenses this file to You under the Apache License, Version 2.0
 * (the "License"); you may not use this file except in compliance with
 * the License.  You may obtain a copy of the License at
 *
 *     http://www.apache.org/licenses/LICENSE-2.0
 *
 * Unless required by applicable law or agreed to in writing, software
 * distributed under the License is distributed on an "AS IS" BASIS,
 * WITHOUT WARRANTIES OR CONDITIONS OF ANY KIND, either express or implied.
 * See the License for the specific language governing permissions and
 * limitations under the License.
 */

package org.apache.solr.metrics;

import com.codahale.metrics.Counter;
import com.codahale.metrics.Metric;
import com.codahale.metrics.MetricRegistry;
import com.google.common.util.concurrent.AtomicDouble;
import io.opentelemetry.api.metrics.DoubleCounter;
import io.opentelemetry.api.metrics.DoubleGauge;
import io.opentelemetry.api.metrics.DoubleHistogram;
import io.opentelemetry.api.metrics.DoubleUpDownCounter;
import io.opentelemetry.api.metrics.LongCounter;
import io.opentelemetry.api.metrics.LongGauge;
import io.opentelemetry.api.metrics.LongHistogram;
import io.opentelemetry.api.metrics.LongUpDownCounter;
import io.opentelemetry.exporter.prometheus.PrometheusMetricReader;
import io.opentelemetry.sdk.metrics.data.MetricData;
import io.opentelemetry.sdk.testing.exporter.InMemoryMetricExporter;
import io.prometheus.metrics.model.snapshots.CounterSnapshot;
import io.prometheus.metrics.model.snapshots.GaugeSnapshot;
import io.prometheus.metrics.model.snapshots.HistogramSnapshot;
import io.prometheus.metrics.model.snapshots.MetricSnapshot;
import io.prometheus.metrics.model.snapshots.MetricSnapshots;
import java.util.HashMap;
import java.util.Map;
import java.util.Random;
import java.util.Set;
import java.util.concurrent.atomic.AtomicLong;
import java.util.concurrent.atomic.DoubleAdder;
import java.util.concurrent.atomic.LongAdder;
import org.apache.lucene.tests.util.TestUtil;
import org.apache.solr.SolrTestCaseJ4;
import org.apache.solr.common.util.NamedList;
import org.apache.solr.core.PluginInfo;
import org.apache.solr.core.SolrInfoBean;
<<<<<<< HEAD
import org.junit.After;
=======
import org.apache.solr.util.SolrMetricTestUtils;
>>>>>>> a933b049
import org.junit.Before;
import org.junit.Test;

public class SolrMetricManagerTest extends SolrTestCaseJ4 {
  final String METER_PROVIDER_NAME = "test_provider_name";
  private SolrMetricManager metricManager;
  private PrometheusMetricReader reader;

  @Before
  public void setUp() throws Exception {
    super.setUp();
    System.setProperty("solr.metrics.otlpExporterInterval", "1000");
    this.metricManager = new SolrMetricManager(InMemoryMetricExporter.create());
    // Initialize a metric reader for tests
    metricManager.meterProvider(METER_PROVIDER_NAME);
    this.reader = metricManager.getPrometheusMetricReader(METER_PROVIDER_NAME);
  }

<<<<<<< HEAD
  @After
  public void tearDown() throws Exception {
    super.tearDown();
    metricManager.removeRegistry(METER_PROVIDER_NAME);
  }

  // NOCOMMIT: We might not be supported core swapping in 10. Maybe remove this test
  @Test
  public void testSwapRegistries() {
    Random r = random();

    Map<String, Counter> metrics1 = SolrMetricTestUtils.getRandomMetrics(r, true);
    Map<String, Counter> metrics2 = SolrMetricTestUtils.getRandomMetrics(r, true);
    String fromName = "from-" + TestUtil.randomSimpleString(r, 1, 10);
    String toName = "to-" + TestUtil.randomSimpleString(r, 1, 10);
    // register test metrics
    for (Map.Entry<String, Counter> entry : metrics1.entrySet()) {
      metricManager.registerMetric(
          null, fromName, entry.getValue(), false, entry.getKey(), "metrics1");
    }
    for (Map.Entry<String, Counter> entry : metrics2.entrySet()) {
      metricManager.registerMetric(
          null, toName, entry.getValue(), false, entry.getKey(), "metrics2");
    }
    assertEquals(metrics1.size(), metricManager.registry(fromName).getMetrics().size());
    assertEquals(metrics2.size(), metricManager.registry(toName).getMetrics().size());

    // swap
    metricManager.swapRegistries(fromName, toName);
    // check metrics
    Map<String, Metric> fromMetrics = metricManager.registry(fromName).getMetrics();
    assertEquals(metrics2.size(), fromMetrics.size());
    for (Map.Entry<String, Counter> entry : metrics2.entrySet()) {
      Object value = fromMetrics.get(SolrMetricManager.mkName(entry.getKey(), "metrics2"));
      assertNotNull(value);
      assertEquals(entry.getValue(), value);
    }
    Map<String, Metric> toMetrics = metricManager.registry(toName).getMetrics();
    assertEquals(metrics1.size(), toMetrics.size());
    for (Map.Entry<String, Counter> entry : metrics1.entrySet()) {
      Object value = toMetrics.get(SolrMetricManager.mkName(entry.getKey(), "metrics1"));
      assertNotNull(value);
      assertEquals(entry.getValue(), value);
    }
  }

=======
>>>>>>> a933b049
  // NOCOMMIT: Migration of this to OTEL isn't possible. You can't register instruments to a
  // meterprovider that the provider itself didn't create
  @Test
  public void testRegisterAll() throws Exception {
    Random r = random();

    Map<String, Counter> metrics = SolrMetricTestUtils.getRandomMetrics(r, true);
    MetricRegistry mr = new MetricRegistry();
    for (Map.Entry<String, Counter> entry : metrics.entrySet()) {
      mr.register(entry.getKey(), entry.getValue());
    }

    String registryName = TestUtil.randomSimpleString(r, 1, 10);
    assertEquals(0, metricManager.registry(registryName).getMetrics().size());
    // There is nothing registered so we should be error-free on the first pass
    metricManager.registerAll(registryName, mr, SolrMetricManager.ResolutionStrategy.ERROR);
    // this should simply skip existing names
    metricManager.registerAll(registryName, mr, SolrMetricManager.ResolutionStrategy.IGNORE);
    // this should re-register everything, and no errors
    metricManager.registerAll(registryName, mr, SolrMetricManager.ResolutionStrategy.REPLACE);
    // this should produce error
    expectThrows(
        IllegalArgumentException.class,
        () ->
            metricManager.registerAll(
                registryName, mr, SolrMetricManager.ResolutionStrategy.ERROR));
  }

  // NOCOMMIT: Migration of this to OTEL isn't possible. You can only delete the whole
  // sdkMeterProvider and all it's recorded metrics
  @Test
  public void testClearMetrics() {
    Random r = random();

    Map<String, Counter> metrics = SolrMetricTestUtils.getRandomMetrics(r, true);
    String registryName = TestUtil.randomSimpleString(r, 1, 10);

    for (Map.Entry<String, Counter> entry : metrics.entrySet()) {
      metricManager.registerMetric(
          null, registryName, entry.getValue(), false, entry.getKey(), "foo", "bar");
    }
    for (Map.Entry<String, Counter> entry : metrics.entrySet()) {
      metricManager.registerMetric(
          null, registryName, entry.getValue(), false, entry.getKey(), "foo", "baz");
    }
    for (Map.Entry<String, Counter> entry : metrics.entrySet()) {
      metricManager.registerMetric(
          null, registryName, entry.getValue(), false, entry.getKey(), "foo");
    }

    assertEquals(metrics.size() * 3, metricManager.registry(registryName).getMetrics().size());

    // clear all metrics with prefix "foo.bar."
    Set<String> removed = metricManager.clearMetrics(registryName, "foo", "bar.");
    assertEquals(metrics.size(), removed.size());
    for (String s : removed) {
      assertTrue(s.startsWith("foo.bar."));
    }
    removed = metricManager.clearMetrics(registryName, "foo", "baz.");
    assertEquals(metrics.size(), removed.size());
    for (String s : removed) {
      assertTrue(s.startsWith("foo.baz."));
    }
    // perhaps surprisingly, this works too - see PrefixFilter docs
    removed = metricManager.clearMetrics(registryName, "fo");
    assertEquals(metrics.size(), removed.size());
    for (String s : removed) {
      assertTrue(s.startsWith("foo."));
    }
  }

  @Test
  public void testSimpleMetrics() {
    Random r = random();

    String registryName = TestUtil.randomSimpleString(r, 1, 10);

    metricManager.counter(null, registryName, "simple_counter", "foo", "bar");
    metricManager.timer(null, registryName, "simple_timer", "foo", "bar");
    metricManager.meter(null, registryName, "simple_meter", "foo", "bar");
    metricManager.histogram(null, registryName, "simple_histogram", "foo", "bar");
    Map<String, Metric> metrics = metricManager.registry(registryName).getMetrics();
    assertEquals(4, metrics.size());
    for (Map.Entry<String, Metric> entry : metrics.entrySet()) {
      assertTrue(entry.getKey().startsWith("foo.bar.simple_"));
    }
  }

  @Test
  public void testRegistryName() {
    Random r = random();

    String name = TestUtil.randomSimpleString(r, 1, 10);

    String result = SolrMetricManager.getRegistryName(SolrInfoBean.Group.core, name, "collection1");
    assertEquals("solr.core." + name + ".collection1", result);
    // try it with already prefixed name - group will be ignored
    result = SolrMetricManager.getRegistryName(SolrInfoBean.Group.core, result);
    assertEquals("solr.core." + name + ".collection1", result);
    // try it with already prefixed name but with additional segments
    result =
        SolrMetricManager.getRegistryName(SolrInfoBean.Group.core, result, "shard1", "replica1");
    assertEquals("solr.core." + name + ".collection1.shard1.replica1", result);
  }

  @Test
  public void testDefaultCloudReporterPeriodUnchanged() {
    assertEquals(60, SolrMetricManager.DEFAULT_CLOUD_REPORTER_PERIOD);
  }

  private PluginInfo createPluginInfo(String name, String group, String registry) {
    Map<String, String> attrs = new HashMap<>();
    attrs.put("name", name);
    if (group != null) {
      attrs.put("group", group);
    }
    if (registry != null) {
      attrs.put("registry", registry);
    }
    NamedList<String> initArgs = new NamedList<>();
    initArgs.add("configurable", "true");
    return new PluginInfo("SolrMetricReporter", attrs, initArgs, null);
  }

  @Test
  public void testLongCounter() {
    LongCounter counter =
        metricManager.longCounter(METER_PROVIDER_NAME, "my_counter", "desc", null);
    counter.add(5);
    counter.add(3);
    CounterSnapshot actual = snapshot("my_counter", CounterSnapshot.class);
    assertEquals(8.0, actual.getDataPoints().getFirst().getValue(), 0.0);
  }

  @Test
  public void testLongUpDownCounter() {
    LongUpDownCounter counter =
        metricManager.longUpDownCounter(METER_PROVIDER_NAME, "long_updown_counter", "desc", null);
    counter.add(10);
    counter.add(-4);
    GaugeSnapshot actual = snapshot("long_updown_counter", GaugeSnapshot.class);
    assertEquals(6.0, actual.getDataPoints().getFirst().getValue(), 0.0);
  }

  @Test
  public void testDoubleUpDownCounter() {
    DoubleUpDownCounter counter =
        metricManager.doubleUpDownCounter(
            METER_PROVIDER_NAME, "double_updown_counter", "desc", null);
    counter.add(10.0);
    counter.add(-5.5);

    GaugeSnapshot actual = snapshot("double_updown_counter", GaugeSnapshot.class);
    assertEquals(4.5, actual.getDataPoints().getFirst().getValue(), 0.0);
  }

  @Test
  public void testDoubleCounter() {
    DoubleCounter counter =
        metricManager.doubleCounter(METER_PROVIDER_NAME, "double_counter", "desc", null);
    counter.add(10.0);
    counter.add(5.5);

    CounterSnapshot actual = snapshot("double_counter", CounterSnapshot.class);
    assertEquals(15.5, actual.getDataPoints().getFirst().getValue(), 0.0);
  }

  @Test
  public void testDoubleHistogram() {
    DoubleHistogram histogram =
        metricManager.doubleHistogram(METER_PROVIDER_NAME, "double_histogram", "desc", null);
    histogram.record(1.1);
    histogram.record(2.2);
    histogram.record(3.3);

    HistogramSnapshot actual = snapshot("double_histogram", HistogramSnapshot.class);
    assertEquals(3, actual.getDataPoints().getFirst().getCount());
    assertEquals(6.6, actual.getDataPoints().getFirst().getSum(), 0.0);
  }

  @Test
  public void testLongHistogram() {
    LongHistogram histogram =
        metricManager.longHistogram(METER_PROVIDER_NAME, "long_histogram", "desc", null);
    histogram.record(1);
    histogram.record(2);
    histogram.record(3);

    HistogramSnapshot actual = snapshot("long_histogram", HistogramSnapshot.class);
    assertEquals(3, actual.getDataPoints().getFirst().getCount());
    assertEquals(6.0, actual.getDataPoints().getFirst().getSum(), 0.0);
  }

  @Test
  public void testDoubleGauge() {
    DoubleGauge gauge =
        metricManager.doubleGauge(METER_PROVIDER_NAME, "double_gauge", "desc", null);
    gauge.set(10.0);
    gauge.set(5.5);

    GaugeSnapshot actual = snapshot("double_gauge", GaugeSnapshot.class);
    assertEquals(5.5, actual.getDataPoints().getFirst().getValue(), 0.0);
  }

  @Test
  public void testLongGauge() {
    LongGauge gauge = metricManager.longGauge(METER_PROVIDER_NAME, "long_gauge", "desc", null);
    gauge.set(10);
    gauge.set(5);

    GaugeSnapshot actual = snapshot("long_gauge", GaugeSnapshot.class);
    assertEquals(5.0, actual.getDataPoints().getFirst().getValue(), 0.0);
  }

  @Test
  public void testObservableLongCounter() {
    LongAdder val = new LongAdder();
    metricManager.observableLongCounter(
        METER_PROVIDER_NAME, "obs_long_counter", "desc", m -> m.record(val.longValue()), null);
    val.add(10);

    CounterSnapshot actual = snapshot("obs_long_counter", CounterSnapshot.class);
    assertEquals(10.0, actual.getDataPoints().getFirst().getValue(), 0.0);

    val.add(20);
    actual = snapshot("obs_long_counter", CounterSnapshot.class);

    // Observable metrics value changes anytime metricReader collects() to trigger callback
    assertEquals(30.0, actual.getDataPoints().getFirst().getValue(), 0.0);
  }

  @Test
  public void testObservableDoubleCounter() {
    DoubleAdder val = new DoubleAdder();
    metricManager.observableDoubleCounter(
        METER_PROVIDER_NAME, "obs_double_counter", "desc", m -> m.record(val.doubleValue()), null);
    val.add(10.0);

    CounterSnapshot actual = snapshot("obs_double_counter", CounterSnapshot.class);
    assertEquals(10.0, actual.getDataPoints().getFirst().getValue(), 0.0);

    val.add(0.1);
    actual = snapshot("obs_double_counter", CounterSnapshot.class);

    // Observable metrics value changes anytime metricReader collects() to trigger callback
    assertEquals(10.1, actual.getDataPoints().getFirst().getValue(), 1e-6);
  }

  @Test
  public void testObservableLongGauge() {
    AtomicLong val = new AtomicLong();
    metricManager.observableLongGauge(
        METER_PROVIDER_NAME, "obs_long_gauge", "desc", m -> m.record(val.get()), null);
    val.set(10L);

    GaugeSnapshot actual = snapshot("obs_long_gauge", GaugeSnapshot.class);
    assertEquals(10.0, actual.getDataPoints().getFirst().getValue(), 0.0);

    val.set(20L);
    actual = snapshot("obs_long_gauge", GaugeSnapshot.class);

    // Observable metrics value changes anytime metricReader collects() to trigger callback
    assertEquals(20.0, actual.getDataPoints().getFirst().getValue(), 0.0);
  }

  @Test
  public void testObservableDoubleGauge() {
    AtomicDouble val = new AtomicDouble();
    metricManager.observableDoubleGauge(
        METER_PROVIDER_NAME, "obs_double_gauge", "desc", m -> m.record(val.get()), null);
    val.set(10.0);

    GaugeSnapshot actual = snapshot("obs_double_gauge", GaugeSnapshot.class);
    assertEquals(10.0, actual.getDataPoints().getFirst().getValue(), 0.0);

    val.set(10.1);
    actual = snapshot("obs_double_gauge", GaugeSnapshot.class);

    // Observable metrics value changes anytime metricReader collects() to trigger callback
    assertEquals(10.1, actual.getDataPoints().getFirst().getValue(), 0.0);
  }

  @Test
  public void testObservableLongUpDownCounter() {
    LongAdder val = new LongAdder();
    metricManager.observableLongUpDownCounter(
        METER_PROVIDER_NAME, "obs_long_updown_gauge", "desc", m -> m.record(val.longValue()), null);
    val.add(10L);

    GaugeSnapshot actual = snapshot("obs_long_updown_gauge", GaugeSnapshot.class);
    assertEquals(10.0, actual.getDataPoints().getFirst().getValue(), 0.0);

    val.add(-20L);
    actual = snapshot("obs_long_updown_gauge", GaugeSnapshot.class);

    // Observable metrics value changes anytime metricReader collects() to trigger callback
    assertEquals(-10.0, actual.getDataPoints().getFirst().getValue(), 0.0);
  }

  @Test
  public void testObservableDoubleUpDownCounter() {
    DoubleAdder val = new DoubleAdder();
    metricManager.observableDoubleUpDownCounter(
        METER_PROVIDER_NAME,
        "obs_double_updown_gauge",
        "desc",
        m -> m.record(val.doubleValue()),
        null);
    val.add(10.0);
    GaugeSnapshot actual = snapshot("obs_double_updown_gauge", GaugeSnapshot.class);
    assertEquals(10.0, actual.getDataPoints().getFirst().getValue(), 0.0);

    val.add(-20.1);
    actual = snapshot("obs_double_updown_gauge", GaugeSnapshot.class);

    // Observable metrics value changes anytime metricReader collects() to trigger callback
    assertEquals(-10.1, actual.getDataPoints().getFirst().getValue(), 1e-6);
  }

  @Test
  public void testMetricExporter() throws Exception {
    LongCounter counter =
        metricManager.longCounter(METER_PROVIDER_NAME, "my_counter", "desc", null);
    counter.add(5);
    counter.add(3);
    InMemoryMetricExporter exporter = (InMemoryMetricExporter) metricManager.getMetricExporter();

    // Wait 3 seconds for the exporter to push metrics
    Thread.sleep(3000);

    var metrics = exporter.getFinishedMetricItems();

    MetricData actual =
        metrics.stream()
            .filter(m -> "my_counter".equals(m.getName()))
            .findFirst()
            .orElseThrow(() -> new AssertionError("my_counter metric not found from exporter"));

    // Exporter pushes metrics every 1 second, so we only need to find at least 1 metric point with
    // the correct value
    assertTrue(
        "Exported counter had different recorded value than expected",
        actual.getLongSumData().getPoints().stream().anyMatch(p -> p.getValue() == 8L));
  }

  @Test
  public void testCloseMeterProviders() {
    LongCounter counter =
        metricManager.longCounter(METER_PROVIDER_NAME, "my_counter", "desc", null);
    counter.add(5);

    PrometheusMetricReader reader = metricManager.getPrometheusMetricReader(METER_PROVIDER_NAME);
    MetricSnapshots metrics = reader.collect();
    CounterSnapshot data =
        metrics.stream()
            .filter(m -> m.getMetadata().getPrometheusName().equals("my_counter"))
            .map(CounterSnapshot.class::cast)
            .findFirst()
            .orElseThrow(() -> new AssertionError("LongCounter metric not found"));
    assertEquals(5, data.getDataPoints().getFirst().getValue(), 0.0);

    metricManager.removeRegistry(METER_PROVIDER_NAME);

    assertNull(metricManager.getPrometheusMetricReader(METER_PROVIDER_NAME));
  }

  // Helper to grab any snapshot by name and type
  private <T extends MetricSnapshot> T snapshot(String name, Class<T> cls) {
    return reader.collect().stream()
        .filter(m -> m.getMetadata().getPrometheusName().equals(name))
        .filter(cls::isInstance)
        .map(cls::cast)
        .findFirst()
        .orElseThrow(() -> new AssertionError("MetricSnapshot not found: " + name));
  }
}<|MERGE_RESOLUTION|>--- conflicted
+++ resolved
@@ -49,11 +49,7 @@
 import org.apache.solr.common.util.NamedList;
 import org.apache.solr.core.PluginInfo;
 import org.apache.solr.core.SolrInfoBean;
-<<<<<<< HEAD
-import org.junit.After;
-=======
 import org.apache.solr.util.SolrMetricTestUtils;
->>>>>>> a933b049
 import org.junit.Before;
 import org.junit.Test;
 
@@ -72,55 +68,6 @@
     this.reader = metricManager.getPrometheusMetricReader(METER_PROVIDER_NAME);
   }
 
-<<<<<<< HEAD
-  @After
-  public void tearDown() throws Exception {
-    super.tearDown();
-    metricManager.removeRegistry(METER_PROVIDER_NAME);
-  }
-
-  // NOCOMMIT: We might not be supported core swapping in 10. Maybe remove this test
-  @Test
-  public void testSwapRegistries() {
-    Random r = random();
-
-    Map<String, Counter> metrics1 = SolrMetricTestUtils.getRandomMetrics(r, true);
-    Map<String, Counter> metrics2 = SolrMetricTestUtils.getRandomMetrics(r, true);
-    String fromName = "from-" + TestUtil.randomSimpleString(r, 1, 10);
-    String toName = "to-" + TestUtil.randomSimpleString(r, 1, 10);
-    // register test metrics
-    for (Map.Entry<String, Counter> entry : metrics1.entrySet()) {
-      metricManager.registerMetric(
-          null, fromName, entry.getValue(), false, entry.getKey(), "metrics1");
-    }
-    for (Map.Entry<String, Counter> entry : metrics2.entrySet()) {
-      metricManager.registerMetric(
-          null, toName, entry.getValue(), false, entry.getKey(), "metrics2");
-    }
-    assertEquals(metrics1.size(), metricManager.registry(fromName).getMetrics().size());
-    assertEquals(metrics2.size(), metricManager.registry(toName).getMetrics().size());
-
-    // swap
-    metricManager.swapRegistries(fromName, toName);
-    // check metrics
-    Map<String, Metric> fromMetrics = metricManager.registry(fromName).getMetrics();
-    assertEquals(metrics2.size(), fromMetrics.size());
-    for (Map.Entry<String, Counter> entry : metrics2.entrySet()) {
-      Object value = fromMetrics.get(SolrMetricManager.mkName(entry.getKey(), "metrics2"));
-      assertNotNull(value);
-      assertEquals(entry.getValue(), value);
-    }
-    Map<String, Metric> toMetrics = metricManager.registry(toName).getMetrics();
-    assertEquals(metrics1.size(), toMetrics.size());
-    for (Map.Entry<String, Counter> entry : metrics1.entrySet()) {
-      Object value = toMetrics.get(SolrMetricManager.mkName(entry.getKey(), "metrics1"));
-      assertNotNull(value);
-      assertEquals(entry.getValue(), value);
-    }
-  }
-
-=======
->>>>>>> a933b049
   // NOCOMMIT: Migration of this to OTEL isn't possible. You can't register instruments to a
   // meterprovider that the provider itself didn't create
   @Test
