/*
 * Licensed to the Apache Software Foundation (ASF) under one or more
 * contributor license agreements.  See the NOTICE file distributed with
 * this work for additional information regarding copyright ownership.
 * The ASF licenses this file to You under the Apache License, Version 2.0
 * (the "License"); you may not use this file except in compliance with
 * the License.  You may obtain a copy of the License at
 *
 *     http://www.apache.org/licenses/LICENSE-2.0
 *
 * Unless required by applicable law or agreed to in writing, software
 * distributed under the License is distributed on an "AS IS" BASIS,
 * WITHOUT WARRANTIES OR CONDITIONS OF ANY KIND, either express or implied.
 * See the License for the specific language governing permissions and
 * limitations under the License.
 */
package org.apache.solr.metrics;

import com.codahale.metrics.Counter;
import io.opentelemetry.api.common.Attributes;
import io.opentelemetry.exporter.prometheus.PrometheusMetricReader;
import io.prometheus.metrics.model.snapshots.CounterSnapshot;
import io.prometheus.metrics.model.snapshots.DataPointSnapshot;
import io.prometheus.metrics.model.snapshots.GaugeSnapshot;
import io.prometheus.metrics.model.snapshots.Labels;
import java.util.ArrayList;
import java.util.HashMap;
import java.util.Map;
import java.util.Random;
import java.util.function.Supplier;
import org.apache.lucene.tests.util.TestUtil;
import org.apache.solr.common.util.Utils;
import org.apache.solr.core.CoreContainer;
import org.apache.solr.core.SolrCore;
import org.apache.solr.core.SolrInfoBean;

public final class SolrMetricTestUtils {

  private static final int MAX_ITERATIONS = 100;
  private static final SolrInfoBean.Category CATEGORIES[] = SolrInfoBean.Category.values();

  public static String getRandomScope(Random random) {
    return getRandomScope(random, random.nextBoolean());
  }

  public static String getRandomScope(Random random, boolean shouldDefineScope) {
    return shouldDefineScope
        ? TestUtil.randomSimpleString(random, 5, 10)
        : null; // must be simple string for JMX publishing
  }

  public static SolrInfoBean.Category getRandomCategory(Random random) {
    return getRandomCategory(random, random.nextBoolean());
  }

  public static SolrInfoBean.Category getRandomCategory(
      Random random, boolean shouldDefineCategory) {
    return shouldDefineCategory
        ? CATEGORIES[TestUtil.nextInt(random, 0, CATEGORIES.length - 1)]
        : null;
  }

  public static Map<String, Counter> getRandomMetrics(Random random) {
    return getRandomMetrics(random, random.nextBoolean());
  }

  public static Map<String, Counter> getRandomMetrics(Random random, boolean shouldDefineMetrics) {
    return shouldDefineMetrics ? getRandomMetricsWithReplacements(random, new HashMap<>()) : null;
  }

  public static final String SUFFIX = "_testing";

  public static Map<String, Counter> getRandomMetricsWithReplacements(
      Random random, Map<String, Counter> existing) {
    HashMap<String, Counter> metrics = new HashMap<>();
    ArrayList<String> existingKeys = new ArrayList<>(existing.keySet());

    int numMetrics = TestUtil.nextInt(random, 1, MAX_ITERATIONS);
    for (int i = 0; i < numMetrics; ++i) {
      boolean shouldReplaceMetric = !existing.isEmpty() && random.nextBoolean();
      String name =
          shouldReplaceMetric
              ? existingKeys.get(TestUtil.nextInt(random, 0, existingKeys.size() - 1))
              : TestUtil.randomSimpleString(random, 5, 10)
                  + SUFFIX; // must be simple string for JMX publishing

      Counter counter = new Counter();
      counter.inc(random.nextLong());
      metrics.put(name, counter);
    }

    return metrics;
  }

  public static SolrMetricProducer getProducerOf(
      SolrInfoBean.Category category, String scope, Map<String, Counter> metrics) {
    return new SolrMetricProducer() {
      SolrMetricsContext solrMetricsContext;

      @Override
      public void initializeMetrics(
          SolrMetricsContext parentContext, Attributes attributes, String scope) {
        this.solrMetricsContext = parentContext.getChildContext(this);
        if (category == null) {
          throw new IllegalArgumentException("null category");
        }
        if (metrics == null || metrics.isEmpty()) {
          return;
        }
        for (Map.Entry<String, Counter> entry : metrics.entrySet()) {
          solrMetricsContext.counter(entry.getKey(), category.toString(), scope);
        }
      }

      @Override
      public SolrMetricsContext getSolrMetricsContext() {
        return solrMetricsContext;
      }

      @Override
      public String toString() {
        return "SolrMetricProducer.of{"
            + "\ncategory="
            + category
            + "\nscope="
            + scope
            + "\nmetrics="
            + metrics
            + "\n}";
      }
    };
  }

  public static DataPointSnapshot getDataPointSnapshot(
      PrometheusMetricReader reader, String metricName, Labels labels) {
    return reader.collect().stream()
        .filter(ms -> ms.getMetadata().getPrometheusName().equals(metricName))
        .findFirst()
        .flatMap(
            ms ->
                ms.getDataPoints().stream().filter(dp -> dp.getLabels().equals(labels)).findFirst())
        .orElse(null);
  }

<<<<<<< HEAD
  public static Supplier<Labels.Builder> getCloudLabelsBase(SolrCore core) {
    return () ->
        Labels.builder()
            .label("collection", core.getCoreDescriptor().getCloudDescriptor().getCollectionName())
            .label("shard", core.getCoreDescriptor().getCloudDescriptor().getShardId())
            .label("core", core.getName())
            .label(
                "replica",
                Utils.parseMetricsReplicaName(
                    core.getCoreDescriptor().getCollectionName(), core.getName()))
            .label("otel_scope_name", "org.apache.solr");
  }

  public static Supplier<Labels.Builder> getStandaloneLabelsBase(SolrCore core) {
    return getStandaloneLabelsBase(core.getName());
  }

  public static Supplier<Labels.Builder> getStandaloneLabelsBase(String coreName) {
    return () ->
        Labels.builder().label("core", coreName).label("otel_scope_name", "org.apache.solr");
=======
  public static Labels.Builder getCloudLabelsBase(SolrCore core) {
    return Labels.builder()
        .label("collection", core.getCoreDescriptor().getCloudDescriptor().getCollectionName())
        .label("shard", core.getCoreDescriptor().getCloudDescriptor().getShardId())
        .label("core", core.getName())
        .label(
            "replica",
            Utils.parseMetricsReplicaName(
                core.getCoreDescriptor().getCollectionName(), core.getName()))
        .label("otel_scope_name", "org.apache.solr");
  }

  public static Labels.Builder newStandaloneLabelsBuilder(SolrCore core) {
    return newStandaloneLabelsBuilder(core.getName());
  }

  public static Labels.Builder newStandaloneLabelsBuilder(String coreName) {
    return Labels.builder().label("core", coreName).label("otel_scope_name", "org.apache.solr");
>>>>>>> 4b1a59ba
  }

  public static PrometheusMetricReader getPrometheusMetricReader(SolrCore core) {
    return getPrometheusMetricReader(
        core.getCoreContainer(), core.getCoreMetricManager().getRegistryName());
  }

  public static PrometheusMetricReader getPrometheusMetricReader(
      CoreContainer container, String registryName) {
    return container.getMetricManager().getPrometheusMetricReader(registryName);
  }

  private static <T> T getDatapoint(
<<<<<<< HEAD
      SolrCore core, String metricName, Labels labels, boolean cloudLabels, Class<T> snapshotType) {

    var reader = getPrometheusMetricReader(core);

    var baseBuilder =
        (cloudLabels ? getCloudLabelsBase(core) : getStandaloneLabelsBase(core)).get();

    labels.stream().forEach(label -> baseBuilder.label(label.getName(), label.getValue()));

    return snapshotType.cast(
        SolrMetricTestUtils.getDataPointSnapshot(reader, metricName, baseBuilder.build()));
  }

  public static GaugeSnapshot.GaugeDataPointSnapshot getGaugeDatapoint(
      SolrCore core, String metricName, Labels labels, boolean cloudLabels) {
    return getDatapoint(
        core, metricName, labels, cloudLabels, GaugeSnapshot.GaugeDataPointSnapshot.class);
  }

  public static CounterSnapshot.CounterDataPointSnapshot getCounterDatapoint(
      SolrCore core, String metricName, Labels labels, boolean cloudLabels) {
    return getDatapoint(
        core, metricName, labels, cloudLabels, CounterSnapshot.CounterDataPointSnapshot.class);
=======
      SolrCore core, String metricName, Labels labels, Class<T> snapshotType) {

    var reader = getPrometheusMetricReader(core);

    return snapshotType.cast(SolrMetricTestUtils.getDataPointSnapshot(reader, metricName, labels));
  }

  public static GaugeSnapshot.GaugeDataPointSnapshot getGaugeDatapoint(
      SolrCore core, String metricName, Labels labels) {
    return getDatapoint(core, metricName, labels, GaugeSnapshot.GaugeDataPointSnapshot.class);
  }

  public static CounterSnapshot.CounterDataPointSnapshot getCounterDatapoint(
      SolrCore core, String metricName, Labels labels) {
    return getDatapoint(core, metricName, labels, CounterSnapshot.CounterDataPointSnapshot.class);
>>>>>>> 4b1a59ba
  }
}<|MERGE_RESOLUTION|>--- conflicted
+++ resolved
@@ -27,7 +27,6 @@
 import java.util.HashMap;
 import java.util.Map;
 import java.util.Random;
-import java.util.function.Supplier;
 import org.apache.lucene.tests.util.TestUtil;
 import org.apache.solr.common.util.Utils;
 import org.apache.solr.core.CoreContainer;
@@ -142,29 +141,7 @@
         .orElse(null);
   }
 
-<<<<<<< HEAD
-  public static Supplier<Labels.Builder> getCloudLabelsBase(SolrCore core) {
-    return () ->
-        Labels.builder()
-            .label("collection", core.getCoreDescriptor().getCloudDescriptor().getCollectionName())
-            .label("shard", core.getCoreDescriptor().getCloudDescriptor().getShardId())
-            .label("core", core.getName())
-            .label(
-                "replica",
-                Utils.parseMetricsReplicaName(
-                    core.getCoreDescriptor().getCollectionName(), core.getName()))
-            .label("otel_scope_name", "org.apache.solr");
-  }
-
-  public static Supplier<Labels.Builder> getStandaloneLabelsBase(SolrCore core) {
-    return getStandaloneLabelsBase(core.getName());
-  }
-
-  public static Supplier<Labels.Builder> getStandaloneLabelsBase(String coreName) {
-    return () ->
-        Labels.builder().label("core", coreName).label("otel_scope_name", "org.apache.solr");
-=======
-  public static Labels.Builder getCloudLabelsBase(SolrCore core) {
+  public static Labels.Builder newCloudLabelsBuilder(SolrCore core) {
     return Labels.builder()
         .label("collection", core.getCoreDescriptor().getCloudDescriptor().getCollectionName())
         .label("shard", core.getCoreDescriptor().getCloudDescriptor().getShardId())
@@ -182,7 +159,6 @@
 
   public static Labels.Builder newStandaloneLabelsBuilder(String coreName) {
     return Labels.builder().label("core", coreName).label("otel_scope_name", "org.apache.solr");
->>>>>>> 4b1a59ba
   }
 
   public static PrometheusMetricReader getPrometheusMetricReader(SolrCore core) {
@@ -196,31 +172,6 @@
   }
 
   private static <T> T getDatapoint(
-<<<<<<< HEAD
-      SolrCore core, String metricName, Labels labels, boolean cloudLabels, Class<T> snapshotType) {
-
-    var reader = getPrometheusMetricReader(core);
-
-    var baseBuilder =
-        (cloudLabels ? getCloudLabelsBase(core) : getStandaloneLabelsBase(core)).get();
-
-    labels.stream().forEach(label -> baseBuilder.label(label.getName(), label.getValue()));
-
-    return snapshotType.cast(
-        SolrMetricTestUtils.getDataPointSnapshot(reader, metricName, baseBuilder.build()));
-  }
-
-  public static GaugeSnapshot.GaugeDataPointSnapshot getGaugeDatapoint(
-      SolrCore core, String metricName, Labels labels, boolean cloudLabels) {
-    return getDatapoint(
-        core, metricName, labels, cloudLabels, GaugeSnapshot.GaugeDataPointSnapshot.class);
-  }
-
-  public static CounterSnapshot.CounterDataPointSnapshot getCounterDatapoint(
-      SolrCore core, String metricName, Labels labels, boolean cloudLabels) {
-    return getDatapoint(
-        core, metricName, labels, cloudLabels, CounterSnapshot.CounterDataPointSnapshot.class);
-=======
       SolrCore core, String metricName, Labels labels, Class<T> snapshotType) {
 
     var reader = getPrometheusMetricReader(core);
@@ -236,6 +187,5 @@
   public static CounterSnapshot.CounterDataPointSnapshot getCounterDatapoint(
       SolrCore core, String metricName, Labels labels) {
     return getDatapoint(core, metricName, labels, CounterSnapshot.CounterDataPointSnapshot.class);
->>>>>>> 4b1a59ba
   }
 }