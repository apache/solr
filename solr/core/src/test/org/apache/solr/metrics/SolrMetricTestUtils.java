--- conflicted
+++ resolved
@@ -141,11 +141,7 @@
         .orElse(null);
   }
 
-<<<<<<< HEAD
   public static Labels.Builder newCloudLabelsBuilder(SolrCore core) {
-=======
-  public static Labels.Builder getCloudLabelsBase(SolrCore core) {
->>>>>>> 4b1a59ba
     return Labels.builder()
         .label("collection", core.getCoreDescriptor().getCloudDescriptor().getCollectionName())
         .label("shard", core.getCoreDescriptor().getCloudDescriptor().getShardId())
@@ -179,10 +175,6 @@
       SolrCore core, String metricName, Labels labels, Class<T> snapshotType) {
 
     var reader = getPrometheusMetricReader(core);
-<<<<<<< HEAD
-    var me = reader.collect();
-=======
->>>>>>> 4b1a59ba
 
     return snapshotType.cast(SolrMetricTestUtils.getDataPointSnapshot(reader, metricName, labels));
   }
