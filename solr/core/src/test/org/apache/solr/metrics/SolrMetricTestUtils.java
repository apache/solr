/*
 * Licensed to the Apache Software Foundation (ASF) under one or more
 * contributor license agreements.  See the NOTICE file distributed with
 * this work for additional information regarding copyright ownership.
 * The ASF licenses this file to You under the Apache License, Version 2.0
 * (the "License"); you may not use this file except in compliance with
 * the License.  You may obtain a copy of the License at
 *
 *     http://www.apache.org/licenses/LICENSE-2.0
 *
 * Unless required by applicable law or agreed to in writing, software
 * distributed under the License is distributed on an "AS IS" BASIS,
 * WITHOUT WARRANTIES OR CONDITIONS OF ANY KIND, either express or implied.
 * See the License for the specific language governing permissions and
 * limitations under the License.
 */
package org.apache.solr.metrics;

import com.codahale.metrics.Counter;
import io.opentelemetry.api.common.AttributeKey;
import io.opentelemetry.api.common.Attributes;
import io.opentelemetry.exporter.prometheus.PrometheusMetricReader;
import io.prometheus.metrics.model.snapshots.CounterSnapshot;
import io.prometheus.metrics.model.snapshots.DataPointSnapshot;
import io.prometheus.metrics.model.snapshots.GaugeSnapshot;
import io.prometheus.metrics.model.snapshots.HistogramSnapshot;
import io.prometheus.metrics.model.snapshots.Labels;
import java.util.ArrayList;
import java.util.HashMap;
import java.util.List;
import java.util.Map;
import java.util.Random;
import org.apache.lucene.tests.util.TestUtil;
import org.apache.solr.common.util.Utils;
import org.apache.solr.core.CoreContainer;
import org.apache.solr.core.SolrCore;
import org.apache.solr.core.SolrInfoBean;

public final class SolrMetricTestUtils {

  private static final int MAX_ITERATIONS = 100;
  private static final SolrInfoBean.Category CATEGORIES[] = SolrInfoBean.Category.values();

  public static String getRandomScope(Random random) {
    return getRandomScope(random, random.nextBoolean());
  }

  public static String getRandomScope(Random random, boolean shouldDefineScope) {
    return shouldDefineScope
        ? TestUtil.randomSimpleString(random, 5, 10)
        : null; // must be simple string for JMX publishing
  }

  public static SolrInfoBean.Category getRandomCategory(Random random) {
    return getRandomCategory(random, random.nextBoolean());
  }

  public static SolrInfoBean.Category getRandomCategory(
      Random random, boolean shouldDefineCategory) {
    return shouldDefineCategory
        ? CATEGORIES[TestUtil.nextInt(random, 0, CATEGORIES.length - 1)]
        : null;
  }

  public static Map<String, Counter> getRandomMetrics(Random random) {
    return getRandomMetrics(random, random.nextBoolean());
  }

  public static Map<String, Counter> getRandomMetrics(Random random, boolean shouldDefineMetrics) {
    return shouldDefineMetrics ? getRandomMetricsWithReplacements(random, new HashMap<>()) : null;
  }

  /**
   * Generate random OpenTelemetry metric names for testing Prometheus metrics. Returns a map of
   * metric names to their expected increment values.
   */
  public static Map<String, Long> getRandomPrometheusMetrics(Random random) {
    return random.nextBoolean()
        ? getRandomPrometheusMetricsWithReplacements(random, new HashMap<>())
        : null;
  }

  public static Map<String, Long> getRandomPrometheusMetricsWithReplacements(
      Random random, Map<String, Long> existing) {
    HashMap<String, Long> metrics = new HashMap<>();
    List<String> existingKeys = List.copyOf(existing.keySet());

    int numMetrics = TestUtil.nextInt(random, 1, MAX_ITERATIONS);
    for (int i = 0; i < numMetrics; ++i) {
      boolean shouldReplaceMetric = !existing.isEmpty() && random.nextBoolean();
      String name =
          shouldReplaceMetric
              ? existingKeys.get(TestUtil.nextInt(random, 0, existingKeys.size() - 1))
              : TestUtil.randomSimpleString(random, 5, 10)
                  + SUFFIX; // must be simple string for JMX publishing

      Long incrementValue = TestUtil.nextLong(random, 1L, 1000L);
      metrics.put(name, incrementValue);
    }

    return metrics;
  }

  public static final String SUFFIX = "_testing";

  // NOCOMMIT: This will get replaced by getRandomPrometheusMetricsWithReplacements
  public static Map<String, Counter> getRandomMetricsWithReplacements(
      Random random, Map<String, Counter> existing) {
    HashMap<String, Counter> metrics = new HashMap<>();
    ArrayList<String> existingKeys = new ArrayList<>(existing.keySet());

    int numMetrics = TestUtil.nextInt(random, 1, MAX_ITERATIONS);
    for (int i = 0; i < numMetrics; ++i) {
      boolean shouldReplaceMetric = !existing.isEmpty() && random.nextBoolean();
      String name =
          shouldReplaceMetric
              ? existingKeys.get(TestUtil.nextInt(random, 0, existingKeys.size() - 1))
              : TestUtil.randomSimpleString(random, 5, 10)
                  + SUFFIX; // must be simple string for JMX publishing

      Counter counter = new Counter();
      counter.inc(random.nextLong());
      metrics.put(name, counter);
    }

    return metrics;
  }

  public static SolrMetricProducer getProducerOf(
      SolrInfoBean.Category category, String scope, Map<String, Counter> metrics) {
    return new SolrMetricProducer() {
      SolrMetricsContext solrMetricsContext;

      @Override
      public void initializeMetrics(
          SolrMetricsContext parentContext, Attributes attributes, String scope) {
        this.solrMetricsContext = parentContext.getChildContext(this);
        if (category == null) {
          throw new IllegalArgumentException("null category");
        }
        if (metrics == null || metrics.isEmpty()) {
          return;
        }
        for (Map.Entry<String, Counter> entry : metrics.entrySet()) {
          solrMetricsContext.counter(entry.getKey(), category.toString(), scope);
        }
      }

      @Override
      public SolrMetricsContext getSolrMetricsContext() {
        return solrMetricsContext;
      }

      @Override
      public String toString() {
        return "SolrMetricProducer.of{"
            + "\ncategory="
            + category
            + "\nscope="
            + scope
            + "\nmetrics="
            + metrics
            + "\n}";
      }
    };
  }

  public static DataPointSnapshot getDataPointSnapshot(
      PrometheusMetricReader reader, String metricName, Labels labels) {
    return reader.collect().stream()
        .filter(ms -> ms.getMetadata().getPrometheusName().equals(metricName))
        .findFirst()
        .flatMap(
            ms ->
                ms.getDataPoints().stream().filter(dp -> dp.getLabels().equals(labels)).findFirst())
        .orElse(null);
  }

  public static Labels.Builder newCloudLabelsBuilder(SolrCore core) {
    return Labels.builder()
        .label("collection", core.getCoreDescriptor().getCloudDescriptor().getCollectionName())
        .label("shard", core.getCoreDescriptor().getCloudDescriptor().getShardId())
        .label("core", core.getName())
        .label(
            "replica",
            Utils.parseMetricsReplicaName(
                core.getCoreDescriptor().getCollectionName(), core.getName()))
        .label("otel_scope_name", "org.apache.solr");
  }

  public static Labels.Builder newStandaloneLabelsBuilder(SolrCore core) {
    return newStandaloneLabelsBuilder(core.getName());
  }

  public static Labels.Builder newStandaloneLabelsBuilder(String coreName) {
    return Labels.builder().label("core", coreName).label("otel_scope_name", "org.apache.solr");
  }

  public static PrometheusMetricReader getPrometheusMetricReader(SolrCore core) {
    return getPrometheusMetricReader(
        core.getCoreContainer(), core.getCoreMetricManager().getRegistryName());
  }

  public static PrometheusMetricReader getPrometheusMetricReader(
      CoreContainer container, String registryName) {
    return container.getMetricManager().getPrometheusMetricReader(registryName);
  }

  private static <T> T getDatapoint(
      SolrCore core, String metricName, Labels labels, Class<T> snapshotType) {
    var reader = getPrometheusMetricReader(core);
    return snapshotType.cast(SolrMetricTestUtils.getDataPointSnapshot(reader, metricName, labels));
  }

  public static GaugeSnapshot.GaugeDataPointSnapshot getGaugeDatapoint(
      SolrCore core, String metricName, Labels labels) {
    return getDatapoint(core, metricName, labels, GaugeSnapshot.GaugeDataPointSnapshot.class);
  }

  public static CounterSnapshot.CounterDataPointSnapshot getCounterDatapoint(
      SolrCore core, String metricName, Labels labels) {
    return getDatapoint(core, metricName, labels, CounterSnapshot.CounterDataPointSnapshot.class);
  }

  public static HistogramSnapshot.HistogramDataPointSnapshot getHistogramDatapoint(
      SolrCore core, String metricName, Labels labels) {
    return getDatapoint(
        core, metricName, labels, HistogramSnapshot.HistogramDataPointSnapshot.class);
  }

  public static CounterSnapshot.CounterDataPointSnapshot newStandaloneSelectRequestsDatapoint(
      SolrCore core) {
    return SolrMetricTestUtils.getCounterDatapoint(
        core,
        "solr_core_requests",
        SolrMetricTestUtils.newStandaloneLabelsBuilder(core)
            .label("handler", "/select")
            .label("category", "QUERY")
            .label("internal", "false")
            .build());
  }

  public static CounterSnapshot.CounterDataPointSnapshot newCloudSelectRequestsDatapoint(
      SolrCore core) {
    return SolrMetricTestUtils.getCounterDatapoint(
        core,
        "solr_core_requests",
        SolrMetricTestUtils.newCloudLabelsBuilder(core)
            .label("handler", "/select")
            .label("category", "QUERY")
            .label("internal", "false")
            .build());
  }

  public static CounterSnapshot.CounterDataPointSnapshot newStandaloneUpdateRequestsDatapoint(
      SolrCore core) {
    return SolrMetricTestUtils.getCounterDatapoint(
        core,
        "solr_core_requests",
        SolrMetricTestUtils.newStandaloneLabelsBuilder(core)
            .label("handler", "/update")
            .label("category", "UPDATE")
            .build());
  }

  public static CounterSnapshot.CounterDataPointSnapshot newCloudUpdateRequestsDatapoint(
      SolrCore core) {
    return SolrMetricTestUtils.getCounterDatapoint(
        core,
        "solr_core_requests",
        SolrMetricTestUtils.newCloudLabelsBuilder(core)
            .label("handler", "/update")
            .label("category", "UPDATE")
            .build());
  }
<<<<<<< HEAD
=======

  public static class TestSolrMetricProducer implements SolrMetricProducer {
    SolrMetricsContext solrMetricsContext;
    private final Map<String, io.opentelemetry.api.metrics.LongCounter> counters = new HashMap<>();
    private final String coreName;
    private final Map<String, Long> metrics;

    public TestSolrMetricProducer(String coreName, Map<String, Long> metrics) {
      this.coreName = coreName;
      this.metrics = metrics;
    }

    @Override
    public void initializeMetrics(
        SolrMetricsContext parentContext, Attributes attributes, String scope) {
      this.solrMetricsContext = parentContext.getChildContext(this);
      for (Map.Entry<String, Long> entry : metrics.entrySet()) {
        String metricName = entry.getKey();
        Long incrementValue = entry.getValue();
        var counter = solrMetricsContext.longCounter(metricName, "testing");
        counters.put(metricName, counter);
        counter.add(incrementValue, Attributes.of(AttributeKey.stringKey("core"), coreName));
      }
    }

    @Override
    public SolrMetricsContext getSolrMetricsContext() {
      return solrMetricsContext;
    }

    public Map<String, io.opentelemetry.api.metrics.LongCounter> getCounters() {
      return counters;
    }
  }
>>>>>>> 4472522e
}<|MERGE_RESOLUTION|>--- conflicted
+++ resolved
@@ -273,8 +273,6 @@
             .label("category", "UPDATE")
             .build());
   }
-<<<<<<< HEAD
-=======
 
   public static class TestSolrMetricProducer implements SolrMetricProducer {
     SolrMetricsContext solrMetricsContext;
@@ -309,5 +307,4 @@
       return counters;
     }
   }
->>>>>>> 4472522e
 }