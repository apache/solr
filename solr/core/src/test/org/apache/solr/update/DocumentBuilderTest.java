/*
 * Licensed to the Apache Software Foundation (ASF) under one or more
 * contributor license agreements.  See the NOTICE file distributed with
 * this work for additional information regarding copyright ownership.
 * The ASF licenses this file to You under the Apache License, Version 2.0
 * (the "License"); you may not use this file except in compliance with
 * the License.  You may obtain a copy of the License at
 *
 *     http://www.apache.org/licenses/LICENSE-2.0
 *
 * Unless required by applicable law or agreed to in writing, software
 * distributed under the License is distributed on an "AS IS" BASIS,
 * WITHOUT WARRANTIES OR CONDITIONS OF ANY KIND, either express or implied.
 * See the License for the specific language governing permissions and
 * limitations under the License.
 */
package org.apache.solr.update;

import static org.hamcrest.core.Is.is;

import com.carrotsearch.randomizedtesting.generators.RandomStrings;
import java.util.Arrays;
import java.util.Iterator;
import java.util.List;
import java.util.stream.Collectors;
import java.util.stream.StreamSupport;
import org.apache.lucene.document.Document;
import org.apache.lucene.document.KnnFloatVectorField;
import org.apache.lucene.document.KnnVectorField;
import org.apache.lucene.index.IndexableField;
import org.apache.lucene.index.VectorSimilarityFunction;
import org.apache.lucene.tests.util.TestUtil;
import org.apache.solr.SolrTestCaseJ4;
import org.apache.solr.common.SolrDocument;
import org.apache.solr.common.SolrException;
import org.apache.solr.common.SolrInputDocument;
import org.apache.solr.common.SolrInputField;
import org.apache.solr.common.util.ByteArrayUtf8CharSequence;
import org.apache.solr.core.SolrCore;
import org.apache.solr.schema.FieldType;
import org.hamcrest.MatcherAssert;
import org.junit.After;
import org.junit.AfterClass;
import org.junit.BeforeClass;
import org.junit.Test;

/** */
public class DocumentBuilderTest extends SolrTestCaseJ4 {
  static final int save_min_len = DocumentBuilder.MIN_LENGTH_TO_MOVE_LAST;

  @BeforeClass
  public static void beforeClass() throws Exception {
    initCore("solrconfig.xml", "schema.xml");
  }

  @AfterClass
  public static void afterClass() {
    DocumentBuilder.MIN_LENGTH_TO_MOVE_LAST = save_min_len;
  }

  @After
  public void afterTest() {
    DocumentBuilder.MIN_LENGTH_TO_MOVE_LAST = save_min_len;
  }

  @Test
  public void testBuildDocument() {
    SolrCore core = h.getCore();
    // undefined field
    SolrInputDocument doc = new SolrInputDocument();
    doc.setField("unknown field", 12345);

    SolrException ex =
        expectThrows(
            SolrException.class, () -> DocumentBuilder.toDocument(doc, core.getLatestSchema()));
    assertEquals("should be bad request", 400, ex.code());
  }

  @Test
  public void testNullField() {
    SolrCore core = h.getCore();

    // make sure a null value is not indexed
    SolrInputDocument doc = new SolrInputDocument();
    doc.addField("name", null);
    Document out = DocumentBuilder.toDocument(doc, core.getLatestSchema());
    assertNull(out.get("name"));
  }

  @Test
  public void testExceptions() {
    SolrCore core = h.getCore();

    // make sure a null value is not indexed
    SolrInputDocument doc = new SolrInputDocument();
    doc.addField("id", "123");
    doc.addField("unknown", "something");
    Exception ex =
        expectThrows(
            Exception.class, () -> DocumentBuilder.toDocument(doc, core.getLatestSchema()));
    assertTrue("should have document ID", ex.getMessage().indexOf("doc=123") > 0);
    doc.remove("unknown");

    doc.addField("weight", "not a number");
    ex =
        expectThrows(
            Exception.class, () -> DocumentBuilder.toDocument(doc, core.getLatestSchema()));
    assertTrue("should have document ID", ex.getMessage().indexOf("doc=123") > 0);
    assertTrue("cause is number format", ex.getCause() instanceof NumberFormatException);

    // now make sure it is OK
    doc.setField("weight", "1.34");
    DocumentBuilder.toDocument(doc, core.getLatestSchema());
  }

  @Test
  public void testMultiField() {
    SolrCore core = h.getCore();

    // make sure a null value is not indexed
    SolrInputDocument doc = new SolrInputDocument();
    doc.addField("home", "2.2,3.3");
    Document out = DocumentBuilder.toDocument(doc, core.getLatestSchema());
    assertNotNull(out.get("home")); // contains the stored value and term vector, if there is one
    assertNotNull(out.getField("home_0" + FieldType.POLY_FIELD_SEPARATOR + "double"));
    assertNotNull(out.getField("home_1" + FieldType.POLY_FIELD_SEPARATOR + "double"));
  }

  /** Even though boosts have been removed, we still support them for bw compat. */
  public void testBoost() throws Exception {
    XmlDoc xml = new XmlDoc();
    xml.xml =
        "<doc>"
            + "<field name=\"id\">0</field>"
            + "<field name=\"title\" boost=\"3.0\">mytitle</field>"
            + "</doc>";
    assertNull(h.validateUpdate(add(xml, new String[0])));
  }

  /** It's ok to supply a document boost even if a field omits norms */
  public void testDocumentBoostOmitNorms() throws Exception {
    XmlDoc xml = new XmlDoc();
    xml.xml =
        "<doc boost=\"3.0\">"
            + "<field name=\"id\">2</field>"
            + "<field name=\"title_stringNoNorms\">mytitle</field>"
            + "</doc>";
    assertNull(h.validateUpdate(add(xml, new String[0])));
  }

  public void testSolrDocumentEquals() {

    String randomString = TestUtil.randomSimpleString(random());

    SolrDocument doc1 = new SolrDocument();
    doc1.addField("foo", randomString);

    SolrDocument doc2 = new SolrDocument();
    doc2.addField("foo", randomString);

    assertTrue(compareSolrDocument(doc1, doc2));

    doc1.addField("foo", "bar");

    assertFalse(compareSolrDocument(doc1, doc2));

    doc1 = new SolrDocument();
    doc1.addField("bar", randomString);

    assertFalse(compareSolrDocument(doc1, doc2));

    int randomInt = random().nextInt();
    doc1 = new SolrDocument();
    doc1.addField("foo", randomInt);
    doc2 = new SolrDocument();
    doc2.addField("foo", randomInt);

    assertTrue(compareSolrDocument(doc1, doc2));

    doc2 = new SolrDocument();
    doc2.addField("bar", randomInt);

    assertFalse(compareSolrDocument(doc1, doc2));
  }

  public void testSolrInputDocumentEquality() {

    String randomString = TestUtil.randomSimpleString(random());

    SolrInputDocument doc1 = new SolrInputDocument();
    doc1.addField("foo", randomString);
    SolrInputDocument doc2 = new SolrInputDocument();
    doc2.addField("foo", randomString);

    assertTrue(compareSolrInputDocument(doc1, doc2));

    doc1 = new SolrInputDocument();
    doc1.addField("foo", randomString);
    doc2 = new SolrInputDocument();
    doc2.addField("foo", randomString);

    SolrInputDocument childDoc = new SolrInputDocument();
    childDoc.addField("foo", "bar");

    doc1.addChildDocument(childDoc);
    assertFalse(compareSolrInputDocument(doc1, doc2));

    doc2.addChildDocument(childDoc);
    assertTrue(compareSolrInputDocument(doc1, doc2));

    SolrInputDocument childDoc1 = new SolrInputDocument();
    childDoc.addField(TestUtil.randomSimpleString(random()), TestUtil.randomSimpleString(random()));
    doc2.addChildDocument(childDoc1);
    assertFalse(compareSolrInputDocument(doc1, doc2));
  }

  public void testSolrInputFieldEquality() {
    String randomString = TestUtil.randomSimpleString(random(), 10, 20);

    int val = random().nextInt();
    SolrInputField sif1 = new SolrInputField(randomString);
    sif1.setValue(val);
    SolrInputField sif2 = new SolrInputField(randomString);
    sif2.setValue(val);

    assertTrue(assertSolrInputFieldEquals(sif1, sif2));

    sif2.setName("foo");
    assertFalse(assertSolrInputFieldEquals(sif1, sif2));
  }

  public void testMoveLargestLast() {
    SolrInputDocument inDoc = new SolrInputDocument();
    // not stored.  It won't be moved.  This value is the longest, however.
    String TEXT_FLD = "text";
    inDoc.addField(
        TEXT_FLD,
        "NOT STORED|"
            + RandomStrings.randomAsciiOfLength(
                random(), 4 * DocumentBuilder.MIN_LENGTH_TO_MOVE_LAST));

    String CAT_FLD = "cat"; // stored, multiValued
    inDoc.addField(CAT_FLD, "STORED V1|");
    //  pretty long value
    inDoc.addField(
        CAT_FLD,
        "STORED V2|"
            + RandomStrings.randomAsciiOfLength(
                random(), 2 * DocumentBuilder.MIN_LENGTH_TO_MOVE_LAST));
    inDoc.addField(
        CAT_FLD,
        "STORED V3|"
            + RandomStrings.randomAsciiOfLength(random(), DocumentBuilder.MIN_LENGTH_TO_MOVE_LAST));

    String SUBJECT_FLD = "subject"; // stored.  This value is long, but not long enough.
    inDoc.addField(
        SUBJECT_FLD,
        "2ndplace|"
            + RandomStrings.randomAsciiOfLength(random(), DocumentBuilder.MIN_LENGTH_TO_MOVE_LAST));

    Document outDoc = DocumentBuilder.toDocument(inDoc, h.getCore().getLatestSchema());

    // filter outDoc by stored fields; convert to list.
    List<IndexableField> storedFields =
        StreamSupport.stream(outDoc.spliterator(), false)
            .filter(f -> f.fieldType().stored())
            .collect(Collectors.toList());
    // clip to last 3.  We expect these to be for CAT_FLD
    storedFields = storedFields.subList(storedFields.size() - 3, storedFields.size());

    Iterator<IndexableField> fieldIterator = storedFields.iterator();
    IndexableField field;

    // Test that we retained the particular value ordering, even though the 2nd of three was
    // longest

    assertTrue(fieldIterator.hasNext());
    field = fieldIterator.next();
    assertEquals(CAT_FLD, field.name());
    assertTrue(field.stringValue().startsWith("STORED V1|"));

    assertTrue(fieldIterator.hasNext());
    field = fieldIterator.next();
    assertEquals(CAT_FLD, field.name());
    assertTrue(field.stringValue().startsWith("STORED V2|"));

    assertTrue(fieldIterator.hasNext());
    field = fieldIterator.next();
    assertEquals(CAT_FLD, field.name());
    assertTrue(field.stringValue().startsWith("STORED V3|"));
  }

  @Test
  public void testCopyFieldMaxChars() {
    SolrCore core = h.getCore();

    String testValue = "this is more than 10 characters";
    String truncatedValue = "this is mo";

    // maxChars with a string value
    SolrInputDocument doc = new SolrInputDocument();
    doc.addField("title", testValue);

    Document out = DocumentBuilder.toDocument(doc, core.getLatestSchema());
    assertEquals(testValue, out.get("title"));
    assertEquals(truncatedValue, out.get("max_chars"));

    // maxChars with a ByteArrayUtf8CharSequence
    doc = new SolrInputDocument();
    doc.addField("title", new ByteArrayUtf8CharSequence(testValue));

    out = DocumentBuilder.toDocument(doc, core.getLatestSchema());
    assertEquals(testValue, out.get("title"));
    assertEquals(truncatedValue, out.get("max_chars"));
  }

  @Test
  public void testMultipleCopyFieldMaxChars() {
    SolrCore core = h.getCore();

    String testValue = "this is more than 10 characters";
    String truncatedValue = "this is mo";

    // maxChars with a string value
    SolrInputDocument doc = new SolrInputDocument();
    doc.addField("title", testValue);

    Document out = DocumentBuilder.toDocument(doc, core.getLatestSchema());
    assertEquals(testValue, out.get("title"));
    assertEquals(truncatedValue, out.get("max_chars"));
    assertEquals(testValue, out.get("no_max_chars"));
    assertEquals(testValue, out.get("large_max_chars"));

    // maxChars with a ByteArrayUtf8CharSequence
    doc = new SolrInputDocument();
    doc.addField("title", new ByteArrayUtf8CharSequence(testValue));

    out = DocumentBuilder.toDocument(doc, core.getLatestSchema());
    assertEquals(testValue, out.get("title"));
    assertEquals(truncatedValue, out.get("max_chars"));
    assertEquals(testValue, out.get("no_max_chars"));
    assertEquals(testValue, out.get("large_max_chars"));
  }

  @Test
  public void denseVector_shouldReturnOneIndexableFieldAndOneStoredFieldPerVectorElement() {
    SolrCore core = h.getCore();

    SolrInputDocument doc = new SolrInputDocument();
    doc.addField("id", "0");
    doc.addField("vector", Arrays.asList(1.1f, 2.1f, 3.1f, 4.1f));

    Document out = DocumentBuilder.toDocument(doc, core.getLatestSchema());

    // from /solr/core/src/test-files/solr/collection1/conf/schema.xml
    KnnVectorField expectedIndexableField =
        new KnnVectorField(
            "vector", new float[] {1.1f, 2.1f, 3.1f, 4.1f}, VectorSimilarityFunction.COSINE);

    MatcherAssert.assertThat(
        ((KnnFloatVectorField) out.getField("vector")).vectorValue(),
        is(expectedIndexableField.vectorValue()));

    List<IndexableField> storedFields =
        StreamSupport.stream(out.spliterator(), false)
            .filter(f -> (f.fieldType().stored() && f.name().equals("vector")))
            .collect(Collectors.toList());
    MatcherAssert.assertThat(storedFields.size(), is(4));

    MatcherAssert.assertThat(storedFields.get(0).numericValue(), is(1.1f));
    MatcherAssert.assertThat(storedFields.get(1).numericValue(), is(2.1f));
    MatcherAssert.assertThat(storedFields.get(2).numericValue(), is(3.1f));
    MatcherAssert.assertThat(storedFields.get(3).numericValue(), is(4.1f));
  }

  @Test
  public void denseVector_shouldWorkWithCopyFields() {
    SolrCore core = h.getCore();

    SolrInputDocument doc = new SolrInputDocument();
    doc.addField("id", "0");
    doc.addField("vector", Arrays.asList(1.1f, 2.1f, 3.1f, 4.1f));

    Document out = DocumentBuilder.toDocument(doc, core.getLatestSchema());

    // from /solr/core/src/test-files/solr/collection1/conf/schema.xml
    KnnVectorField expectedDestination =
        new KnnVectorField(
            "vector2", new float[] {1.1f, 2.1f, 3.1f, 4.1f}, VectorSimilarityFunction.DOT_PRODUCT);

    MatcherAssert.assertThat(
        ((KnnFloatVectorField) out.getField("vector2")).vectorValue(),
        is(expectedDestination.vectorValue()));

    List<IndexableField> storedFields =
        StreamSupport.stream(out.spliterator(), false)
            .filter(f -> (f.fieldType().stored() && f.name().equals("vector2")))
            .collect(Collectors.toList());
    MatcherAssert.assertThat(storedFields.size(), is(4));

    MatcherAssert.assertThat(storedFields.get(0).numericValue(), is(1.1f));
    MatcherAssert.assertThat(storedFields.get(1).numericValue(), is(2.1f));
    MatcherAssert.assertThat(storedFields.get(2).numericValue(), is(3.1f));
    MatcherAssert.assertThat(storedFields.get(3).numericValue(), is(4.1f));
  }

  @Test
  public void denseVector_incorrectCopyFieldDestinationType_shouldThrowException() {
    SolrCore core = h.getCore();

    SolrInputDocument doc = new SolrInputDocument();
    doc.addField("id", "0");
    doc.addField("vector3", Arrays.asList(1.1f, 2.1f, 3.1f, 4.1f));

    RuntimeException thrown =
        assertThrows(
            "Incorrect destination field type should raise exception",
            SolrException.class,
            () -> {
              DocumentBuilder.toDocument(doc, core.getLatestSchema());
            });
    MatcherAssert.assertThat(
        thrown.getMessage(),
        is(
            "ERROR: [doc=0] Error adding field 'vector3' msg=The copy field destination must be a DenseVectorField: vector_f_p"));
  }

  @Test
  public void denseVector_incorrectCopyFieldDestinationDimension_shouldThrowException() {
    SolrCore core = h.getCore();

    SolrInputDocument doc = new SolrInputDocument();
    doc.addField("id", "0");
    doc.addField("vector4", Arrays.asList(1.1f, 2.1f, 3.1f, 4.1f));

    RuntimeException thrown =
        assertThrows(
            "Incorrect destination dimension should raise exception",
            SolrException.class,
            () -> {
              DocumentBuilder.toDocument(doc, core.getLatestSchema());
            });
    MatcherAssert.assertThat(
        thrown.getMessage(),
        is(
<<<<<<< HEAD
            "ERROR: [doc=0] Error adding field 'vector4' msg=Error while creating field 'vector5{type=knn_vector5,properties=indexed,stored}' from value '[1.1, 2.1, 3.1, 4.1]', expected format:'[f1, f2, f3...fn]' e.g. [1.0, 3.4, 5.6]"));
=======
            "ERROR: [doc=0] Error adding field 'vector4'='[1.1, 2.1, 3.1, 4.1]' msg=Error while creating field 'vector5{type=knn_vector5,properties=indexed,stored}' from value '[1.1, 2.1, 3.1, 4.1]'"));
>>>>>>> 0b1d6649
    MatcherAssert.assertThat(
        thrown.getCause().getCause().getMessage(),
        is(
            "incorrect vector dimension. The vector value has size 4 while it is expected a vector with size 5"));
  }
}<|MERGE_RESOLUTION|>--- conflicted
+++ resolved
@@ -443,11 +443,7 @@
     MatcherAssert.assertThat(
         thrown.getMessage(),
         is(
-<<<<<<< HEAD
-            "ERROR: [doc=0] Error adding field 'vector4' msg=Error while creating field 'vector5{type=knn_vector5,properties=indexed,stored}' from value '[1.1, 2.1, 3.1, 4.1]', expected format:'[f1, f2, f3...fn]' e.g. [1.0, 3.4, 5.6]"));
-=======
             "ERROR: [doc=0] Error adding field 'vector4'='[1.1, 2.1, 3.1, 4.1]' msg=Error while creating field 'vector5{type=knn_vector5,properties=indexed,stored}' from value '[1.1, 2.1, 3.1, 4.1]'"));
->>>>>>> 0b1d6649
     MatcherAssert.assertThat(
         thrown.getCause().getCause().getMessage(),
         is(
