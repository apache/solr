/*
 * Licensed to the Apache Software Foundation (ASF) under one or more
 * contributor license agreements.  See the NOTICE file distributed with
 * this work for additional information regarding copyright ownership.
 * The ASF licenses this file to You under the Apache License, Version 2.0
 * (the "License"); you may not use this file except in compliance with
 * the License.  You may obtain a copy of the License at
 *
 *     http://www.apache.org/licenses/LICENSE-2.0
 *
 * Unless required by applicable law or agreed to in writing, software
 * distributed under the License is distributed on an "AS IS" BASIS,
 * WITHOUT WARRANTIES OR CONDITIONS OF ANY KIND, either express or implied.
 * See the License for the specific language governing permissions and
 * limitations under the License.
 */

package org.apache.solr.update.processor;

import java.lang.invoke.MethodHandles;
import org.apache.solr.client.solrj.request.CollectionAdminRequest;
import org.apache.solr.client.solrj.request.UpdateRequest;
import org.apache.solr.client.solrj.response.QueryResponse;
import org.apache.solr.cloud.AbstractFullDistribZkTestBase;
import org.apache.solr.cloud.SolrCloudTestCase;
import org.apache.solr.common.SolrInputDocument;
import org.apache.solr.common.cloud.ZkStateReader;
import org.apache.solr.common.params.ModifiableSolrParams;
import org.apache.solr.common.util.NamedList;
import org.apache.solr.common.util.Utils;
import org.apache.solr.request.LocalSolrQueryRequest;
import org.apache.solr.response.SolrQueryResponse;
import org.apache.solr.update.AddUpdateCommand;
import org.junit.After;
import org.junit.BeforeClass;
import org.junit.rules.ExpectedException;
import org.slf4j.Logger;
import org.slf4j.LoggerFactory;

public class TemplateUpdateProcessorTest extends SolrCloudTestCase {
  private static final Logger log = LoggerFactory.getLogger(MethodHandles.lookup().lookupClass());

  @BeforeClass
  public static void setupCluster() throws Exception {
    configureCluster(5).addConfig("conf1", configset("cloud-minimal")).configure();
  }

  @After
  public void after() throws Exception {
    cluster.deleteAllCollections();
    cluster.shutdown();
  }

  @org.junit.Rule public ExpectedException expectedException = ExpectedException.none();

  public void testSimple() throws Exception {

    ModifiableSolrParams params =
        new ModifiableSolrParams()
            .add("processor", "template")
            .add("template.field", "id:{firstName}_{lastName}")
            .add("template.field", "another:{lastName}_{firstName}")
            .add("template.field", "missing:{lastName}_{unKnown}");
    AddUpdateCommand cmd = new AddUpdateCommand(new LocalSolrQueryRequest(null, params));

    cmd.solrDoc = new SolrInputDocument();
    cmd.solrDoc.addField("firstName", "Tom");
    cmd.solrDoc.addField("lastName", "Cruise");

    new TemplateUpdateProcessorFactory()
        .getInstance(cmd.getReq(), new SolrQueryResponse(), null)
        .processAdd(cmd);
    assertEquals("Tom_Cruise", cmd.solrDoc.getFieldValue("id"));
    assertEquals("Cruise_Tom", cmd.solrDoc.getFieldValue("another"));
    assertEquals("Cruise_", cmd.solrDoc.getFieldValue("missing"));

    SolrInputDocument solrDoc = new SolrInputDocument();
    solrDoc.addField("id", "1");

    params =
        new ModifiableSolrParams()
            .add("processor", "template")
            .add("commit", "true")
            .add("template.field", "x_s:key_{id}");
    params.add("commit", "true");
    UpdateRequest add = new UpdateRequest().add(solrDoc);
    add.setParams(params);
    NamedList<Object> result =
        cluster
            .getSolrClient()
            .request(
                CollectionAdminRequest.createCollection("c", "conf1", 1, 1)
                    .setPerReplicaState(SolrCloudTestCase.USE_PER_REPLICA_STATE));
    Utils.toJSONString(result.asMap(4));
<<<<<<< HEAD
    AbstractFullDistribZkTestBase.waitForCollection(ZkStateReader.from(cluster.getSolrClient()), "c",1);
=======
    AbstractFullDistribZkTestBase.waitForCollection(
        cluster.getSolrClient().getZkStateReader(), "c", 1);
>>>>>>> f07b7b0c
    cluster.getSolrClient().request(add, "c");
    QueryResponse rsp =
        cluster.getSolrClient().query("c", new ModifiableSolrParams().add("q", "id:1"));
    assertEquals("key_1", rsp.getResults().get(0).getFieldValue("x_s"));
  }
}<|MERGE_RESOLUTION|>--- conflicted
+++ resolved
@@ -92,12 +92,8 @@
                 CollectionAdminRequest.createCollection("c", "conf1", 1, 1)
                     .setPerReplicaState(SolrCloudTestCase.USE_PER_REPLICA_STATE));
     Utils.toJSONString(result.asMap(4));
-<<<<<<< HEAD
-    AbstractFullDistribZkTestBase.waitForCollection(ZkStateReader.from(cluster.getSolrClient()), "c",1);
-=======
     AbstractFullDistribZkTestBase.waitForCollection(
-        cluster.getSolrClient().getZkStateReader(), "c", 1);
->>>>>>> f07b7b0c
+        ZkStateReader.from(cluster.getSolrClient()), "c", 1);
     cluster.getSolrClient().request(add, "c");
     QueryResponse rsp =
         cluster.getSolrClient().query("c", new ModifiableSolrParams().add("q", "id:1"));
