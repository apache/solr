--- conflicted
+++ resolved
@@ -91,30 +91,6 @@
     System.setProperty("solr.tests.metrics.mergeDetails", "false");
     initCore("solrconfig-indexmetrics.xml", "schema.xml");
     addDocs();
-<<<<<<< HEAD
-
-    MetricRegistry registry =
-        h.getCoreContainer()
-            .getMetricManager()
-            .registry(h.getCore().getCoreMetricManager().getRegistryName());
-    assertNotNull(registry);
-    var indexSize =
-        SolrMetricTestUtils.getGaugeDatapoint(
-            h.getCore(),
-            "solr_core_index_size_bytes",
-            SolrMetricTestUtils.newStandaloneLabelsBuilder(h.getCore())
-                .label("category", "CORE")
-                .build());
-    var segmentSize =
-        SolrMetricTestUtils.getGaugeDatapoint(
-            h.getCore(),
-            "solr_core_segments",
-            SolrMetricTestUtils.newStandaloneLabelsBuilder(h.getCore())
-                .label("category", "CORE")
-                .build());
-    assertNotNull(indexSize);
-    assertNotNull(segmentSize);
-=======
     try (SolrCore core = h.getCoreContainer().getCore("collection1")) {
       var indexSize =
           SolrMetricTestUtils.getGaugeDatapoint(
@@ -126,14 +102,13 @@
       var segmentSize =
           SolrMetricTestUtils.getGaugeDatapoint(
               core,
-              "solr_core_segment_count",
+              "solr_core_segments",
               SolrMetricTestUtils.newStandaloneLabelsBuilder(core)
                   .label("category", "CORE")
                   .build());
       assertNotNull(indexSize);
       assertNotNull(segmentSize);
     }
->>>>>>> 4472522e
   }
 
   @Test
