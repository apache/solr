--- conflicted
+++ resolved
@@ -101,14 +101,9 @@
 
   private void checkShardsConsistentNumFound() throws Exception {
     final SolrParams params = params("q", "*:*", "distrib", "false");
-<<<<<<< HEAD
-    final DocCollection collection = ZkStateReader.from(cluster.getSolrClient()).getClusterState().getCollection(COLL);
-    for (Map.Entry<String,Slice> entry : collection.getActiveSlicesMap().entrySet()) {
-=======
     final DocCollection collection =
-        cluster.getSolrClient().getZkStateReader().getClusterState().getCollection(COLL);
+        ZkStateReader.from(cluster.getSolrClient()).getClusterState().getCollection(COLL);
     for (Map.Entry<String, Slice> entry : collection.getActiveSlicesMap().entrySet()) {
->>>>>>> f07b7b0c
       final String shardName = entry.getKey();
       final Slice slice = entry.getValue();
       final Replica leader = entry.getValue().getLeader();
@@ -293,15 +288,8 @@
    */
   public void testGlassBoxUpdateRequestRoutesToShards() throws Exception {
 
-<<<<<<< HEAD
-    final DocCollection docCol = ZkStateReader.from(cluster.getSolrClient()).getClusterState().getCollection(COLL);
-    // we don't need "real" urls for all replicas, just something we can use as lookup keys for verification
-    // so we'll use the shard names as "leader urls"
-    final Map<String,List<String>> urlMap = docCol.getActiveSlices().stream().collect
-      (Collectors.toMap(s -> s.getName(), s -> Collections.singletonList(s.getName())));
-=======
     final DocCollection docCol =
-        cluster.getSolrClient().getZkStateReader().getClusterState().getCollection(COLL);
+        ZkStateReader.from(cluster.getSolrClient()).getClusterState().getCollection(COLL);
     // we don't need "real" urls for all replicas, just something we can use as lookup keys for
     // verification so we'll use the shard names as "leader urls"
     final Map<String, List<String>> urlMap =
@@ -312,7 +300,6 @@
     // simplified rote info we'll build up with the shards for each delete (after sanity checking
     // they have routing info at all)...
     final Map<String, String> actualDelRoutes = new LinkedHashMap<>();
->>>>>>> f07b7b0c
 
     final Map<String, LBSolrClient.Req> rawDelRoutes =
         del100Docs()
