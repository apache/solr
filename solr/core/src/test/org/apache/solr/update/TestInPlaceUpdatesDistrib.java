--- conflicted
+++ resolved
@@ -1362,15 +1362,10 @@
 
       commit();
 
-<<<<<<< HEAD
-      try (ZkShardTerms zkShardTerms = new ZkShardTerms(DEFAULT_COLLECTION, SHARD1, ZkStateReader.from(cloudClient).getZkClient())) {
-        for (int i=0; i<100; i++) {
-=======
       try (ZkShardTerms zkShardTerms =
           new ZkShardTerms(
-              DEFAULT_COLLECTION, SHARD1, cloudClient.getZkStateReader().getZkClient())) {
+              DEFAULT_COLLECTION, SHARD1, ZkStateReader.from(cloudClient).getZkClient())) {
         for (int i = 0; i < 100; i++) {
->>>>>>> f07b7b0c
           Thread.sleep(10);
           ZkStateReader.from(cloudClient).forceUpdateCollection(DEFAULT_COLLECTION);
           ClusterState state = cloudClient.getClusterState();
@@ -1492,14 +1487,9 @@
     return ur;
   }
 
-<<<<<<< HEAD
   private String getBaseUrl(String id) throws IOException {
-    DocCollection collection = cloudClient.getClusterState().getCollection(DEFAULT_COLLECTION);
-=======
-  private String getBaseUrl(String id) {
     DocCollection collection =
-        cloudClient.getZkStateReader().getClusterState().getCollection(DEFAULT_COLLECTION);
->>>>>>> f07b7b0c
+        cloudClient.getClusterState().getCollection(DEFAULT_COLLECTION);
     Slice slice = collection.getRouter().getTargetSlice(id, null, null, null, collection);
     String baseUrl = slice.getLeader().getCoreUrl();
     return baseUrl;
