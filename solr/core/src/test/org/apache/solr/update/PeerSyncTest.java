/*
 * Licensed to the Apache Software Foundation (ASF) under one or more
 * contributor license agreements.  See the NOTICE file distributed with
 * this work for additional information regarding copyright ownership.
 * The ASF licenses this file to You under the Apache License, Version 2.0
 * (the "License"); you may not use this file except in compliance with
 * the License.  You may obtain a copy of the License at
 *
 *     http://www.apache.org/licenses/LICENSE-2.0
 *
 * Unless required by applicable law or agreed to in writing, software
 * distributed under the License is distributed on an "AS IS" BASIS,
 * WITHOUT WARRANTIES OR CONDITIONS OF ANY KIND, either express or implied.
 * See the License for the specific language governing permissions and
 * limitations under the License.
 */
package org.apache.solr.update;

import static org.apache.solr.update.processor.DistributingUpdateProcessorFactory.DISTRIB_UPDATE_PARAM;
import static org.hamcrest.core.StringContains.containsString;

import java.io.IOException;
import java.util.ArrayList;
import java.util.Arrays;
import java.util.Collections;
import java.util.LinkedHashSet;
import java.util.LinkedList;
import java.util.List;
import java.util.Set;
import org.apache.solr.BaseDistributedSearchTestCase;
import org.apache.solr.SolrTestCaseJ4.SuppressSSL;
import org.apache.solr.client.solrj.SolrClient;
import org.apache.solr.client.solrj.SolrServerException;
import org.apache.solr.client.solrj.request.QueryRequest;
import org.apache.solr.client.solrj.response.QueryResponse;
import org.apache.solr.common.SolrException;
import org.apache.solr.common.SolrInputDocument;
import org.apache.solr.common.params.ModifiableSolrParams;
import org.apache.solr.common.util.NamedList;
import org.apache.solr.common.util.StrUtils;
import org.apache.solr.schema.IndexSchema;
import org.apache.solr.update.PeerSync.MissedUpdatesRequest;
import org.apache.solr.update.processor.DistributedUpdateProcessor;
import org.apache.solr.update.processor.DistributedUpdateProcessor.DistribPhase;
import org.hamcrest.MatcherAssert;
import org.junit.Test;

@SuppressSSL(bugUrl = "https://issues.apache.org/jira/browse/SOLR-5776")
@SuppressWarnings("JdkObsolete")
public class PeerSyncTest extends BaseDistributedSearchTestCase {
  protected static int numVersions = 100; // number of versions to use when syncing
  protected static final String FROM_LEADER = DistribPhase.FROMLEADER.toString();
  protected static final ModifiableSolrParams seenLeader =
      params(DISTRIB_UPDATE_PARAM, FROM_LEADER);

  public PeerSyncTest() {
    stress = 0;

    // TODO: a better way to do this?
    configString = "solrconfig-tlog.xml";
    schemaString = "schema.xml";

    // validate that the schema was not changed to an unexpected state
    try {
      initCore(configString, schemaString);
    } catch (Exception e) {
      throw new RuntimeException(e);
    }
    IndexSchema schema = h.getCore().getLatestSchema();
    assertTrue(
        schema.getFieldOrNull("_version_").hasDocValues()
            && !schema.getFieldOrNull("_version_").indexed()
            && !schema.getFieldOrNull("_version_").stored());
    assertTrue(
        !schema.getFieldOrNull("val_i_dvo").indexed()
            && !schema.getFieldOrNull("val_i_dvo").stored()
            && schema.getFieldOrNull("val_i_dvo").hasDocValues());
  }

  @Test
  @ShardsFixed(num = 3)
  public void test() throws Exception {
    Set<Integer> docsAdded = new LinkedHashSet<>();
    handle.clear();
    handle.put("timestamp", SKIPVAL);
    handle.put("score", SKIPVAL);
    handle.put("maxScore", SKIPVAL);

    SolrClient client0 = clients.get(0);
    SolrClient client1 = clients.get(1);

    int v = 0;
    add(client0, seenLeader, sdoc("id", "1", "_version_", ++v));

    // this fails because client0 has no context (i.e. no updates of its own to judge if applying
    // the updates
    // from client1 will bring it into sync with client1)
    assertSync(client1, numVersions, false, shardsArr[0]);

    // bring client1 back into sync with client0 by adding the doc
    add(client1, seenLeader, sdoc("id", "1", "_version_", v));

    // both have the same version list, so sync should now return true
    assertSync(client1, numVersions, true, shardsArr[0]);
    // TODO: test that updates weren't necessary

    client0.commit();
    client1.commit();
    queryAndCompare(params("q", "*:*"), client0, client1);

    add(client0, seenLeader, addRandFields(sdoc("id", "2", "_version_", ++v)));

    // now client1 has the context to sync
    assertSync(client1, numVersions, true, shardsArr[0]);

    client0.commit();
    client1.commit();
    queryAndCompare(params("q", "*:*"), client0, client1);

    add(client0, seenLeader, addRandFields(sdoc("id", "3", "_version_", ++v)));
    add(client0, seenLeader, addRandFields(sdoc("id", "4", "_version_", ++v)));
    add(client0, seenLeader, addRandFields(sdoc("id", "5", "_version_", ++v)));
    add(client0, seenLeader, addRandFields(sdoc("id", "6", "_version_", ++v)));
    add(client0, seenLeader, addRandFields(sdoc("id", "7", "_version_", ++v)));
    add(client0, seenLeader, addRandFields(sdoc("id", "8", "_version_", ++v)));
    add(client0, seenLeader, addRandFields(sdoc("id", "9", "_version_", ++v)));
    add(client0, seenLeader, addRandFields(sdoc("id", "10", "_version_", ++v)));
    for (int i = 0; i < 10; i++) docsAdded.add(i + 1);
    assertSync(client1, numVersions, true, shardsArr[0]);

    validateDocs(docsAdded, client0, client1);

    testOverlap(docsAdded, client0, client1, v);
    // test delete and deleteByQuery
    v = 1000;
    SolrInputDocument doc = sdoc("id", "1000", "_version_", ++v);
    add(client0, seenLeader, doc);
    add(client0, seenLeader, sdoc("id", "1001", "_version_", ++v));
    delQ(
        client0,
        params(DISTRIB_UPDATE_PARAM, FROM_LEADER, "_version_", Long.toString(- ++v)),
        "id:1001 OR id:1002");
    add(client0, seenLeader, sdoc("id", "1002", "_version_", ++v));
    del(
        client0,
        params(DISTRIB_UPDATE_PARAM, FROM_LEADER, "_version_", Long.toString(- ++v)),
        "1000");
    docsAdded.add(1002); // 1002 added

    assertSync(client1, numVersions, true, shardsArr[0]);
    validateDocs(docsAdded, client0, client1);

    // test that delete by query is returned even if not requested, and that it doesn't delete newer
    // stuff than it should
    v = 2000;
    SolrClient client = client0;
    add(client, seenLeader, sdoc("id", "2000", "_version_", ++v));
    add(client, seenLeader, sdoc("id", "2001", "_version_", ++v));
    delQ(
        client,
        params(DISTRIB_UPDATE_PARAM, FROM_LEADER, "_version_", Long.toString(- ++v)),
        "id:2001 OR id:2002");
    add(client, seenLeader, sdoc("id", "2002", "_version_", ++v));
    del(
        client,
        params(DISTRIB_UPDATE_PARAM, FROM_LEADER, "_version_", Long.toString(- ++v)),
        "2000");
    docsAdded.add(2002); // 2002 added

    v = 2000;
    client = client1;
    add(client, seenLeader, sdoc("id", "2000", "_version_", ++v));
    ++v; // pretend we missed the add of 2001.  peersync should retrieve it, but should also
    // retrieve any deleteByQuery objects after it
    // add(client, seenLeader, sdoc("id","2001","_version_",++v));
    delQ(
        client,
        params(DISTRIB_UPDATE_PARAM, FROM_LEADER, "_version_", Long.toString(- ++v)),
        "id:2001 OR id:2002");
    add(client, seenLeader, sdoc("id", "2002", "_version_", ++v));
    del(
        client,
        params(DISTRIB_UPDATE_PARAM, FROM_LEADER, "_version_", Long.toString(- ++v)),
        "2000");

    assertSync(client1, numVersions, true, shardsArr[0]);

    validateDocs(docsAdded, client0, client1);

    //
    // Test that handling reorders work when applying docs retrieved from peer
    //

    // this should cause us to retrieve the delete operation (but not the following add)
    // the reorder in application shouldn't affect anything
    add(client0, seenLeader, sdoc("id", "3000", "_version_", 3001));
    add(client1, seenLeader, sdoc("id", "3000", "_version_", 3001));
    del(client0, params(DISTRIB_UPDATE_PARAM, FROM_LEADER, "_version_", "3000"), "3000");
    docsAdded.add(3000);

    // this should cause us to retrieve an add tha was previously deleted
    add(client0, seenLeader, sdoc("id", "3001", "_version_", 3003));
    del(client0, params(DISTRIB_UPDATE_PARAM, FROM_LEADER, "_version_", "3001"), "3004");
    del(client1, params(DISTRIB_UPDATE_PARAM, FROM_LEADER, "_version_", "3001"), "3004");

    // this should cause us to retrieve an older add that was overwritten
    add(client0, seenLeader, sdoc("id", "3002", "_version_", 3004));
    add(client0, seenLeader, sdoc("id", "3002", "_version_", 3005));
    add(client1, seenLeader, sdoc("id", "3002", "_version_", 3005));
    docsAdded.add(3001); // 3001 added
    docsAdded.add(3002); // 3002 added

    assertSync(client1, numVersions, true, shardsArr[0]);
    validateDocs(docsAdded, client0, client1);

    // now lets check fingerprinting causes appropriate fails
    v = 4000;
    add(client0, seenLeader, sdoc("id", Integer.toString(v), "_version_", v));
    docsAdded.add(4000);
    int toAdd = numVersions + 10;

    List<SolrInputDocument> additionalDocs = new ArrayList<>(toAdd);
    for (int i = v + 1; i < v + toAdd + 1; i++) {
      additionalDocs.add(sdoc("id", Integer.toString(i), "_version_", i));
      docsAdded.add(i);
    }
    add(client0, seenLeader, additionalDocs);
    add(client1, seenLeader, additionalDocs);

    // client0 now has an additional add beyond our window and the fingerprint should cause this to
    // fail
    assertSync(client1, numVersions, false, shardsArr[0]);

    // if we turn off fingerprinting, it should succeed
    System.setProperty("solr.disableFingerprint", "true");
    try {
      assertSync(client1, numVersions, true, shardsArr[0]);
    } finally {
      System.clearProperty("solr.disableFingerprint");
    }

    // let's add the missing document and verify that order doesn't matter
    add(client1, seenLeader, sdoc("id", Integer.toString(v), "_version_", v));
    assertSync(client1, numVersions, true, shardsArr[0]);

    // let's do some overwrites to ensure that repeated updates and maxDoc don't matter
    for (int i = 0; i < 10; i++) {
      // add individually instead of in batch to create more writes
      add(client0, seenLeader, sdoc("id", Integer.toString(v + i + 1), "_version_", v + i + 1));
    }
    assertSync(client1, numVersions, true, shardsArr[0]);

    validateDocs(docsAdded, client0, client1);

    // let's add some in-place updates
    add(
        client0,
        seenLeader,
        sdoc("id", "5000", "val_i_dvo", 0, "title", "mytitle", "_version_", 5000)); // full update
    docsAdded.add(5000);
    assertSync(client1, numVersions, true, shardsArr[0]);
    // verify the in-place updated document (id=5000) has correct fields
    assertEquals(0, client1.getById("5000").get("val_i_dvo"));
    assertEquals(
        client0.getById("5000") + " and " + client1.getById("5000"),
        "mytitle",
        client1.getById("5000").getFirstValue("title"));

    ModifiableSolrParams inPlaceParams = new ModifiableSolrParams(seenLeader);
    inPlaceParams.set(DistributedUpdateProcessor.DISTRIB_INPLACE_PREVVERSION, "5000");
    add(
        client0,
        inPlaceParams,
        sdoc("id", "5000", "val_i_dvo", 1, "_version_", 5001)); // in-place update
    assertSync(client1, numVersions, true, shardsArr[0]);
    // verify the in-place updated document (id=5000) has correct fields
    assertEquals(1, client1.getById("5000").get("val_i_dvo"));
    assertEquals(
        client0.getById("5000") + " and " + client1.getById("5000"),
        "mytitle",
        client1.getById("5000").getFirstValue("title"));

    // interleave the in-place updates with a few deletes to other documents
    del(client0, params(DISTRIB_UPDATE_PARAM, FROM_LEADER, "_version_", "5002"), 4001);
    delQ(client0, params(DISTRIB_UPDATE_PARAM, FROM_LEADER, "_version_", "5003"), "id:4002");
    docsAdded.remove(4001);
    docsAdded.remove(4002);

    inPlaceParams.set(DistributedUpdateProcessor.DISTRIB_INPLACE_PREVVERSION, "5001");
    add(
        client0,
        inPlaceParams,
        sdoc("id", 5000, "val_i_dvo", 2, "_version_", 5004)); // in-place update
    assertSync(client1, numVersions, true, shardsArr[0]);
    // verify the in-place updated document (id=5000) has correct fields
    assertEquals(2, client1.getById("5000").get("val_i_dvo"));
    assertEquals(
        client0.getById("5000") + " and " + client1.getById("5000"),
        "mytitle",
        client1.getById("5000").getFirstValue("title"));

    // a DBQ with value
    delQ(
        client0,
        params(DISTRIB_UPDATE_PARAM, FROM_LEADER, "_version_", "5005"),
        "val_i_dvo:1"); // current val is 2, so this should not delete anything
    assertSync(client1, numVersions, true, shardsArr[0]);

    add(
        client0,
        seenLeader,
        sdoc("id", "5000", "val_i_dvo", 0, "title", "mytitle", "_version_", 5000)); // full update
    docsAdded.add(5000);
    assertSync(client1, numVersions, true, shardsArr[0]);
    inPlaceParams.set(DistributedUpdateProcessor.DISTRIB_INPLACE_PREVVERSION, "5004");
    add(client0, inPlaceParams, sdoc("id", 5000, "val_i_dvo", 3, "_version_", 5006));
    assertSync(client1, numVersions, true, shardsArr[0]);

    // verify the in-place updated document (id=5000) has correct fields
    assertEquals(3, client1.getById("5000").get("val_i_dvo"));
    assertEquals(
        client0.getById("5000") + " and " + client1.getById("5000"),
        "mytitle",
        client1.getById("5000").getFirstValue("title"));

    validateDocs(docsAdded, client0, client1);

    del(client0, params(DISTRIB_UPDATE_PARAM, FROM_LEADER, "_version_", "5007"), 5000);
    docsAdded.remove(5000);
    assertSync(client1, numVersions, true, shardsArr[0]);

    validateDocs(docsAdded, client0, client1);

    // if doc with id=6000 is deleted, further in-place-updates should fail
    add(
        client0,
        seenLeader,
        sdoc("id", "6000", "val_i_dvo", 6, "title", "mytitle", "_version_", 6000)); // full update
    delQ(
        client0,
        params(DISTRIB_UPDATE_PARAM, FROM_LEADER, "_version_", "6004"),
        "val_i_dvo:6"); // current val is 6000, this will delete id=6000
    assertSync(client1, numVersions, true, shardsArr[0]);
    SolrException ex =
        expectThrows(
            SolrException.class,
            () -> {
              inPlaceParams.set(DistributedUpdateProcessor.DISTRIB_INPLACE_PREVVERSION, "6000");
              add(client0, inPlaceParams, sdoc("id", 6000, "val_i_dvo", 6003, "_version_", 5007));
            });
    assertEquals(ex.toString(), SolrException.ErrorCode.SERVER_ERROR.code, ex.code());
    MatcherAssert.assertThat(ex.getMessage(), containsString("Can't find document with id=6000"));

    // Reordered DBQ with Child-nodes (SOLR-10114)
    docsAdded.clear();

    // Reordered full delete should not delete child-docs
    add(client0, seenLeader, sdocWithChildren(7001, "7001", 2)); // add with later version
    docsAdded.add(7001);
    docsAdded.add(7001001);
    docsAdded.add(7001002);
    delQ(
        client0,
        params(DISTRIB_UPDATE_PARAM, FROM_LEADER, "_version_", "7000"),
        "id:*"); // reordered delete
    assertSync(client1, numVersions, true, shardsArr[0]);
    validateDocs(docsAdded, client0, client1);

    // Reordered DBQ should not affect update
    add(client0, seenLeader, sdocWithChildren(8000, "8000", 5)); // add with later version
    delQ(
        client0,
        params(DISTRIB_UPDATE_PARAM, FROM_LEADER, "_version_", "8002"),
        "id:8500"); // not found, arrives earlier
    add(client0, seenLeader, sdocWithChildren(8000, "8001", 2)); // update with two childs
    docsAdded.add(8000);
    docsAdded.add(8000001);
    docsAdded.add(8000002);
    assertSync(client1, numVersions, true, shardsArr[0]);
    validateDocs(docsAdded, client0, client1);

    assertNotEquals(
        PeerSync.SHARD_REQUEST_PURPOSE_GET_UPDATES, PeerSync.SHARD_REQUEST_PURPOSE_GET_VERSIONS);

    handleVersionsWithRangesTests();
    missedUpdatesFinderTests();
  }

  protected void testOverlap(Set<Integer> docsAdded, SolrClient client0, SolrClient client1, long v)
      throws IOException, SolrServerException {
    int toAdd = (int) (numVersions * .95);
    for (int i = 0; i < toAdd; i++) {
      add(client0, seenLeader, sdoc("id", Integer.toString(i + 11), "_version_", v + i + 1));
      docsAdded.add(i + 11);
    }

    // sync should fail since there's not enough overlap to give us confidence
    assertSync(client1, numVersions, false, shardsArr[0]);

    // add some docs that were missing... just enough to give enough overlap
    int toAdd2 = (int) (numVersions * .25);
    for (int i = 0; i < toAdd2; i++) {
      add(client1, seenLeader, sdoc("id", Integer.toString(i + 11), "_version_", v + i + 1));
    }

    assertSync(client1, numVersions, true, shardsArr[0]);
    validateDocs(docsAdded, client0, client1);
  }

  protected void validateDocs(Set<Integer> docsAdded, SolrClient client0, SolrClient client1)
      throws SolrServerException, IOException {
    client0.commit();
    client1.commit();
    QueryResponse qacResponse;
    qacResponse =
        queryAndCompare(
            params("q", "*:*", "rows", "10000", "sort", "_version_ desc"), client0, client1);
    validateQACResponse(docsAdded, qacResponse);
  }

  void assertSync(SolrClient client, int numVersions, boolean expectedResult, String... syncWith)
      throws IOException, SolrServerException {
    QueryRequest qr =
        new QueryRequest(
            params(
                "qt",
                "/get",
                "getVersions",
                Integer.toString(numVersions),
                "sync",
                StrUtils.join(Arrays.asList(syncWith), ',')));
    NamedList<?> rsp = client.request(qr);
    assertEquals(expectedResult, (Boolean) rsp.get("sync"));
  }

  void validateQACResponse(Set<Integer> docsAdded, QueryResponse qacResponse) {
    Set<Integer> qacDocs = new LinkedHashSet<>();
    for (int i = 0; i < qacResponse.getResults().size(); i++) {
      qacDocs.add(Integer.parseInt(qacResponse.getResults().get(i).getFieldValue("id").toString()));
    }
    assertEquals(docsAdded, qacDocs);
    assertEquals(docsAdded.size(), qacResponse.getResults().getNumFound());
  }

  private static void handleVersionsWithRangesTests() {
    testHandleVersionsWithRangesNoOther();
    testHandleVersionsWithRangesSameOne();
    testHandleVersionsWithRangesMissingOneOfTwo(false /* highestMissing */);
    testHandleVersionsWithRangesMissingOneOfTwo(true /* highestMissing */);
    testHandleVersionsWithRangesMissingMiddleOfThree();
    testHandleVersionsWithRangesMissingOneRange(false /* duplicateMiddle */);
    testHandleVersionsWithRangesMissingOneRange(true /* duplicateMiddle */);
    testHandleVersionsWithRangesMissingTwoRanges();
  }

  private static void testHandleVersionsWithRangesNoOther() {
    // no other, solitary us
    for (boolean completeList : new boolean[] {false, true}) {
      List<Long> otherVersions = Collections.emptyList();
      List<Long> ourUpdates = Collections.singletonList(42L);
      assertEquals(1, ourUpdates.size());
      long ourLowThreshold = ourUpdates.get(0);
      MissedUpdatesRequest mur =
          PeerSync.MissedUpdatesFinderBase.handleVersionsWithRanges(
              otherVersions, completeList, ourUpdates, ourLowThreshold);
      // no updates requested since other has nothing
      assertEquals(0L, mur.totalRequestedUpdates);
      assertNull(mur.versionsAndRanges);
    }
  }

  private static void testHandleVersionsWithRangesSameOne() {
    for (boolean completeList : new boolean[] {false, true}) {
      List<Long> otherVersions = Collections.singletonList(42L);
      List<Long> ourUpdates = Collections.singletonList(42L);
      assertEquals(1, ourUpdates.size());
      long ourLowThreshold = ourUpdates.get(0);
      MissedUpdatesRequest mur =
          PeerSync.MissedUpdatesFinderBase.handleVersionsWithRanges(
              otherVersions, completeList, ourUpdates, ourLowThreshold);
      // no updates requested since us and other have the same versions
      assertEquals(0L, mur.totalRequestedUpdates);
      assertNull(mur.versionsAndRanges);
    }
  }

  private static void testHandleVersionsWithRangesMissingOneOfTwo(boolean highestMissing) {
    for (boolean completeList : new boolean[] {false, true}) {
      LinkedList<Long> otherVersions = new LinkedList<>(List.of(44L, 22L));
      LinkedList<Long> ourUpdates = new LinkedList<>(otherVersions);
      final Long missing;
      if (highestMissing) {
        missing = ourUpdates.removeFirst();
      } else {
        missing = ourUpdates.removeLast();
      }
      assertEquals(1, ourUpdates.size());
      long ourLowThreshold = ourUpdates.get(0);
      MissedUpdatesRequest mur =
          PeerSync.MissedUpdatesFinderBase.handleVersionsWithRanges(
              otherVersions, completeList, ourUpdates, ourLowThreshold);
      if (highestMissing || completeList) {
        /*
         * request one update for the missing one, because
         * the missing one is the highest (i.e. latest) or because
         * it's not the highest/latest, but we need a complete list
         */
        assertEquals(1L, mur.totalRequestedUpdates);
        assertEquals(missing + "..." + missing, mur.versionsAndRanges);
      } else {
        /*
         * request no updates because we already have the highest/latest, and
         * we don't need a complete list i.e. missing earlier-than-latest is okay
         */
        assertTrue(missing < ourLowThreshold);
        assertEquals(0L, mur.totalRequestedUpdates);
        assertNull(mur.versionsAndRanges);
      }
    }
  }

  private static void testHandleVersionsWithRangesMissingMiddleOfThree() {
    for (boolean completeList : new boolean[] {false, true}) {
      List<Long> otherVersions = List.of(55L, 33L, 11L);
      LinkedList<Long> ourUpdates = new LinkedList<>(otherVersions);
      Long missing = ourUpdates.remove(ourUpdates.size() / 2);
      assertEquals(33L, missing.longValue());
      {
        long ourLowThreshold = ourUpdates.getLast(); // lowest in descending list
        MissedUpdatesRequest mur =
            PeerSync.MissedUpdatesFinderBase.handleVersionsWithRanges(
                otherVersions, completeList, ourUpdates, ourLowThreshold);
        // request the one update we are missing
        assertEquals(1L, mur.totalRequestedUpdates);
        assertEquals(missing + "..." + missing, mur.versionsAndRanges);
      }
      {
        long ourLowThreshold = ourUpdates.getFirst(); // highest in descending list
        MissedUpdatesRequest mur =
            PeerSync.MissedUpdatesFinderBase.handleVersionsWithRanges(
                otherVersions, completeList, ourUpdates, ourLowThreshold);
        if (completeList) {
          // request the one update we are missing
          assertEquals(1L, mur.totalRequestedUpdates);
          assertEquals(missing + "..." + missing, mur.versionsAndRanges);
        } else {
          /*
           * request no updates because we don't need a complete list and
           * the one we are missing is below our chosen 'low' threshold
           */
          assertTrue(missing < ourLowThreshold);
          assertEquals(0L, mur.totalRequestedUpdates);
          assertNull(mur.versionsAndRanges);
        }
      }
    }
  }

  private static void testHandleVersionsWithRangesMissingOneRange(boolean duplicateMiddle) {
    for (boolean completeList : new boolean[] {false, true}) {
      List<Long> otherVersions =
          duplicateMiddle
              ? List.of(9L, 8L, 7L, 6L, 5L, 5L, 4L, 3L, 2L, 1L)
              : List.of(9L, 8L, 7L, 6L, 5L, 4L, 3L, 2L, 1L);
      LinkedList<Long> ourUpdates = new LinkedList<>(List.of(9L, 8L, 7L, 3L, 2L, 1L));
      long expectedTotalRequestedUpdates = duplicateMiddle ? 4L : 3L;
      {
        long ourLowThreshold = ourUpdates.getLast(); // lowest in descending list
        MissedUpdatesRequest mur =
            PeerSync.MissedUpdatesFinderBase.handleVersionsWithRanges(
                otherVersions, completeList, ourUpdates, ourLowThreshold);
        // request all we are missing
        assertEquals(expectedTotalRequestedUpdates, mur.totalRequestedUpdates);
        assertEquals("4...6", mur.versionsAndRanges);
      }
      {
        long ourLowThreshold = 3; // min of gap minus 1
        MissedUpdatesRequest mur =
            PeerSync.MissedUpdatesFinderBase.handleVersionsWithRanges(
                otherVersions, completeList, ourUpdates, ourLowThreshold);
        if (completeList) {
          // request all we are missing since we want a complete list
          assertEquals(expectedTotalRequestedUpdates, mur.totalRequestedUpdates);
          assertEquals("4...6", mur.versionsAndRanges);
        } else {
          // request no updates because ???
          assertEquals(0L, mur.totalRequestedUpdates);
          assertNull(mur.versionsAndRanges);
        }
      }
      {
        long ourLowThreshold = 7; // max of gap plus 1
        MissedUpdatesRequest mur =
            PeerSync.MissedUpdatesFinderBase.handleVersionsWithRanges(
                otherVersions, completeList, ourUpdates, ourLowThreshold);
        if (completeList) {
          // request all we are missing since we want a complete list
          assertEquals(expectedTotalRequestedUpdates, mur.totalRequestedUpdates);
          assertEquals("4...6", mur.versionsAndRanges);
        } else {
          // request no updates because ???
          assertEquals(0L, mur.totalRequestedUpdates);
          assertNull(mur.versionsAndRanges);
        }
      }
      {
        long ourLowThreshold = ourUpdates.getFirst(); // highest in descending list
        MissedUpdatesRequest mur =
            PeerSync.MissedUpdatesFinderBase.handleVersionsWithRanges(
                otherVersions, completeList, ourUpdates, ourLowThreshold);
        if (completeList) {
          // request all we are missing since we want a complete list
          assertEquals(expectedTotalRequestedUpdates, mur.totalRequestedUpdates);
          assertEquals("4...6", mur.versionsAndRanges);
        } else {
          // request no updates since we don't need a complete list ...
          assertEquals(0L, mur.totalRequestedUpdates);
          assertNull(mur.versionsAndRanges);
          // ... and all the missing versions are older/lower than our 'low' threshold
          for (Long version : otherVersions) {
            if (!ourUpdates.contains(version)) {
              assertTrue(version < ourLowThreshold);
            }
          }
        }
      }
    }
  }

  private static void testHandleVersionsWithRangesMissingTwoRanges() {
    for (boolean completeList : new boolean[] {false, true}) {
      LinkedList<Long> otherVersions =
          new LinkedList<>(List.of(9L, 8L, 7L, 6L, 5L, 4L, 3L, 2L, 1L));
      LinkedList<Long> ourUpdates =
          new LinkedList<>(
              List.of(
                  otherVersions.getFirst(),
                  otherVersions.get(otherVersions.size() / 2),
                  otherVersions.getLast()));
      {
        long ourLowThreshold = ourUpdates.getLast(); // lowest in descending list
        MissedUpdatesRequest mur =
            PeerSync.MissedUpdatesFinderBase.handleVersionsWithRanges(
                otherVersions, completeList, ourUpdates, ourLowThreshold);
        // request all we are missing
        assertEquals(6L, mur.totalRequestedUpdates);
        assertEquals("2...4,6...8", mur.versionsAndRanges);
      }
      {
        long ourLowThreshold = ourUpdates.get(ourUpdates.size() / 2); // middle in descending list
        MissedUpdatesRequest mur =
            PeerSync.MissedUpdatesFinderBase.handleVersionsWithRanges(
                otherVersions, completeList, ourUpdates, ourLowThreshold);
        if (completeList) {
          // request all we are missing
          assertEquals(6L, mur.totalRequestedUpdates);
          assertEquals("2...4,6...8", mur.versionsAndRanges);
        } else {
          // request no updates because ???
          assertEquals(0L, mur.totalRequestedUpdates);
          assertNull(mur.versionsAndRanges);
        }
      }
      {
        long ourLowThreshold = ourUpdates.getFirst(); // highest in descending list
        MissedUpdatesRequest mur =
            PeerSync.MissedUpdatesFinderBase.handleVersionsWithRanges(
                otherVersions, completeList, ourUpdates, ourLowThreshold);
        if (completeList) {
          // request all we are missing since we want a complete list
          assertEquals(6L, mur.totalRequestedUpdates);
          assertEquals("2...4,6...8", mur.versionsAndRanges);
        } else {
          // request no updates since we don't need a complete list ...
          assertEquals(0L, mur.totalRequestedUpdates);
          assertNull(mur.versionsAndRanges);
          // ... and all the missing versions are older/lower than our 'low' threshold
          for (Long version : otherVersions) {
            if (!ourUpdates.contains(version)) {
              assertTrue(version < ourLowThreshold);
            }
          }
        }
      }
    }
  }
<<<<<<< HEAD

  private static void missedUpdatesFinderTests() {
    testMissedUpdatesFinderSmallOverlapOursIsNewer(false /* ourHighestIsDelete */, false /* otherHighestIsDelete */);
    testMissedUpdatesFinderSmallOverlapOursIsNewer(false /* ourHighestIsDelete */, true /* otherHighestIsDelete */);
    testMissedUpdatesFinderSmallOverlapOursIsNewer(true /* ourHighestIsDelete */, false /* otherHighestIsDelete */);
    testMissedUpdatesFinderSmallOverlapOursIsNewer(true /* ourHighestIsDelete */, true /* otherHighestIsDelete */);

    testMissedUpdatesFinderSmallOverlapOursIsOlder(false /* highestIsDelete */, false /* otherHighestIsDelete */);
    testMissedUpdatesFinderSmallOverlapOursIsOlder(false /* highestIsDelete */, true /* otherHighestIsDelete */);
    testMissedUpdatesFinderSmallOverlapOursIsOlder(true /* highestIsDelete */, false /* otherHighestIsDelete */);
    testMissedUpdatesFinderSmallOverlapOursIsOlder(true /* highestIsDelete */, true /* otherHighestIsDelete */);
  }

  private static void testMissedUpdatesFinderSmallOverlapOursIsNewer(boolean ourHighestIsDelete, boolean otherHighestIsDelete) {
    // overlap: -30 or 30 and 20 and 19

    Long ourHighest = ourHighestIsDelete ? -100L : 100L;
    Long otherHighest = otherHighestIsDelete ? -30L : 30L;

    LinkedList<Long> ourUpdates = new LinkedList<>(List.of(ourHighest, 90L, 80L, 70L, 60L, 50L, 40L, otherHighest, 20L, 19L));
    String logPrefix = "";
    long nUpdates = 100L;
    long ourLowThreshold = PeerSync.percentile(ourUpdates, 0.8f);
    long ourHighThreshold = PeerSync.percentile(ourUpdates, 0.2f);
    assertEquals(20L, ourLowThreshold);
    assertEquals(80L, ourHighThreshold);

    PeerSync.MissedUpdatesFinder finder = new PeerSync.MissedUpdatesFinder(ourUpdates, logPrefix, nUpdates,
        ourLowThreshold, ourHighThreshold);
    
    LinkedList<Long> otherVersions = new LinkedList<>(List.of(otherHighest, 20L, 19L, 9L, 8L, 7L, 6L, 5L, 4L, 3L));
    long otherLowThreshold = PeerSync.percentile(otherVersions, 0.8f);
    long otherHighThreshold = PeerSync.percentile(otherVersions, 0.2f);
    assertEquals(4L, otherLowThreshold);
    assertEquals(19L, otherHighThreshold);

    Object updateFrom = null;
    MissedUpdatesRequest mur = finder.find(otherVersions, updateFrom);
    if (ourHighestIsDelete) {
      assertEquals(7L, mur.totalRequestedUpdates);
      assertEquals("3...9", mur.versionsAndRanges);
      return;
    }
    assertEquals(0L, mur.totalRequestedUpdates);
    assertEquals(null, mur.versionsAndRanges);
    assertTrue(MissedUpdatesRequest.ALREADY_IN_SYNC == mur);
  }

  private static void testMissedUpdatesFinderSmallOverlapOursIsOlder(boolean ourHighestIsDelete, boolean otherHighestIsDelete) {
    // overlap: 20 and 19

    Long ourHighest = ourHighestIsDelete ? -100L : 100L;
    LinkedList<Long> ourUpdates = new LinkedList<>(List.of(ourHighest, 90L, 80L, 70L, 60L, 50L, 40L, 30L, 20L, 19L));
    String logPrefix = "";
    long nUpdates = 100L;
    long ourLowThreshold = PeerSync.percentile(ourUpdates, 0.8f);
    long ourHighThreshold = PeerSync.percentile(ourUpdates, 0.2f);
    assertEquals(20L, ourLowThreshold);
    assertEquals(80L, ourHighThreshold);

    PeerSync.MissedUpdatesFinder finder = new PeerSync.MissedUpdatesFinder(ourUpdates, logPrefix, nUpdates,
        ourLowThreshold, ourHighThreshold);

    Long otherHighest = otherHighestIsDelete ? -130L : 130L;
    LinkedList<Long> otherVersions = new LinkedList<>(List.of(otherHighest, 20L, 19L, 9L, 8L, 7L, 6L, 5L, 4L, 3L));
    long otherLowThreshold = PeerSync.percentile(otherVersions, 0.8f);
    long otherHighThreshold = PeerSync.percentile(otherVersions, 0.2f);
    assertEquals(4L, otherLowThreshold);
    assertEquals(19L, otherHighThreshold);

    Object updateFrom = null;
    MissedUpdatesRequest mur = finder.find(otherVersions, updateFrom);

    if (otherHighestIsDelete) {
      assertEquals(0L, mur.totalRequestedUpdates);
      assertEquals(null, mur.versionsAndRanges);
      assertTrue(MissedUpdatesRequest.ALREADY_IN_SYNC == mur);
      return;
    }
    assertEquals(8L, mur.totalRequestedUpdates);
    assertEquals("3...9,"+otherHighest+"..."+otherHighest, mur.versionsAndRanges);
  }

=======
>>>>>>> bcb9f144
}<|MERGE_RESOLUTION|>--- conflicted
+++ resolved
@@ -684,7 +684,6 @@
       }
     }
   }
-<<<<<<< HEAD
 
   private static void missedUpdatesFinderTests() {
     testMissedUpdatesFinderSmallOverlapOursIsNewer(false /* ourHighestIsDelete */, false /* otherHighestIsDelete */);
@@ -768,6 +767,4 @@
     assertEquals("3...9,"+otherHighest+"..."+otherHighest, mur.versionsAndRanges);
   }
 
-=======
->>>>>>> bcb9f144
 }