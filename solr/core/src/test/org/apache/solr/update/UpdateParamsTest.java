/*
 * Licensed to the Apache Software Foundation (ASF) under one or more
 * contributor license agreements.  See the NOTICE file distributed with
 * this work for additional information regarding copyright ownership.
 * The ASF licenses this file to You under the Apache License, Version 2.0
 * (the "License"); you may not use this file except in compliance with
 * the License.  You may obtain a copy of the License at
 *
 *     http://www.apache.org/licenses/LICENSE-2.0
 *
 * Unless required by applicable law or agreed to in writing, software
 * distributed under the License is distributed on an "AS IS" BASIS,
 * WITHOUT WARRANTIES OR CONDITIONS OF ANY KIND, either express or implied.
 * See the License for the specific language governing permissions and
 * limitations under the License.
 */
package org.apache.solr.update;

import java.util.HashMap;
import org.apache.solr.SolrTestCaseJ4;
import org.apache.solr.common.params.MapSolrParams;
import org.apache.solr.common.params.UpdateParams;
import org.apache.solr.core.SolrCore;
import org.apache.solr.handler.UpdateRequestHandler;
import org.apache.solr.request.SolrQueryRequestBase;
import org.apache.solr.response.SolrQueryResponse;
import org.junit.BeforeClass;

public class UpdateParamsTest extends SolrTestCaseJ4 {

  @BeforeClass
  public static void beforeClass() throws Exception {
    initCore("solrconfig.xml", "schema.xml");
  }

  /** Tests that only update.chain and not update.processor works (SOLR-2105) */
  public void testUpdateProcessorParamDeprecationRemoved() {
    SolrCore core = h.getCore();

    UpdateRequestHandler handler = new UpdateRequestHandler();
    handler.init(null);

<<<<<<< HEAD
    MapSolrParams params = new MapSolrParams(new HashMap<>());
    params.getMap().put("update.processor", "nonexistant");
=======
    MapSolrParams params = new MapSolrParams(new HashMap<String, String>());
    params.getMap().put("update.processor", "nonexistent");
>>>>>>> 56a4f6a2

    // Add a single document
    SolrQueryResponse rsp = new SolrQueryResponse();
    SolrQueryRequestBase req = new SolrQueryRequestBase(core, params) {};

    // First check that the old param behaves as it should
    try {
      handler.handleRequestBody(req, rsp);
      assertTrue("Old param update.processor should not have any effect anymore", true);
    } catch (Exception e) {
      assertFalse(
          "Got wrong exception while testing update.chain",
          e.getMessage().equals("unknown UpdateRequestProcessorChain: nonexistent"));
    }

    // Then check that the new param behaves correctly
    params.getMap().remove("update.processor");
    params.getMap().put(UpdateParams.UPDATE_CHAIN, "nonexistent");
    req.setParams(params);
    try {
      handler.handleRequestBody(req, rsp);
      assertFalse(
          "Faulty update.chain parameter not causing an error - i.e. it is not detected", true);
    } catch (Exception e) {
      assertEquals(
          "Got wrong exception while testing update.chain",
          e.getMessage(),
          "unknown UpdateRequestProcessorChain: nonexistent");
    }
  }
}<|MERGE_RESOLUTION|>--- conflicted
+++ resolved
@@ -40,13 +40,8 @@
     UpdateRequestHandler handler = new UpdateRequestHandler();
     handler.init(null);
 
-<<<<<<< HEAD
     MapSolrParams params = new MapSolrParams(new HashMap<>());
-    params.getMap().put("update.processor", "nonexistant");
-=======
-    MapSolrParams params = new MapSolrParams(new HashMap<String, String>());
     params.getMap().put("update.processor", "nonexistent");
->>>>>>> 56a4f6a2
 
     // Add a single document
     SolrQueryResponse rsp = new SolrQueryResponse();
