/*
 * Licensed to the Apache Software Foundation (ASF) under one or more
 * contributor license agreements.  See the NOTICE file distributed with
 * this work for additional information regarding copyright ownership.
 * The ASF licenses this file to You under the Apache License, Version 2.0
 * (the "License"); you may not use this file except in compliance with
 * the License.  You may obtain a copy of the License at
 *
 *     http://www.apache.org/licenses/LICENSE-2.0
 *
 * Unless required by applicable law or agreed to in writing, software
 * distributed under the License is distributed on an "AS IS" BASIS,
 * WITHOUT WARRANTIES OR CONDITIONS OF ANY KIND, either express or implied.
 * See the License for the specific language governing permissions and
 * limitations under the License.
 */
package org.apache.solr.update.processor;

import java.io.IOException;
import java.util.Date;
import java.util.List;
import java.util.UUID;
import org.apache.solr.SolrTestCaseJ4;
import org.apache.solr.common.SolrInputDocument;
import org.apache.solr.common.SolrInputField;
import org.apache.solr.common.params.ModifiableSolrParams;
import org.apache.solr.common.params.SolrParams;
import org.apache.solr.core.SolrCore;
import org.apache.solr.request.LocalSolrQueryRequest;
import org.apache.solr.request.SolrQueryRequest;
import org.apache.solr.request.SolrRequestInfo;
import org.apache.solr.response.SolrQueryResponse;
import org.apache.solr.update.AddUpdateCommand;
import org.junit.BeforeClass;

public class UUIDUpdateProcessorFallbackTest extends SolrTestCaseJ4 {

  Date now = new Date();

  @BeforeClass
  public static void beforeClass() throws Exception {
    initCore("solrconfig-update-processor-chains.xml", "schema.xml");
  }

  public void testFallbackToUnique() throws Exception {

    // get all defaults
    SolrInputDocument d =
        processAdd("default-values-fallback-to-unique", doc(f("name", "Existing", "Values")));

    assertNotNull(d);

    assertNotNull(d.getFieldValue("id"));
    assertNotNull(UUID.fromString(d.getFieldValue("id").toString()));

    // get all defaults
    d =
        processAdd(
            "default-values-fallback-to-unique-automatically",
            doc(f("name", "Existing", "Values")));

    assertNotNull(d);

    assertNotNull(d.getFieldValue("id"));
    assertNotNull(UUID.fromString(d.getFieldValue("id").toString()));

    // defaults already specified
    d =
        processAdd(
            "default-values-fallback-to-unique",
            doc(
                f("timestamp", now),
                f("id", "550e8400-e29b-41d4-a716-446655440000"),
                f("processor_default_s", "I HAVE A VALUE"),
                f("processor_default_i", 12345),
                f("name", "Existing", "Values")));

    assertNotNull(d);

    assertEquals("550e8400-e29b-41d4-a716-446655440000", d.getFieldValue("id"));

    // defaults already specified //both config and request param not passed.
    d =
        processAdd(
            "default-values-fallback-to-unique-automatically",
            doc(
                f("timestamp", now),
                f("id", "550e8400-e29b-41d4-a716-446655440000"),
                f("processor_default_s", "I HAVE A VALUE"),
                f("processor_default_i", 121),
                f("name", "Existing", "Values")));

    assertNotNull(d);

    assertEquals("550e8400-e29b-41d4-a716-446655440000", d.getFieldValue("id"));
    assertEquals(121, d.getFieldValue("processor_default_i"));
  }

  public void testRequestParams() throws Exception {
    SolrInputDocument d =
        processAdd(
            null,
            doc(f("name", "Existing", "Values"), f("id", "75765")),
            params("processor", "uuid", "uuid.fieldName", "id_s"));

    assertNotNull(d);

    assertNotNull(d.getFieldValue("id_s"));
    assertNotNull(UUID.fromString(d.getFieldValue("id_s").toString()));

    // defaults already specified
    d =
        processAdd(
            null,
            doc(
                f("timestamp", now),
                f("id", "454435"),
                f("id_s", "550e8400-e29b-41d4-a716-446655440000"),
                f("processor_default_s", "I HAVE A VALUE"),
                f("processor_default_i", 121),
                f("name", "Existing", "Values")),
            params("processor", "uuid", "uuid.fieldName", "id_s"));

    assertNotNull(d);

    assertEquals("550e8400-e29b-41d4-a716-446655440000", d.getFieldValue("id_s"));
    assertEquals(121, d.getFieldValue("processor_default_i"));
  }

  public void testProcessorPrefixReqParam() throws Exception {
    List<UpdateRequestProcessorFactory> processors =
        UpdateRequestProcessorChain.getReqProcessors("uuid", h.getCore());
    UpdateRequestProcessorFactory processorFactory = processors.get(0);
    assertTrue(processorFactory instanceof UUIDUpdateProcessorFactory);

    SolrQueryResponse rsp = new SolrQueryResponse();
    SolrQueryRequest req = new LocalSolrQueryRequest(h.getCore(), new ModifiableSolrParams());
    AddUpdateCommand cmd = new AddUpdateCommand(req);
    cmd.solrDoc = new SolrInputDocument();
    cmd.solrDoc.addField("random_s", "random_val");

    processorFactory.getInstance(req, rsp, null).processAdd(cmd);
    assertNotNull(cmd.solrDoc);
    assertNotNull(cmd.solrDoc.get("id"));
    assertNotNull(cmd.solrDoc.get("id").getValue());
  }

  /** Convenience method for building up SolrInputDocuments */
  SolrInputDocument doc(SolrInputField... fields) {
    SolrInputDocument d = new SolrInputDocument();
    for (SolrInputField f : fields) {
      d.put(f.getName(), f);
    }
    return d;
  }

  /** Convenience method for building up SolrInputFields */
<<<<<<< HEAD
  SolrInputField field(String name, Object... values) {
=======
  SolrInputField f(String name, Object... values) {
>>>>>>> 8a441176
    SolrInputField f = new SolrInputField(name);
    for (Object v : values) {
      f.addValue(v);
    }
    return f;
  }

<<<<<<< HEAD
  /** Convenience method for building up SolrInputFields with default boost */
  SolrInputField f(String name, Object... values) {
    return field(name, values);
  }

=======
>>>>>>> 8a441176
  /**
   * Runs a document through the specified chain, and returns the final document used when the chain
   * is completed (NOTE: some chains may modify the document in place
   */
  SolrInputDocument processAdd(final String chain, final SolrInputDocument docIn)
      throws IOException {
    return processAdd(chain, docIn, params());
  }

  SolrInputDocument processAdd(final String chain, final SolrInputDocument docIn, SolrParams params)
      throws IOException {

    SolrCore core = h.getCore();
    UpdateRequestProcessorChain pc =
        chain == null ? core.getUpdateProcessorChain(params) : core.getUpdateProcessingChain(chain);
    assertNotNull("No Chain named: " + chain, pc);

    SolrQueryResponse rsp = new SolrQueryResponse();

    SolrQueryRequest req = new LocalSolrQueryRequest(core, params);
    try {
      SolrRequestInfo.setRequestInfo(new SolrRequestInfo(req, rsp));
      AddUpdateCommand cmd = new AddUpdateCommand(req);
      cmd.solrDoc = docIn;

      UpdateRequestProcessor processor = pc.createProcessor(req, rsp);
      processor.processAdd(cmd);

      return cmd.solrDoc;
    } finally {
      SolrRequestInfo.clearRequestInfo();
      req.close();
    }
  }
}<|MERGE_RESOLUTION|>--- conflicted
+++ resolved
@@ -155,11 +155,7 @@
   }
 
   /** Convenience method for building up SolrInputFields */
-<<<<<<< HEAD
-  SolrInputField field(String name, Object... values) {
-=======
   SolrInputField f(String name, Object... values) {
->>>>>>> 8a441176
     SolrInputField f = new SolrInputField(name);
     for (Object v : values) {
       f.addValue(v);
@@ -167,14 +163,6 @@
     return f;
   }
 
-<<<<<<< HEAD
-  /** Convenience method for building up SolrInputFields with default boost */
-  SolrInputField f(String name, Object... values) {
-    return field(name, values);
-  }
-
-=======
->>>>>>> 8a441176
   /**
    * Runs a document through the specified chain, and returns the final document used when the chain
    * is completed (NOTE: some chains may modify the document in place
