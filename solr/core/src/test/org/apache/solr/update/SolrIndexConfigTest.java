/*
 * Licensed to the Apache Software Foundation (ASF) under one or more
 * contributor license agreements.  See the NOTICE file distributed with
 * this work for additional information regarding copyright ownership.
 * The ASF licenses this file to You under the Apache License, Version 2.0
 * (the "License"); you may not use this file except in compliance with
 * the License.  You may obtain a copy of the License at
 *
 *     http://www.apache.org/licenses/LICENSE-2.0
 *
 * Unless required by applicable law or agreed to in writing, software
 * distributed under the License is distributed on an "AS IS" BASIS,
 * WITHOUT WARRANTIES OR CONDITIONS OF ANY KIND, either express or implied.
 * See the License for the specific language governing permissions and
 * limitations under the License.
 */
package org.apache.solr.update;

import java.nio.file.Path;
import java.util.LinkedHashMap;
import java.util.Map;
import org.apache.lucene.index.ConcurrentMergeScheduler;
import org.apache.lucene.index.IndexWriterConfig;
import org.apache.lucene.index.MergePolicy;
import org.apache.lucene.index.SimpleMergedSegmentWarmer;
import org.apache.lucene.index.TieredMergePolicy;
import org.apache.lucene.search.Sort;
import org.apache.lucene.search.SortField;
import org.apache.solr.SolrTestCaseJ4;
import org.apache.solr.common.MapSerializable;
import org.apache.solr.common.SolrException;
import org.apache.solr.core.DirectoryFactory;
import org.apache.solr.core.SolrConfig;
import org.apache.solr.core.TestMergePolicyConfig;
import org.apache.solr.index.SortingMergePolicy;
import org.apache.solr.schema.IndexSchema;
import org.apache.solr.schema.IndexSchemaFactory;
import org.junit.After;
import org.junit.BeforeClass;
import org.junit.Test;

/**
 * Testcase for {@link SolrIndexConfig}
 *
 * @see TestMergePolicyConfig
 */
public class SolrIndexConfigTest extends SolrTestCaseJ4 {

  private static final String solrConfigFileName = "solrconfig.xml";
<<<<<<< HEAD
  private static final String solrConfigFileNameWarmerRandomMergePolicyFactory = "solrconfig-warmer-randommergepolicyfactory.xml";
  private static final String solrConfigFileNameTieredMergePolicyFactory = "solrconfig-tieredmergepolicyfactory.xml";
  private static final String solrConfigFileNameConnMSPolicyFactory = "solrconfig-concurrentmergescheduler.xml";
  private static final String solrConfigFileNameSortingMergePolicyFactory = "solrconfig-sortingmergepolicyfactory.xml";
  private static final String solrConfigFileNameIndexSort = "solrconfig-indexSort.xml";
=======
  private static final String solrConfigFileNameWarmerRandomMergePolicyFactory =
      "solrconfig-warmer-randommergepolicyfactory.xml";
  private static final String solrConfigFileNameTieredMergePolicyFactory =
      "solrconfig-tieredmergepolicyfactory.xml";
  private static final String solrConfigFileNameConnMSPolicyFactory =
      "solrconfig-concurrentmergescheduler.xml";
  private static final String solrConfigFileNameSortingMergePolicyFactory =
      "solrconfig-sortingmergepolicyfactory.xml";
>>>>>>> de2d9597
  private static final String schemaFileName = "schema.xml";

  @BeforeClass
  public static void beforeClass() throws Exception {
    initCore(solrConfigFileName, schemaFileName);
  }

  @After
  public void tearDown() throws Exception {
    System.clearProperty("solr.tests.maxCommitMergeWait");
    super.tearDown();
  }

  private final Path instanceDir = TEST_PATH().resolve("collection1");

  @Test
  public void testFailingSolrIndexConfigCreation() throws Exception {
    SolrConfig solrConfig = new SolrConfig(instanceDir, "bad-mpf-solrconfig.xml");
    SolrIndexConfig solrIndexConfig = new SolrIndexConfig(solrConfig, null);
    IndexSchema indexSchema = IndexSchemaFactory.buildIndexSchema(schemaFileName, solrConfig);
    h.getCore().setLatestSchema(indexSchema);

    // this should fail as mergePolicy doesn't have any public constructor
    SolrException ex =
        expectThrows(SolrException.class, () -> solrIndexConfig.toIndexWriterConfig(h.getCore()));
    assertTrue(
        ex.getMessage()
            .contains(
                "Error instantiating class: 'org.apache.solr.index.DummyMergePolicyFactory'"));
  }

  @Test
  public void testTieredMPSolrIndexConfigCreation() throws Exception {
    String solrConfigFileName = solrConfigFileNameTieredMergePolicyFactory;
    SolrConfig solrConfig = new SolrConfig(instanceDir, solrConfigFileName);
    SolrIndexConfig solrIndexConfig = new SolrIndexConfig(solrConfig, null);
    IndexSchema indexSchema = IndexSchemaFactory.buildIndexSchema(schemaFileName, solrConfig);

    h.getCore().setLatestSchema(indexSchema);
    IndexWriterConfig iwc = solrIndexConfig.toIndexWriterConfig(h.getCore());

    assertNotNull("null mp", iwc.getMergePolicy());
    assertTrue("mp is not TieredMergePolicy", iwc.getMergePolicy() instanceof TieredMergePolicy);
    TieredMergePolicy mp = (TieredMergePolicy) iwc.getMergePolicy();
    assertEquals("mp.maxMergeAtOnce", 7, mp.getMaxMergeAtOnce());
    assertEquals("mp.segmentsPerTier", 9, (int) mp.getSegmentsPerTier());

    assertNotNull("null ms", iwc.getMergeScheduler());
    assertTrue("ms is not CMS", iwc.getMergeScheduler() instanceof ConcurrentMergeScheduler);
    ConcurrentMergeScheduler ms = (ConcurrentMergeScheduler) iwc.getMergeScheduler();
    assertEquals("ms.maxMergeCount", 987, ms.getMaxMergeCount());
    assertEquals("ms.maxThreadCount", 42, ms.getMaxThreadCount());
    assertEquals("ms.isAutoIOThrottle", true, ms.getAutoIOThrottle());
<<<<<<< HEAD

    assertNull("indexSort", iwc.getIndexSort());
=======
>>>>>>> de2d9597
  }

  @Test
  public void testConcurrentMergeSchedularSolrIndexConfigCreation() throws Exception {
    String solrConfigFileName = solrConfigFileNameConnMSPolicyFactory;
    SolrConfig solrConfig = new SolrConfig(instanceDir, solrConfigFileName);
    SolrIndexConfig solrIndexConfig = new SolrIndexConfig(solrConfig, null);
    IndexSchema indexSchema = IndexSchemaFactory.buildIndexSchema(schemaFileName, solrConfig);

    h.getCore().setLatestSchema(indexSchema);
    IndexWriterConfig iwc = solrIndexConfig.toIndexWriterConfig(h.getCore());

    assertNotNull("null mp", iwc.getMergePolicy());
    assertTrue("mp is not TieredMergePolicy", iwc.getMergePolicy() instanceof TieredMergePolicy);

    assertNotNull("null ms", iwc.getMergeScheduler());
    assertTrue("ms is not CMS", iwc.getMergeScheduler() instanceof ConcurrentMergeScheduler);
    ConcurrentMergeScheduler ms = (ConcurrentMergeScheduler) iwc.getMergeScheduler();
    assertEquals("ms.maxMergeCount", 987, ms.getMaxMergeCount());
    assertEquals("ms.maxThreadCount", 42, ms.getMaxThreadCount());
    assertEquals("ms.isAutoIOThrottle", false, ms.getAutoIOThrottle());
<<<<<<< HEAD

    assertNull("indexSort", iwc.getIndexSort());
=======
>>>>>>> de2d9597
  }

  public void testSortingMPSolrIndexConfigCreation() throws Exception {
    final String expectedFieldName = "timestamp_i_dvo";
    final SortField.Type expectedFieldType = SortField.Type.INT;
    final boolean expectedFieldSortDescending = true;

    SolrConfig solrConfig =
        new SolrConfig(instanceDir, solrConfigFileNameSortingMergePolicyFactory);
    SolrIndexConfig solrIndexConfig = new SolrIndexConfig(solrConfig, null);
    assertNotNull(solrIndexConfig);
    IndexSchema indexSchema = IndexSchemaFactory.buildIndexSchema(schemaFileName, solrConfig);

    h.getCore().setLatestSchema(indexSchema);
    IndexWriterConfig iwc = solrIndexConfig.toIndexWriterConfig(h.getCore());

    final MergePolicy mergePolicy = iwc.getMergePolicy();
    assertNotNull("null mergePolicy", mergePolicy);
    assertTrue(
        "mergePolicy (" + mergePolicy + ") is not a SortingMergePolicy",
        mergePolicy instanceof SortingMergePolicy);
    final SortingMergePolicy sortingMergePolicy = (SortingMergePolicy) mergePolicy;
    final Sort expected =
        new Sort(new SortField(expectedFieldName, expectedFieldType, expectedFieldSortDescending));
    final Sort actual = sortingMergePolicy.getSort();
    assertEquals("SortingMergePolicy.getSort", expected, actual);
    assertEquals("indexSort", expected, iwc.getIndexSort());
  }

  public void testIndexSortSolrIndexConfigCreation() throws Exception {
    final String expectedFieldName = "timestamp_i_dvo";
    final SortField.Type expectedFieldType = SortField.Type.INT;
    final boolean expectedFieldSortDescending = true;

    SolrConfig solrConfig = new SolrConfig(instanceDir, solrConfigFileNameIndexSort);
    SolrIndexConfig solrIndexConfig = new SolrIndexConfig(solrConfig, null);
    assertNotNull(solrIndexConfig);
    IndexSchema indexSchema = IndexSchemaFactory.buildIndexSchema(schemaFileName, solrConfig);

    h.getCore().setLatestSchema(indexSchema);
    IndexWriterConfig iwc = solrIndexConfig.toIndexWriterConfig(h.getCore());

    final Sort expected = new Sort(new SortField(expectedFieldName, expectedFieldType, expectedFieldSortDescending));
    assertEquals("indexSort", expected, iwc.getIndexSort());
  }

  public void testMergedSegmentWarmerIndexConfigCreation() throws Exception {
    SolrConfig solrConfig =
        new SolrConfig(instanceDir, solrConfigFileNameWarmerRandomMergePolicyFactory);
    SolrIndexConfig solrIndexConfig = new SolrIndexConfig(solrConfig, null);
    assertNotNull(solrIndexConfig);
    assertNotNull(solrIndexConfig.mergedSegmentWarmerInfo);
    assertEquals(
        SimpleMergedSegmentWarmer.class.getName(),
        solrIndexConfig.mergedSegmentWarmerInfo.className);
    IndexSchema indexSchema = IndexSchemaFactory.buildIndexSchema(schemaFileName, solrConfig);
    h.getCore().setLatestSchema(indexSchema);
    IndexWriterConfig iwc = solrIndexConfig.toIndexWriterConfig(h.getCore());
    assertEquals(SimpleMergedSegmentWarmer.class, iwc.getMergedSegmentWarmer().getClass());

    assertNull("indexSort", iwc.getIndexSort());
  }

  public void testToMap() throws Exception {
    final String solrConfigFileNameWarmer = solrConfigFileNameWarmerRandomMergePolicyFactory;
    final String solrConfigFileNameTMP = solrConfigFileNameTieredMergePolicyFactory;
    final String solrConfigFileName =
        (random().nextBoolean() ? solrConfigFileNameWarmer : solrConfigFileNameTMP);
    SolrConfig solrConfig = new SolrConfig(instanceDir, solrConfigFileName);
    SolrIndexConfig solrIndexConfig = new SolrIndexConfig(solrConfig, null);
    assertNotNull(solrIndexConfig);
    assertNotNull(solrIndexConfig.mergePolicyFactoryInfo);
    if (solrConfigFileName.equals(solrConfigFileNameWarmerRandomMergePolicyFactory)) {
      assertNotNull(solrIndexConfig.mergedSegmentWarmerInfo);
    } else {
      assertNull(solrIndexConfig.mergedSegmentWarmerInfo);
    }
    assertNotNull(solrIndexConfig.mergeSchedulerInfo);

    Map<String, Object> m = solrIndexConfig.toMap(new LinkedHashMap<>());
    int mSizeExpected = 0;

    ++mSizeExpected;
    assertTrue(m.get("useCompoundFile") instanceof Boolean);

    ++mSizeExpected;
    assertTrue(m.get("maxBufferedDocs") instanceof Integer);

    ++mSizeExpected;
    assertTrue(m.get("ramBufferSizeMB") instanceof Double);

    ++mSizeExpected;
    assertTrue(m.get("maxCommitMergeWaitTime") instanceof Integer);

    ++mSizeExpected;
    assertTrue(m.get("ramPerThreadHardLimitMB") instanceof Integer);

    ++mSizeExpected;
    assertTrue(m.get("writeLockTimeout") instanceof Integer);

    ++mSizeExpected;
    assertTrue(m.get("lockType") instanceof String);
    {
      final String lockType = (String) m.get("lockType");
      assertTrue(
          DirectoryFactory.LOCK_TYPE_SIMPLE.equals(lockType)
              || DirectoryFactory.LOCK_TYPE_NATIVE.equals(lockType)
              || DirectoryFactory.LOCK_TYPE_SINGLE.equals(lockType)
              || DirectoryFactory.LOCK_TYPE_NONE.equals(lockType));
    }

    ++mSizeExpected;
    assertTrue(m.get("infoStreamEnabled") instanceof Boolean);
    {
      assertFalse(Boolean.valueOf(m.get("infoStreamEnabled").toString()).booleanValue());
    }

    ++mSizeExpected;
    assertTrue(m.get("mergeScheduler") instanceof MapSerializable);
    ++mSizeExpected;
    assertTrue(m.get("mergePolicyFactory") instanceof MapSerializable);
    if (solrConfigFileName.equals(solrConfigFileNameWarmerRandomMergePolicyFactory)) {
      ++mSizeExpected;
      assertTrue(m.get("mergedSegmentWarmer") instanceof MapSerializable);
    } else {
      assertNull(m.get("mergedSegmentWarmer"));
    }
    ++mSizeExpected;
    assertNotNull(m.get("metrics"));

    assertEquals(mSizeExpected, m.size());
  }

  public void testMaxCommitMergeWaitTime() throws Exception {
    SolrConfig sc = new SolrConfig(TEST_PATH().resolve("collection1"), "solrconfig-test-misc.xml");
    assertEquals(-1, sc.indexConfig.maxCommitMergeWaitMillis);
    assertEquals(
        IndexWriterConfig.DEFAULT_MAX_FULL_FLUSH_MERGE_WAIT_MILLIS,
        sc.indexConfig.toIndexWriterConfig(h.getCore()).getMaxFullFlushMergeWaitMillis());
    System.setProperty("solr.tests.maxCommitMergeWaitTime", "10");
    sc = new SolrConfig(TEST_PATH().resolve("collection1"), "solrconfig-test-misc.xml");
    assertEquals(10, sc.indexConfig.maxCommitMergeWaitMillis);
    assertEquals(
        10, sc.indexConfig.toIndexWriterConfig(h.getCore()).getMaxFullFlushMergeWaitMillis());
  }
}<|MERGE_RESOLUTION|>--- conflicted
+++ resolved
@@ -47,13 +47,6 @@
 public class SolrIndexConfigTest extends SolrTestCaseJ4 {
 
   private static final String solrConfigFileName = "solrconfig.xml";
-<<<<<<< HEAD
-  private static final String solrConfigFileNameWarmerRandomMergePolicyFactory = "solrconfig-warmer-randommergepolicyfactory.xml";
-  private static final String solrConfigFileNameTieredMergePolicyFactory = "solrconfig-tieredmergepolicyfactory.xml";
-  private static final String solrConfigFileNameConnMSPolicyFactory = "solrconfig-concurrentmergescheduler.xml";
-  private static final String solrConfigFileNameSortingMergePolicyFactory = "solrconfig-sortingmergepolicyfactory.xml";
-  private static final String solrConfigFileNameIndexSort = "solrconfig-indexSort.xml";
-=======
   private static final String solrConfigFileNameWarmerRandomMergePolicyFactory =
       "solrconfig-warmer-randommergepolicyfactory.xml";
   private static final String solrConfigFileNameTieredMergePolicyFactory =
@@ -62,7 +55,7 @@
       "solrconfig-concurrentmergescheduler.xml";
   private static final String solrConfigFileNameSortingMergePolicyFactory =
       "solrconfig-sortingmergepolicyfactory.xml";
->>>>>>> de2d9597
+  private static final String solrConfigFileNameIndexSort = "solrconfig-indexSort.xml";
   private static final String schemaFileName = "schema.xml";
 
   @BeforeClass
@@ -116,11 +109,8 @@
     assertEquals("ms.maxMergeCount", 987, ms.getMaxMergeCount());
     assertEquals("ms.maxThreadCount", 42, ms.getMaxThreadCount());
     assertEquals("ms.isAutoIOThrottle", true, ms.getAutoIOThrottle());
-<<<<<<< HEAD
 
     assertNull("indexSort", iwc.getIndexSort());
-=======
->>>>>>> de2d9597
   }
 
   @Test
@@ -142,11 +132,8 @@
     assertEquals("ms.maxMergeCount", 987, ms.getMaxMergeCount());
     assertEquals("ms.maxThreadCount", 42, ms.getMaxThreadCount());
     assertEquals("ms.isAutoIOThrottle", false, ms.getAutoIOThrottle());
-<<<<<<< HEAD
 
     assertNull("indexSort", iwc.getIndexSort());
-=======
->>>>>>> de2d9597
   }
 
   public void testSortingMPSolrIndexConfigCreation() throws Exception {
