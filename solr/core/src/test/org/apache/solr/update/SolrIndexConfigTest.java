--- conflicted
+++ resolved
@@ -116,13 +116,9 @@
     ConcurrentMergeScheduler ms = (ConcurrentMergeScheduler) iwc.getMergeScheduler();
     assertEquals("ms.maxMergeCount", 987, ms.getMaxMergeCount());
     assertEquals("ms.maxThreadCount", 42, ms.getMaxThreadCount());
-<<<<<<< HEAD
-    assertEquals("ms.isAutoIOThrottle", true, ms.getAutoIOThrottle());
+    assertTrue("ms.isAutoIOThrottle", ms.getAutoIOThrottle());
 
     assertNull("indexSort", iwc.getIndexSort());
-=======
-    assertTrue("ms.isAutoIOThrottle", ms.getAutoIOThrottle());
->>>>>>> b8364e23
   }
 
   @Test
@@ -143,13 +139,9 @@
     ConcurrentMergeScheduler ms = (ConcurrentMergeScheduler) iwc.getMergeScheduler();
     assertEquals("ms.maxMergeCount", 987, ms.getMaxMergeCount());
     assertEquals("ms.maxThreadCount", 42, ms.getMaxThreadCount());
-<<<<<<< HEAD
-    assertEquals("ms.isAutoIOThrottle", false, ms.getAutoIOThrottle());
+    assertFalse("ms.isAutoIOThrottle", ms.getAutoIOThrottle());
 
     assertNull("indexSort", iwc.getIndexSort());
-=======
-    assertFalse("ms.isAutoIOThrottle", ms.getAutoIOThrottle());
->>>>>>> b8364e23
   }
 
   public void testSortingMPSolrIndexConfigCreation() throws Exception {
