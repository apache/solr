--- conflicted
+++ resolved
@@ -131,62 +131,13 @@
     Assert.assertEquals(1, searcher.search(new MatchAllDocsQuery(), 10).totalHits.value);
 
     // Now search w/ a Query which returns a null Scorer
-<<<<<<< HEAD
-    DocSetQuery f =
-        new DocSetQuery(null) {
-          @Override
-          public Weight createWeight(IndexSearcher searcher, ScoreMode scoreMode, float boost) {
-            return new Weight(this) {
-
-              @Override
-              public Explanation explain(LeafReaderContext context, int doc) {
-                return Explanation.match(0f, "No match on id " + doc);
-              }
-
-              @Override
-              public Scorer scorer(LeafReaderContext leafReaderContext) {
-                return null;
-              }
-
-              @Override
-              public boolean isCacheable(LeafReaderContext ctx) {
-                return false;
-              }
-            };
-          }
-
-          @Override
-          public String toString(String s) {
-            return "nullDocIdSetFilter";
-          }
-
-          @Override
-          public void visit(QueryVisitor queryVisitor) {}
-
-          @Override
-          public boolean equals(Object o) {
-            return o == this;
-          }
-
-          @Override
-          public int hashCode() {
-            return System.identityHashCode(this);
-          }
-        };
+    DocSetQuery f = new DocSetQuery(DocSet.empty());
 
     Query filtered =
         new BooleanQuery.Builder()
             .add(new MatchAllDocsQuery(), Occur.MUST)
             .add(f, Occur.FILTER)
             .build();
-=======
-    DocSetQuery f = new DocSetQuery(DocSet.empty());
-
-    Query filtered = new BooleanQuery.Builder()
-        .add(new MatchAllDocsQuery(), Occur.MUST)
-        .add(f, Occur.FILTER)
-        .build();
->>>>>>> 34f7f242
     Assert.assertEquals(0, searcher.search(filtered, 10).totalHits.value);
     reader.close();
     dir.close();
@@ -248,37 +199,11 @@
           }
         };
 
-<<<<<<< HEAD
     Query filtered =
         new BooleanQuery.Builder()
             .add(new MatchAllDocsQuery(), Occur.MUST)
             .add(f, Occur.FILTER)
             .build();
-=======
-      @Override
-      public String toString(String field) {
-        return "nullDocIdSetFilter";
-      }
-
-      @Override
-      public void visit(QueryVisitor queryVisitor) {}
-
-      @Override
-      public boolean equals(Object other) {
-        return other == this;
-      }
-
-      @Override
-      public int hashCode() {
-        return System.identityHashCode(this);
-      }
-    };
-
-    Query filtered = new BooleanQuery.Builder()
-        .add(new MatchAllDocsQuery(), Occur.MUST)
-        .add(f, Occur.FILTER)
-        .build();
->>>>>>> 34f7f242
     Assert.assertEquals(0, searcher.search(filtered, 10).totalHits.value);
     reader.close();
     dir.close();
