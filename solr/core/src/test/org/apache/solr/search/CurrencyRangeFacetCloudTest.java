--- conflicted
+++ resolved
@@ -17,10 +17,6 @@
 package org.apache.solr.search;
 
 import java.lang.invoke.MethodHandles;
-<<<<<<< HEAD
-import java.nio.file.Path;
-=======
->>>>>>> 86f2afde
 import java.util.Arrays;
 import java.util.Collections;
 import java.util.List;
@@ -67,11 +63,7 @@
     final int nodeCount = numShards * numReplicas;
 
     configureCluster(nodeCount)
-<<<<<<< HEAD
-        .addConfig(CONF, Path.of(TEST_HOME(), "collection1", "conf"))
-=======
         .addConfig(CONF, TEST_HOME().resolve("collection1").resolve("conf"))
->>>>>>> 86f2afde
         .configure();
 
     assertEquals(
