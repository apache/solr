--- conflicted
+++ resolved
@@ -16,7 +16,6 @@
  */
 package org.apache.solr.search.function;
 
-<<<<<<< HEAD
 import java.lang.invoke.MethodHandles;
 import java.nio.file.Path;
 import java.nio.file.Paths;
@@ -36,6 +35,7 @@
 import org.apache.solr.client.solrj.response.QueryResponse;
 import org.apache.solr.common.SolrDocumentList;
 import org.apache.solr.common.SolrInputDocument;
+import org.apache.solr.common.cloud.ZkStateReader;
 import org.apache.solr.common.params.SolrParams;
 import org.apache.solr.search.stats.ExactStatsCache;
 import org.apache.solr.cloud.AbstractDistribZkTestBase;
@@ -43,14 +43,10 @@
 
 import org.junit.AfterClass;
 import org.junit.Before;
-=======
-import org.apache.solr.SolrTestCaseJ4;
->>>>>>> 496235e1
 import org.junit.BeforeClass;
 
 /**
  * @see TestSortByMinMaxFunction
-<<<<<<< HEAD
  **/
 public class SortByFunctionTest extends SolrCloudTestCase {
 
@@ -62,11 +58,6 @@
   /** One client per node */
   private static ArrayList<HttpSolrClient> CLIENTS = new ArrayList<>(5);
   
-=======
- */
-public class SortByFunctionTest extends SolrTestCaseJ4 {
-
->>>>>>> 496235e1
   @BeforeClass
   public static void beforeClass() throws Exception {
     // multi replicas should not matter...
@@ -94,7 +85,6 @@
     CLOUD_CLIENT = cluster.getSolrClient();
     CLOUD_CLIENT.setDefaultCollection(COLLECTION_NAME);
 
-<<<<<<< HEAD
     waitForRecoveriesToFinish(CLOUD_CLIENT);
 
     for (JettySolrRunner jetty : cluster.getJettySolrRunners()) {
@@ -109,13 +99,6 @@
       client.close();
     }
     CLIENTS = null;
-=======
-  @Override
-  public void setUp() throws Exception {
-    super.setUp();
-    assertU(delQ("*:*"));
-    assertU(commit());
->>>>>>> 496235e1
   }
 
   @Before
@@ -150,7 +133,6 @@
   }
   
   public void test() throws Exception {
-<<<<<<< HEAD
     assertAdd(sdoc("id", "1", "x_td1", "0", "y_td1", "2", "w_td1", "25", "z_td1", "5", "f_t", "ipod"));
     assertAdd(sdoc("id", "2", "x_td1", "2", "y_td1", "2", "w_td1", "15", "z_td1", "5", "f_t", "ipod other other other other"));
     assertAdd(sdoc("id", "3", "x_td1", "3", "y_td1", "2", "w_td1", "55", "z_td1", "5", "f_t", "ipod other other other other other other other other"));
@@ -194,146 +176,6 @@
   // nocommit: test explicit "sort=field(multivalued_str_field,min|max) asc|desc"
   // nocommit: test implicit "sort=multivalued_str_field asc|desc"
   
-=======
-    assertU(
-        adoc("id", "1", "x_td1", "0", "y_td1", "2", "w_td1", "25", "z_td1", "5", "f_t", "ipod"));
-    assertU(
-        adoc(
-            "id",
-            "2",
-            "x_td1",
-            "2",
-            "y_td1",
-            "2",
-            "w_td1",
-            "15",
-            "z_td1",
-            "5",
-            "f_t",
-            "ipod ipod ipod ipod ipod"));
-    assertU(
-        adoc(
-            "id",
-            "3",
-            "x_td1",
-            "3",
-            "y_td1",
-            "2",
-            "w_td1",
-            "55",
-            "z_td1",
-            "5",
-            "f_t",
-            "ipod ipod ipod ipod ipod ipod ipod ipod ipod"));
-    assertU(
-        adoc(
-            "id",
-            "4",
-            "x_td1",
-            "4",
-            "y_td1",
-            "2",
-            "w_td1",
-            "45",
-            "z_td1",
-            "5",
-            "f_t",
-            "ipod ipod ipod ipod ipod ipod ipod"));
-    assertU(commit());
-
-    assertQ(
-        req("fl", "*,score", "q", "*:*"),
-        "//*[@numFound='4']",
-        "//float[@name='score']='1.0'",
-        "//result/doc[1]/str[@name='id'][.='1']",
-        "//result/doc[2]/str[@name='id'][.='2']",
-        "//result/doc[3]/str[@name='id'][.='3']",
-        "//result/doc[4]/str[@name='id'][.='4']");
-    assertQ(
-        req("fl", "*,score", "q", "*:*", "sort", "score desc"),
-        "//*[@numFound='4']",
-        "//float[@name='score']='1.0'",
-        "//result/doc[1]/str[@name='id'][.='1']",
-        "//result/doc[2]/str[@name='id'][.='2']",
-        "//result/doc[3]/str[@name='id'][.='3']",
-        "//result/doc[4]/str[@name='id'][.='4']");
-    assertQ(
-        req("fl", "id,score", "q", "f_t:ipod", "sort", "score desc"),
-        "//*[@numFound='4']",
-        "//result/doc[1]/str[@name='id'][.='1']",
-        "//result/doc[2]/str[@name='id'][.='2']",
-        "//result/doc[3]/str[@name='id'][.='3']",
-        "//result/doc[4]/str[@name='id'][.='4']");
-
-    assertQ(
-        req("fl", "*,score", "q", "*:*", "sort", "sum(x_td1, y_td1) desc"),
-        "//*[@numFound='4']",
-        "//float[@name='score']='1.0'",
-        "//result/doc[1]/str[@name='id'][.='4']",
-        "//result/doc[2]/str[@name='id'][.='3']",
-        "//result/doc[3]/str[@name='id'][.='2']",
-        "//result/doc[4]/str[@name='id'][.='1']");
-    assertQ(
-        req("fl", "*,score", "q", "*:*", "sort", "sum(x_td1, y_td1) asc"),
-        "//*[@numFound='4']",
-        "//float[@name='score']='1.0'",
-        "//result/doc[1]/str[@name='id'][.='1']",
-        "//result/doc[2]/str[@name='id'][.='2']",
-        "//result/doc[3]/str[@name='id'][.='3']",
-        "//result/doc[4]/str[@name='id'][.='4']");
-    // the function is equal, w_td1 separates
-    assertQ(
-        req("q", "*:*", "fl", "id", "sort", "sum(z_td1, y_td1) asc, w_td1 asc"),
-        "//*[@numFound='4']",
-        "//result/doc[1]/str[@name='id'][.='2']",
-        "//result/doc[2]/str[@name='id'][.='1']",
-        "//result/doc[3]/str[@name='id'][.='4']",
-        "//result/doc[4]/str[@name='id'][.='3']");
-  }
-
-  public void testSortJoinDocFreq() throws Exception {
-    assertU(
-        adoc(
-            "id",
-            "4",
-            "id_s1",
-            "D",
-            "links_mfacet",
-            "A",
-            "links_mfacet",
-            "B",
-            "links_mfacet",
-            "C"));
-    assertU(adoc("id", "3", "id_s1", "C", "links_mfacet", "A", "links_mfacet", "B"));
-    assertU(commit()); // Make sure it uses two readers
-    assertU(adoc("id", "2", "id_s1", "B", "links_mfacet", "A"));
-    assertU(adoc("id", "1", "id_s1", "A"));
-    assertU(commit());
-
-    assertQ(
-        req("q", "links_mfacet:B", "fl", "id", "sort", "id asc"),
-        "//*[@numFound='2']",
-        "//result/doc[1]/str[@name='id'][.='3']",
-        "//result/doc[2]/str[@name='id'][.='4']");
-
-    assertQ(
-        req("q", "*:*", "fl", "id", "sort", "joindf(id_s1, links_mfacet) desc"),
-        "//*[@numFound='4']",
-        "//result/doc[1]/str[@name='id'][.='1']",
-        "//result/doc[2]/str[@name='id'][.='2']",
-        "//result/doc[3]/str[@name='id'][.='3']",
-        "//result/doc[4]/str[@name='id'][.='4']");
-
-    assertQ(
-        req("q", "*:*", "fl", "id", "sort", "joindf(id_s1, links_mfacet) asc"),
-        "//*[@numFound='4']",
-        "//result/doc[1]/str[@name='id'][.='4']",
-        "//result/doc[2]/str[@name='id'][.='3']",
-        "//result/doc[3]/str[@name='id'][.='2']",
-        "//result/doc[4]/str[@name='id'][.='1']");
-  }
-
->>>>>>> 496235e1
   /**
    * The sort clauses to test in <code>testFieldSortSpecifiedAsFunction</code>.
    *
@@ -360,7 +202,6 @@
     final long X = Y - 1L;
 
     // test is predicated on the idea that if long -> double converstion is happening under the hood
-<<<<<<< HEAD
     // then we lose precision in sorting; so lets sanity check that our JVM isn't doing something wacky
     // in converstion that violates the principle of the test
     
@@ -382,67 +223,12 @@
                      "multi_l_dv", Y, "multi_l_dv", B));
       assertAdd(sdoc("id", "6" + i + "6", "primary_tl1", Z, "secondary_tl1", i,
                      "multi_l_dv", Z, "multi_l_dv", C));
-=======
-    // then we lose precision in sorting; so lets sanity check that our JVM isn't doing something
-    // wacky in converstion that violates the principle of the test
-
-    assertEquals(
-        "WTF? small longs cast to double aren't equivalent?", (double) A, (double) B, 0.0D);
-    assertEquals(
-        "WTF? small longs cast to double aren't equivalent?", (double) A, (double) C, 0.0D);
-
-    assertEquals("WTF? big longs cast to double aren't equivalent?", (double) Z, (double) Y, 0.0D);
-    assertEquals("WTF? big longs cast to double aren't equivalent?", (double) Z, (double) X, 0.0D);
-
-    int docId = 0;
-    for (int i = 0; i < 3; i++) {
-      assertU(
-          adoc(
-              sdoc(
-                  "id",
-                  ++docId,
-                  "primary_tl1",
-                  X,
-                  "secondary_tl1",
-                  i,
-                  "multi_l_dv",
-                  X,
-                  "multi_l_dv",
-                  A)));
-      assertU(
-          adoc(
-              sdoc(
-                  "id",
-                  ++docId,
-                  "primary_tl1",
-                  Y,
-                  "secondary_tl1",
-                  i,
-                  "multi_l_dv",
-                  Y,
-                  "multi_l_dv",
-                  B)));
-      assertU(
-          adoc(
-              sdoc(
-                  "id",
-                  ++docId,
-                  "primary_tl1",
-                  Z,
-                  "secondary_tl1",
-                  i,
-                  "multi_l_dv",
-                  Z,
-                  "multi_l_dv",
-                  C)));
->>>>>>> 496235e1
     }
     assertCommit();
 
     // all of these sorts should result in the exact same order
     // min/max of a field is tested in TestSortByMinMaxFunction
     for (String primarySort : getFieldFunctionClausesToTest()) {
-<<<<<<< HEAD
       assertSortedResults(params("q", "*:*",
                                  "sort", primarySort + " asc, secondary_tl1 asc"),
                           "991", "992", "993",
@@ -465,34 +251,8 @@
   public static void waitForRecoveriesToFinish(CloudSolrClient client) throws Exception {
     assert null != client.getDefaultCollection();
     AbstractDistribZkTestBase.waitForRecoveriesToFinish(client.getDefaultCollection(),
-                                                        client.getZkStateReader(),
+                                                        ZkStateReader.from(client),
                                                         true, true, 330);
   }
 
-=======
-
-      assertQ(
-          req("q", "*:*", "sort", primarySort + " asc, secondary_tl1 asc"),
-          "//*[@numFound='9']",
-          "//result/doc[1]/long[@name='primary_tl1'][.='" + X + "']",
-          "//result/doc[1]/long[@name='secondary_tl1'][.='0']",
-          "//result/doc[2]/long[@name='primary_tl1'][.='" + X + "']",
-          "//result/doc[2]/long[@name='secondary_tl1'][.='1']",
-          "//result/doc[3]/long[@name='primary_tl1'][.='" + X + "']",
-          "//result/doc[3]/long[@name='secondary_tl1'][.='2']",
-          "//result/doc[4]/long[@name='primary_tl1'][.='" + Y + "']",
-          "//result/doc[4]/long[@name='secondary_tl1'][.='0']",
-          "//result/doc[5]/long[@name='primary_tl1'][.='" + Y + "']",
-          "//result/doc[5]/long[@name='secondary_tl1'][.='1']",
-          "//result/doc[6]/long[@name='primary_tl1'][.='" + Y + "']",
-          "//result/doc[6]/long[@name='secondary_tl1'][.='2']",
-          "//result/doc[7]/long[@name='primary_tl1'][.='" + Z + "']",
-          "//result/doc[7]/long[@name='secondary_tl1'][.='0']",
-          "//result/doc[8]/long[@name='primary_tl1'][.='" + Z + "']",
-          "//result/doc[8]/long[@name='secondary_tl1'][.='1']",
-          "//result/doc[9]/long[@name='primary_tl1'][.='" + Z + "']",
-          "//result/doc[9]/long[@name='secondary_tl1'][.='2']");
-    }
-  }
->>>>>>> 496235e1
 }