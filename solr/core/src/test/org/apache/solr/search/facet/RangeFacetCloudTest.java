/*
 * Licensed to the Apache Software Foundation (ASF) under one or more
 * contributor license agreements.  See the NOTICE file distributed with
 * this work for additional information regarding copyright ownership.
 * The ASF licenses this file to You under the Apache License, Version 2.0
 * (the "License"); you may not use this file except in compliance with
 * the License.  You may obtain a copy of the License at
 *
 *     http://www.apache.org/licenses/LICENSE-2.0
 *
 * Unless required by applicable law or agreed to in writing, software
 * distributed under the License is distributed on an "AS IS" BASIS,
 * WITHOUT WARRANTIES OR CONDITIONS OF ANY KIND, either express or implied.
 * See the License for the specific language governing permissions and
 * limitations under the License.
 */
package org.apache.solr.search.facet;

import java.lang.invoke.MethodHandles;
import java.lang.reflect.Array;
<<<<<<< HEAD
import java.nio.file.Path;
=======
>>>>>>> 86f2afde
import java.util.ArrayList;
import java.util.Arrays;
import java.util.Collections;
import java.util.EnumSet;
import java.util.LinkedHashMap;
import java.util.List;
import java.util.Map;
import java.util.Map.Entry;
import java.util.stream.Collectors;
import org.apache.lucene.tests.util.TestUtil;
import org.apache.solr.client.solrj.SolrQuery;
import org.apache.solr.client.solrj.impl.CloudSolrClient;
import org.apache.solr.client.solrj.request.CollectionAdminRequest;
import org.apache.solr.client.solrj.request.UpdateRequest;
import org.apache.solr.client.solrj.response.QueryResponse;
import org.apache.solr.cloud.SolrCloudTestCase;
import org.apache.solr.common.SolrInputDocument;
import org.apache.solr.common.params.CoreAdminParams;
import org.apache.solr.common.params.FacetParams.FacetRangeOther;
import org.apache.solr.common.util.IOUtils;
import org.apache.solr.common.util.NamedList;
import org.junit.AfterClass;
import org.junit.BeforeClass;

/**
 * Builds a random index of a few simple fields, maintaining an in-memory model of the expected doc
 * counts so that we can verify the results of range facets w/ nested field facets that need
 * refinement.
 *
 * <p>The focus here is on stressing the cases where the document values fall direct only on the
 * range boundaries, and how the various "include" options affects refinement.
 */
public class RangeFacetCloudTest extends SolrCloudTestCase {

  private static final String COLLECTION = MethodHandles.lookup().lookupClass().getName();
  private static final String CONF = COLLECTION + "_configSet";

  private static final String INT_FIELD = "range_i";
  private static final String STR_FIELD = "facet_s";
  private static final int NUM_RANGE_VALUES = 6;
  private static final int TERM_VALUES_RANDOMIZER = 100;

  private static final List<String> SORTS =
      Arrays.asList("count desc", "count asc", "index asc", "index desc");

  private static final List<EnumSet<FacetRangeOther>> OTHERS = buildListOfFacetRangeOtherOptions();
  private static final List<FacetRangeOther> BEFORE_AFTER_BETWEEN =
      Arrays.asList(FacetRangeOther.BEFORE, FacetRangeOther.AFTER, FacetRangeOther.BETWEEN);

  /**
   * the array indexes represent values in our numeric field, while the array values track the
   * number of docs that will have that value.
   */
  private static final int[] RANGE_MODEL = new int[NUM_RANGE_VALUES];

  /**
   * the array indexes represent values in our numeric field, while the array values track the
   * mapping from string field terms to facet counts for docs that have that numeric value
   */
  @SuppressWarnings({"unchecked"})
  private static final Map<String, Integer>[] TERM_MODEL =
      (Map<String, Integer>[]) Array.newInstance(Map.class, NUM_RANGE_VALUES);

  /** A basic client for operations at the cloud level, default collection will be set */
  private static CloudSolrClient CLOUD_CLIENT;

  @BeforeClass
  public static void setupCluster() throws Exception {
    final int numShards = TestUtil.nextInt(random(), 1, 5);
    final int numReplicas = 1;
    final int nodeCount = numShards * numReplicas;

    configureCluster(nodeCount)
<<<<<<< HEAD
        .addConfig(CONF, Path.of(TEST_HOME(), "collection1", "conf"))
=======
        .addConfig(CONF, TEST_HOME().resolve("collection1").resolve("conf"))
>>>>>>> 86f2afde
        .configure();

    assertEquals(
        0,
        (CollectionAdminRequest.createCollection(COLLECTION, CONF, numShards, numReplicas)
                .setProperties(
                    Collections.singletonMap(CoreAdminParams.CONFIG, "solrconfig-minimal.xml"))
                .process(cluster.getSolrClient()))
            .getStatus());

    CLOUD_CLIENT = cluster.basicSolrClientBuilder().withDefaultCollection(COLLECTION).build();

    final int numDocs = atLeast(1000);
    final int maxTermId = atLeast(TERM_VALUES_RANDOMIZER);

    // clear the RANGE_MODEL
    Arrays.fill(RANGE_MODEL, 0);
    // seed the TERM_MODEL Maps, so we don't have null check later
    for (int i = 0; i < NUM_RANGE_VALUES; i++) {
      TERM_MODEL[i] = new LinkedHashMap<>();
    }

    // build our index & our models
    for (int id = 0; id < numDocs; id++) {
      final int rangeVal = random().nextInt(NUM_RANGE_VALUES);
      final String termVal = "x" + random().nextInt(maxTermId);
      final SolrInputDocument doc =
          sdoc("id", "" + id, INT_FIELD, "" + rangeVal, STR_FIELD, termVal);
      RANGE_MODEL[rangeVal]++;
      TERM_MODEL[rangeVal].merge(termVal, 1, Integer::sum);

      assertEquals(0, (new UpdateRequest().add(doc)).process(CLOUD_CLIENT).getStatus());
    }
    assertEquals(0, CLOUD_CLIENT.commit().getStatus());
  }

  public void testInclude_Lower() throws Exception {
    for (boolean doSubFacet : Arrays.asList(false, true)) {
      final Integer subFacetLimit = pickSubFacetLimit(doSubFacet);
      final CharSequence subFacet = makeSubFacet(subFacetLimit);
      for (EnumSet<FacetRangeOther> other : OTHERS) {
        final String otherStr = formatFacetRangeOther(other);
        for (String include : Arrays.asList(", include:lower", "")) { // same behavior
          final SolrQuery solrQuery =
              new SolrQuery(
                  "q",
                  "*:*",
                  "rows",
                  "0",
                  "json.facet",
                  // exclude a single low value from our ranges
                  "{ foo:{ type:range, field:"
                      + INT_FIELD
                      + " start:1, end:5, gap:1"
                      + otherStr
                      + include
                      + subFacet
                      + " } }");

          final QueryResponse rsp = CLOUD_CLIENT.query(solrQuery);
          try {
            @SuppressWarnings({"unchecked"})
            final NamedList<Object> foo =
                ((NamedList<NamedList<Object>>) rsp.getResponse().get("facets")).get("foo");
            @SuppressWarnings({"unchecked"})
            final List<NamedList<Object>> buckets = (List<NamedList<Object>>) foo.get("buckets");

            assertEquals("num buckets", 4, buckets.size());
            for (int i = 0; i < 4; i++) {
              int expectedVal = i + 1;
              assertBucket(
                  "bucket#" + i,
                  expectedVal,
                  modelVals(expectedVal),
                  subFacetLimit,
                  buckets.get(i));
            }

            assertBeforeAfterBetween(
                other, modelVals(0), modelVals(5), modelVals(1, 4), subFacetLimit, foo);

          } catch (AssertionError | RuntimeException ae) {
            throw new AssertionError(solrQuery + " -> " + rsp + " ===> " + ae.getMessage(), ae);
          }
        }
      }
    }
  }

  public void testInclude_Lower_Gap2() throws Exception {
    for (boolean doSubFacet : Arrays.asList(false, true)) {
      final Integer subFacetLimit = pickSubFacetLimit(doSubFacet);
      final CharSequence subFacet = makeSubFacet(subFacetLimit);
      for (EnumSet<FacetRangeOther> other : OTHERS) {
        final String otherStr = formatFacetRangeOther(other);
        for (String include : Arrays.asList(", include:lower", "")) { // same behavior
          final SolrQuery solrQuery =
              new SolrQuery(
                  "q",
                  "*:*",
                  "rows",
                  "0",
                  "json.facet",
                  "{ foo:{ type:range, field:"
                      + INT_FIELD
                      + " start:0, end:5, gap:2"
                      + otherStr
                      + include
                      + subFacet
                      + " } }");

          final QueryResponse rsp = CLOUD_CLIENT.query(solrQuery);
          try {
            @SuppressWarnings({"unchecked"})
            final NamedList<Object> foo =
                ((NamedList<NamedList<Object>>) rsp.getResponse().get("facets")).get("foo");
            @SuppressWarnings({"unchecked"})
            final List<NamedList<Object>> buckets = (List<NamedList<Object>>) foo.get("buckets");

            assertEquals("num buckets", 3, buckets.size());
            assertBucket("bucket#0", 0, modelVals(0, 1), subFacetLimit, buckets.get(0));
            assertBucket("bucket#1", 2, modelVals(2, 3), subFacetLimit, buckets.get(1));
            assertBucket("bucket#2", 4, modelVals(4, 5), subFacetLimit, buckets.get(2));

            assertBeforeAfterBetween(
                other, emptyVals(), emptyVals(), modelVals(0, 5), subFacetLimit, foo);

          } catch (AssertionError | RuntimeException ae) {
            throw new AssertionError(solrQuery + " -> " + rsp + " ===> " + ae.getMessage(), ae);
          }
        }
      }
    }
  }

  public void testInclude_Lower_Gap2_hardend() throws Exception {
    for (boolean doSubFacet : Arrays.asList(false, true)) {
      final Integer subFacetLimit = pickSubFacetLimit(doSubFacet);
      final CharSequence subFacet = makeSubFacet(subFacetLimit);
      for (EnumSet<FacetRangeOther> other : OTHERS) {
        final String otherStr = formatFacetRangeOther(other);
        for (String include : Arrays.asList(", include:lower", "")) { // same behavior
          final SolrQuery solrQuery =
              new SolrQuery(
                  "q",
                  "*:*",
                  "rows",
                  "0",
                  "json.facet",
                  "{ foo:{ type:range, field:"
                      + INT_FIELD
                      + " start:0, end:5, gap:2, hardend:true"
                      + otherStr
                      + include
                      + subFacet
                      + " } }");

          final QueryResponse rsp = CLOUD_CLIENT.query(solrQuery);
          try {
            @SuppressWarnings({"unchecked"})
            final NamedList<Object> foo =
                ((NamedList<NamedList<Object>>) rsp.getResponse().get("facets")).get("foo");
            @SuppressWarnings({"unchecked"})
            final List<NamedList<Object>> buckets = (List<NamedList<Object>>) foo.get("buckets");

            assertEquals("num buckets", 3, buckets.size());
            assertBucket("bucket#0", 0, modelVals(0, 1), subFacetLimit, buckets.get(0));
            assertBucket("bucket#1", 2, modelVals(2, 3), subFacetLimit, buckets.get(1));
            assertBucket("bucket#2", 4, modelVals(4), subFacetLimit, buckets.get(2));

            assertBeforeAfterBetween(
                other, emptyVals(), modelVals(5), modelVals(0, 4), subFacetLimit, foo);

          } catch (AssertionError | RuntimeException ae) {
            throw new AssertionError(solrQuery + " -> " + rsp + " ===> " + ae.getMessage(), ae);
          }
        }
      }
    }
  }

  public void testStatsWithOmitHeader() throws Exception {
    // SOLR-13509: no NPE should be thrown when only stats are specified with omitHeader=true
    SolrQuery solrQuery =
        new SolrQuery(
            "q",
            "*:*",
            "omitHeader",
            "true",
            "json.facet",
            "{unique_foo:\"unique(" + STR_FIELD + ")\"}");
    final QueryResponse rsp = CLOUD_CLIENT.query(solrQuery);
    // response shouldn't contain header as omitHeader is set to true
    assertNull(rsp.getResponseHeader());
  }

  public void testInclude_Upper() throws Exception {
    for (boolean doSubFacet : Arrays.asList(false, true)) {
      final Integer subFacetLimit = pickSubFacetLimit(doSubFacet);
      final CharSequence subFacet = makeSubFacet(subFacetLimit);
      for (EnumSet<FacetRangeOther> other : OTHERS) {
        final String otherStr = formatFacetRangeOther(other);
        final SolrQuery solrQuery =
            new SolrQuery(
                "q",
                "*:*",
                "rows",
                "0",
                "json.facet",
                // exclude a single high value from our ranges
                "{ foo:{ type:range, field:"
                    + INT_FIELD
                    + " start:0, end:4, gap:1, include:upper"
                    + otherStr
                    + subFacet
                    + " } }");

        final QueryResponse rsp = CLOUD_CLIENT.query(solrQuery);
        try {
          @SuppressWarnings({"unchecked"})
          final NamedList<Object> foo =
              ((NamedList<NamedList<Object>>) rsp.getResponse().get("facets")).get("foo");
          @SuppressWarnings({"unchecked"})
          final List<NamedList<Object>> buckets = (List<NamedList<Object>>) foo.get("buckets");

          assertEquals("num buckets", 4, buckets.size());
          for (int i = 0; i < 4; i++) {
            assertBucket("bucket#" + i, i, modelVals(i + 1), subFacetLimit, buckets.get(i));
          }
          assertBeforeAfterBetween(
              other, modelVals(0), modelVals(5), modelVals(1, 4), subFacetLimit, foo);

        } catch (AssertionError | RuntimeException ae) {
          throw new AssertionError(solrQuery + " -> " + rsp + " ===> " + ae.getMessage(), ae);
        }
      }
    }
  }

  public void testInclude_Upper_Gap2() throws Exception {
    for (boolean doSubFacet : Arrays.asList(false, true)) {
      final Integer subFacetLimit = pickSubFacetLimit(doSubFacet);
      final CharSequence subFacet = makeSubFacet(subFacetLimit);
      for (EnumSet<FacetRangeOther> other : OTHERS) {
        final String otherStr = formatFacetRangeOther(other);
        final SolrQuery solrQuery =
            new SolrQuery(
                "q",
                "*:*",
                "rows",
                "0",
                "json.facet",
                // exclude a single high value from our ranges
                "{ foo:{ type:range, field:"
                    + INT_FIELD
                    + " start:0, end:4, gap:2, include:upper"
                    + otherStr
                    + subFacet
                    + " } }");

        final QueryResponse rsp = CLOUD_CLIENT.query(solrQuery);
        try {
          @SuppressWarnings({"unchecked"})
          final NamedList<Object> foo =
              ((NamedList<NamedList<Object>>) rsp.getResponse().get("facets")).get("foo");
          @SuppressWarnings({"unchecked"})
          final List<NamedList<Object>> buckets = (List<NamedList<Object>>) foo.get("buckets");

          assertEquals("num buckets", 2, buckets.size());
          assertBucket("bucket#0", 0, modelVals(1, 2), subFacetLimit, buckets.get(0));
          assertBucket("bucket#1", 2, modelVals(3, 4), subFacetLimit, buckets.get(1));

          assertBeforeAfterBetween(
              other, modelVals(0), modelVals(5), modelVals(1, 4), subFacetLimit, foo);

        } catch (AssertionError | RuntimeException ae) {
          throw new AssertionError(
              solrQuery + " -> " + rsp.toString() + " ===> " + ae.getMessage(), ae);
        }
      }
    }
  }

  public void testInclude_Edge() throws Exception {
    for (boolean doSubFacet : Arrays.asList(false, true)) {
      final Integer subFacetLimit = pickSubFacetLimit(doSubFacet);
      final CharSequence subFacet = makeSubFacet(subFacetLimit);
      for (EnumSet<FacetRangeOther> other : OTHERS) {
        final String otherStr = formatFacetRangeOther(other);
        final SolrQuery solrQuery =
            new SolrQuery(
                "q",
                "*:*",
                "rows",
                "0",
                "json.facet",
                // exclude a single low/high value from our ranges
                "{ foo:{ type:range, field:"
                    + INT_FIELD
                    + " start:1, end:4, gap:1, include:edge"
                    + otherStr
                    + subFacet
                    + " } }");

        final QueryResponse rsp = CLOUD_CLIENT.query(solrQuery);
        try {
          @SuppressWarnings({"unchecked"})
          final NamedList<Object> foo =
              ((NamedList<NamedList<Object>>) rsp.getResponse().get("facets")).get("foo");
          @SuppressWarnings({"unchecked"})
          final List<NamedList<Object>> buckets = (List<NamedList<Object>>) foo.get("buckets");

          assertEquals("num buckets", 3, buckets.size());

          assertBucket("bucket#0", 1, modelVals(1), subFacetLimit, buckets.get(0));

          // middle bucket doesn't include lower or upper, so it's empty
          assertBucket("bucket#1", 2, emptyVals(), subFacetLimit, buckets.get(1));

          assertBucket("bucket#2", 3, modelVals(4), subFacetLimit, buckets.get(2));

          assertBeforeAfterBetween(
              other, modelVals(0), modelVals(5), modelVals(1, 4), subFacetLimit, foo);

        } catch (AssertionError | RuntimeException ae) {
          throw new AssertionError(
              solrQuery + " -> " + rsp.toString() + " ===> " + ae.getMessage(), ae);
        }
      }
    }
  }

  public void testInclude_EdgeLower() throws Exception {
    for (boolean doSubFacet : Arrays.asList(false, true)) {
      final Integer subFacetLimit = pickSubFacetLimit(doSubFacet);
      final CharSequence subFacet = makeSubFacet(subFacetLimit);
      for (EnumSet<FacetRangeOther> other : OTHERS) {
        final String otherStr = formatFacetRangeOther(other);
        for (String include :
            Arrays.asList(", include:'edge,lower'", ", include:[edge,lower]")) { // same
          final SolrQuery solrQuery =
              new SolrQuery(
                  "q",
                  "*:*",
                  "rows",
                  "0",
                  "json.facet",
                  // exclude a single low/high value from our ranges
                  "{ foo:{ type:range, field:"
                      + INT_FIELD
                      + " start:1, end:4, gap:1"
                      + otherStr
                      + include
                      + subFacet
                      + " } }");

          final QueryResponse rsp = CLOUD_CLIENT.query(solrQuery);
          try {
            @SuppressWarnings({"unchecked"})
            final NamedList<Object> foo =
                ((NamedList<NamedList<Object>>) rsp.getResponse().get("facets")).get("foo");
            @SuppressWarnings({"unchecked"})
            final List<NamedList<Object>> buckets = (List<NamedList<Object>>) foo.get("buckets");

            assertEquals("num buckets", 3, buckets.size());

            assertBucket("bucket#0", 1, modelVals(1), subFacetLimit, buckets.get(0));
            assertBucket("bucket#1", 2, modelVals(2), subFacetLimit, buckets.get(1));
            assertBucket("bucket#2", 3, modelVals(3, 4), subFacetLimit, buckets.get(2));

            assertBeforeAfterBetween(
                other, modelVals(0), modelVals(5), modelVals(1, 4), subFacetLimit, foo);

          } catch (AssertionError | RuntimeException ae) {
            throw new AssertionError(
                solrQuery + " -> " + rsp.toString() + " ===> " + ae.getMessage(), ae);
          }
        }
      }
    }
  }

  public void testInclude_EdgeUpper() throws Exception {
    for (boolean doSubFacet : Arrays.asList(false, true)) {
      final Integer subFacetLimit = pickSubFacetLimit(doSubFacet);
      final CharSequence subFacet = makeSubFacet(subFacetLimit);
      for (EnumSet<FacetRangeOther> other : OTHERS) {
        final String otherStr = formatFacetRangeOther(other);
        for (String include :
            Arrays.asList(", include:'edge,upper'", ", include:[edge,upper]")) { // same
          final SolrQuery solrQuery =
              new SolrQuery(
                  "q",
                  "*:*",
                  "rows",
                  "0",
                  "json.facet",
                  // exclude a single low/high value from our ranges
                  "{ foo:{ type:range, field:"
                      + INT_FIELD
                      + " start:1, end:4, gap:1"
                      + otherStr
                      + include
                      + subFacet
                      + " } }");

          final QueryResponse rsp = CLOUD_CLIENT.query(solrQuery);
          try {
            @SuppressWarnings({"unchecked"})
            final NamedList<Object> foo =
                ((NamedList<NamedList<Object>>) rsp.getResponse().get("facets")).get("foo");
            @SuppressWarnings({"unchecked"})
            final List<NamedList<Object>> buckets = (List<NamedList<Object>>) foo.get("buckets");

            assertEquals("num buckets", 3, buckets.size());

            assertBucket("bucket#0", 1, modelVals(1, 2), subFacetLimit, buckets.get(0));
            assertBucket("bucket#1", 2, modelVals(3), subFacetLimit, buckets.get(1));
            assertBucket("bucket#2", 3, modelVals(4), subFacetLimit, buckets.get(2));

            assertBeforeAfterBetween(
                other, modelVals(0), modelVals(5), modelVals(1, 4), subFacetLimit, foo);

          } catch (AssertionError | RuntimeException ae) {
            throw new AssertionError(
                solrQuery + " -> " + rsp.toString() + " ===> " + ae.getMessage(), ae);
          }
        }
      }
    }
  }

  public void testInclude_EdgeLowerUpper() throws Exception {
    for (boolean doSubFacet : Arrays.asList(false, true)) {
      final Integer subFacetLimit = pickSubFacetLimit(doSubFacet);
      final CharSequence subFacet = makeSubFacet(subFacetLimit);
      for (EnumSet<FacetRangeOther> other : OTHERS) {
        final String otherStr = formatFacetRangeOther(other);
        for (String include :
            Arrays.asList(", include:'edge,lower,upper'", ", include:[edge,lower,upper]")) { // same
          final SolrQuery solrQuery =
              new SolrQuery(
                  "q",
                  "*:*",
                  "rows",
                  "0",
                  "json.facet",
                  // exclude a single low/high value from our ranges
                  "{ foo:{ type:range, field:"
                      + INT_FIELD
                      + " start:1, end:4, gap:1"
                      + otherStr
                      + include
                      + subFacet
                      + " } }");

          final QueryResponse rsp = CLOUD_CLIENT.query(solrQuery);
          try {
            @SuppressWarnings({"unchecked"})
            final NamedList<Object> foo =
                ((NamedList<NamedList<Object>>) rsp.getResponse().get("facets")).get("foo");
            @SuppressWarnings({"unchecked"})
            final List<NamedList<Object>> buckets = (List<NamedList<Object>>) foo.get("buckets");

            assertEquals("num buckets", 3, buckets.size());

            assertBucket("bucket#0", 1, modelVals(1, 2), subFacetLimit, buckets.get(0));
            assertBucket("bucket#1", 2, modelVals(2, 3), subFacetLimit, buckets.get(1));
            assertBucket("bucket#2", 3, modelVals(3, 4), subFacetLimit, buckets.get(2));

            assertBeforeAfterBetween(
                other, modelVals(0), modelVals(5), modelVals(1, 4), subFacetLimit, foo);

          } catch (AssertionError | RuntimeException ae) {
            throw new AssertionError(
                solrQuery + " -> " + rsp.toString() + " ===> " + ae.getMessage(), ae);
          }
        }
      }
    }
  }

  public void testInclude_All() throws Exception {
    for (boolean doSubFacet : Arrays.asList(false, true)) {
      final Integer subFacetLimit = pickSubFacetLimit(doSubFacet);
      final CharSequence subFacet = makeSubFacet(subFacetLimit);
      for (EnumSet<FacetRangeOther> other : OTHERS) {
        final String otherStr = formatFacetRangeOther(other);
        for (String include :
            Arrays.asList(
                ", include:'edge,lower,upper,outer'",
                ", include:[edge,lower,upper,outer]",
                ", include:all")) { // same
          final SolrQuery solrQuery =
              new SolrQuery(
                  "q",
                  "*:*",
                  "rows",
                  "0",
                  "json.facet",
                  // exclude a single low/high value from our ranges
                  "{ foo:{ type:range, field:"
                      + INT_FIELD
                      + " start:1, end:4, gap:1"
                      + otherStr
                      + include
                      + subFacet
                      + " } }");

          final QueryResponse rsp = CLOUD_CLIENT.query(solrQuery);
          try {
            @SuppressWarnings({"unchecked"})
            final NamedList<Object> foo =
                ((NamedList<NamedList<Object>>) rsp.getResponse().get("facets")).get("foo");
            @SuppressWarnings({"unchecked"})
            final List<NamedList<Object>> buckets = (List<NamedList<Object>>) foo.get("buckets");

            assertEquals("num buckets", 3, buckets.size());

            assertBucket("bucket#0", 1, modelVals(1, 2), subFacetLimit, buckets.get(0));
            assertBucket("bucket#1", 2, modelVals(2, 3), subFacetLimit, buckets.get(1));
            assertBucket("bucket#2", 3, modelVals(3, 4), subFacetLimit, buckets.get(2));

            assertBeforeAfterBetween(
                other, modelVals(0, 1), modelVals(4, 5), modelVals(1, 4), subFacetLimit, foo);

          } catch (AssertionError | RuntimeException ae) {
            throw new AssertionError(
                solrQuery + " -> " + rsp.toString() + " ===> " + ae.getMessage(), ae);
          }
        }
      }
    }
  }

  /** This test will also sanity check that mincount is working properly */
  public void testInclude_All_Gap2() throws Exception {
    for (boolean doSubFacet : Arrays.asList(false, true)) {
      final Integer subFacetLimit = pickSubFacetLimit(doSubFacet);
      final CharSequence subFacet = makeSubFacet(subFacetLimit);
      for (EnumSet<FacetRangeOther> other : OTHERS) {
        final String otherStr = formatFacetRangeOther(other);
        for (String include :
            Arrays.asList(
                ", include:'edge,lower,upper,outer'",
                ", include:[edge,lower,upper,outer]",
                ", include:all")) { // same

          // we also want to sanity check that mincount doesn't bork anything,
          // so we're going to do the query twice:
          // 1) no mincount, keep track of which bucket has the highest count & what it was
          // 2) use that value as the mincount, assert that the other bucket isn't returned
          long mincount_to_use = -1;
          Object expected_mincount_bucket_val =
              null; // HACK: use null to mean neither in case of tie

          // initial query, no mincount...
          SolrQuery solrQuery =
              new SolrQuery(
                  "q",
                  "*:*",
                  "rows",
                  "0",
                  "json.facet",
                  // exclude a single low/high value from our ranges
                  "{ foo:{ type:range, field:"
                      + INT_FIELD
                      + ", start:1, end:4, gap:2"
                      + otherStr
                      + include
                      + subFacet
                      + " } }");

          QueryResponse rsp = CLOUD_CLIENT.query(solrQuery);
          try {
            @SuppressWarnings({"unchecked"})
            final NamedList<Object> foo =
                ((NamedList<NamedList<Object>>) rsp.getResponse().get("facets")).get("foo");
            @SuppressWarnings({"unchecked"})
            final List<NamedList<Object>> buckets = (List<NamedList<Object>>) foo.get("buckets");

            assertEquals("num buckets", 2, buckets.size());

            assertBucket("bucket#0", 1, modelVals(1, 3), subFacetLimit, buckets.get(0));
            assertBucket("bucket#1", 3, modelVals(3, 5), subFacetLimit, buckets.get(1));

            assertBeforeAfterBetween(
                other, modelVals(0, 1), modelVals(5), modelVals(1, 5), subFacetLimit, foo);

            // if we've made it this far, then our buckets match the model
            // now use our buckets to pick a mincount to use based on the MIN(+1) count seen
            long count0 = ((Number) buckets.get(0).get("count")).longValue();
            long count1 = ((Number) buckets.get(1).get("count")).longValue();

            mincount_to_use = 1 + Math.min(count0, count1);
            if (count0 > count1) {
              expected_mincount_bucket_val = buckets.get(0).get("val");
            } else if (count1 > count0) {
              expected_mincount_bucket_val = buckets.get(1).get("val");
            }

          } catch (AssertionError | RuntimeException ae) {
            throw new AssertionError(
                solrQuery + " -> " + rsp.toString() + " ===> " + ae.getMessage(), ae);
          }

          // second query, using mincount...
          solrQuery =
              new SolrQuery(
                  "q",
                  "*:*",
                  "rows",
                  "0",
                  "json.facet",
                  // exclude a single low/high value from our ranges,
                  "{ foo:{ type:range, field:"
                      + INT_FIELD
                      + ", mincount:"
                      + mincount_to_use
                      + ", start:1, end:4, gap:2"
                      + otherStr
                      + include
                      + subFacet
                      + " } }");

          rsp = CLOUD_CLIENT.query(solrQuery);
          try {
            @SuppressWarnings({"unchecked"})
            final NamedList<Object> foo =
                ((NamedList<NamedList<Object>>) rsp.getResponse().get("facets")).get("foo");
            @SuppressWarnings({"unchecked"})
            final List<NamedList<Object>> buckets = (List<NamedList<Object>>) foo.get("buckets");

            if (null == expected_mincount_bucket_val) {
              assertEquals("num buckets", 0, buckets.size());
            } else {
              assertEquals("num buckets", 1, buckets.size());
              final Object actualBucket = buckets.get(0);
              if (expected_mincount_bucket_val.equals(1)) {
                assertBucket("bucket#0(0)", 1, modelVals(1, 3), subFacetLimit, actualBucket);
              } else {
                assertBucket("bucket#0(1)", 3, modelVals(3, 5), subFacetLimit, actualBucket);
              }
            }

            // regardless of mincount, the before/after/between special buckets should always be
            // returned
            assertBeforeAfterBetween(
                other, modelVals(0, 1), modelVals(5), modelVals(1, 5), subFacetLimit, foo);

          } catch (AssertionError | RuntimeException ae) {
            throw new AssertionError(
                solrQuery + " -> " + rsp.toString() + " ===> " + ae.getMessage(), ae);
          }
        }
      }
    }
  }

  public void testInclude_All_Gap2_hardend() throws Exception {
    for (boolean doSubFacet : Arrays.asList(false, true)) {
      final Integer subFacetLimit = pickSubFacetLimit(doSubFacet);
      final CharSequence subFacet = makeSubFacet(subFacetLimit);
      for (EnumSet<FacetRangeOther> other : OTHERS) {
        final String otherStr = formatFacetRangeOther(other);
        for (String include :
            Arrays.asList(
                ", include:'edge,lower,upper,outer'",
                ", include:[edge,lower,upper,outer]",
                ", include:all")) { // same
          final SolrQuery solrQuery =
              new SolrQuery(
                  "q",
                  "*:*",
                  "rows",
                  "0",
                  "json.facet",
                  // exclude a single low/high value from our ranges
                  "{ foo:{ type:range, field:"
                      + INT_FIELD
                      + " start:1, end:4, gap:2, hardend:true"
                      + otherStr
                      + include
                      + subFacet
                      + " } }");

          final QueryResponse rsp = CLOUD_CLIENT.query(solrQuery);
          try {
            @SuppressWarnings({"unchecked"})
            final NamedList<Object> foo =
                ((NamedList<NamedList<Object>>) rsp.getResponse().get("facets")).get("foo");
            @SuppressWarnings({"unchecked"})
            final List<NamedList<Object>> buckets = (List<NamedList<Object>>) foo.get("buckets");

            assertEquals("num buckets", 2, buckets.size());

            assertBucket("bucket#0", 1, modelVals(1, 3), subFacetLimit, buckets.get(0));
            assertBucket("bucket#1", 3, modelVals(3, 4), subFacetLimit, buckets.get(1));

            assertBeforeAfterBetween(
                other, modelVals(0, 1), modelVals(4, 5), modelVals(1, 4), subFacetLimit, foo);

          } catch (AssertionError | RuntimeException ae) {
            throw new AssertionError(
                solrQuery + " -> " + rsp.toString() + " ===> " + ae.getMessage(), ae);
          }
        }
      }
    }
  }

  public void testRangeWithInterval() throws Exception {
    for (boolean doSubFacet : Arrays.asList(false, true)) {
      final Integer subFacetLimit = pickSubFacetLimit(doSubFacet);
      final CharSequence subFacet = makeSubFacet(subFacetLimit);
      for (boolean incUpper : Arrays.asList(false, true)) {
        String incUpperStr = ",inclusive_to:" + incUpper;
        final SolrQuery solrQuery =
            new SolrQuery(
                "q",
                "*:*",
                "rows",
                "0",
                "json.facet",
                "{ foo:{ type:range, field:"
                    + INT_FIELD
                    + " ranges:[{from:1, to:2"
                    + incUpperStr
                    + "},"
                    + "{from:2, to:3"
                    + incUpperStr
                    + "},{from:3, to:4"
                    + incUpperStr
                    + "},{from:4, to:5"
                    + incUpperStr
                    + "}]"
                    + subFacet
                    + " } }");

        final QueryResponse rsp = CLOUD_CLIENT.query(solrQuery);
        try {
          @SuppressWarnings({"unchecked"})
          final NamedList<Object> foo =
              ((NamedList<NamedList<Object>>) rsp.getResponse().get("facets")).get("foo");
          @SuppressWarnings({"unchecked"})
          final List<NamedList<Object>> buckets = (List<NamedList<Object>>) foo.get("buckets");

          assertEquals("num buckets", 4, buckets.size());
          for (int i = 0; i < 4; i++) {
            String expectedVal = "[" + (i + 1) + "," + (i + 2) + (incUpper ? "]" : ")");
            ModelRange modelVals = incUpper ? modelVals(i + 1, i + 2) : modelVals(i + 1);
            assertBucket("bucket#" + i, expectedVal, modelVals, subFacetLimit, buckets.get(i));
          }
        } catch (AssertionError | RuntimeException ae) {
          throw new AssertionError(
              solrQuery + " -> " + rsp.toString() + " ===> " + ae.getMessage(), ae);
        }
      }
    }
  }

  public void testRangeWithOldIntervalFormat() throws Exception {
    for (boolean doSubFacet : Arrays.asList(false, true)) {
      final Integer subFacetLimit = pickSubFacetLimit(doSubFacet);
      final CharSequence subFacet = makeSubFacet(subFacetLimit);
      for (boolean incUpper : Arrays.asList(false, true)) {
        String incUpperStr = incUpper ? "]\"" : ")\"";
        final SolrQuery solrQuery =
            new SolrQuery(
                "q",
                "*:*",
                "rows",
                "0",
                "json.facet",
                "{ foo:{ type:range, field:"
                    + INT_FIELD
                    + " ranges:[{range:\"[1,2"
                    + incUpperStr
                    + "},"
                    + "{range:\"[2,3"
                    + incUpperStr
                    + "},{range:\"[3,4"
                    + incUpperStr
                    + "},{range:\"[4,5"
                    + incUpperStr
                    + "}]"
                    + subFacet
                    + " } }");

        final QueryResponse rsp = CLOUD_CLIENT.query(solrQuery);
        try {
          @SuppressWarnings({"unchecked"})
          final NamedList<Object> foo =
              ((NamedList<NamedList<Object>>) rsp.getResponse().get("facets")).get("foo");
          @SuppressWarnings({"unchecked"})
          final List<NamedList<Object>> buckets = (List<NamedList<Object>>) foo.get("buckets");

          assertEquals("num buckets", 4, buckets.size());
          for (int i = 0; i < 4; i++) {
            String expectedVal = "[" + (i + 1) + "," + (i + 2) + (incUpper ? "]" : ")");
            ModelRange modelVals = incUpper ? modelVals(i + 1, i + 2) : modelVals(i + 1);
            assertBucket("bucket#" + i, expectedVal, modelVals, subFacetLimit, buckets.get(i));
          }
        } catch (AssertionError | RuntimeException ae) {
          throw new AssertionError(
              solrQuery + " -> " + rsp.toString() + " ===> " + ae.getMessage(), ae);
        }
      }
    }
  }

  public void testIntervalWithMincount() throws Exception {
    for (boolean doSubFacet : Arrays.asList(false, true)) {
      final Integer subFacetLimit = pickSubFacetLimit(doSubFacet);
      final CharSequence subFacet = makeSubFacet(subFacetLimit);

      long mincount_to_use = -1;
      Object expected_mincount_bucket_val = null;

      // without mincount
      SolrQuery solrQuery =
          new SolrQuery(
              "q",
              "*:*",
              "rows",
              "0",
              "json.facet",
              "{ foo:{ type:range, field:"
                  + INT_FIELD
                  + " ranges:[{from:1, to:3},{from:3, to:5}]"
                  + subFacet
                  + " } }");

      QueryResponse rsp = CLOUD_CLIENT.query(solrQuery);
      try {
        @SuppressWarnings({"unchecked"})
        final NamedList<Object> foo =
            ((NamedList<NamedList<Object>>) rsp.getResponse().get("facets")).get("foo");
        @SuppressWarnings({"unchecked"})
        final List<NamedList<Object>> buckets = (List<NamedList<Object>>) foo.get("buckets");

        assertEquals("num buckets", 2, buckets.size());

        // upper is not included
        assertBucket("bucket#0", "[1,3)", modelVals(1, 2), subFacetLimit, buckets.get(0));
        assertBucket("bucket#1", "[3,5)", modelVals(3, 4), subFacetLimit, buckets.get(1));

        // if we've made it this far, then our buckets match the model
        // now use our buckets to pick a mincount to use based on the MIN(+1) count seen
        long count0 = ((Number) buckets.get(0).get("count")).longValue();
        long count1 = ((Number) buckets.get(1).get("count")).longValue();

        mincount_to_use = 1 + Math.min(count0, count1);
        if (count0 > count1) {
          expected_mincount_bucket_val = buckets.get(0).get("val");
        } else if (count1 > count0) {
          expected_mincount_bucket_val = buckets.get(1).get("val");
        }

      } catch (AssertionError | RuntimeException ae) {
        throw new AssertionError(
            solrQuery + " -> " + rsp.toString() + " ===> " + ae.getMessage(), ae);
      }

      // with mincount
      solrQuery =
          new SolrQuery(
              "q",
              "*:*",
              "rows",
              "0",
              "json.facet",
              "{ foo:{ type:range, field:"
                  + INT_FIELD
                  + " ranges:[{from:1, to:3},{from:3, to:5}]"
                  + ",mincount:"
                  + mincount_to_use
                  + subFacet
                  + " } }");

      rsp = CLOUD_CLIENT.query(solrQuery);
      try {
        @SuppressWarnings({"unchecked"})
        final NamedList<Object> foo =
            ((NamedList<NamedList<Object>>) rsp.getResponse().get("facets")).get("foo");
        @SuppressWarnings({"unchecked"})
        final List<NamedList<Object>> buckets = (List<NamedList<Object>>) foo.get("buckets");

        if (null == expected_mincount_bucket_val) {
          assertEquals("num buckets", 0, buckets.size());
        } else {
          assertEquals("num buckets", 1, buckets.size());
          final Object actualBucket = buckets.get(0);
          if (expected_mincount_bucket_val.equals("[1,3)")) {
            assertBucket("bucket#0(0)", "[1,3)", modelVals(1, 2), subFacetLimit, actualBucket);
          } else {
            assertBucket("bucket#0(1)", "[3,5)", modelVals(3, 4), subFacetLimit, actualBucket);
          }
        }
      } catch (AssertionError | RuntimeException ae) {
        throw new AssertionError(
            solrQuery + " -> " + rsp.toString() + " ===> " + ae.getMessage(), ae);
      }
    }
  }

  /**
   * Helper method for validating a single 'bucket' from a Range facet.
   *
   * @param label to use in assertions
   * @param expectedVal <code>"val"</code> to assert for this bucket, use <code>null</code> for
   *     special "buckets" like before, after, between.
   * @param expectedRangeValues a range of the expected values in the numeric field whose cumulative
   *     counts should match this buckets <code>"count"</code>
   * @param subFacetLimitUsed if null, then assert this bucket has no <code>"bar"</code> subfacet,
   *     otherwise assert expected term counts for each actual term, and sanity check the number
   *     terms returnd against the model and/or this limit.
   * @param actualBucket the actual bucket returned from a query for all assertions to be conducted
   *     against.
   */
  private static void assertBucket(
      final String label,
      final Object expectedVal,
      final ModelRange expectedRangeValues,
      final Integer subFacetLimitUsed,
      final Object actualBucket) {
    try {

      assertNotNull("null bucket", actualBucket);
      assertNotNull("expectedRangeValues", expectedRangeValues);
      assertTrue("bucket is not a NamedList", actualBucket instanceof NamedList);
      @SuppressWarnings({"unchecked"})
      final NamedList<Object> bucket = (NamedList<Object>) actualBucket;

      if (null != expectedVal) {
        assertEquals("val", expectedVal, bucket.get("val"));
      }

      // figure out the model from our range of values...
      long expectedCount = 0;
      List<Map<String, Integer>> toMerge = new ArrayList<>(NUM_RANGE_VALUES);
      for (int i = expectedRangeValues.lower; i <= expectedRangeValues.upper; i++) {
        expectedCount += RANGE_MODEL[i];
        toMerge.add(TERM_MODEL[i]);
      }

      assertEquals("count", expectedCount, bucket.get("count"));

      // merge the maps of our range values by summing the (int) values on key collisions
      final Map<String, Long> expectedTermCounts =
          toMerge.stream()
              .flatMap(m -> m.entrySet().stream())
              .collect(Collectors.toMap(Entry::getKey, (e -> e.getValue().longValue()), Long::sum));

      if (null == subFacetLimitUsed || 0 == expectedCount) {
        assertNull("unexpected subfacets", bucket.get("bar"));
      } else {
        @SuppressWarnings({"unchecked"})
        NamedList<Object> bar = ((NamedList<Object>) bucket.get("bar"));
        assertNotNull("can't find subfacet 'bar'", bar);

        final int numBucketsExpected =
            subFacetLimitUsed < 0
                ? expectedTermCounts.size()
                : Math.min(subFacetLimitUsed, expectedTermCounts.size());
        @SuppressWarnings({"unchecked"})
        final List<NamedList<Object>> subBuckets = (List<NamedList<Object>>) bar.get("buckets");
        // we should either have filled out the expected limit, or
        assertEquals("num subfacet buckets", numBucketsExpected, subBuckets.size());

        // assert sub-facet term counts for the subBuckets that do exist
        for (NamedList<Object> subBucket : subBuckets) {
          final Object term = subBucket.get("val");
          assertNotNull("subfacet bucket with null term: " + subBucket, term);
          final Long expectedTermCount = expectedTermCounts.get(term.toString());
          assertNotNull("unexpected subfacet bucket: " + subBucket, expectedTermCount);
          assertEquals(
              "subfacet count for term: " + term, expectedTermCount, subBucket.get("count"));
        }
      }

    } catch (AssertionError | RuntimeException ae) {
      throw new AssertionError(label + ": " + ae.getMessage(), ae);
    }
  }

  /**
   * A convenience method for calling {@link #assertBucket} on the before/after/between buckets of a
   * facet result, based on the {@link FacetRangeOther} specified for this facet.
   *
   * @see #assertBucket
   * @see #buildListOfFacetRangeOtherOptions
   */
  private static void assertBeforeAfterBetween(
      final EnumSet<FacetRangeOther> other,
      final ModelRange before,
      final ModelRange after,
      final ModelRange between,
      final Integer subFacetLimitUsed,
      final NamedList<Object> facet) {
    // final String[] names = new String[] { "before", "after", "between" };
    assertEquals(3, BEFORE_AFTER_BETWEEN.size());
    final ModelRange[] expected = new ModelRange[] {before, after, between};
    for (int i = 0; i < 3; i++) {
      FacetRangeOther key = BEFORE_AFTER_BETWEEN.get(i);
      String name = key.toString();
      if (other.contains(key) || other.contains(FacetRangeOther.ALL)) {
        assertBucket(name, null, expected[i], subFacetLimitUsed, facet.get(name));
      } else {
        assertNull("unexpected other=" + name, facet.get(name));
      }
    }
  }

  /**
   * A little helper struct to make the method sig of {@link #assertBucket} more readable. If lower
   * (or upper) is negative, then both must be negative and upper must be less than lower -- this
   * indicates that the bucket should be empty.
   *
   * @see #modelVals
   * @see #emptyVals
   */
  private static final class ModelRange {
    public final int lower;
    public final int upper;

    /** Don't use, use the convenience methods */
    public ModelRange(int lower, int upper) {
      if (lower < 0 || upper < 0) {
        assertTrue(lower < 0 && upper < lower);
      } else {
        assertTrue(lower <= upper);
      }
      this.lower = lower;
      this.upper = upper;
    }
  }

  private static ModelRange emptyVals() {
    return new ModelRange(-1, -100);
  }

  private static ModelRange modelVals(int value) {
    return modelVals(value, value);
  }

  private static ModelRange modelVals(int lower, int upper) {
    assertTrue(upper + " < " + lower, lower <= upper);
    assertTrue("negative lower", 0 <= lower);
    assertTrue("negative upper", 0 <= upper);
    return new ModelRange(lower, upper);
  }

  /** randomized helper */
  private static Integer pickSubFacetLimit(final boolean doSubFacet) {
    if (!doSubFacet) {
      return null;
    }
    int result = TestUtil.nextInt(random(), -10, atLeast(TERM_VALUES_RANDOMIZER));
    return (result <= 0) ? -1 : result;
  }

  /** randomized helper */
  private static CharSequence makeSubFacet(final Integer subFacetLimit) {
    if (null == subFacetLimit) {
      return "";
    }
    final StringBuilder result =
        new StringBuilder(", facet:{ bar:{ type:terms, refine:true, field:" + STR_FIELD);
    // constrain overrequesting to stress refinement, but still test those code paths
    final String overrequest = random().nextBoolean() ? "0" : "1";

    result.append(", overrequest:").append(overrequest).append(", limit:").append(subFacetLimit);

    // order should have no effect on our testing
    if (random().nextBoolean()) {
      result.append(", sort:'").append(SORTS.get(random().nextInt(SORTS.size()))).append("'");
    }
    result.append("} }");
    return result;
  }

  /**
   * Helper for seeding the re-used static struct, and asserting no one changes the Enum w/o
   * updating this test
   *
   * @see #assertBeforeAfterBetween
   * @see #formatFacetRangeOther
   * @see #OTHERS
   */
  private static List<EnumSet<FacetRangeOther>> buildListOfFacetRangeOtherOptions() {
    assertEquals(
        "If someone adds to FacetRangeOther this method (and bulk of test) needs updated",
        5,
        EnumSet.allOf(FacetRangeOther.class).size());

    // we're not overly concerned about testing *EVERY* permutation,
    // we just want to make sure we test multiple code paths (some, all, "ALL", none)
    //
    // NOTE: Don't mix "ALL" or "NONE" with other options, so we don't have to make
    // assertBeforeAfterBetween overly complicated
    ArrayList<EnumSet<FacetRangeOther>> results = new ArrayList<>(5);
    results.add(EnumSet.of(FacetRangeOther.ALL));
    results.add(EnumSet.of(FacetRangeOther.BEFORE, FacetRangeOther.AFTER, FacetRangeOther.BETWEEN));
    results.add(EnumSet.of(FacetRangeOther.BEFORE, FacetRangeOther.AFTER));
    results.add(EnumSet.of(FacetRangeOther.BETWEEN));
    results.add(EnumSet.of(FacetRangeOther.NONE));
    return results;
  }

  /**
   * @see #assertBeforeAfterBetween
   * @see #buildListOfFacetRangeOtherOptions
   */
  private static String formatFacetRangeOther(EnumSet<FacetRangeOther> other) {
    if (other.contains(FacetRangeOther.NONE) && random().nextBoolean()) {
      return ""; // sometimes don't output a param at all when we're dealing with the default NONE
    }
    String val = other.toString();
    if (random().nextBoolean()) {
      // two valid syntaxes to randomize between:
      // - a JSON list of items (conveniently the default toString of EnumSet),
      // - a single quoted string containing the comma separated list
      val = val.replaceAll("\\[|\\]", "'");
    }
    return ", other:" + val;
  }

  @AfterClass
  public static void afterClass() throws Exception {
    IOUtils.closeQuietly(CLOUD_CLIENT);
  }
}<|MERGE_RESOLUTION|>--- conflicted
+++ resolved
@@ -18,10 +18,6 @@
 
 import java.lang.invoke.MethodHandles;
 import java.lang.reflect.Array;
-<<<<<<< HEAD
-import java.nio.file.Path;
-=======
->>>>>>> 86f2afde
 import java.util.ArrayList;
 import java.util.Arrays;
 import java.util.Collections;
@@ -95,11 +91,7 @@
     final int nodeCount = numShards * numReplicas;
 
     configureCluster(nodeCount)
-<<<<<<< HEAD
-        .addConfig(CONF, Path.of(TEST_HOME(), "collection1", "conf"))
-=======
         .addConfig(CONF, TEST_HOME().resolve("collection1").resolve("conf"))
->>>>>>> 86f2afde
         .configure();
 
     assertEquals(
