--- conflicted
+++ resolved
@@ -367,13 +367,7 @@
       }
 
       @Override
-<<<<<<< HEAD
-      public TopDocs searchNearestVectors(String field, float[] target, int k, Bits acceptDocs) {
-=======
-      public TopDocs searchNearestVectors(
-          String field, float[] target, int k, Bits acceptDocs, int visitedLimit)
-          throws IOException {
->>>>>>> e88cd0f3
+      public TopDocs searchNearestVectors(String field, float[] target, int k, Bits acceptDoc, int visitedLimits) {
         return null;
       }
 
