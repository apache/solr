/*
 * Licensed to the Apache Software Foundation (ASF) under one or more
 * contributor license agreements.  See the NOTICE file distributed with
 * this work for additional information regarding copyright ownership.
 * The ASF licenses this file to You under the Apache License, Version 2.0
 * (the "License"); you may not use this file except in compliance with
 * the License.  You may obtain a copy of the License at
 *
 *     http://www.apache.org/licenses/LICENSE-2.0
 *
 * Unless required by applicable law or agreed to in writing, software
 * distributed under the License is distributed on an "AS IS" BASIS,
 * WITHOUT WARRANTIES OR CONDITIONS OF ANY KIND, either express or implied.
 * See the License for the specific language governing permissions and
 * limitations under the License.
 */
package org.apache.solr.search.facet;

import static org.apache.solr.search.facet.RelatednessAgg.computeRelatedness;
import static org.apache.solr.search.facet.RelatednessAgg.roundTo5Digits;

import java.io.IOException;
import java.lang.invoke.MethodHandles;
import java.nio.file.Path;
import java.util.ArrayList;
import java.util.Arrays;
import java.util.Collections;
import java.util.LinkedHashMap;
import java.util.LinkedHashSet;
import java.util.List;
import java.util.Map;
import java.util.Random;
import java.util.concurrent.atomic.AtomicInteger;
import org.apache.lucene.util.LuceneTestCase.Slow;
import org.apache.lucene.util.TestUtil;
import org.apache.solr.client.solrj.SolrClient;
import org.apache.solr.client.solrj.SolrServerException;
import org.apache.solr.client.solrj.embedded.JettySolrRunner;
import org.apache.solr.client.solrj.impl.CloudSolrClient;
import org.apache.solr.client.solrj.impl.HttpSolrClient;
import org.apache.solr.client.solrj.request.CollectionAdminRequest;
import org.apache.solr.client.solrj.request.QueryRequest;
import org.apache.solr.client.solrj.response.QueryResponse;
import org.apache.solr.cloud.AbstractDistribZkTestBase;
import org.apache.solr.cloud.SolrCloudTestCase;
import org.apache.solr.common.SolrInputDocument;
import org.apache.solr.common.cloud.ZkStateReader;
import org.apache.solr.common.params.SolrParams;
import org.apache.solr.common.util.NamedList;
import org.junit.AfterClass;
import org.junit.BeforeClass;
import org.noggit.JSONUtil;
import org.noggit.JSONWriter;
import org.noggit.JSONWriter.Writable;
import org.slf4j.Logger;
import org.slf4j.LoggerFactory;

/**
 * A randomized test of nested facets using the <code>relatedness()</code> function, that asserts
 * the accuracy the results for all the buckets returned using verification queries of the
 * (expected) foreground &amp; background queries based on the nested facet terms.
 *
 * <p>Note that unlike normal facet "count" verification, using a high limit + overrequest isn't a
 * substitute for refinement in order to ensure accurate "skg" computation across shards. For that
 * reason, this tests forces <code>refine: true</code> (unlike {@link TestCloudJSONFacetJoinDomain})
 * and specifies a <code>domain: { 'query':'*:*' }</code> for every facet, in order to guarantee
 * that all shards participate in all facets, so that the popularity &amp; relatedness values
 * returned can be proven with validation requests.
 *
 * <p>(Refinement alone is not enough. Using the '*:*' query as the facet domain is necessary to
 * prevent situations where a single shardX may return candidate bucket with no child-buckets due to
 * the normal facet intersections, but when refined on other shardY(s), can produce "high scoring"
 * SKG child-buckets, which would then be missing the foreground/background "size" contributions
 * from shardX.
 *
 * @see TestCloudJSONFacetJoinDomain
 * @see TestCloudJSONFacetSKGEquiv
 */
@Slow
public class TestCloudJSONFacetSKG extends SolrCloudTestCase {

  private static final Logger log = LoggerFactory.getLogger(MethodHandles.lookup().lookupClass());

  private static final String DEBUG_LABEL = MethodHandles.lookup().lookupClass().getName();
  private static final String COLLECTION_NAME = DEBUG_LABEL + "_collection";

  private static final int DEFAULT_LIMIT = FacetField.DEFAULT_FACET_LIMIT;
  private static final int MAX_FIELD_NUM = 15;
  private static final int UNIQUE_FIELD_VALS = 50;

  /**
   * Multivalued string field suffixes that can be randomized for testing diff facet/join code paths
   */
  private static final String[] MULTI_STR_FIELD_SUFFIXES =
      new String[] {"_multi_ss", "_multi_sds", "_multi_sdsS"};
  /**
   * Multivalued int field suffixes that can be randomized for testing diff facet/join code paths
   */
  private static final String[] MULTI_INT_FIELD_SUFFIXES =
      new String[] {"_multi_is", "_multi_ids", "_multi_idsS"};

  /**
   * Single Valued string field suffixes that can be randomized for testing diff facet code paths
   */
  private static final String[] SOLO_STR_FIELD_SUFFIXES =
      new String[] {"_solo_s", "_solo_sd", "_solo_sdS"};
  /** Single Valued int field suffixes that can be randomized for testing diff facet code paths */
  private static final String[] SOLO_INT_FIELD_SUFFIXES =
      new String[] {"_solo_i", "_solo_id", "_solo_idS"};

  /** A basic client for operations at the cloud level, default collection will be set */
  private static CloudSolrClient CLOUD_CLIENT;
  /** One client per node */
  private static final ArrayList<HttpSolrClient> CLIENTS = new ArrayList<>(5);

  @BeforeClass
  private static void createMiniSolrCloudCluster() throws Exception {
    // sanity check constants
    assertTrue(
        "bad test constants: some suffixes will never be tested",
        (MULTI_STR_FIELD_SUFFIXES.length < MAX_FIELD_NUM)
            && (MULTI_INT_FIELD_SUFFIXES.length < MAX_FIELD_NUM)
            && (SOLO_STR_FIELD_SUFFIXES.length < MAX_FIELD_NUM)
            && (SOLO_INT_FIELD_SUFFIXES.length < MAX_FIELD_NUM));

    // we need DVs on point fields to compute stats & facets
    if (Boolean.getBoolean(NUMERIC_POINTS_SYSPROP))
      System.setProperty(NUMERIC_DOCVALUES_SYSPROP, "true");

    // multi replicas should not matter...
    final int repFactor = usually() ? 1 : 2;
    // ... but we definitely want to test multiple shards
    final int numShards = TestUtil.nextInt(random(), 1, (usually() ? 2 : 3));
    final int numNodes = (numShards * repFactor);

    final String configName = DEBUG_LABEL + "_config-set";
    final Path configDir = TEST_COLL1_CONF();

    configureCluster(numNodes).addConfig(configName, configDir).configure();

    Map<String, String> collectionProperties = new LinkedHashMap<>();
    collectionProperties.put("config", "solrconfig-tlog.xml");
    collectionProperties.put("schema", "schema_latest.xml");
    CollectionAdminRequest.createCollection(COLLECTION_NAME, configName, numShards, repFactor)
        .setPerReplicaState(SolrCloudTestCase.USE_PER_REPLICA_STATE)
        .setProperties(collectionProperties)
        .process(cluster.getSolrClient());

    CLOUD_CLIENT = cluster.getSolrClient();
    CLOUD_CLIENT.setDefaultCollection(COLLECTION_NAME);

    waitForRecoveriesToFinish(CLOUD_CLIENT);

    for (JettySolrRunner jetty : cluster.getJettySolrRunners()) {
      CLIENTS.add(getHttpSolrClient(jetty.getBaseUrl() + "/" + COLLECTION_NAME + "/"));
    }

    final int numDocs = atLeast(100);
    for (int id = 0; id < numDocs; id++) {
      SolrInputDocument doc = sdoc("id", "" + id);
      for (int fieldNum = 0; fieldNum < MAX_FIELD_NUM; fieldNum++) {
        // NOTE: we ensure every doc has at least one value in each field that way, if a term is
        // returned for a parent there there is guaranteed to be at least one one term in the child
        // facet as well.
        //
        // otherwise, we'd face the risk of a single shardX returning parentTermX as a top term for
        // the parent facet, but having no child terms -- meanwhile on refinement another shardY
        // that did *not* returned parentTermX in phase#1, could return some *new* child terms under
        // parentTermX, but their stats would not include the bgCount from shardX.
        //
        // in normal operation, this is an edge case that isn't a big deal because the ratios &
        // relatedness scores are statistically approximate, but for the purpose of this test where
        // we verify correctness via exactness we need all shards to contribute to the SKG
        // statistics
        final int numValsThisDoc = TestUtil.nextInt(random(), 1, (usually() ? 5 : 10));
        for (int v = 0; v < numValsThisDoc; v++) {
          final String fieldValue = randFieldValue(fieldNum);

          // multi valued: one string, and one integer
          doc.addField(multiStrField(fieldNum), fieldValue);
          doc.addField(multiIntField(fieldNum), fieldValue);
        }
        { // single valued: one string, and one integer
          final String fieldValue = randFieldValue(fieldNum);
          doc.addField(soloStrField(fieldNum), fieldValue);
          doc.addField(soloIntField(fieldNum), fieldValue);
        }
      }
      CLOUD_CLIENT.add(doc);
      if (random().nextInt(100) < 1) {
        CLOUD_CLIENT.commit(); // commit 1% of the time to create new segments
      }
      if (random().nextInt(100) < 5) {
        CLOUD_CLIENT.add(doc); // duplicate the doc 5% of the time to create deleted docs
      }
    }
    CLOUD_CLIENT.commit();
  }

  /**
   * Given a (random) number, and a (static) array of possible suffixes returns a consistent field
   * name that uses that number and one of hte specified suffixes in it's name.
   *
   * @see #MULTI_STR_FIELD_SUFFIXES
   * @see #MULTI_INT_FIELD_SUFFIXES
   * @see #MAX_FIELD_NUM
   * @see #randFieldValue
   */
  private static String field(final String[] suffixes, final int fieldNum) {
    assert fieldNum < MAX_FIELD_NUM;

    final String suffix = suffixes[fieldNum % suffixes.length];
    return "field_" + fieldNum + suffix;
  }
  /** Given a (random) number, returns a consistent field name for a multi valued string field */
  private static String multiStrField(final int fieldNum) {
    return field(MULTI_STR_FIELD_SUFFIXES, fieldNum);
  }
  /** Given a (random) number, returns a consistent field name for a multi valued int field */
  private static String multiIntField(final int fieldNum) {
    return field(MULTI_INT_FIELD_SUFFIXES, fieldNum);
  }
  /** Given a (random) number, returns a consistent field name for a single valued string field */
  private static String soloStrField(final int fieldNum) {
    return field(SOLO_STR_FIELD_SUFFIXES, fieldNum);
  }
  /** Given a (random) number, returns a consistent field name for a single valued int field */
  private static String soloIntField(final int fieldNum) {
    return field(SOLO_INT_FIELD_SUFFIXES, fieldNum);
  }

  /**
   * Given a (random) field number, returns a random (integer based) value for that field. NOTE: The
   * number of unique values in each field is constant according to {@link #UNIQUE_FIELD_VALS} but
   * the precise <em>range</em> of values will vary for each unique field number, such that cross
   * field joins will match fewer documents based on how far apart the field numbers are.
   *
   * @see #UNIQUE_FIELD_VALS
   * @see #field
   */
  private static String randFieldValue(final int fieldNum) {
    return "" + (fieldNum + TestUtil.nextInt(random(), 1, UNIQUE_FIELD_VALS));
  }

  @AfterClass
  private static void afterClass() throws Exception {
    if (null != CLOUD_CLIENT) {
      CLOUD_CLIENT.close();
      CLOUD_CLIENT = null;
    }
    for (HttpSolrClient client : CLIENTS) {
      client.close();
    }
    CLIENTS.clear();
  }

  /**
   * Test some small, hand crafted, but non-trivial queries that are easier to trace/debug then a
   * pure random monstrosity. (ie: if something obvious gets broken, this test may fail faster and
   * in a more obvious way then testRandom)
   */
  public void testBespoke() throws Exception {
    { // trivial single level facet
      Map<String, TermFacet> facets = new LinkedHashMap<>();
      TermFacet top = new TermFacet(multiStrField(9), UNIQUE_FIELD_VALS, 0, null);
      facets.put("top1", top);
      final AtomicInteger maxBuckets = new AtomicInteger(UNIQUE_FIELD_VALS);
      assertFacetSKGsAreCorrect(
          maxBuckets, facets, multiStrField(7) + ":11", multiStrField(5) + ":9", "*:*");
      assertTrue("Didn't check a single bucket???", maxBuckets.get() < UNIQUE_FIELD_VALS);
    }

    { // trivial single level facet w/sorting on skg
      Map<String, TermFacet> facets = new LinkedHashMap<>();
      TermFacet top = new TermFacet(multiStrField(9), UNIQUE_FIELD_VALS, 0, "skg desc");
      facets.put("top2", top);
      final AtomicInteger maxBuckets = new AtomicInteger(UNIQUE_FIELD_VALS);
      assertFacetSKGsAreCorrect(
          maxBuckets, facets, multiStrField(7) + ":11", multiStrField(5) + ":9", "*:*");
      assertTrue("Didn't check a single bucket???", maxBuckets.get() < UNIQUE_FIELD_VALS);
    }

    { // trivial single level facet w/ 2 diff ways to request "limit = (effectively) Infinite"
      // to sanity check refinement of buckets missing from other shard in both cases

      // NOTE that these two queries & facets *should* effectively identical given that the
      // very large limit value is big enough no shard will ever return that may terms,
      // but the "limit=-1" case it actually triggers slightly different code paths
      // because it causes FacetField.returnsPartial() to be "true"
      for (int limit : new int[] {999999999, -1}) {
        Map<String, TermFacet> facets = new LinkedHashMap<>();
        facets.put(
            "top_facet_limit__" + limit, new TermFacet(multiStrField(9), limit, 0, "skg desc"));
        final AtomicInteger maxBuckets = new AtomicInteger(UNIQUE_FIELD_VALS);
        assertFacetSKGsAreCorrect(
            maxBuckets, facets, multiStrField(7) + ":11", multiStrField(5) + ":9", "*:*");
        assertTrue("Didn't check a single bucket???", maxBuckets.get() < UNIQUE_FIELD_VALS);
      }
    }
    { // allBuckets should have no impact...
      for (Boolean allBuckets : Arrays.asList(null, false, true)) {
        Map<String, TermFacet> facets = new LinkedHashMap<>();
        facets.put(
            "allb__" + allBuckets,
            new TermFacet(multiStrField(9), map("allBuckets", allBuckets, "sort", "skg desc")));
        final AtomicInteger maxBuckets = new AtomicInteger(UNIQUE_FIELD_VALS);
        assertFacetSKGsAreCorrect(
            maxBuckets, facets, multiStrField(7) + ":11", multiStrField(5) + ":9", "*:*");
        assertTrue("Didn't check a single bucket???", maxBuckets.get() < UNIQUE_FIELD_VALS);
      }
    }
  }

  public void testRandom() throws Exception {

    // since the "cost" of verifying the stats for each bucket is so high (see TODO in
    // verifySKGResults()) we put a safety valve in place on the maximum number of buckets that we
    // are willing to verify across *all* the queries that we do. that way if the randomized queries
    // we build all have relatively small facets, so be it, but if we get a really big one early on,
    // we can test as much as possible, skip other iterations.
    //
    // (deeply nested facets may contain more buckets then the max, but we won't *check* all of
    // them)
    final int maxBucketsAllowed = atLeast(2000);
    final AtomicInteger maxBucketsToCheck = new AtomicInteger(maxBucketsAllowed);

    final int numIters = atLeast(10);
    for (int iter = 0; iter < numIters && 0 < maxBucketsToCheck.get(); iter++) {
      assertFacetSKGsAreCorrect(
          maxBucketsToCheck,
          TermFacet.buildRandomFacets(),
          buildRandomQuery(),
          buildRandomQuery(),
          buildRandomQuery());
    }
    assertTrue("Didn't check a single bucket???", maxBucketsToCheck.get() < maxBucketsAllowed);
  }

  /**
   * Generates a random query string across the randomized fields/values in the index
   *
   * @see #randFieldValue
   * @see #field
   */
  private static String buildRandomQuery() {
    if (0 == TestUtil.nextInt(random(), 0, 10)) {
      return "*:*";
    }
    final int numClauses = TestUtil.nextInt(random(), 3, 10);
    final String[] clauses = new String[numClauses];
    for (int c = 0; c < numClauses; c++) {
      final int fieldNum = random().nextInt(MAX_FIELD_NUM);
      // keep queries simple, just use str fields - not point of test
      clauses[c] = multiStrField(fieldNum) + ":" + randFieldValue(fieldNum);
    }
    return buildORQuery(clauses);
  }

  private static String buildORQuery(String... clauses) {
    assert 0 < clauses.length;
    return "(" + String.join(" OR ", clauses) + ")";
  }

  /**
   * Given a set of term facets, and top level query strings, asserts that the SKG stats for each
   * facet term returned when executing that query with those foreground/background queries match
   * the expected results of executing the equivalent queries in isolation.
   *
   * @see #verifySKGResults
   */
  private void assertFacetSKGsAreCorrect(
      final AtomicInteger maxBucketsToCheck,
      Map<String, TermFacet> expected,
      final String query,
      final String foreQ,
      final String backQ)
      throws SolrServerException, IOException {
    final SolrParams baseParams = params("rows", "0", "fore", foreQ, "back", backQ);

    final SolrParams facetParams =
        params("q", query, "json.facet", "" + TermFacet.toJSONFacetParamValue(expected));
    final SolrParams initParams = SolrParams.wrapAppended(facetParams, baseParams);

    log.info("Doing full run: {}", initParams);

    QueryResponse rsp = null;
    // JSON Facets not (currently) available from QueryResponse...
    NamedList<Object> topNamedList = null;
    try {
      rsp = (new QueryRequest(initParams)).process(getRandClient(random()));
      assertNotNull(initParams + " is null rsp?", rsp);
      topNamedList = rsp.getResponse();
      assertNotNull(initParams + " is null topNamedList?", topNamedList);
    } catch (Exception e) {
      throw new RuntimeException("init query failed: " + initParams + ": " + e.getMessage(), e);
    }
    try {
      @SuppressWarnings("unchecked")
      final NamedList<Object> facetResponse = (NamedList<Object>) topNamedList.get("facets");
      assertNotNull("null facet results?", facetResponse);
      assertEquals(
          "numFound mismatch with top count?",
          rsp.getResults().getNumFound(),
          ((Number) facetResponse.get("count")).longValue());

      // Note: even if the query has numFound=0, our explicit background query domain should
      // still force facet results
      // (even if the background query matches nothing, that just means there will be no
      // buckets in those facets)
      assertFacetSKGsAreCorrect(maxBucketsToCheck, expected, baseParams, facetResponse);

    } catch (AssertionError e) {
      throw new AssertionError(initParams + " ===> " + topNamedList + " --> " + e.getMessage(), e);
    } finally {
      log.info("Ending full run");
    }
  }

  /**
   * Recursive helper method that walks the actual facet response, comparing the SKG results to the
   * expected output based on the equivalent filters generated from the original TermFacet.
   */
  @SuppressWarnings({"unchecked"})
  private void assertFacetSKGsAreCorrect(
      final AtomicInteger maxBucketsToCheck,
      final Map<String, TermFacet> expected,
      final SolrParams baseParams,
      final NamedList<Object> actualFacetResponse)
      throws SolrServerException, IOException {

    for (Map.Entry<String, TermFacet> entry : expected.entrySet()) {
      final String facetKey = entry.getKey();
      final TermFacet facet = entry.getValue();

      final NamedList<Object> results = (NamedList<Object>) actualFacetResponse.get(facetKey);
      assertNotNull(facetKey + " key missing from: " + actualFacetResponse, results);

      if (null != results.get("allBuckets")) {
        // if the response includes an allBuckets bucket, then there must not be an skg value

        // 'skg' key must not exist in th allBuckets bucket
        assertEquals(
            facetKey + " has skg in allBuckets: " + results.get("allBuckets"),
            Collections.emptyList(),
            ((NamedList<Object>) results.get("allBuckets")).getAll("skg"));
      }
      final List<NamedList<Object>> buckets = (List<NamedList<Object>>) results.get("buckets");
      assertNotNull(facetKey + " has null buckets: " + actualFacetResponse, buckets);

      if (buckets.isEmpty()) {
        // should only happen if the background query does not match any docs with field X
        final long docsWithField =
            getNumFound(
                params(
                    "_trace",
                    "noBuckets",
                    "rows",
                    "0",
                    "q",
                    facet.field + ":[* TO *]",
                    "fq",
                    baseParams.get("back")));

        assertEquals(
            facetKey + " has no buckets, but docs in background exist with field: " + facet.field,
            0,
            docsWithField);
      }

      // NOTE: it's important that we do this depth first -- not just because it's the easiest way
      // to do it, but because it means that our maxBucketsToCheck will ensure we do a lot of deep
      // sub-bucket checking, not just all the buckets of the top level(s) facet(s)
      for (NamedList<Object> bucket : buckets) {
        final String fieldVal = bucket.get("val").toString(); // int or stringified int

        verifySKGResults(facetKey, facet, baseParams, fieldVal, bucket);
        if (maxBucketsToCheck.decrementAndGet() <= 0) {
          return;
        }

        final SolrParams verifyParams =
            SolrParams.wrapAppended(baseParams, params("fq", facet.field + ":" + fieldVal));

        // recursively check subFacets
        if (!facet.subFacets.isEmpty()) {
          assertFacetSKGsAreCorrect(maxBucketsToCheck, facet.subFacets, verifyParams, bucket);
        }
      }
    }

    { // make sure we don't have any facet keys we don't expect
      // a little hackish because subfacets have extra keys...
      final LinkedHashSet<String> expectedKeys = new LinkedHashSet<>(expected.keySet());
      expectedKeys.add("count");
      if (0 <= actualFacetResponse.indexOf("val", 0)) {
        expectedKeys.add("val");
        expectedKeys.add("skg");
      }
      assertEquals(
          "Unexpected keys in facet response",
          expectedKeys,
          actualFacetResponse.asShallowMap().keySet());
    }
  }

  /**
   * Verifies that the popularity &amp; relatedness values containined in a single SKG bucket match
   * the expected values based on the facet field &amp; bucket value, as well the existing
   * filterParams.
   *
   * @see #assertFacetSKGsAreCorrect
   */
  private void verifySKGResults(
      String facetKey,
      TermFacet facet,
      SolrParams filterParams,
      String fieldVal,
      NamedList<Object> bucket)
      throws SolrServerException, IOException {

    final String bucketQ = facet.field + ":" + fieldVal;
    @SuppressWarnings({"unchecked"})
    final NamedList<Object> skgBucket = (NamedList<Object>) bucket.get("skg");
    assertNotNull(facetKey + "/bucket:" + bucket.toString(), skgBucket);

    // TODO: make this more efficient?
    // ideally we'd do a single query w/4 facet.queries, one for each count
    // but formatting the queries is a pain, currently we leverage the accumulated fq's
    final long fgSize =
        getNumFound(
            SolrParams.wrapAppended(
                params(
                    "_trace", "fgSize",
                    "rows", "0",
                    "q", "{!query v=$fore}"),
                filterParams));
    final long bgSize =
        getNumFound(
            params(
                "_trace", "bgSize",
                "rows", "0",
                "q", filterParams.get("back")));

    final long fgCount =
        getNumFound(
            SolrParams.wrapAppended(
                params("_trace", "fgCount", "rows", "0", "q", "{!query v=$fore}", "fq", bucketQ),
                filterParams));
    final long bgCount =
        getNumFound(
            params("_trace", "bgCount", "rows", "0", "q", bucketQ, "fq", filterParams.get("back")));

    assertEquals(
        facetKey + "/bucket:" + bucket + " => fgPop should be: " + fgCount + " / " + bgSize,
        roundTo5Digits((double) fgCount / bgSize),
        skgBucket.get("foreground_popularity"));
    assertEquals(
        facetKey + "/bucket:" + bucket + " => bgPop should be: " + bgCount + " / " + bgSize,
        roundTo5Digits((double) bgCount / bgSize),
        skgBucket.get("background_popularity"));
    assertEquals(
        facetKey + "/bucket:" + bucket + " => relatedness is wrong",
        roundTo5Digits(computeRelatedness(fgCount, fgSize, bgCount, bgSize)),
        skgBucket.get("relatedness"));
  }

  /**
   * Trivial data structure for modeling a simple terms facet that can be written out as a
   * json.facet param.
   *
   * <p>Doesn't do any string escaping or quoting, so don't use whitespace or reserved json
   * characters
   */
  private static final class TermFacet implements Writable {

    /** non-skg subfacets for use in verification */
    public final Map<String, TermFacet> subFacets = new LinkedHashMap<>();

    private final Map<String, Object> jsonData = new LinkedHashMap<>();

    public final String field;
    /**
     * @param field must be non null
     * @param options can set any of options used in a term facet other then field or (sub) facets
     */
    public TermFacet(final String field, final Map<String, Object> options) {
      assert null != field;
      this.field = field;

      jsonData.putAll(options);

      // we don't allow these to be overridden by options, so set them now...
      jsonData.put("type", "terms");
      jsonData.put("field", field);
      // see class javadocs for why we always use refine:true & the query:'*:*' domain for this
      // test.
      jsonData.put("refine", true);
      jsonData.put("domain", map("query", "*:*"));
    }

    /** all params except field can be null */
    public TermFacet(String field, Integer limit, Integer overrequest, String sort) {
      this(field, map("limit", limit, "overrequest", overrequest, "sort", sort));
    }

    /** Simplified constructor asks for limit = # unique vals */
    public TermFacet(String field) {
      this(field, UNIQUE_FIELD_VALS, 0, "skg desc");
    }

    @Override
    public void write(JSONWriter writer) {
      // we need to include both our "real" subfacets, along with our SKG stat and 'processEmpty'
      // (we don't put these in 'subFacets' to help keep the verification code simpler
      final Map<String, Object> sub = map("processEmpty", true, "skg", "relatedness($fore,$back)");
      sub.putAll(subFacets);

      final Map<String, Object> out = map("facet", sub);
      out.putAll(jsonData);

      writer.write(out);
    }

    /**
     * Given a set of (possibly nested) facets, generates a suitable <code>json.facet</code> param
     * value to use for testing them against in a solr request.
     */
    public static String toJSONFacetParamValue(final Map<String, TermFacet> facets) {
      assert null != facets;
      assert !facets.isEmpty();

      // see class javadocs for why we always want processEmpty
      final Map<String, Object> jsonData = map("processEmpty", true);
      jsonData.putAll(facets);

      return JSONUtil.toJSON(jsonData, -1); // no newlines
    }

    /**
     * Factory method for generating some random facets.
     *
     * <p>For simplicity, each facet will have a unique key name.
     */
    public static Map<String, TermFacet> buildRandomFacets() {
      // for simplicity, use a unique facet key regardless of depth - simplifies verification
      // and le's us enforce a hard limit on the total number of facets in a request
      AtomicInteger keyCounter = new AtomicInteger(0);

      final int maxDepth = TestUtil.nextInt(random(), 0, (usually() ? 2 : 3));
      return buildRandomFacets(keyCounter, maxDepth);
    }

    /**
     * picks a random field to facet on.
     *
     * @see #field
     * @return field name, never null
     */
    public static String randomFacetField(final Random r) {
      final int fieldNum = r.nextInt(MAX_FIELD_NUM);
      switch (r.nextInt(4)) {
        case 0:
          return multiStrField(fieldNum);
        case 1:
          return multiIntField(fieldNum);
        case 2:
          return soloStrField(fieldNum);
        case 3:
          return soloIntField(fieldNum);
        default:
          throw new RuntimeException("Broken case statement");
      }
    }

    /**
     * picks a random value for the "perSeg" param, biased in favor of interesting test cases
     *
     * @return a Boolean, may be null
     */
    public static Boolean randomPerSegParam(final Random r) {

      switch (r.nextInt(4)) {
        case 0:
          return true;
        case 1:
          return false;
        case 2:
        case 3:
          return null;
        default:
          throw new RuntimeException("Broken case statement");
      }
    }

    /**
     * picks a random value for the "prefix" param, biased in favor of interesting test cases
     *
     * @return a valid prefix value, may be null
     */
    public static String randomPrefixParam(final Random r, final String facetField) {

      if (facetField.contains("multi_i") || facetField.contains("solo_i")) {
        // never used a prefix on a numeric field
        return null;
      }
      assert (facetField.contains("multi_s") || facetField.contains("solo_s"))
          : "possible facet fields have changed, breaking test";

      switch (r.nextInt(5)) {
        case 0:
          return "2";
        case 1:
          return "3";
        case 2:
        case 3:
        case 4:
          return null;
        default:
          throw new RuntimeException("Broken case statement");
      }
    }

    /**
     * picks a random value for the "prelim_sort" param, biased in favor of interesting test cases.
     *
     * @return a sort string (w/direction), or null to specify nothing (trigger default behavior)
     * @see #randomSortParam
     */
    public static String randomPrelimSortParam(final Random r, final String sort) {

      if (null != sort && sort.startsWith("skg") && 1 == TestUtil.nextInt(random(), 0, 3)) {
        return "count desc";
      }
      return null;
    }
    /**
     * picks a random value for the "sort" param, biased in favor of interesting test cases
     *
     * @return a sort string (w/direction), or null to specify nothing (trigger default behavior)
     * @see #randomLimitParam
     * @see #randomAllBucketsParam
     * @see #randomPrelimSortParam
     */
    public static String randomSortParam(Random r) {

      // IMPORTANT!!!
      // if this method is modified to produce new sorts, make sure to update
      // randomLimitParam to account for them if they are impacted by SOLR-12556
      final String dir = random().nextBoolean() ? "asc" : "desc";
      switch (r.nextInt(4)) {
        case 0:
          return null;
        case 1:
          return "count " + dir;
        case 2:
          return "skg " + dir;
        case 3:
          return "index " + dir;
        default:
          throw new RuntimeException("Broken case statement");
      }
    }
    /**
     * picks a random value for the "limit" param, biased in favor of interesting test cases
     *
     * <p><b>NOTE:</b> Due to SOLR-12556, we have to force an overrequest of "all" possible terms
     * for some sort values.
     *
     * @return a number to specify in the request, or null to specify nothing (trigger default
     *     behavior)
     * @see #UNIQUE_FIELD_VALS
     * @see #randomSortParam
     */
    public static Integer randomLimitParam(Random r, final String sort) {
      if (null != sort) {
        if (sort.equals("count asc") || sort.startsWith("skg")) {
          // of the known types of sorts produced, these are at risk of SOLR-12556
          // so request (effectively) unlimited num buckets
          return r.nextBoolean() ? UNIQUE_FIELD_VALS : -1;
        }
      }
      final int limit = 1 + r.nextInt((int) (UNIQUE_FIELD_VALS * 1.5F));
      if (limit >= UNIQUE_FIELD_VALS && r.nextBoolean()) {
        return -1; // unlimited
      } else if (limit == DEFAULT_LIMIT && r.nextBoolean()) {
        return null; // sometimes, don't specify limit if it's the default
      }
      return limit;
    }

    /**
     * picks a random value for the "overrequest" param, biased in favor of interesting test cases.
     *
     * @return a number to specify in the request, or null to specify nothing (trigger default
     *     behavior)
     * @see #UNIQUE_FIELD_VALS
     */
    public static Integer randomOverrequestParam(Random r) {
      switch (r.nextInt(10)) {
        case 0:
        case 1:
        case 2:
        case 3:
          return 0; // 40% of the time, disable overrequest to better stress refinement
        case 4:
        case 5:
          return r.nextInt(UNIQUE_FIELD_VALS); // 20% ask for less them what's needed
        case 6:
          return r.nextInt(
              Integer.MAX_VALUE); // 10%: completley random value, statisticaly more then enough
        default:
          break;
      }
      // else.... either leave param unspecified (or redundently specify the -1 default)
      return r.nextBoolean() ? null : -1;
    }

    /**
     * picks a random value for the "allBuckets" param, biased in favor of interesting test cases.
     * This bucket should be ignored by relatedness, but inclusion should not cause any problems (or
     * change the results)
     *
     * <p><b>NOTE:</b> allBuckets is meaningless in conjunction with the <code>STREAM</code>
     * processor, so this method always returns null if sort is <code>index asc</code>.
     *
     * @return a Boolean, may be null
     */
    public static Boolean randomAllBucketsParam(final Random r, final String sort) {
      switch (r.nextInt(4)) {
        case 0:
          return true;
        case 1:
          return false;
        case 2:
        case 3:
          return null;
        default:
          throw new RuntimeException("Broken case statement");
      }
    }

    /**
     * recursive helper method for building random facets
     *
     * @param keyCounter used to ensure every generated facet has a unique key name
     * @param maxDepth max possible depth allowed for the recusion, a lower value may be used
     *     depending on how many facets are returned at the current level.
     */
    private static Map<String, TermFacet> buildRandomFacets(
        AtomicInteger keyCounter, int maxDepth) {
      final int numFacets =
          Math.max(1, TestUtil.nextInt(random(), -1, 3)); // 3/5th chance of being '1'
      Map<String, TermFacet> results = new LinkedHashMap<>();
      for (int i = 0; i < numFacets; i++) {
        // a hard limit on the total number of facets (regardless of depth) to reduce OOM risk
        if (keyCounter.get() < 3) {

          final String sort = randomSortParam(random());
          final String facetField = randomFacetField(random());
          final TermFacet facet =
              new TermFacet(
                  facetField,
                  map(
                      "sort", sort,
                      "prelim_sort", randomPrelimSortParam(random(), sort),
                      "limit", randomLimitParam(random(), sort),
                      "overrequest", randomOverrequestParam(random()),
                      "prefix", randomPrefixParam(random(), facetField),
                      "allBuckets", randomAllBucketsParam(random(), sort),
                      "perSeg", randomPerSegParam(random())));

          results.put("facet_" + keyCounter.incrementAndGet(), facet);
          if (0 < maxDepth) {
            // if we're going wide, don't go deep
            final int nextMaxDepth = Math.max(0, maxDepth - numFacets);
            facet.subFacets.putAll(
                buildRandomFacets(keyCounter, TestUtil.nextInt(random(), 0, nextMaxDepth)));
          }
        }
      }
      return results;
    }
  }

  /**
   * returns a random SolrClient -- either a CloudSolrClient, or an HttpSolrClient pointed at a node
   * in our cluster
   */
  public static SolrClient getRandClient(Random rand) {
    int numClients = CLIENTS.size();
    int idx = TestUtil.nextInt(rand, 0, numClients);

    return (idx == numClients) ? CLOUD_CLIENT : CLIENTS.get(idx);
  }

  /**
   * Uses a random SolrClient to execture a request and returns only the numFound
   *
   * @see #getRandClient
   */
  public static long getNumFound(final SolrParams req) throws SolrServerException, IOException {
    return getRandClient(random()).query(req).getResults().getNumFound();
  }

  public static void waitForRecoveriesToFinish(CloudSolrClient client) throws Exception {
    assert null != client.getDefaultCollection();
<<<<<<< HEAD
      AbstractDistribZkTestBase.waitForRecoveriesToFinish(client.getDefaultCollection(),
            ZkStateReader.from(client), true, true, 330);
=======
    AbstractDistribZkTestBase.waitForRecoveriesToFinish(
        client.getDefaultCollection(), client.getZkStateReader(), true, true, 330);
>>>>>>> f07b7b0c
  }

  /** helper macro: fails on null keys, skips pairs with null values */
  public static Map<String, Object> map(Object... pairs) {
    if (0 != pairs.length % 2) throw new IllegalArgumentException("uneven number of arguments");
    final Map<String, Object> map = new LinkedHashMap<>();
    for (int i = 0; i < pairs.length; i += 2) {
      final Object key = pairs[i];
      final Object val = pairs[i + 1];
      if (null == key) throw new NullPointerException("arguemnt " + i);
      if (null == val) continue;

      map.put(key.toString(), val);
    }
    return map;
  }
}<|MERGE_RESOLUTION|>--- conflicted
+++ resolved
@@ -904,13 +904,8 @@
 
   public static void waitForRecoveriesToFinish(CloudSolrClient client) throws Exception {
     assert null != client.getDefaultCollection();
-<<<<<<< HEAD
       AbstractDistribZkTestBase.waitForRecoveriesToFinish(client.getDefaultCollection(),
             ZkStateReader.from(client), true, true, 330);
-=======
-    AbstractDistribZkTestBase.waitForRecoveriesToFinish(
-        client.getDefaultCollection(), client.getZkStateReader(), true, true, 330);
->>>>>>> f07b7b0c
   }
 
   /** helper macro: fails on null keys, skips pairs with null values */
