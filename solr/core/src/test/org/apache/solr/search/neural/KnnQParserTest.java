/*
 * Licensed to the Apache Software Foundation (ASF) under one or more
 * contributor license agreements.  See the NOTICE file distributed with
 * this work for additional information regarding copyright ownership.
 * The ASF licenses this file to You under the Apache License, Version 2.0
 * (the "License"); you may not use this file except in compliance with
 * the License.  You may obtain a copy of the License at
 *
 *     http://www.apache.org/licenses/LICENSE-2.0
 *
 * Unless required by applicable law or agreed to in writing, software
 * distributed under the License is distributed on an "AS IS" BASIS,
 * WITHOUT WARRANTIES OR CONDITIONS OF ANY KIND, either express or implied.
 * See the License for the specific language governing permissions and
 * limitations under the License.
 */
package org.apache.solr.search.neural;

import static org.apache.solr.search.neural.KnnQParser.DEFAULT_TOP_K;

import java.util.ArrayList;
import java.util.Arrays;
import java.util.List;
import org.apache.solr.SolrTestCaseJ4;
import org.apache.solr.common.SolrException;
import org.apache.solr.common.SolrInputDocument;
import org.apache.solr.common.params.CommonParams;
import org.junit.After;
import org.junit.Before;
import org.junit.Test;

public class KnnQParserTest extends SolrTestCaseJ4 {
  String IDField = "id";
  String vectorField = "vector";
  String vectorField2 = "vector2";

  @Before
  public void prepareIndex() throws Exception {
    /* vectorDimension="4" similarityFunction="cosine" */
    initCore("solrconfig-basic.xml", "schema-densevector.xml");

    List<SolrInputDocument> docsToIndex = this.prepareDocs();
    for (SolrInputDocument doc : docsToIndex) {
      assertU(adoc(doc));
    }

    assertU(commit());
  }

  private List<SolrInputDocument> prepareDocs() {
    int docsCount = 13;
    List<SolrInputDocument> docs = new ArrayList<>(docsCount);
    for (int i = 1; i < docsCount + 1; i++) {
      SolrInputDocument doc = new SolrInputDocument();
      doc.addField(IDField, i);
      docs.add(doc);
    }

    docs.get(0)
        .addField(vectorField, Arrays.asList(1f, 2f, 3f, 4f)); // cosine distance vector1= 1.0
    docs.get(1)
        .addField(
            vectorField, Arrays.asList(1.5f, 2.5f, 3.5f, 4.5f)); // cosine distance vector1= 0.998
    docs.get(2)
        .addField(
            vectorField,
            Arrays.asList(7.5f, 15.5f, 17.5f, 22.5f)); // cosine distance vector1= 0.992
    docs.get(3)
        .addField(
            vectorField, Arrays.asList(1.4f, 2.4f, 3.4f, 4.4f)); // cosine distance vector1= 0.999
    docs.get(4)
        .addField(vectorField, Arrays.asList(30f, 22f, 35f, 20f)); // cosine distance vector1= 0.862
    docs.get(5)
        .addField(vectorField, Arrays.asList(40f, 1f, 1f, 200f)); // cosine distance vector1= 0.756
    docs.get(6)
        .addField(vectorField, Arrays.asList(5f, 10f, 20f, 40f)); // cosine distance vector1= 0.970
    docs.get(7)
        .addField(
            vectorField, Arrays.asList(120f, 60f, 30f, 15f)); // cosine distance vector1= 0.515
    docs.get(8)
        .addField(
            vectorField, Arrays.asList(200f, 50f, 100f, 25f)); // cosine distance vector1= 0.554
    docs.get(9)
        .addField(
            vectorField, Arrays.asList(1.8f, 2.5f, 3.7f, 4.9f)); // cosine distance vector1= 0.997

    docs.get(10)
        .addField(vectorField2, Arrays.asList(1f, 2f, 3f, 4f)); // cosine distance vector2= 1
    docs.get(11)
        .addField(
            vectorField2,
            Arrays.asList(7.5f, 15.5f, 17.5f, 22.5f)); // cosine distance vector2= 0.992
    docs.get(12)
        .addField(
            vectorField2, Arrays.asList(1.5f, 2.5f, 3.5f, 4.5f)); // cosine distance vector2= 0.998

    return docs;
  }

  @After
  public void cleanUp() {
    clearIndex();
    deleteCore();
  }

  @Test
  public void incorrectTopK_shouldThrowException() {
    String vectorToSearch = "[1.0, 2.0, 3.0, 4.0]";

    assertQEx(
        "String topK should throw Exception",
        "For input string: \"string\"",
        req(CommonParams.Q, "{!knn f=vector topK=string}" + vectorToSearch, "fl", "id"),
        SolrException.ErrorCode.BAD_REQUEST);

    assertQEx(
        "Double topK should throw Exception",
        "For input string: \"4.5\"",
        req(CommonParams.Q, "{!knn f=vector topK=4.5}" + vectorToSearch, "fl", "id"),
        SolrException.ErrorCode.BAD_REQUEST);
  }

  @Test
  public void topKMissing_shouldReturnDefaultTopK() {
    String vectorToSearch = "[1.0, 2.0, 3.0, 4.0]";

    assertQ(
        req(CommonParams.Q, "{!knn f=vector}" + vectorToSearch, "fl", "id"),
        "//result[@numFound='" + DEFAULT_TOP_K + "']",
        "//result/doc[1]/str[@name='id'][.='1']",
        "//result/doc[2]/str[@name='id'][.='4']",
        "//result/doc[3]/str[@name='id'][.='2']",
        "//result/doc[4]/str[@name='id'][.='10']",
        "//result/doc[5]/str[@name='id'][.='3']",
        "//result/doc[6]/str[@name='id'][.='7']",
        "//result/doc[7]/str[@name='id'][.='5']",
        "//result/doc[8]/str[@name='id'][.='6']",
        "//result/doc[9]/str[@name='id'][.='9']",
        "//result/doc[10]/str[@name='id'][.='8']");
  }

  @Test
  public void topK_shouldReturnOnlyTopKResults() {
    String vectorToSearch = "[1.0, 2.0, 3.0, 4.0]";

    assertQ(
        req(CommonParams.Q, "{!knn f=vector topK=5}" + vectorToSearch, "fl", "id"),
        "//result[@numFound='5']",
        "//result/doc[1]/str[@name='id'][.='1']",
        "//result/doc[2]/str[@name='id'][.='4']",
        "//result/doc[3]/str[@name='id'][.='2']",
        "//result/doc[4]/str[@name='id'][.='10']",
        "//result/doc[5]/str[@name='id'][.='3']");

    assertQ(
        req(CommonParams.Q, "{!knn f=vector topK=3}" + vectorToSearch, "fl", "id"),
        "//result[@numFound='3']",
        "//result/doc[1]/str[@name='id'][.='1']",
        "//result/doc[2]/str[@name='id'][.='4']",
        "//result/doc[3]/str[@name='id'][.='2']");
  }

  @Test
  public void incorrectVectorFieldType_shouldThrowException() {
    String vectorToSearch = "[1.0, 2.0, 3.0, 4.0]";

    assertQEx(
        "Incorrect vector field type should throw Exception",
        "only DenseVectorField is compatible with Knn Query Parser",
        req(CommonParams.Q, "{!knn f=id topK=10}" + vectorToSearch, "fl", "id"),
        SolrException.ErrorCode.BAD_REQUEST);
  }

  @Test
  public void undefinedVectorField_shouldThrowException() {
    String vectorToSearch = "[1.0, 2.0, 3.0, 4.0]";

    assertQEx(
        "Undefined vector field should throw Exception",
        "undefined field: \"notExistent\"",
        req(CommonParams.Q, "{!knn f=notExistent topK=10}" + vectorToSearch, "fl", "id"),
        SolrException.ErrorCode.BAD_REQUEST);
  }

  @Test
  public void missingVectorField_shouldThrowException() {
    String vectorToSearch = "[1.0, 2.0, 3.0, 4.0]";

    assertQEx(
        "missing vector field should throw Exception",
        "the Dense Vector field 'f' is missing",
        req(CommonParams.Q, "{!knn topK=10}" + vectorToSearch, "fl", "id"),
        SolrException.ErrorCode.BAD_REQUEST);
  }

  @Test
  public void correctVectorField_shouldSearchOnThatField() {
    String vectorToSearch = "[1.0, 2.0, 3.0, 4.0]";

    assertQ(
        req(CommonParams.Q, "{!knn f=vector2 topK=5}" + vectorToSearch, "fl", "id"),
        "//result[@numFound='3']",
        "//result/doc[1]/str[@name='id'][.='11']",
        "//result/doc[2]/str[@name='id'][.='13']",
        "//result/doc[3]/str[@name='id'][.='12']");
  }

  @Test
  public void missingVectorToSearch_shouldThrowException() {
    assertQEx(
        "missing vector to search should throw Exception",
        "the Dense Vector value 'v' to search is missing",
        req(CommonParams.Q, "{!knn f=vector topK=10}", "fl", "id"),
        SolrException.ErrorCode.BAD_REQUEST);
  }

  @Test
  public void incorrectVectorToSearchDimension_shouldThrowException() {
    String vectorToSearch = "[2.0, 4.4, 3.]";
    assertQEx(
        "missing vector to search should throw Exception",
        "incorrect vector dimension. The vector value has size 3 while it is expected a vector with size 4",
        req(CommonParams.Q, "{!knn f=vector topK=10}" + vectorToSearch, "fl", "id"),
        SolrException.ErrorCode.BAD_REQUEST);

    vectorToSearch = "[2.0, 4.4,,]";
    assertQEx(
        "incorrect vector to search should throw Exception",
        "incorrect vector dimension. The vector value has size 2 while it is expected a vector with size 4",
        req(CommonParams.Q, "{!knn f=vector topK=10}" + vectorToSearch, "fl", "id"),
        SolrException.ErrorCode.BAD_REQUEST);
  }

  @Test
  public void incorrectVectorToSearch_shouldThrowException() {
    String vectorToSearch = "2.0, 4.4, 3.5, 6.4";
    assertQEx(
        "incorrect vector to search should throw Exception",
        "incorrect vector format. The expected format is:'[f1,f2..f3]' where each element f is a float",
        req(CommonParams.Q, "{!knn f=vector topK=10}" + vectorToSearch, "fl", "id"),
        SolrException.ErrorCode.BAD_REQUEST);

    vectorToSearch = "[2.0, 4.4, 3.5, 6.4";
    assertQEx(
        "incorrect vector to search should throw Exception",
        "incorrect vector format. The expected format is:'[f1,f2..f3]' where each element f is a float",
        req(CommonParams.Q, "{!knn f=vector topK=10}" + vectorToSearch, "fl", "id"),
        SolrException.ErrorCode.BAD_REQUEST);

    vectorToSearch = "2.0, 4.4, 3.5, 6.4]";
    assertQEx(
        "incorrect vector to search should throw Exception",
        "incorrect vector format. The expected format is:'[f1,f2..f3]' where each element f is a float",
        req(CommonParams.Q, "{!knn f=vector topK=10}" + vectorToSearch, "fl", "id"),
        SolrException.ErrorCode.BAD_REQUEST);

    vectorToSearch = "[2.0, 4.4, 3.5, stringElement]";
    assertQEx(
        "incorrect vector to search should throw Exception",
        "incorrect vector element: ' stringElement'. The expected format is:'[f1,f2..f3]' where each element f is a float",
        req(CommonParams.Q, "{!knn f=vector topK=10}" + vectorToSearch, "fl", "id"),
        SolrException.ErrorCode.BAD_REQUEST);

    vectorToSearch = "[2.0, 4.4, , ]";
    assertQEx(
        "incorrect vector to search should throw Exception",
        "incorrect vector element: ' '. The expected format is:'[f1,f2..f3]' where each element f is a float",
        req(CommonParams.Q, "{!knn f=vector topK=10}" + vectorToSearch, "fl", "id"),
        SolrException.ErrorCode.BAD_REQUEST);
  }

  @Test
  public void correctQuery_shouldRankBySimilarityFunction() {
    String vectorToSearch = "[1.0, 2.0, 3.0, 4.0]";

    assertQ(
        req(CommonParams.Q, "{!knn f=vector topK=10}" + vectorToSearch, "fl", "id"),
        "//result[@numFound='10']",
        "//result/doc[1]/str[@name='id'][.='1']",
        "//result/doc[2]/str[@name='id'][.='4']",
        "//result/doc[3]/str[@name='id'][.='2']",
        "//result/doc[4]/str[@name='id'][.='10']",
        "//result/doc[5]/str[@name='id'][.='3']",
        "//result/doc[6]/str[@name='id'][.='7']",
        "//result/doc[7]/str[@name='id'][.='5']",
        "//result/doc[8]/str[@name='id'][.='6']",
        "//result/doc[9]/str[@name='id'][.='9']",
        "//result/doc[10]/str[@name='id'][.='8']");
  }

  @Test
  public void knnQueryUsedInFilter_shouldFilterResultsBeforeTheQueryExecution() {
    String vectorToSearch = "[1.0, 2.0, 3.0, 4.0]";
    assertQ(
        req(
            CommonParams.Q,
            "id:(3 4 9 2)",
            "fq",
            "{!knn f=vector topK=4}" + vectorToSearch,
            "fl",
            "id"),
        "//result[@numFound='2']",
        "//result/doc[1]/str[@name='id'][.='2']",
        "//result/doc[2]/str[@name='id'][.='4']");
  }

  @Test
  public void knnQueryUsedInFilters_shouldFilterResultsBeforeTheQueryExecution() {
    String vectorToSearch = "[1.0, 2.0, 3.0, 4.0]";
    assertQ(
        req(
            CommonParams.Q,
            "id:(3 4 9 2)",
            "fq",
            "{!knn f=vector topK=4}" + vectorToSearch,
            "fq",
            "id:(4 20)",
            "fl",
            "id"),
        "//result[@numFound='1']",
        "//result/doc[1]/str[@name='id'][.='4']");
  }

  @Test
  public void knnQueryWithFilterQuery_shouldPerformKnnSearchInPreFilteredResults() {
    String vectorToSearch = "[1.0, 2.0, 3.0, 4.0]";

    assertQ(
        req(
            CommonParams.Q,
            "{!knn f=vector topK=10}" + vectorToSearch,
            "fq",
            "id:(1 2 7 20)",
            "fl",
            "id"),
        "//result[@numFound='3']",
        "//result/doc[1]/str[@name='id'][.='1']",
        "//result/doc[2]/str[@name='id'][.='2']",
        "//result/doc[3]/str[@name='id'][.='7']");

    assertQ(
        req(
            CommonParams.Q,
            "{!knn f=vector topK=4}" + vectorToSearch,
            "fq",
            "id:(3 4 9 2)",
            "fl",
            "id"),
        "//result[@numFound='4']",
        "//result/doc[1]/str[@name='id'][.='4']",
        "//result/doc[2]/str[@name='id'][.='2']",
        "//result/doc[3]/str[@name='id'][.='3']",
        "//result/doc[4]/str[@name='id'][.='9']");
  }

  @Test
  public void knnQueryWithCostlyFq_shouldPerformKnnSearchWithPostFilter() {
    String vectorToSearch = "[1.0, 2.0, 3.0, 4.0]";

    assertQ(
        req(
            CommonParams.Q,
            "{!knn f=vector topK=10}" + vectorToSearch,
            "fq",
<<<<<<< HEAD
            "{!frange l=0.99}$q",
=======
            "{!frange cache=false l=0.99}$q",
>>>>>>> 2f302e0a
            "fl",
            "*,score"),
        "//result[@numFound='5']",
        "//result/doc[1]/str[@name='id'][.='1']",
        "//result/doc[2]/str[@name='id'][.='4']",
        "//result/doc[3]/str[@name='id'][.='2']",
        "//result/doc[4]/str[@name='id'][.='10']",
        "//result/doc[5]/str[@name='id'][.='3']");
  }

  @Test
  public void knnQueryWithFilterQueries_shouldPerformKnnSearchWithPreFiltersAndPostFilters() {
    String vectorToSearch = "[1.0, 2.0, 3.0, 4.0]";

    assertQ(
        req(
            CommonParams.Q,
            "{!knn f=vector topK=4}" + vectorToSearch,
            "fq",
            "id:(3 4 9 2)",
            "fq",
            "{!frange cache=false l=0.99}$q",
            "fl",
            "id"),
        "//result[@numFound='2']",
        "//result/doc[1]/str[@name='id'][.='4']",
        "//result/doc[2]/str[@name='id'][.='2']");
  }

  @Test
  public void knnQueryWithNegativeFilterQuery_shouldPerformKnnSearchInPreFilteredResults() {
    String vectorToSearch = "[1.0, 2.0, 3.0, 4.0]";
    assertQ(
        req(CommonParams.Q, "{!knn f=vector topK=4}" + vectorToSearch, "fq", "-id:4", "fl", "id"),
        "//result[@numFound='4']",
        "//result/doc[1]/str[@name='id'][.='1']",
        "//result/doc[2]/str[@name='id'][.='2']",
        "//result/doc[3]/str[@name='id'][.='10']",
        "//result/doc[4]/str[@name='id'][.='3']");
  }

  /**
   * See {@link org.apache.solr.search.ReRankQParserPlugin.ReRankQueryRescorer#combine(float,
   * boolean, float)}} for more details.
   */
  @Test
  public void knnQueryAsRerank_shouldAddSimilarityFunctionScore() {
    String vectorToSearch = "[1.0, 2.0, 3.0, 4.0]";

    assertQ(
        req(
            CommonParams.Q,
            "id:(3 4 9 2)",
            "rq",
            "{!rerank reRankQuery=$rqq reRankDocs=4 reRankWeight=1}",
            "rqq",
            "{!knn f=vector topK=4}" + vectorToSearch,
            "fl",
            "id"),
        "//result[@numFound='4']",
        "//result/doc[1]/str[@name='id'][.='4']",
        "//result/doc[2]/str[@name='id'][.='2']",
        "//result/doc[3]/str[@name='id'][.='3']",
        "//result/doc[4]/str[@name='id'][.='9']");
  }
}<|MERGE_RESOLUTION|>--- conflicted
+++ resolved
@@ -362,11 +362,7 @@
             CommonParams.Q,
             "{!knn f=vector topK=10}" + vectorToSearch,
             "fq",
-<<<<<<< HEAD
-            "{!frange l=0.99}$q",
-=======
             "{!frange cache=false l=0.99}$q",
->>>>>>> 2f302e0a
             "fl",
             "*,score"),
         "//result[@numFound='5']",
