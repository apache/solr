/*
 * Licensed to the Apache Software Foundation (ASF) under one or more
 * contributor license agreements.  See the NOTICE file distributed with
 * this work for additional information regarding copyright ownership.
 * The ASF licenses this file to You under the Apache License, Version 2.0
 * (the "License"); you may not use this file except in compliance with
 * the License.  You may obtain a copy of the License at
 *
 *     http://www.apache.org/licenses/LICENSE-2.0
 *
 * Unless required by applicable law or agreed to in writing, software
 * distributed under the License is distributed on an "AS IS" BASIS,
 * WITHOUT WARRANTIES OR CONDITIONS OF ANY KIND, either express or implied.
 * See the License for the specific language governing permissions and
 * limitations under the License.
 */
package org.apache.solr.search.join;

import java.io.IOException;
import java.nio.file.Path;
import java.util.ArrayList;
import java.util.Collections;
import java.util.Iterator;
import java.util.LinkedHashSet;
import java.util.List;
import java.util.Set;
import org.apache.solr.client.solrj.SolrQuery;
import org.apache.solr.client.solrj.SolrServerException;
import org.apache.solr.client.solrj.impl.CloudSolrClient;
import org.apache.solr.client.solrj.request.CollectionAdminRequest;
import org.apache.solr.client.solrj.response.QueryResponse;
import org.apache.solr.cloud.AbstractDistribZkTestBase;
import org.apache.solr.cloud.SolrCloudTestCase;
import org.apache.solr.common.SolrDocument;
import org.apache.solr.common.SolrInputDocument;
import org.apache.solr.common.cloud.ZkStateReader;
import org.junit.AfterClass;
import org.junit.BeforeClass;
import org.junit.Test;

public class TestCloudNestedDocsSort extends SolrCloudTestCase {

  private static ArrayList<String> vals = new ArrayList<>();
  private static CloudSolrClient client;
  private static int maxDocs;
  private static String matchingParent;
  private static String matchingChild;

  @BeforeClass
  public static void setupCluster() throws Exception {
    final int numVals = atLeast(10);
    for (int i = 0; i < numVals; i++) {
      vals.add("" + Integer.toString(random().nextInt(1000000), Character.MAX_RADIX));
    }

    final Path configDir = TEST_COLL1_CONF();

    String configName = "solrCloudCollectionConfig";
    int nodeCount = 5;
    configureCluster(nodeCount).addConfig(configName, configDir).configure();

    int shards = 2;
    int replicas = 2;
    CollectionAdminRequest.createCollection("collection1", configName, shards, replicas)
        .withProperty("config", "solrconfig-minimal.xml")
        .withProperty("schema", "schema.xml")
        .process(cluster.getSolrClient());

    client = cluster.getSolrClient();
    client.setDefaultCollection("collection1");

<<<<<<< HEAD
    ZkStateReader zkStateReader = ZkStateReader.from(client);
    AbstractDistribZkTestBase.waitForRecoveriesToFinish("collection1", zkStateReader, true, true, 30);
    
=======
    ZkStateReader zkStateReader = client.getZkStateReader();
    AbstractDistribZkTestBase.waitForRecoveriesToFinish(
        "collection1", zkStateReader, true, true, 30);

>>>>>>> f07b7b0c
    {
      int id = 42;
      final List<SolrInputDocument> docs = new ArrayList<>();
      final int parentsNum = atLeast(20);
      ;
      for (int i = 0; i < parentsNum || (matchingParent == null || matchingChild == null); i++) {
        final String parentTieVal = "" + random().nextInt(5);
        final String parentId = "" + (id++);
        final SolrInputDocument parent =
            new SolrInputDocument(
                "id",
                parentId,
                "type_s",
                "parent",
                "parentTie_s1",
                parentTieVal,
                "parent_id_s1",
                parentId);
        final List<String> parentFilter = addValsField(parent, "parentFilter_s");
        final int kids = usually() ? atLeast(20) : 0;
        for (int c = 0; c < kids; c++) {
          SolrInputDocument child =
              new SolrInputDocument(
                  "id",
                  "" + (id++),
                  "type_s",
                  "child",
                  "parentTie_s1",
                  parentTieVal,
                  "parent_id_s1",
                  parentId);
          child.addField("parentFilter_s", parentFilter);
          if (usually()) {
            child.addField(
                "val_s1", Integer.toString(random().nextInt(1000), Character.MAX_RADIX) + "");
          }
          final List<String> chVals = addValsField(child, "childFilter_s");
          parent.addChildDocument(child);

          // let's pickup at least matching child
          final boolean canPickMatchingChild = !chVals.isEmpty() && !parentFilter.isEmpty();
          final boolean haveNtPickedMatchingChild = matchingParent == null || matchingChild == null;
          if (canPickMatchingChild && haveNtPickedMatchingChild && usually()) {
            matchingParent = parentFilter.iterator().next();
            matchingChild = chVals.iterator().next();
          }
        }
        maxDocs += parent.getChildDocumentCount() + 1;
        docs.add(parent);
      }
      // don't add parents in increasing uniqueKey order
      Collections.shuffle(docs, random());
      client.add(docs);
      client.commit();
    }
  }

  @AfterClass
  public static void cleanUpAfterClass() throws Exception {
    client = null;
  }

  @Test
  public void test() throws SolrServerException, IOException {
    final boolean asc = random().nextBoolean();
    final String dir = asc ? "asc" : "desc";
    final String parentFilter =
        "+parentFilter_s:(" + matchingParent + " " + anyValsSpaceDelim(2) + ")^=0";
    String childFilter = "+childFilter_s:(" + matchingChild + " " + anyValsSpaceDelim(4) + ")^=0";
    final String fl =
        "id,type_s,parent_id_s1,val_s1,score,parentFilter_s,childFilter_s,parentTie_s1";
    String sortClause = "val_s1 " + dir + ", " + "parent_id_s1 " + ascDesc();
    if (rarely()) {
      sortClause = "parentTie_s1 " + ascDesc() + "," + sortClause;
    }
    final SolrQuery q =
        new SolrQuery(
            "q",
            "+type_s:child^=0 " + parentFilter + " " + childFilter,
            "sort",
            sortClause,
            "rows",
            "" + maxDocs,
            "fl",
            fl);

    final QueryResponse children = client.query(q);

    final SolrQuery bjq =
        random().nextBoolean()
            ? new SolrQuery( // top level bjq
                "q",
                "{!parent which=type_s:parent}(+type_s:child^=0 "
                    + parentFilter
                    + " "
                    + childFilter
                    + ")",
                "sort",
                sortClause.replace("val_s1", "childfield(val_s1)"),
                "rows",
                "" + maxDocs,
                "fl",
                fl)
            : new SolrQuery( // same bjq as a subordinate clause
                "q",
                "+type_s:parent " + parentFilter + " +{!v=$parentcaluse}",
                "parentcaluse",
                "{!parent which=type_s:parent v='" + (childFilter).replace("+", "") + "'}",
                "sort",
                sortClause.replace("val_s1", "childfield(val_s1,$parentcaluse)"),
                "rows",
                "" + maxDocs,
                "fl",
                fl);

    final QueryResponse parents = client.query(bjq);

    Set<String> parentIds = new LinkedHashSet<>();
    assertTrue("it can never be empty for sure", parents.getResults().size() > 0);
    for (Iterator<SolrDocument> parentIter = parents.getResults().iterator();
        parentIter.hasNext(); ) {
      for (SolrDocument child : children.getResults()) {
        assertEquals("child", child.getFirstValue("type_s"));
        final String parentId = (String) child.getFirstValue("parent_id_s1");
        if (parentIds.add(
            parentId)) { // in children the next parent appears, it should be next at parents
          final SolrDocument parent = parentIter.next();
          assertEquals("parent", parent.getFirstValue("type_s"));
          final String actParentId = "" + parent.get("id");
          if (!actParentId.equals(parentId)) {
            final String chDump = children.toString().replace("SolrDocument", "\nSolrDocument");
            System.out.println("\n\n" + chDump + "\n\n");
            System.out.println(
                "\n\n" + parents.toString().replace("SolrDocument", "\nSolrDocument") + "\n\n");
          }
          assertEquals("" + child + "\n" + parent, actParentId, parentId);
        }
      }
    }
  }

  private String ascDesc() {
    return random().nextBoolean() ? "asc" : "desc";
  }

  protected String anyValsSpaceDelim(int howMany) {
    Collections.shuffle(vals, random());
    return vals.subList(0, howMany).toString().replaceAll("[,\\[\\]]", "");
  }

  protected static List<String> addValsField(final SolrInputDocument parent, final String field) {
    Collections.shuffle(vals, random());
    final ArrayList<String> values =
        new ArrayList<>(vals.subList(0, 1 + random().nextInt(vals.size() - 1)));
    assertFalse(values.isEmpty());
    parent.addField(field, values);
    return values;
  }
}<|MERGE_RESOLUTION|>--- conflicted
+++ resolved
@@ -69,16 +69,9 @@
     client = cluster.getSolrClient();
     client.setDefaultCollection("collection1");
 
-<<<<<<< HEAD
     ZkStateReader zkStateReader = ZkStateReader.from(client);
-    AbstractDistribZkTestBase.waitForRecoveriesToFinish("collection1", zkStateReader, true, true, 30);
-    
-=======
-    ZkStateReader zkStateReader = client.getZkStateReader();
     AbstractDistribZkTestBase.waitForRecoveriesToFinish(
         "collection1", zkStateReader, true, true, 30);
-
->>>>>>> f07b7b0c
     {
       int id = 42;
       final List<SolrInputDocument> docs = new ArrayList<>();
