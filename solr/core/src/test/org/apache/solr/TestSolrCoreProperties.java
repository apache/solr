/*
 * Licensed to the Apache Software Foundation (ASF) under one or more
 * contributor license agreements.  See the NOTICE file distributed with
 * this work for additional information regarding copyright ownership.
 * The ASF licenses this file to You under the Apache License, Version 2.0
 * (the "License"); you may not use this file except in compliance with
 * the License.  You may obtain a copy of the License at
 *
 *     http://www.apache.org/licenses/LICENSE-2.0
 *
 * Unless required by applicable law or agreed to in writing, software
 * distributed under the License is distributed on an "AS IS" BASIS,
 * WITHOUT WARRANTIES OR CONDITIONS OF ANY KIND, either express or implied.
 * See the License for the specific language governing permissions and
 * limitations under the License.
 */
package org.apache.solr;

import java.io.Writer;
import java.nio.charset.StandardCharsets;
import java.nio.file.Files;
import java.nio.file.Path;
import java.util.Properties;
import org.apache.solr.client.solrj.response.QueryResponse;
import org.apache.solr.common.params.SolrParams;
import org.apache.solr.common.util.NamedList;
import org.junit.BeforeClass;

/**
 * Test for Loading core properties from a properties file
 *
 * @since solr 1.4
 */
public class TestSolrCoreProperties extends SolrJettyTestBase {

  // TODO these properties files don't work with configsets

  @BeforeClass
  public static void beforeTest() throws Exception {
    Path homeDir = createTempDir();

    Path collDir = homeDir.resolve("collection1");
    Path dataDir = collDir.resolve("data");
    Path confDir = collDir.resolve("conf");

    Files.createDirectories(homeDir);
    Files.createDirectories(collDir);
    Files.createDirectories(dataDir);
    Files.createDirectories(confDir);

    Files.copy(Path.of(SolrTestCaseJ4.TEST_HOME(), "solr.xml"), homeDir.resolve("solr.xml"));
    String src_dir = TEST_HOME() + "/collection1/conf";
    Files.copy(Path.of(src_dir, "schema-tiny.xml"), confDir.resolve("schema.xml"));
    Files.copy(
        Path.of(src_dir, "solrconfig-coreproperties.xml"), confDir.resolve("solrconfig.xml"));
    Files.copy(
        Path.of(src_dir, "solrconfig.snippet.randomindexconfig.xml"),
        confDir.resolve("solrconfig.snippet.randomindexconfig.xml"));

    Properties p = new Properties();
    p.setProperty("foo.foo1", "f1");
    p.setProperty("foo.foo2", "f2");
    try (Writer fos =
        Files.newBufferedWriter(confDir.resolve("solrcore.properties"), StandardCharsets.UTF_8)) {
      p.store(fos, null);
    }

    Files.createFile(collDir.resolve("core.properties"));

    Properties nodeProperties = new Properties();
    // this sets the property for jetty starting SolrDispatchFilter
    if (System.getProperty("solr.data.dir") == null) {
      nodeProperties.setProperty("solr.data.dir", createTempDir().toFile().getCanonicalPath());
    }
<<<<<<< HEAD
=======
    jetty =
        new JettySolrRunner(
            homeDir.toAbsolutePath().toString(), nodeProperties, buildJettyConfig());
>>>>>>> 9c911e73

    solrClientTestRule.startSolr(
        Path.of(homeDir.getAbsolutePath()), nodeProperties, buildJettyConfig("/solr"));

    // createJetty(homeDir.getAbsolutePath(), null, null);
  }

  public void testSimple() throws Exception {
    SolrParams params =
        params(
            "q", "*:*",
            "echoParams", "all");
    QueryResponse res = getSolrClient().query(params);
    assertEquals(0, res.getResults().getNumFound());

    NamedList<?> echoedParams = (NamedList<?>) res.getHeader().get("params");
    assertEquals("f1", echoedParams.get("p1"));
    assertEquals("f2", echoedParams.get("p2"));
  }
}<|MERGE_RESOLUTION|>--- conflicted
+++ resolved
@@ -72,15 +72,8 @@
     if (System.getProperty("solr.data.dir") == null) {
       nodeProperties.setProperty("solr.data.dir", createTempDir().toFile().getCanonicalPath());
     }
-<<<<<<< HEAD
-=======
-    jetty =
-        new JettySolrRunner(
-            homeDir.toAbsolutePath().toString(), nodeProperties, buildJettyConfig());
->>>>>>> 9c911e73
 
-    solrClientTestRule.startSolr(
-        Path.of(homeDir.getAbsolutePath()), nodeProperties, buildJettyConfig("/solr"));
+    solrClientTestRule.startSolr(homeDir, nodeProperties, buildJettyConfig());
 
     // createJetty(homeDir.getAbsolutePath(), null, null);
   }
