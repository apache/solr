--- conflicted
+++ resolved
@@ -75,20 +75,6 @@
   }
 
   @Test
-<<<<<<< HEAD
-  public void testORingChildFilter() throws Exception {
-    // just check we don't throw an exception. Thus used to do before SOLR-15152
-    assertQ(
-        req(
-            "q",
-            "*:*",
-            "sort",
-            "id asc",
-            "fl",
-            "*, _nest_path_, [child childFilter='type_s:Regular OR type_s:Chocolate']",
-            "fq",
-            fqToExcludeNonTestedDocs));
-=======
   public void testNonTrivialChildFilter() throws Exception {
     // just check we don't throw an exception. This used to throw before SOLR-15152
     assertQ(
@@ -101,7 +87,6 @@
                     "*, _nest_path_, [child childFilter='type_s:Regular OR type_s:Chocolate']",
                     "fq",
                     fqToExcludeNonTestedDocs));
->>>>>>> d4302260
   }
 
   @Test
@@ -140,11 +125,7 @@
   public void testParentFilterLimitJSON() throws Exception {
     indexSampleData(numberOfDocsPerNestedTest);
 
-<<<<<<< HEAD
-    try (var req = req("q", "type_s:donut", "sort", "id asc", "fl", "id, type_s, toppings, _nest_path_, [child childFilter='{!field f=_nest_path_}/toppings' limit=1]",
-=======
     try(SolrQueryRequest req = req("q", "type_s:donut", "sort", "id asc", "fl", "id, type_s, toppings, _nest_path_, [child childFilter='{!field f=_nest_path_}/toppings' limit=1]",
->>>>>>> d4302260
         "fq", fqToExcludeNonTestedDocs)) {
       BasicResultContext res = (BasicResultContext) h.queryAndResponse("/select", req).getResponse();
       Iterator<SolrDocument> docsStreamer = res.getProcessedDocuments();
@@ -190,12 +171,8 @@
     // delete toppings path
     assertU(delQ("_nest_path_:\\/toppings"));
     assertU(commit());
-
-<<<<<<< HEAD
-    try (var req = req("q", "type_s:donut", "sort", "id asc", "fl", "id, type_s, toppings, _nest_path_, [child childFilter='_nest_path_:\\\\/toppings' limit=1]",
-=======
+    
     try(SolrQueryRequest req = req("q", "type_s:donut", "sort", "id asc", "fl", "id, type_s, toppings, _nest_path_, [child childFilter='_nest_path_:\\\\/toppings' limit=1]",
->>>>>>> d4302260
         "fq", fqToExcludeNonTestedDocs)) {
       BasicResultContext res = (BasicResultContext) h.queryAndResponse("/select", req).getResponse();
       Iterator<SolrDocument> docsStreamer = res.getProcessedDocuments();
