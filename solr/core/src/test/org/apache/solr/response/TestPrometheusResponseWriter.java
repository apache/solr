/*
 * Licensed to the Apache Software Foundation (ASF) under one or more
 * contributor license agreements.  See the NOTICE file distributed with
 * this work for additional information regarding copyright ownership.
 * The ASF licenses this file to You under the Apache License, Version 2.0
 * (the "License"); you may not use this file except in compliance with
 * the License.  You may obtain a copy of the License at
 *
 *     http://www.apache.org/licenses/LICENSE-2.0
 *
 * Unless required by applicable law or agreed to in writing, software
 * distributed under the License is distributed on an "AS IS" BASIS,
 * WITHOUT WARRANTIES OR CONDITIONS OF ANY KIND, either express or implied.
 * See the License for the specific language governing permissions and
 * limitations under the License.
 */
package org.apache.solr.response;

import com.codahale.metrics.SharedMetricRegistries;
import java.io.InputStream;
import java.lang.invoke.MethodHandles;
import java.nio.charset.StandardCharsets;
import java.util.Arrays;
import java.util.HashSet;
import java.util.List;
import java.util.Set;
import java.util.stream.Collectors;
import org.apache.solr.client.solrj.SolrClient;
import org.apache.solr.client.solrj.SolrQuery;
import org.apache.solr.client.solrj.SolrRequest.METHOD;
import org.apache.solr.client.solrj.SolrRequest.SolrRequestType;
import org.apache.solr.client.solrj.impl.InputStreamResponseParser;
import org.apache.solr.client.solrj.request.CollectionAdminRequest;
import org.apache.solr.client.solrj.request.GenericSolrRequest;
import org.apache.solr.cloud.SolrCloudTestCase;
import org.apache.solr.common.params.ModifiableSolrParams;
import org.apache.solr.common.util.NamedList;
<<<<<<< HEAD
import org.apache.solr.util.SolrJettyTestRule;
import org.junit.AfterClass;
import org.junit.Before;
=======
import org.apache.solr.util.ExternalPaths;
import org.apache.solr.util.SolrJettyTestRule;
>>>>>>> c7a5950e
import org.junit.BeforeClass;
import org.junit.ClassRule;
import org.junit.Test;
import org.slf4j.Logger;
import org.slf4j.LoggerFactory;

public class TestPrometheusResponseWriter extends SolrCloudTestCase {
  @ClassRule public static SolrJettyTestRule solrClientTestRule = new SolrJettyTestRule();
  private static final Logger log = LoggerFactory.getLogger(MethodHandles.lookup().lookupClass());
  public static final List<String> VALID_PROMETHEUS_VALUES = Arrays.asList("NaN", "+Inf", "-Inf");

  @BeforeClass
<<<<<<< HEAD
  public static void setupCluster() throws Exception {
    System.setProperty("metricsEnabled", "true");
    configureCluster(1)
        .addConfig(
            "config", TEST_PATH().resolve("configsets").resolve("cloud-minimal").resolve("conf"))
        .configure();
  }
=======
  public static void beforeClass() throws Exception {
    SharedMetricRegistries.clear();

    solrClientTestRule.startSolr(LuceneTestCase.createTempDir());
    solrClientTestRule
        .newCollection("core1")
        .withConfigSet(ExternalPaths.DEFAULT_CONFIGSET.toString())
        .create();
    solrClientTestRule
        .newCollection("core2")
        .withConfigSet(ExternalPaths.DEFAULT_CONFIGSET.toString())
        .create();
    var cc = solrClientTestRule.getCoreContainer();
    cc.waitForLoadingCoresToFinish(30000);

    // Populate request metrics on both cores
    ModifiableSolrParams queryParams = new ModifiableSolrParams();
    queryParams.set("q", "*:*");
>>>>>>> c7a5950e

    solrClientTestRule.getSolrClient("core1").query(queryParams);
    solrClientTestRule.getSolrClient("core2").query(queryParams);
  }

<<<<<<< HEAD
  @Before
  public void ensureCollectionsExist() throws Exception {
    SolrClient client = cluster.getSolrClient();
    // Tear down any previous run
    try {
      CollectionAdminRequest.deleteCollection("collection1").process(client);
    } catch (Exception ignored) {
=======
  @Test
  public void testPrometheusStructureOutput() throws Exception {
    ModifiableSolrParams params = new ModifiableSolrParams();
    params.set("wt", "prometheus");
    var req = new GenericSolrRequest(METHOD.GET, "/admin/metrics", SolrRequestType.ADMIN, params);
    req.setResponseParser(new NoOpResponseParser("prometheus"));

    try (SolrClient adminClient = getHttpSolrClient(solrClientTestRule.getBaseUrl())) {
      NamedList<Object> res = adminClient.request(req);
      String output = (String) res.get("response");

      Set<String> seenTypeInfo = new HashSet<>();

      List<String> filteredResponse =
          output
              .lines()
              .filter(
                  line -> {
                    if (!line.startsWith("#")) {
                      return true;
                    }
                    assertTrue(
                        "Prometheus exposition format cannot have duplicate TYPE information",
                        seenTypeInfo.add(line));
                    return false;
                  })
              .collect(Collectors.toList());
      filteredResponse.forEach(
          (actualMetric) -> {
            String actualValue;
            if (actualMetric.contains("}")) {
              actualValue = actualMetric.substring(actualMetric.lastIndexOf("} ") + 1);
            } else {
              actualValue = actualMetric.split(" ")[1];
            }
            if (actualMetric.startsWith("target_info")) {
              // Skip standard OTEL metric
              return;
            }
            assertTrue(
                "All metrics should start with 'solr_metrics_'",
                actualMetric.startsWith("solr_metrics_"));
            try {
              Float.parseFloat(actualValue);
            } catch (NumberFormatException e) {
              log.warn("Prometheus value not a parsable float");
              assertTrue(VALID_PROMETHEUS_VALUES.contains(actualValue));
            }
          });
>>>>>>> c7a5950e
    }
    try {
      CollectionAdminRequest.deleteCollection("collection2").process(client);
    } catch (Exception ignored) {
    }

    CollectionAdminRequest.createCollection("collection1", "config", 1, 1).process(client);
    CollectionAdminRequest.createCollection("collection2", "config", 1, 1).process(client);
    cluster.waitForActiveCollection("collection1", 1, 1);
    cluster.waitForActiveCollection("collection2", 1, 1);
  }
<<<<<<< HEAD

  @Test
  public void testPrometheusStructureOutput() throws Exception {
    var solrClient = cluster.getSolrClient();

    // Increment solr_metrics_core_requests metric for /select
    SolrQuery query = new SolrQuery("*:*");
    solrClient.query("collection1", query);
    solrClient.query("collection2", query);

    var req =
        new GenericSolrRequest(
            METHOD.GET,
            "/admin/metrics",
            SolrRequestType.ADMIN,
            new ModifiableSolrParams().set("wt", "prometheus"));
    req.setResponseParser(new InputStreamResponseParser("prometheus"));

    NamedList<Object> prometheusResponse = solrClient.request(req);
    assertNotNull("null response from server", prometheusResponse);
    NamedList<Object> res = solrClient.request(req);
    InputStream in = (InputStream) prometheusResponse.get("stream");

    assertNotNull("null response from server", res);
    String output = new String(in.readAllBytes(), StandardCharsets.UTF_8);

    Set<String> seenTypeInfo = new HashSet<>();

    List<String> filteredResponse =
        output
            .lines()
            .filter(
                line -> {
                  if (!line.startsWith("#")) {
                    return true;
                  }
                  assertTrue(
                      "Prometheus exposition format cannot have duplicate TYPE information",
                      seenTypeInfo.add(line));
                  return false;
                })
            .collect(Collectors.toList());
    filteredResponse.forEach(
        (actualMetric) -> {
          String actualValue;
          if (actualMetric.contains("}")) {
            actualValue = actualMetric.substring(actualMetric.lastIndexOf("} ") + 1);
          } else {
            actualValue = actualMetric.split(" ")[1];
          }
          if (actualMetric.startsWith("target_info")) {
            // Skip standard OTEL metric
            return;
          }
          assertTrue(
              "All metrics should start with 'solr_metrics_'",
              actualMetric.startsWith("solr_metrics_"));
          try {
            Float.parseFloat(actualValue);
          } catch (NumberFormatException e) {
            log.warn("Prometheus value not a parsable float");
            assertTrue(VALID_PROMETHEUS_VALUES.contains(actualValue));
          }
        });
  }

  @Test
  public void testCollectionDeletePrometheusOutput() throws Exception {
    var solrClient = cluster.getSolrClient();

    // Increment solr_metrics_core_requests metric for /select and assert it exists
    SolrQuery query = new SolrQuery("*:*");
    solrClient.query("collection1", query);
    solrClient.query("collection2", query);

    var promReq =
        new GenericSolrRequest(
            METHOD.GET,
            "/admin/metrics",
            SolrRequestType.ADMIN,
            new ModifiableSolrParams().set("wt", "prometheus"));
    promReq.setResponseParser(new InputStreamResponseParser("prometheus"));

    NamedList<Object> prometheusResponse = solrClient.request(promReq);
    assertNotNull("null response from server", prometheusResponse);

    InputStream in = (InputStream) prometheusResponse.get("stream");
    String output = new String(in.readAllBytes(), StandardCharsets.UTF_8);

    assertTrue(
        "Prometheus output should contains solr_metrics_core_requests for collection1",
        output
            .lines()
            .anyMatch(
                line ->
                    line.startsWith("solr_metrics_core_requests") && line.contains("collection1")));
    assertTrue(
        "Prometheus output should contains solr_metrics_core_requests for collection2",
        output
            .lines()
            .anyMatch(
                line ->
                    line.startsWith("solr_metrics_core_requests") && line.contains("collection2")));

    // Delete collection and assert metrics have been removed
    var deleteRequest = CollectionAdminRequest.deleteCollection("collection1");
    deleteRequest.process(solrClient);

    prometheusResponse = solrClient.request(promReq);
    assertNotNull("null response from server", prometheusResponse);

    in = (InputStream) prometheusResponse.get("stream");
    output = new String(in.readAllBytes(), StandardCharsets.UTF_8);

    assertFalse(
        "Prometheus output should not contain solr_metrics_core_requests after collection was deleted",
        output
            .lines()
            .anyMatch(
                line ->
                    line.startsWith("solr_metrics_core_requests") && line.contains("collection1")));
    assertTrue(
        "Prometheus output should contains solr_metrics_core_requests for collection2",
        output
            .lines()
            .anyMatch(
                line ->
                    line.startsWith("solr_metrics_core_requests") && line.contains("collection2")));
  }
=======
>>>>>>> c7a5950e
}<|MERGE_RESOLUTION|>--- conflicted
+++ resolved
@@ -17,53 +17,35 @@
 package org.apache.solr.response;
 
 import com.codahale.metrics.SharedMetricRegistries;
-import java.io.InputStream;
 import java.lang.invoke.MethodHandles;
-import java.nio.charset.StandardCharsets;
 import java.util.Arrays;
 import java.util.HashSet;
 import java.util.List;
 import java.util.Set;
 import java.util.stream.Collectors;
+import org.apache.lucene.tests.util.LuceneTestCase;
+import org.apache.solr.SolrTestCaseJ4;
 import org.apache.solr.client.solrj.SolrClient;
-import org.apache.solr.client.solrj.SolrQuery;
 import org.apache.solr.client.solrj.SolrRequest.METHOD;
 import org.apache.solr.client.solrj.SolrRequest.SolrRequestType;
-import org.apache.solr.client.solrj.impl.InputStreamResponseParser;
-import org.apache.solr.client.solrj.request.CollectionAdminRequest;
+import org.apache.solr.client.solrj.impl.NoOpResponseParser;
 import org.apache.solr.client.solrj.request.GenericSolrRequest;
-import org.apache.solr.cloud.SolrCloudTestCase;
 import org.apache.solr.common.params.ModifiableSolrParams;
 import org.apache.solr.common.util.NamedList;
-<<<<<<< HEAD
-import org.apache.solr.util.SolrJettyTestRule;
-import org.junit.AfterClass;
-import org.junit.Before;
-=======
 import org.apache.solr.util.ExternalPaths;
 import org.apache.solr.util.SolrJettyTestRule;
->>>>>>> c7a5950e
 import org.junit.BeforeClass;
 import org.junit.ClassRule;
 import org.junit.Test;
 import org.slf4j.Logger;
 import org.slf4j.LoggerFactory;
 
-public class TestPrometheusResponseWriter extends SolrCloudTestCase {
+public class TestPrometheusResponseWriter extends SolrTestCaseJ4 {
   @ClassRule public static SolrJettyTestRule solrClientTestRule = new SolrJettyTestRule();
   private static final Logger log = LoggerFactory.getLogger(MethodHandles.lookup().lookupClass());
   public static final List<String> VALID_PROMETHEUS_VALUES = Arrays.asList("NaN", "+Inf", "-Inf");
 
   @BeforeClass
-<<<<<<< HEAD
-  public static void setupCluster() throws Exception {
-    System.setProperty("metricsEnabled", "true");
-    configureCluster(1)
-        .addConfig(
-            "config", TEST_PATH().resolve("configsets").resolve("cloud-minimal").resolve("conf"))
-        .configure();
-  }
-=======
   public static void beforeClass() throws Exception {
     SharedMetricRegistries.clear();
 
@@ -82,21 +64,11 @@
     // Populate request metrics on both cores
     ModifiableSolrParams queryParams = new ModifiableSolrParams();
     queryParams.set("q", "*:*");
->>>>>>> c7a5950e
 
     solrClientTestRule.getSolrClient("core1").query(queryParams);
     solrClientTestRule.getSolrClient("core2").query(queryParams);
   }
 
-<<<<<<< HEAD
-  @Before
-  public void ensureCollectionsExist() throws Exception {
-    SolrClient client = cluster.getSolrClient();
-    // Tear down any previous run
-    try {
-      CollectionAdminRequest.deleteCollection("collection1").process(client);
-    } catch (Exception ignored) {
-=======
   @Test
   public void testPrometheusStructureOutput() throws Exception {
     ModifiableSolrParams params = new ModifiableSolrParams();
@@ -146,148 +118,6 @@
               assertTrue(VALID_PROMETHEUS_VALUES.contains(actualValue));
             }
           });
->>>>>>> c7a5950e
     }
-    try {
-      CollectionAdminRequest.deleteCollection("collection2").process(client);
-    } catch (Exception ignored) {
-    }
-
-    CollectionAdminRequest.createCollection("collection1", "config", 1, 1).process(client);
-    CollectionAdminRequest.createCollection("collection2", "config", 1, 1).process(client);
-    cluster.waitForActiveCollection("collection1", 1, 1);
-    cluster.waitForActiveCollection("collection2", 1, 1);
   }
-<<<<<<< HEAD
-
-  @Test
-  public void testPrometheusStructureOutput() throws Exception {
-    var solrClient = cluster.getSolrClient();
-
-    // Increment solr_metrics_core_requests metric for /select
-    SolrQuery query = new SolrQuery("*:*");
-    solrClient.query("collection1", query);
-    solrClient.query("collection2", query);
-
-    var req =
-        new GenericSolrRequest(
-            METHOD.GET,
-            "/admin/metrics",
-            SolrRequestType.ADMIN,
-            new ModifiableSolrParams().set("wt", "prometheus"));
-    req.setResponseParser(new InputStreamResponseParser("prometheus"));
-
-    NamedList<Object> prometheusResponse = solrClient.request(req);
-    assertNotNull("null response from server", prometheusResponse);
-    NamedList<Object> res = solrClient.request(req);
-    InputStream in = (InputStream) prometheusResponse.get("stream");
-
-    assertNotNull("null response from server", res);
-    String output = new String(in.readAllBytes(), StandardCharsets.UTF_8);
-
-    Set<String> seenTypeInfo = new HashSet<>();
-
-    List<String> filteredResponse =
-        output
-            .lines()
-            .filter(
-                line -> {
-                  if (!line.startsWith("#")) {
-                    return true;
-                  }
-                  assertTrue(
-                      "Prometheus exposition format cannot have duplicate TYPE information",
-                      seenTypeInfo.add(line));
-                  return false;
-                })
-            .collect(Collectors.toList());
-    filteredResponse.forEach(
-        (actualMetric) -> {
-          String actualValue;
-          if (actualMetric.contains("}")) {
-            actualValue = actualMetric.substring(actualMetric.lastIndexOf("} ") + 1);
-          } else {
-            actualValue = actualMetric.split(" ")[1];
-          }
-          if (actualMetric.startsWith("target_info")) {
-            // Skip standard OTEL metric
-            return;
-          }
-          assertTrue(
-              "All metrics should start with 'solr_metrics_'",
-              actualMetric.startsWith("solr_metrics_"));
-          try {
-            Float.parseFloat(actualValue);
-          } catch (NumberFormatException e) {
-            log.warn("Prometheus value not a parsable float");
-            assertTrue(VALID_PROMETHEUS_VALUES.contains(actualValue));
-          }
-        });
-  }
-
-  @Test
-  public void testCollectionDeletePrometheusOutput() throws Exception {
-    var solrClient = cluster.getSolrClient();
-
-    // Increment solr_metrics_core_requests metric for /select and assert it exists
-    SolrQuery query = new SolrQuery("*:*");
-    solrClient.query("collection1", query);
-    solrClient.query("collection2", query);
-
-    var promReq =
-        new GenericSolrRequest(
-            METHOD.GET,
-            "/admin/metrics",
-            SolrRequestType.ADMIN,
-            new ModifiableSolrParams().set("wt", "prometheus"));
-    promReq.setResponseParser(new InputStreamResponseParser("prometheus"));
-
-    NamedList<Object> prometheusResponse = solrClient.request(promReq);
-    assertNotNull("null response from server", prometheusResponse);
-
-    InputStream in = (InputStream) prometheusResponse.get("stream");
-    String output = new String(in.readAllBytes(), StandardCharsets.UTF_8);
-
-    assertTrue(
-        "Prometheus output should contains solr_metrics_core_requests for collection1",
-        output
-            .lines()
-            .anyMatch(
-                line ->
-                    line.startsWith("solr_metrics_core_requests") && line.contains("collection1")));
-    assertTrue(
-        "Prometheus output should contains solr_metrics_core_requests for collection2",
-        output
-            .lines()
-            .anyMatch(
-                line ->
-                    line.startsWith("solr_metrics_core_requests") && line.contains("collection2")));
-
-    // Delete collection and assert metrics have been removed
-    var deleteRequest = CollectionAdminRequest.deleteCollection("collection1");
-    deleteRequest.process(solrClient);
-
-    prometheusResponse = solrClient.request(promReq);
-    assertNotNull("null response from server", prometheusResponse);
-
-    in = (InputStream) prometheusResponse.get("stream");
-    output = new String(in.readAllBytes(), StandardCharsets.UTF_8);
-
-    assertFalse(
-        "Prometheus output should not contain solr_metrics_core_requests after collection was deleted",
-        output
-            .lines()
-            .anyMatch(
-                line ->
-                    line.startsWith("solr_metrics_core_requests") && line.contains("collection1")));
-    assertTrue(
-        "Prometheus output should contains solr_metrics_core_requests for collection2",
-        output
-            .lines()
-            .anyMatch(
-                line ->
-                    line.startsWith("solr_metrics_core_requests") && line.contains("collection2")));
-  }
-=======
->>>>>>> c7a5950e
 }