--- conflicted
+++ resolved
@@ -49,14 +49,9 @@
 
     Files.createDirectories(confDir);
 
-<<<<<<< HEAD
     String srcDir = TEST_HOME() + "/collection1/conf";
     Files.copy(Path.of(srcDir, "schema-tiny.xml"), confDir.resolve("schema.xml"));
     Files.copy(Path.of(srcDir, "solrconfig-coreproperties.xml"), confDir.resolve("solrconfig.xml"));
-=======
-    String src_dir = TEST_HOME() + "/collection1/conf";
-    Files.copy(Path.of(src_dir, "schema-tiny.xml"), confDir.resolve("schema.xml"));
->>>>>>> 6315358e
     Files.copy(
         Path.of(srcDir, "solrconfig.snippet.randomindexconfig.xml"),
         confDir.resolve("solrconfig.snippet.randomindexconfig.xml"));
@@ -76,17 +71,7 @@
       coreProperties.store(fos, null);
     }
 
-<<<<<<< HEAD
-    solrClientTestRule.startSolr(homeDir, new Properties(), JettyConfig.builder().build());
-=======
-    Properties nodeProperties = new Properties();
-    // this sets the property for jetty starting SolrDispatchFilter
-    if (System.getProperty("solr.data.dir") == null) {
-      nodeProperties.setProperty("solr.data.dir", createTempDir().toRealPath().toString());
-    }
-
-    solrTestRule.startSolr(homeDir, nodeProperties, JettyConfig.builder().build());
->>>>>>> 6315358e
+    solrTestRule.startSolr(homeDir, new Properties(), JettyConfig.builder().build());
   }
 
   @Test
