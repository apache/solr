/*
 * Licensed to the Apache Software Foundation (ASF) under one or more
 * contributor license agreements.  See the NOTICE file distributed with
 * this work for additional information regarding copyright ownership.
 * The ASF licenses this file to You under the Apache License, Version 2.0
 * (the "License"); you may not use this file except in compliance with
 * the License.  You may obtain a copy of the License at
 *
 *     http://www.apache.org/licenses/LICENSE-2.0
 *
 * Unless required by applicable law or agreed to in writing, software
 * distributed under the License is distributed on an "AS IS" BASIS,
 * WITHOUT WARRANTIES OR CONDITIONS OF ANY KIND, either express or implied.
 * See the License for the specific language governing permissions and
 * limitations under the License.
 */
package org.apache.solr.request;

import java.io.IOException;
import java.io.InputStream;
import java.io.InputStreamReader;
import java.io.StringWriter;
import java.net.URI;
import java.net.URLEncoder;
import java.nio.charset.StandardCharsets;
import java.nio.file.Path;
import org.apache.lucene.tests.util.LuceneTestCase;
import org.apache.solr.SolrJettyTestBase;
import org.apache.solr.SolrTestCaseJ4.SuppressSSL;
import org.apache.solr.client.solrj.SolrClient;
import org.apache.solr.client.solrj.SolrQuery;
import org.apache.solr.client.solrj.SolrServerException;
import org.apache.solr.client.solrj.response.QueryResponse;
import org.apache.solr.common.SolrException;
import org.apache.solr.common.SolrException.ErrorCode;
import org.apache.solr.common.SolrInputDocument;
import org.junit.Before;
import org.junit.BeforeClass;
import org.junit.Test;

/** See SOLR-2854. */
@SuppressSSL // does not yet work with ssl yet - uses raw java.net.URL API rather than HttpClient
public class TestRemoteStreaming extends SolrJettyTestBase {

  @BeforeClass
  public static void beforeTest() throws Exception {
<<<<<<< HEAD
    System.setProperty("solr.requests.streaming.remote.enabled", "true");
    System.setProperty("solr.requests.streaming.body.enabled", "true");
    // this one has handleSelect=true which a test here needs
=======
    System.setProperty("solr.enableRemoteStreaming", "true");
    System.setProperty("solr.enableStreamBody", "true");
>>>>>>> f05bd2a9
    Path solrHomeDirectory = createTempDir(LuceneTestCase.getTestClass().getSimpleName());
    setupJettyTestHome(solrHomeDirectory, "collection1");
    createAndStartJetty(solrHomeDirectory.toAbsolutePath());
  }

  @Before
  public void doBefore() throws IOException, SolrServerException {
    // add document and commit, and ensure it's there
    SolrClient client = getSolrClient();
    SolrInputDocument doc = new SolrInputDocument();
    doc.addField("id", "1234");
    client.add(doc);
    client.commit();
    assertTrue(searchFindsIt());
  }

  @Test
  public void testMakeDeleteAllUrl() throws Exception {
    assertTrue(searchFindsIt());
    attemptHttpGet(makeDeleteAllUrl());
    assertFalse(searchFindsIt());
  }

  @Test
  public void testStreamUrl() throws Exception {
    String streamUrl = getCoreUrl() + "/select?q=*:*&fl=id&wt=csv";

    String getUrl =
        getCoreUrl()
            + "/debug/dump?wt=xml&stream.url="
            + URLEncoder.encode(streamUrl, StandardCharsets.UTF_8);
    String content = attemptHttpGet(getUrl);
    assertTrue(content.contains("1234"));
  }

  private String attemptHttpGet(String getUrl) throws IOException {
    Object obj = URI.create(getUrl).toURL().getContent();
    if (obj instanceof InputStream) {
      try (InputStream inputStream = (InputStream) obj) {
        StringWriter strWriter = new StringWriter();
        new InputStreamReader(inputStream, StandardCharsets.UTF_8).transferTo(strWriter);
        return strWriter.toString();
      }
    }
    return null;
  }

  /** Do a select query with the stream.url. Solr should fail */
  @Test
  public void testNoUrlAccess() throws Exception {
    SolrQuery query = new SolrQuery();
    query.setQuery("*:*"); // for anything
    query.add("stream.url", makeDeleteAllUrl());
    SolrException se = expectThrows(SolrException.class, () -> getSolrClient().query(query));
    assertSame(ErrorCode.BAD_REQUEST, ErrorCode.getErrorCode(se.code()));
  }

  /** Compose an HTTP GET url that will delete all the data. */
  private String makeDeleteAllUrl() {
    String deleteQuery = "<delete><query>*:*</query></delete>";
    return getCoreUrl()
        + "/update?commit=true&stream.body="
        + URLEncoder.encode(deleteQuery, StandardCharsets.UTF_8);
  }

  private boolean searchFindsIt() throws SolrServerException, IOException {
    SolrQuery query = new SolrQuery();
    query.setQuery("id:1234");
    QueryResponse rsp = getSolrClient().query(query);
    return rsp.getResults().getNumFound() != 0;
  }
}<|MERGE_RESOLUTION|>--- conflicted
+++ resolved
@@ -44,14 +44,8 @@
 
   @BeforeClass
   public static void beforeTest() throws Exception {
-<<<<<<< HEAD
     System.setProperty("solr.requests.streaming.remote.enabled", "true");
     System.setProperty("solr.requests.streaming.body.enabled", "true");
-    // this one has handleSelect=true which a test here needs
-=======
-    System.setProperty("solr.enableRemoteStreaming", "true");
-    System.setProperty("solr.enableStreamBody", "true");
->>>>>>> f05bd2a9
     Path solrHomeDirectory = createTempDir(LuceneTestCase.getTestClass().getSimpleName());
     setupJettyTestHome(solrHomeDirectory, "collection1");
     createAndStartJetty(solrHomeDirectory.toAbsolutePath());
