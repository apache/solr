--- conflicted
+++ resolved
@@ -79,13 +79,6 @@
 
   @Test
   public void testStreamUrl() throws Exception {
-<<<<<<< HEAD
-    String streamUrl = getServerUrl() + "/select?q=*:*&fl=id&wt=csv";
-
-    String getUrl =
-        getServerUrl() + "/debug/dump?wt=xml&stream.url=" + URLEncoder.encode(streamUrl, "UTF-8");
-    String content = getUrlForString(getUrl);
-=======
     String streamUrl =
         jettySolrRunner.getBaseUrl().toString()
             + "/"
@@ -99,7 +92,6 @@
             + "/debug/dump?wt=xml&stream.url="
             + URLEncoder.encode(streamUrl, "UTF-8");
     String content = attemptHttpGet(getUrl);
->>>>>>> 5878ec7d
     assertTrue(content.contains("1234"));
   }
 
@@ -133,13 +125,9 @@
   /** Compose an HTTP GET url that will delete all the data. */
   private String makeDeleteAllUrl() throws UnsupportedEncodingException {
     String deleteQuery = "<delete><query>*:*</query></delete>";
-<<<<<<< HEAD
-    return getServerUrl()
-=======
     return jettySolrRunner.getBaseUrl().toString()
         + "/"
         + DEFAULT_TEST_COLLECTION_NAME
->>>>>>> 5878ec7d
         + "/update?commit=true&stream.body="
         + URLEncoder.encode(deleteQuery, "UTF-8");
   }
