/*
 * Licensed to the Apache Software Foundation (ASF) under one or more
 * contributor license agreements.  See the NOTICE file distributed with
 * this work for additional information regarding copyright ownership.
 * The ASF licenses this file to You under the Apache License, Version 2.0
 * (the "License"); you may not use this file except in compliance with
 * the License.  You may obtain a copy of the License at
 *
 *     http://www.apache.org/licenses/LICENSE-2.0
 *
 * Unless required by applicable law or agreed to in writing, software
 * distributed under the License is distributed on an "AS IS" BASIS,
 * WITHOUT WARRANTIES OR CONDITIONS OF ANY KIND, either express or implied.
 * See the License for the specific language governing permissions and
 * limitations under the License.
 */
package org.apache.solr.schema;

<<<<<<< HEAD
import java.io.File;
=======
>>>>>>> 86f2afde
import java.nio.file.Path;
import java.util.Collections;
import java.util.Date;
import org.apache.lucene.index.IndexableField;
import org.apache.solr.SolrTestCaseJ4;
import org.apache.solr.common.util.ByteArrayUtf8CharSequence;
import org.apache.solr.core.SolrConfig;

public class DateFieldTest extends SolrTestCaseJ4 {
  private final Path testInstanceDir = TEST_HOME().resolve("collection1");
  private final Path testConfHome = testInstanceDir.resolve("conf");
  private FieldType f = null;

  @Override
  public void setUp() throws Exception {
    super.setUp();
    // set some system properties for use by tests
    System.setProperty("solr.test.sys.prop1", "propone");
    System.setProperty("solr.test.sys.prop2", "proptwo");
<<<<<<< HEAD
    SolrConfig config = new SolrConfig(Path.of(testInstanceDir), testConfHome + "solrconfig.xml");
    IndexSchema schema = IndexSchemaFactory.buildIndexSchema(testConfHome + "schema.xml", config);
=======
    SolrConfig config =
        new SolrConfig(testInstanceDir, testConfHome.resolve("solrconfig.xml").toString());
    IndexSchema schema =
        IndexSchemaFactory.buildIndexSchema(testConfHome.resolve("schema.xml").toString(), config);
>>>>>>> 86f2afde
    f = Boolean.getBoolean(NUMERIC_POINTS_SYSPROP) ? new DatePointField() : new TrieDateField();
    f.init(schema, Collections.<String, String>emptyMap());
  }

  // NOTE: Many other tests were moved to DateMathParserTest

  public void testCreateField() {
    int props = FieldProperties.INDEXED ^ FieldProperties.STORED;
    SchemaField sf = new SchemaField("test", f, props, null);
    // String
    IndexableField out = f.createField(sf, "1995-12-31T23:59:59Z");
    assertEquals(820454399000L, ((Date) f.toObject(out)).getTime());
    // Date obj
    out = f.createField(sf, new Date(820454399000L));
    assertEquals(820454399000L, ((Date) f.toObject(out)).getTime());
    // Date math
    out = f.createField(sf, "1995-12-31T23:59:59.99Z+5MINUTES");
    assertEquals(820454699990L, ((Date) f.toObject(out)).getTime());
  }

  public void testToNativeType() {
    FieldType ft = new TrieDateField();
    ByteArrayUtf8CharSequence charSequence = new ByteArrayUtf8CharSequence("1995-12-31T23:59:59Z");

    Date val = (Date) ft.toNativeType(charSequence);
    assertEquals("1995-12-31T23:59:59Z", val.toInstant().toString());
  }
}<|MERGE_RESOLUTION|>--- conflicted
+++ resolved
@@ -16,10 +16,6 @@
  */
 package org.apache.solr.schema;
 
-<<<<<<< HEAD
-import java.io.File;
-=======
->>>>>>> 86f2afde
 import java.nio.file.Path;
 import java.util.Collections;
 import java.util.Date;
@@ -39,15 +35,10 @@
     // set some system properties for use by tests
     System.setProperty("solr.test.sys.prop1", "propone");
     System.setProperty("solr.test.sys.prop2", "proptwo");
-<<<<<<< HEAD
-    SolrConfig config = new SolrConfig(Path.of(testInstanceDir), testConfHome + "solrconfig.xml");
-    IndexSchema schema = IndexSchemaFactory.buildIndexSchema(testConfHome + "schema.xml", config);
-=======
     SolrConfig config =
         new SolrConfig(testInstanceDir, testConfHome.resolve("solrconfig.xml").toString());
     IndexSchema schema =
         IndexSchemaFactory.buildIndexSchema(testConfHome.resolve("schema.xml").toString(), config);
->>>>>>> 86f2afde
     f = Boolean.getBoolean(NUMERIC_POINTS_SYSPROP) ? new DatePointField() : new TrieDateField();
     f.init(schema, Collections.<String, String>emptyMap());
   }
