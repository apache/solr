/*
 * Licensed to the Apache Software Foundation (ASF) under one or more
 * contributor license agreements.  See the NOTICE file distributed with
 * this work for additional information regarding copyright ownership.
 * The ASF licenses this file to You under the Apache License, Version 2.0
 * (the "License"); you may not use this file except in compliance with
 * the License.  You may obtain a copy of the License at
 *
 *     http://www.apache.org/licenses/LICENSE-2.0
 *
 * Unless required by applicable law or agreed to in writing, software
 * distributed under the License is distributed on an "AS IS" BASIS,
 * WITHOUT WARRANTIES OR CONDITIONS OF ANY KIND, either express or implied.
 * See the License for the specific language governing permissions and
 * limitations under the License.
 */
package org.apache.solr.schema;

import com.google.common.collect.ImmutableMap;
import java.io.IOException;
import java.math.BigDecimal;
import java.math.BigInteger;
import java.math.RoundingMode;
import java.text.SimpleDateFormat;
import java.time.Instant;
import java.time.LocalDateTime;
import java.time.ZoneOffset;
import java.util.ArrayList;
import java.util.Arrays;
import java.util.Collections;
import java.util.Comparator;
import java.util.Date;
import java.util.HashMap;
import java.util.HashSet;
import java.util.LinkedHashSet;
import java.util.List;
import java.util.Locale;
import java.util.Map;
import java.util.Set;
import java.util.SortedSet;
import java.util.TreeSet;
import java.util.function.Supplier;
import java.util.stream.Collectors;
import java.util.stream.IntStream;
import org.apache.lucene.document.Document;
import org.apache.lucene.document.DoublePoint;
import org.apache.lucene.document.FloatPoint;
import org.apache.lucene.document.IntPoint;
import org.apache.lucene.document.LongPoint;
import org.apache.lucene.document.NumericDocValuesField;
import org.apache.lucene.document.SortedNumericDocValuesField;
import org.apache.lucene.document.StoredField;
import org.apache.lucene.index.DirectoryReader;
import org.apache.lucene.index.DocValues;
import org.apache.lucene.index.IndexReader;
import org.apache.lucene.index.IndexableField;
import org.apache.lucene.index.LeafReader;
import org.apache.lucene.index.LeafReaderContext;
import org.apache.lucene.index.PointValues;
import org.apache.lucene.search.DocIdSetIterator;
import org.apache.lucene.search.IndexOrDocValuesQuery;
import org.apache.lucene.search.PointRangeQuery;
import org.apache.solr.SolrTestCaseJ4;
import org.apache.solr.common.SolrException;
import org.apache.solr.common.SolrInputDocument;
import org.apache.solr.common.params.CommonParams;
import org.apache.solr.index.SlowCompositeReaderWrapper;
import org.apache.solr.schema.IndexSchema.DynamicField;
import org.apache.solr.search.SolrQueryParser;
import org.apache.solr.util.DateMathParser;
import org.junit.After;
import org.junit.BeforeClass;
import org.junit.Test;

/** Tests for PointField functionality */
public class TestPointFields extends SolrTestCaseJ4 {

  // long overflow can occur in some date calculations if gaps are too large, so we limit to a
  // million years BC & AD.
  private static final long MIN_DATE_EPOCH_MILLIS =
      LocalDateTime.parse("-1000000-01-01T00:00:00")
          .toInstant(ZoneOffset.ofHours(0))
          .toEpochMilli();
  private static final long MAX_DATE_EPOCH_MILLIS =
      LocalDateTime.parse("+1000000-01-01T00:00:00")
          .toInstant(ZoneOffset.ofHours(0))
          .toEpochMilli();

  private static final String[] FIELD_SUFFIXES =
      new String[] {
        "",
        "_dv",
        "_mv",
        "_mv_dv",
        "_ni",
        "_ni_dv",
        "_ni_dv_ns",
        "_ni_dv_ns_mv",
        "_ni_mv",
        "_ni_mv_dv",
        "_ni_ns",
        "_ni_ns_mv",
        "_dv_ns",
        "_ni_ns_dv",
        "_dv_ns_mv",
        "_smf",
        "_dv_smf",
        "_mv_smf",
        "_mv_dv_smf",
        "_ni_dv_smf",
        "_ni_mv_dv_smf",
        "_sml",
        "_dv_sml",
        "_mv_sml",
        "_mv_dv_sml",
        "_ni_dv_sml",
        "_ni_mv_dv_sml"
      };

  @BeforeClass
  public static void beforeClass() throws Exception {
    initCore("solrconfig.xml", "schema-point.xml");
  }

  @Override
  @After
  public void tearDown() throws Exception {
    clearIndex();
    assertU(commit());
    super.tearDown();
  }

  @Test
  public void testIntPointFieldExactQuery() throws Exception {
    doTestIntPointFieldExactQuery("number_p_i", false);
    doTestIntPointFieldExactQuery("number_p_i_mv", false);
    doTestIntPointFieldExactQuery("number_p_i_dv", false);
    doTestIntPointFieldExactQuery("number_p_i_mv_dv", false);
    doTestIntPointFieldExactQuery("number_p_i_ni_dv", false);
    doTestIntPointFieldExactQuery("number_p_i_ni_ns_dv", false);
    doTestIntPointFieldExactQuery("number_p_i_ni_mv_dv", false);
  }

  @Test
  public void testIntPointFieldNonSearchableExactQuery() throws Exception {
    doTestIntPointFieldExactQuery("number_p_i_ni", false, false);
    doTestIntPointFieldExactQuery("number_p_i_ni_ns", false, false);
  }

  @Test
  public void testIntPointFieldReturn() throws Exception {
    int numValues = 10 * RANDOM_MULTIPLIER;
    String[] ints = toStringArray(getRandomInts(numValues, false));
    doTestPointFieldReturn("number_p_i", "int", ints);
    doTestPointFieldReturn("number_p_i_dv_ns", "int", ints);
    doTestPointFieldReturn("number_p_i_ni", "int", ints);
  }

  @Test
  public void testIntPointFieldRangeQuery() throws Exception {
    doTestIntPointFieldRangeQuery("number_p_i", "int", false);
    doTestIntPointFieldRangeQuery("number_p_i_ni_ns_dv", "int", false);
    doTestIntPointFieldRangeQuery("number_p_i_dv", "int", false);
  }

  @Test
  public void testIntPointFieldNonSearchableRangeQuery() throws Exception {
    doTestPointFieldNonSearchableRangeQuery(
        "number_p_i_ni", toStringArray(getRandomInts(1, false)));
    doTestPointFieldNonSearchableRangeQuery(
        "number_p_i_ni_ns", toStringArray(getRandomInts(1, false)));
    int numValues = 2 * RANDOM_MULTIPLIER;
    doTestPointFieldNonSearchableRangeQuery(
        "number_p_i_ni_ns_mv", toStringArray(getRandomInts(numValues, false)));
  }

  @Test
  public void testIntPointFieldSortAndFunction() throws Exception {

    final SortedSet<String> regexToTest = dynFieldRegexesForType(IntPointField.class);
    final List<String> sequential = Arrays.asList("0", "1", "2", "3", "4", "5", "6", "7", "8", "9");
    final List<Integer> randomInts = getRandomInts(10, false);
    final List<Integer> randomIntsMissing = getRandomInts(10, true);

    for (String r :
        Arrays.asList(
            "*_p_i",
            "*_p_i_dv",
            "*_p_i_dv_ns",
            "*_p_i_ni_dv",
            "*_p_i_ni_dv_ns",
            "*_p_i_ni_ns_dv")) {
      assertTrue(r, regexToTest.remove(r));
      String field = r.replace("*", "number");
      doTestPointFieldSort(field, sequential);
      doTestPointFieldSort(field, randomInts);
      doTestIntPointFunctionQuery(field);
    }
    for (String r :
        Arrays.asList(
            "*_p_i_smf",
            "*_p_i_dv_smf",
            "*_p_i_ni_dv_smf",
            "*_p_i_sml",
            "*_p_i_dv_sml",
            "*_p_i_ni_dv_sml")) {
      assertTrue(r, regexToTest.remove(r));
      String field = r.replace("*", "number");
      doTestPointFieldSort(field, sequential);
      doTestPointFieldSort(field, randomIntsMissing);
      doTestIntPointFunctionQuery(field);
    }

    // no docvalues
    for (String r : Arrays.asList("*_p_i_ni", "*_p_i_ni_ns")) {
      assertTrue(r, regexToTest.remove(r));
      String field = r.replace("*", "number");
      doTestPointFieldSortError(field, "w/o docValues", toStringArray(getRandomInts(1, false)));
      doTestPointFieldFunctionQueryError(
          field, "w/o docValues", toStringArray(getRandomInts(1, false)));
    }

    // multivalued, no docvalues
    for (String r :
        Arrays.asList(
            "*_p_i_mv", "*_p_i_ni_mv", "*_p_i_ni_ns_mv", "*_p_i_mv_smf", "*_p_i_mv_sml")) {

      assertTrue(r, regexToTest.remove(r));
      String field = r.replace("*", "number");
      doTestPointFieldSortError(field, "w/o docValues", toStringArray(getRandomInts(1, false)));
      int numValues = 2 * RANDOM_MULTIPLIER;
      doTestPointFieldSortError(
          field, "w/o docValues", toStringArray(getRandomInts(numValues, false)));
      doTestPointFieldFunctionQueryError(
          field, "multivalued", toStringArray(getRandomInts(1, false)));
      doTestPointFieldFunctionQueryError(
          field, "multivalued", toStringArray(getRandomInts(numValues, false)));
    }

    // multivalued, w/ docValues
    for (String r :
        Arrays.asList(
            "*_p_i_ni_mv_dv", "*_p_i_ni_dv_ns_mv",
            "*_p_i_dv_ns_mv", "*_p_i_mv_dv",
            "*_p_i_mv_dv_smf", "*_p_i_ni_mv_dv_smf",
            "*_p_i_mv_dv_sml", "*_p_i_ni_mv_dv_sml")) {
      assertTrue(r, regexToTest.remove(r));
      String field = r.replace("*", "number");

      // NOTE: only testing one value per doc here, but TestMinMaxOnMultiValuedField
      // covers this in more depth
      doTestPointFieldSort(field, sequential);
      doTestPointFieldSort(field, randomInts);

      // value source (w/o field(...,min|max)) usage should still error...
      int numValues = 2 * RANDOM_MULTIPLIER;
      doTestPointFieldFunctionQueryError(
          field, "multivalued", toStringArray(getRandomInts(1, false)));
      doTestPointFieldFunctionQueryError(
          field, "multivalued", toStringArray(getRandomInts(numValues, false)));
    }

    assertEquals("Missing types in the test", Collections.<String>emptySet(), regexToTest);
  }

  @Test
  public void testIntPointFieldFacetField() throws Exception {
    doTestPointFieldFacetField("number_p_i", "number_p_i_dv", getSequentialStringArrayWithInts(10));
    clearIndex();
    assertU(commit());
    doTestPointFieldFacetField(
        "number_p_i", "number_p_i_dv", toStringArray(getRandomInts(10, false)));
  }

  @Test
  public void testIntPointFieldRangeFacet() {
    String docValuesField = "number_p_i_dv";
    String nonDocValuesField = "number_p_i";
    int numValues = 10 * RANDOM_MULTIPLIER;
    int numBuckets = numValues / 2;
    List<Integer> values;
    List<Integer> sortedValues;
    int max;
    do {
      values = getRandomInts(numValues, false);
      sortedValues = values.stream().sorted().collect(Collectors.toList());
    } while ((max = sortedValues.get(sortedValues.size() - 1))
        >= Integer.MAX_VALUE - numValues); // leave room for rounding
    int min = sortedValues.get(0);
    int gap = (int) (((long) (max + numValues) - (long) min) / (long) numBuckets);
    int[] bucketCount = new int[numBuckets];
    int bucketNum = 0;
    int minBucketVal = min;
    for (Integer value : sortedValues) {
      while (((long) value - (long) minBucketVal) >= (long) gap) {
        ++bucketNum;
        minBucketVal += gap;
      }
      ++bucketCount[bucketNum];
    }

    for (int i = 0; i < numValues; i++) {
      assertU(
          adoc(
              "id",
              String.valueOf(i),
              docValuesField,
              String.valueOf(values.get(i)),
              nonDocValuesField,
              String.valueOf(values.get(i))));
    }
    assertU(commit());

    assertTrue(h.getCore().getLatestSchema().getField(docValuesField).hasDocValues());
    assertTrue(
        h.getCore().getLatestSchema().getField(docValuesField).getType() instanceof PointField);
    String[] testStrings = new String[numBuckets + 1];
    testStrings[numBuckets] = "//*[@numFound='" + numValues + "']";
    minBucketVal = min;
    for (int i = 0; i < numBuckets; minBucketVal += gap, ++i) {
      testStrings[i] =
          "//lst[@name='facet_counts']/lst[@name='facet_ranges']/lst[@name='"
              + docValuesField
              + "']/lst[@name='counts']/int[@name='"
              + minBucketVal
              + "'][.='"
              + bucketCount[i]
              + "']";
    }
    assertQ(
        req(
            "q",
            "*:*",
            "facet",
            "true",
            "facet.range",
            docValuesField,
            "facet.range.start",
            String.valueOf(min),
            "facet.range.end",
            String.valueOf(max),
            "facet.range.gap",
            String.valueOf(gap)),
        testStrings);
    assertQ(
        req(
            "q",
            "*:*",
            "facet",
            "true",
            "facet.range",
            docValuesField,
            "facet.range.start",
            String.valueOf(min),
            "facet.range.end",
            String.valueOf(max),
            "facet.range.gap",
            String.valueOf(gap),
            "facet.range.method",
            "dv"),
        testStrings);

    assertFalse(h.getCore().getLatestSchema().getField(nonDocValuesField).hasDocValues());
    assertTrue(
        h.getCore().getLatestSchema().getField(nonDocValuesField).getType() instanceof PointField);
    minBucketVal = min;
    for (int i = 0; i < numBuckets; minBucketVal += gap, ++i) {
      testStrings[i] =
          "//lst[@name='facet_counts']/lst[@name='facet_ranges']/lst[@name='"
              + nonDocValuesField
              + "']/lst[@name='counts']/int[@name='"
              + minBucketVal
              + "'][.='"
              + bucketCount[i]
              + "']";
    }
    // Range Faceting with method = filter should work
    assertQ(
        req(
            "q",
            "*:*",
            "facet",
            "true",
            "facet.range",
            nonDocValuesField,
            "facet.range.start",
            String.valueOf(min),
            "facet.range.end",
            String.valueOf(max),
            "facet.range.gap",
            String.valueOf(gap),
            "facet.range.method",
            "filter"),
        testStrings);
    // this should actually use filter method instead of dv
    assertQ(
        req(
            "q",
            "*:*",
            "facet",
            "true",
            "facet.range",
            nonDocValuesField,
            "facet.range.start",
            String.valueOf(min),
            "facet.range.end",
            String.valueOf(max),
            "facet.range.gap",
            String.valueOf(gap),
            "facet.range.method",
            "dv"),
        testStrings);
  }

  @Test
  public void testIntPointStats() {
    int numValues = 10 * RANDOM_MULTIPLIER;
    // don't produce numbers with exponents, since XPath comparison operators can't handle them
    List<Integer> values = getRandomInts(numValues, false, 9999999);
    // System.err.println(Arrays.toString(values.toArray(new Integer[values.size()])));
    List<Integer> sortedValues = values.stream().sorted().collect(Collectors.toList());
    double min = (double) sortedValues.get(0);
    double max = (double) sortedValues.get(sortedValues.size() - 1);

    String[] valArray = toStringArray(values);
    doTestPointStats("number_p_i", "number_p_i_dv", valArray, min, max, numValues, 1, 0D);
    doTestPointStats("number_p_i", "number_p_i_mv_dv", valArray, min, max, numValues, 1, 0D);
  }

  @Test
  public void testIntPointFieldMultiValuedExactQuery() throws Exception {
    String[] ints = toStringArray(getRandomInts(20, false));
    doTestPointFieldMultiValuedExactQuery("number_p_i_mv", ints);
    doTestPointFieldMultiValuedExactQuery("number_p_i_ni_mv_dv", ints);
  }

  @Test
  public void testIntPointFieldMultiValuedNonSearchableExactQuery() throws Exception {
    String[] ints = toStringArray(getRandomInts(20, false));
    doTestPointFieldMultiValuedExactQuery("number_p_i_ni_mv", ints, false);
    doTestPointFieldMultiValuedExactQuery("number_p_i_ni_ns_mv", ints, false);
  }

  @Test
  public void testIntPointFieldMultiValuedReturn() throws Exception {
    String[] ints = toStringArray(getRandomInts(20, false));
    doTestPointFieldMultiValuedReturn("number_p_i_mv", "int", ints);
    doTestPointFieldMultiValuedReturn("number_p_i_ni_mv_dv", "int", ints);
    doTestPointFieldMultiValuedReturn("number_p_i_dv_ns_mv", "int", ints);
  }

  @Test
  public void testIntPointFieldMultiValuedRangeQuery() throws Exception {
    String[] ints =
        toStringArray(getRandomInts(20, false).stream().sorted().collect(Collectors.toList()));
    doTestPointFieldMultiValuedRangeQuery("number_p_i_mv", "int", ints);
    doTestPointFieldMultiValuedRangeQuery("number_p_i_ni_mv_dv", "int", ints);
    doTestPointFieldMultiValuedRangeQuery("number_p_i_mv_dv", "int", ints);
  }

  @Test
  public void testIntPointFieldNotIndexed() throws Exception {
    String[] ints = toStringArray(getRandomInts(10, false));
    doTestFieldNotIndexed("number_p_i_ni", ints);
    doTestFieldNotIndexed("number_p_i_ni_mv", ints);
  }

  // TODO MV SORT?
  @Test
  public void testIntPointFieldMultiValuedFacetField() throws Exception {
    doTestPointFieldMultiValuedFacetField(
        "number_p_i_mv", "number_p_i_mv_dv", getSequentialStringArrayWithInts(20));
    String[] randomSortedInts =
        toStringArray(getRandomInts(20, false).stream().sorted().collect(Collectors.toList()));
    doTestPointFieldMultiValuedFacetField("number_p_i_mv", "number_p_i_mv_dv", randomSortedInts);
  }

  @Test
  public void testIntPointFieldMultiValuedRangeFacet() {
    String docValuesField = "number_p_i_mv_dv";
    String nonDocValuesField = "number_p_i_mv";
    int numValues = 20 * RANDOM_MULTIPLIER;
    int numBuckets = numValues / 2;
    List<Integer> values;
    List<PosVal<Integer>> sortedValues;
    int max;
    do {
      values = getRandomInts(numValues, false);
      sortedValues = toAscendingPosVals(values, true);
    } while ((max = sortedValues.get(sortedValues.size() - 1).val)
        >= Integer.MAX_VALUE - numValues); // leave room for rounding
    int min = sortedValues.get(0).val;
    int gap = (int) (((long) (max + numValues) - (long) min) / (long) numBuckets);
    List<Set<Integer>> docIdBucket = new ArrayList<>(numBuckets);
    for (int i = 0; i < numBuckets; ++i) {
      docIdBucket.add(new HashSet<>());
    }
    int bucketNum = 0;
    int minBucketVal = min;
    for (PosVal<Integer> value : sortedValues) {
      while ((long) value.val - (long) minBucketVal >= gap) {
        ++bucketNum;
        minBucketVal += gap;
      }
      docIdBucket.get(bucketNum).add(value.pos / 2); // each doc gets two consecutive values
    }
    for (int i = 0; i < numValues; i += 2) {
      assertU(
          adoc(
              "id",
              String.valueOf(i / 2),
              docValuesField,
              String.valueOf(values.get(i)),
              docValuesField,
              String.valueOf(values.get(i + 1)),
              nonDocValuesField,
              String.valueOf(values.get(i)),
              nonDocValuesField,
              String.valueOf(values.get(i + 1))));
    }
    assertU(commit());
    assertTrue(h.getCore().getLatestSchema().getField(docValuesField).hasDocValues());
    assertTrue(
        h.getCore().getLatestSchema().getField(docValuesField).getType() instanceof PointField);
    String[] testStrings = new String[numBuckets + 1];
    minBucketVal = min;
    testStrings[numBuckets] = "//*[@numFound='" + (numValues / 2) + "']";
    for (int i = 0; i < numBuckets; minBucketVal += gap, ++i) {
      testStrings[i] =
          "//lst[@name='facet_counts']/lst[@name='facet_ranges']/lst[@name='"
              + docValuesField
              + "']/lst[@name='counts']/int[@name='"
              + minBucketVal
              + "'][.='"
              + docIdBucket.get(i).size()
              + "']";
    }

    assertQ(
        req(
            "q",
            "*:*",
            "facet",
            "true",
            "facet.range",
            docValuesField,
            "facet.range.start",
            String.valueOf(min),
            "facet.range.end",
            String.valueOf(max),
            "facet.range.gap",
            String.valueOf(gap),
            "indent",
            "on"),
        testStrings);
    assertQ(
        req(
            "q",
            "*:*",
            "facet",
            "true",
            "facet.range",
            docValuesField,
            "facet.range.start",
            String.valueOf(min),
            "facet.range.end",
            String.valueOf(max),
            "facet.range.gap",
            String.valueOf(gap),
            "facet.range.method",
            "dv",
            "indent",
            "on"),
        testStrings);

    assertFalse(h.getCore().getLatestSchema().getField(nonDocValuesField).hasDocValues());
    assertTrue(
        h.getCore().getLatestSchema().getField(nonDocValuesField).getType() instanceof PointField);
    minBucketVal = min;
    for (int i = 0; i < numBuckets; minBucketVal += gap, ++i) {
      testStrings[i] =
          "//lst[@name='facet_counts']/lst[@name='facet_ranges']/lst[@name='"
              + nonDocValuesField
              + "']/lst[@name='counts']/int[@name='"
              + minBucketVal
              + "'][.='"
              + docIdBucket.get(i).size()
              + "']";
    }
    // Range Faceting with method = filter should work
    assertQ(
        req(
            "q",
            "*:*",
            "facet",
            "true",
            "facet.range",
            nonDocValuesField,
            "facet.range.start",
            String.valueOf(min),
            "facet.range.end",
            String.valueOf(max),
            "facet.range.gap",
            String.valueOf(gap),
            "facet.range.method",
            "filter",
            "indent",
            "on"),
        testStrings);
    // this should actually use filter method instead of dv
    assertQ(
        req(
            "q",
            "*:*",
            "facet",
            "true",
            "facet.range",
            nonDocValuesField,
            "facet.range.start",
            String.valueOf(min),
            "facet.range.end",
            String.valueOf(max),
            "facet.range.gap",
            String.valueOf(gap),
            "facet.range.method",
            "dv",
            "indent",
            "on"),
        testStrings);
  }

  @Test
  public void testIntPointMultiValuedFunctionQuery() throws Exception {
    doTestPointMultiValuedFunctionQuery(
        "number_p_i_mv", "number_p_i_mv_dv", getSequentialStringArrayWithInts(20));
    doTestPointMultiValuedFunctionQuery(
        "number_p_i_mv",
        "number_p_i_mv_dv",
        toStringArray(getRandomInts(20, false).stream().sorted().collect(Collectors.toList())));
  }

  @Test
  public void testIntPointFieldsAtomicUpdates() throws Exception {
    if (!Boolean.getBoolean("enable.update.log")) {
      return;
    }
    doTestIntPointFieldsAtomicUpdates("number_p_i");
    doTestIntPointFieldsAtomicUpdates("number_p_i_dv");
    doTestIntPointFieldsAtomicUpdates("number_p_i_dv_ns");
  }

  @Test
  public void testMultiValuedIntPointFieldsAtomicUpdates() throws Exception {
    if (!Boolean.getBoolean("enable.update.log")) {
      return;
    }
    String[] ints = toStringArray(getRandomInts(3, false));
    doTestMultiValuedPointFieldsAtomicUpdates("number_p_i_mv", "int", ints);
    doTestMultiValuedPointFieldsAtomicUpdates("number_p_i_ni_mv_dv", "int", ints);
    doTestMultiValuedPointFieldsAtomicUpdates("number_p_i_dv_ns_mv", "int", ints);
  }

  private <T> String[] toStringArray(List<T> list) {
    return list.stream()
        .map(String::valueOf)
        .collect(Collectors.toList())
        .toArray(new String[list.size()]);
  }

  private class PosVal<T extends Comparable<T>> {
    int pos;
    T val;

    PosVal(int pos, T val) {
      this.pos = pos;
      this.val = val;
    }

    public String toString() {
      return "(" + pos + ": " + val.toString() + ")";
    }
  }

  /**
   * Primary sort by value, with nulls either first or last as specified, and then secondary sort by
   * position.
   */
  private <T extends Comparable<T>> Comparator<PosVal<T>> getPosValComparator(
      final boolean ascending, final boolean nullsFirst) {
    return (o1, o2) -> {
      if (o1.val == null) {
        if (o2.val == null) {
          return ascending ? Integer.compare(o1.pos, o2.pos) : Integer.compare(o2.pos, o1.pos);
        } else {
          return nullsFirst ? -1 : 1;
        }
      } else if (o2.val == null) {
        return nullsFirst ? 1 : -1;
      } else {
        return ascending ? o1.val.compareTo(o2.val) : o2.val.compareTo(o1.val);
      }
    };
  }

  /**
   * Primary ascending sort by value, with missing values (represented as null) either first or last
   * as specified, and then secondary ascending sort by position.
   */
  private <T extends Comparable<T>> String[] toAscendingStringArray(
      List<T> list, boolean missingFirst) {
    return toStringArray(
        toAscendingPosVals(list, missingFirst).stream()
            .map(pv -> pv.val)
            .collect(Collectors.toList()));
  }

  /**
   * Primary ascending sort by value, with missing values (represented as null) either first or last
   * as specified, and then secondary ascending sort by position.
   *
   * @return a list of the (originally) positioned values sorted as described above.
   */
  private <T extends Comparable<T>> List<PosVal<T>> toAscendingPosVals(
      List<T> list, boolean missingFirst) {
    List<PosVal<T>> posVals =
        IntStream.range(0, list.size())
            .mapToObj(i -> new PosVal<>(i, list.get(i)))
            .collect(Collectors.toList());
    posVals.sort(getPosValComparator(true, missingFirst));
    return posVals;
  }

  /**
   * Primary descending sort by value, with missing values (represented as null) either first or
   * last as specified, and then secondary descending sort by position.
   *
   * @return a list of the (originally) positioned values sorted as described above.
   */
  private <T extends Comparable<T>> List<PosVal<T>> toDescendingPosVals(
      List<T> list, boolean missingFirst) {
    List<PosVal<T>> posVals =
        IntStream.range(0, list.size())
            .mapToObj(i -> new PosVal<>(i, list.get(i)))
            .collect(Collectors.toList());
    posVals.sort(getPosValComparator(false, missingFirst));
    return posVals;
  }

  @Test
  public void testIntPointSetQuery() {
    doTestSetQueries("number_p_i", toStringArray(getRandomInts(20, false)), false);
    doTestSetQueries("number_p_i_mv", toStringArray(getRandomInts(20, false)), true);
    doTestSetQueries("number_p_i_ni_dv", toStringArray(getRandomInts(20, false)), false);
  }

  // DoublePointField

  @Test
  public void testDoublePointFieldExactQuery() throws Exception {
    doTestFloatPointFieldExactQuery("number_p_d", true);
    doTestFloatPointFieldExactQuery("number_p_d_mv", true);
    doTestFloatPointFieldExactQuery("number_p_d_dv", true);
    doTestFloatPointFieldExactQuery("number_p_d_mv_dv", true);
    doTestFloatPointFieldExactQuery("number_p_d_ni_dv", true);
    doTestFloatPointFieldExactQuery("number_p_d_ni_ns_dv", true);
    doTestFloatPointFieldExactQuery("number_p_d_ni_dv_ns", true);
    doTestFloatPointFieldExactQuery("number_p_d_ni_mv_dv", true);
  }

  @Test
  public void testDoublePointFieldNonSearchableExactQuery() throws Exception {
    doTestFloatPointFieldExactQuery("number_p_d_ni", false, true);
    doTestFloatPointFieldExactQuery("number_p_d_ni_ns", false, true);
  }

  @Test
  public void testDoublePointFieldReturn() throws Exception {
    int numValues = 10 * RANDOM_MULTIPLIER;
    String[] doubles = toStringArray(getRandomDoubles(numValues, false));
    doTestPointFieldReturn("number_p_d", "double", doubles);
    doTestPointFieldReturn("number_p_d_dv_ns", "double", doubles);
  }

  @Test
  public void testDoublePointFieldRangeQuery() throws Exception {
    doTestFloatPointFieldRangeQuery("number_p_d", "double", true);
    doTestFloatPointFieldRangeQuery("number_p_d_ni_ns_dv", "double", true);
    doTestFloatPointFieldRangeQuery("number_p_d_dv", "double", true);
  }

  @Test
  public void testDoubleFieldNonSearchableRangeQuery() throws Exception {
    doTestPointFieldNonSearchableRangeQuery(
        "number_p_d_ni", toStringArray(getRandomDoubles(1, false)));
    doTestPointFieldNonSearchableRangeQuery(
        "number_p_d_ni_ns", toStringArray(getRandomDoubles(1, false)));
    int numValues = 2 * RANDOM_MULTIPLIER;
    doTestPointFieldNonSearchableRangeQuery(
        "number_p_d_ni_ns_mv", toStringArray(getRandomDoubles(numValues, false)));
  }

  @Test
  public void testDoublePointFieldSortAndFunction() throws Exception {
    final SortedSet<String> regexToTest = dynFieldRegexesForType(DoublePointField.class);
    final List<String> sequential =
        Arrays.asList("0.0", "1.0", "2.0", "3.0", "4.0", "5.0", "6.0", "7.0", "8.0", "9.0");
    List<Double> randomDoubles = getRandomDoubles(10, false);
    List<Double> randomDoublesMissing = getRandomDoubles(10, true);

    for (String r :
        Arrays.asList(
            "*_p_d",
            "*_p_d_dv",
            "*_p_d_dv_ns",
            "*_p_d_ni_dv",
            "*_p_d_ni_dv_ns",
            "*_p_d_ni_ns_dv")) {
      assertTrue(r, regexToTest.remove(r));
      String field = r.replace("*", "number");
      doTestPointFieldSort(field, sequential);
      doTestPointFieldSort(field, randomDoubles);
      doTestDoublePointFunctionQuery(field);
    }

    for (String r :
        Arrays.asList(
            "*_p_d_smf",
            "*_p_d_dv_smf",
            "*_p_d_ni_dv_smf",
            "*_p_d_sml",
            "*_p_d_dv_sml",
            "*_p_d_ni_dv_sml")) {
      assertTrue(r, regexToTest.remove(r));
      String field = r.replace("*", "number");
      doTestPointFieldSort(field, sequential);
      doTestPointFieldSort(field, randomDoublesMissing);
      doTestDoublePointFunctionQuery(field);
    }

    for (String r : Arrays.asList("*_p_d_ni", "*_p_d_ni_ns")) {
      assertTrue(r, regexToTest.remove(r));
      String field = r.replace("*", "number");
      doTestPointFieldSortError(field, "w/o docValues", "42.34");
      doTestPointFieldFunctionQueryError(field, "w/o docValues", "42.34");
    }

    // multivalued, no docvalues
    for (String r :
        Arrays.asList(
            "*_p_d_mv", "*_p_d_ni_mv", "*_p_d_ni_ns_mv", "*_p_d_mv_smf", "*_p_d_mv_sml")) {

      assertTrue(r, regexToTest.remove(r));
      String field = r.replace("*", "number");
      doTestPointFieldSortError(field, "w/o docValues", "42.34");
      doTestPointFieldSortError(field, "w/o docValues", "42.34", "66.6");
      doTestPointFieldFunctionQueryError(field, "multivalued", "42.34");
      doTestPointFieldFunctionQueryError(field, "multivalued", "42.34", "66.6");
    }

    // multivalued, w/ docValues
    for (String r :
        Arrays.asList(
            "*_p_d_ni_mv_dv", "*_p_d_ni_dv_ns_mv",
            "*_p_d_dv_ns_mv", "*_p_d_mv_dv",
            "*_p_d_mv_dv_smf", "*_p_d_ni_mv_dv_smf",
            "*_p_d_mv_dv_sml", "*_p_d_ni_mv_dv_sml")) {
      assertTrue(r, regexToTest.remove(r));
      String field = r.replace("*", "number");

      // NOTE: only testing one value per doc here, but TestMinMaxOnMultiValuedField
      // covers this in more depth
      doTestPointFieldSort(field, sequential);
      doTestPointFieldSort(field, randomDoubles);

      // value source (w/o field(...,min|max)) usuage should still error...
      doTestPointFieldFunctionQueryError(field, "multivalued", "42.34");
      doTestPointFieldFunctionQueryError(field, "multivalued", "42.34", "66.6");
    }
    assertEquals("Missing types in the test", Collections.<String>emptySet(), regexToTest);
  }

  @Test
  public void testDoublePointFieldFacetField() throws Exception {
    doTestPointFieldFacetField(
        "number_p_d", "number_p_d_dv", getSequentialStringArrayWithDoubles(10));
    clearIndex();
    assertU(commit());
    doTestPointFieldFacetField(
        "number_p_d", "number_p_d_dv", toStringArray(getRandomDoubles(10, false)));
  }

  @Test
  public void testDoublePointFieldRangeFacet() {
    String docValuesField = "number_p_d_dv";
    String nonDocValuesField = "number_p_d";
    int numValues = 10 * RANDOM_MULTIPLIER;
    int numBuckets = numValues / 2;
    List<Double> values, sortedValues;
    double min, max, gap, buffer;
    do {
      values = getRandomDoubles(numValues, false);
      sortedValues = values.stream().sorted().collect(Collectors.toList());
      min = sortedValues.get(0);
      max = sortedValues.get(sortedValues.size() - 1);
      buffer =
          BigDecimal.valueOf(max)
              .subtract(BigDecimal.valueOf(min))
              .divide(BigDecimal.valueOf(numValues / 2), RoundingMode.HALF_UP)
              .doubleValue();
      gap =
          BigDecimal.valueOf(max)
              .subtract(BigDecimal.valueOf(min))
              .add(BigDecimal.valueOf(buffer * 2.0D))
              .divide(BigDecimal.valueOf(numBuckets), RoundingMode.HALF_UP)
              .doubleValue();
    } while (max >= Double.MAX_VALUE - buffer || min <= -Double.MAX_VALUE + buffer);
    // System.err.println("min: " + min + "   max: " + max + "   gap: " + gap + "   buffer: " +
    // buffer);
    int[] bucketCount = new int[numBuckets];
    int bucketNum = 0;
    double minBucketVal = min - buffer;
    // System.err.println("bucketNum: " + bucketNum + "   minBucketVal: " + minBucketVal);
    for (double value : sortedValues) {
      // System.err.println("value: " + value);
      while (value - minBucketVal >= gap) {
        ++bucketNum;
        minBucketVal += gap;
        // System.err.println("bucketNum: " + bucketNum + "   minBucketVal: " + minBucketVal);
      }
      ++bucketCount[bucketNum];
    }

    for (int i = 0; i < numValues; i++) {
      assertU(
          adoc(
              "id",
              String.valueOf(i),
              docValuesField,
              String.valueOf(values.get(i)),
              nonDocValuesField,
              String.valueOf(values.get(i))));
    }
    assertU(commit());

    String[] testStrings = new String[numBuckets + 1];
    testStrings[numBuckets] = "//*[@numFound='" + numValues + "']";
    minBucketVal = min - buffer;
    for (int i = 0; i < numBuckets; minBucketVal += gap, ++i) {
      testStrings[i] =
          "//lst[@name='facet_counts']/lst[@name='facet_ranges']/lst[@name='"
              + docValuesField
              + "']/lst[@name='counts']/int[@name='"
              + minBucketVal
              + "'][.='"
              + bucketCount[i]
              + "']";
    }
    assertQ(
        req(
            "q",
            "*:*",
            "facet",
            "true",
            "facet.range",
            docValuesField,
            "facet.range.start",
            String.valueOf(min - buffer),
            "facet.range.end",
            String.valueOf(max + buffer),
            "facet.range.gap",
            String.valueOf(gap)),
        testStrings);
    assertQ(
        req(
            "q",
            "*:*",
            "facet",
            "true",
            "facet.range",
            docValuesField,
            "facet.range.start",
            String.valueOf(min - buffer),
            "facet.range.end",
            String.valueOf(max + buffer),
            "facet.range.gap",
            String.valueOf(gap),
            "facet.range.method",
            "dv"),
        testStrings);

    minBucketVal = min - buffer;
    for (int i = 0; i < numBuckets; minBucketVal += gap, ++i) {
      testStrings[i] =
          "//lst[@name='facet_counts']/lst[@name='facet_ranges']/lst[@name='"
              + nonDocValuesField
              + "']/lst[@name='counts']/int[@name='"
              + minBucketVal
              + "'][.='"
              + bucketCount[i]
              + "']";
    }
    // Range Faceting with method = filter should work
    assertQ(
        req(
            "q",
            "*:*",
            "facet",
            "true",
            "facet.range",
            nonDocValuesField,
            "facet.range.start",
            String.valueOf(min - buffer),
            "facet.range.end",
            String.valueOf(max + buffer),
            "facet.range.gap",
            String.valueOf(gap),
            "facet.range.method",
            "filter"),
        testStrings);
    // this should actually use filter method instead of dv
    assertQ(
        req(
            "q",
            "*:*",
            "facet",
            "true",
            "facet.range",
            nonDocValuesField,
            "facet.range.start",
            String.valueOf(min - buffer),
            "facet.range.end",
            String.valueOf(max + buffer),
            "facet.range.gap",
            String.valueOf(gap),
            "facet.range.method",
            "dv"),
        testStrings);
  }

  @Test
  public void testDoublePointStats() {
    int numValues = 10 * RANDOM_MULTIPLIER;
    // don't produce numbers with exponents, since XPath comparison operators can't handle them: 7
    // digits of precision
    List<Float> values =
        getRandomInts(numValues, false, 9999999).stream()
            .map(v -> (float) ((double) v * Math.pow(10D, -1 * random().nextInt(8))))
            .collect(Collectors.toList());
    // System.err.println(Arrays.toString(values.toArray(new Float[values.size()])));
    List<Float> sortedValues = values.stream().sorted().collect(Collectors.toList());
    double min = (double) sortedValues.get(0);
    double max = (double) sortedValues.get(sortedValues.size() - 1);

    String[] valArray = toStringArray(values);
    doTestPointStats("number_p_d", "number_p_d_dv", valArray, min, max, numValues, 1, 1E-7D);
    doTestPointStats("number_p_d", "number_p_d_mv_dv", valArray, min, max, numValues, 1, 1E-7D);
  }

  @Test
  public void testDoublePointFieldMultiValuedExactQuery() throws Exception {
    String[] doubles = toStringArray(getRandomDoubles(20, false));
    doTestPointFieldMultiValuedExactQuery("number_p_d_mv", doubles);
    doTestPointFieldMultiValuedExactQuery("number_p_d_ni_mv_dv", doubles);
  }

  @Test
  public void testDoublePointFieldMultiValuedNonSearchableExactQuery() throws Exception {
    String[] doubles = toStringArray(getRandomDoubles(20, false));
    doTestPointFieldMultiValuedExactQuery("number_p_d_ni_mv", doubles, false);
    doTestPointFieldMultiValuedExactQuery("number_p_d_ni_ns_mv", doubles, false);
  }

  @Test
  public void testDoublePointFieldMultiValuedReturn() throws Exception {
    String[] doubles = toStringArray(getRandomDoubles(20, false));
    doTestPointFieldMultiValuedReturn("number_p_d_mv", "double", doubles);
    doTestPointFieldMultiValuedReturn("number_p_d_ni_mv_dv", "double", doubles);
    doTestPointFieldMultiValuedReturn("number_p_d_dv_ns_mv", "double", doubles);
  }

  @Test
  public void testDoublePointFieldMultiValuedRangeQuery() throws Exception {
    String[] doubles =
        toStringArray(getRandomDoubles(20, false).stream().sorted().collect(Collectors.toList()));
    doTestPointFieldMultiValuedRangeQuery("number_p_d_mv", "double", doubles);
    doTestPointFieldMultiValuedRangeQuery("number_p_d_ni_mv_dv", "double", doubles);
    doTestPointFieldMultiValuedRangeQuery("number_p_d_mv_dv", "double", doubles);
  }

  @Test
  public void testDoublePointFieldMultiValuedFacetField() throws Exception {
    doTestPointFieldMultiValuedFacetField(
        "number_p_d_mv", "number_p_d_mv_dv", getSequentialStringArrayWithDoubles(20));
    doTestPointFieldMultiValuedFacetField(
        "number_p_d_mv", "number_p_d_mv_dv", toStringArray(getRandomDoubles(20, false)));
  }

  @Test
  public void testDoublePointFieldMultiValuedRangeFacet() {
    String docValuesField = "number_p_d_mv_dv";
    SchemaField dvSchemaField = h.getCore().getLatestSchema().getField(docValuesField);
    assertTrue(dvSchemaField.multiValued());
    assertTrue(dvSchemaField.hasDocValues());
    assertTrue(dvSchemaField.getType() instanceof PointField);

    String nonDocValuesField = "number_p_d_mv";
    SchemaField nonDvSchemaField = h.getCore().getLatestSchema().getField(nonDocValuesField);
    assertTrue(nonDvSchemaField.multiValued());
    assertFalse(nonDvSchemaField.hasDocValues());
    assertTrue(nonDvSchemaField.getType() instanceof PointField);

    int numValues = 20 * RANDOM_MULTIPLIER;
    int numBuckets = numValues / 2;
    List<Double> values;
    List<PosVal<Double>> sortedValues;
    double min, max, gap, buffer;
    do {
      values = getRandomDoubles(numValues, false);
      sortedValues = toAscendingPosVals(values, true);
      min = sortedValues.get(0).val;
      max = sortedValues.get(sortedValues.size() - 1).val;
      buffer =
          BigDecimal.valueOf(max)
              .subtract(BigDecimal.valueOf(min))
              .divide(BigDecimal.valueOf(numValues / 2), RoundingMode.HALF_UP)
              .doubleValue();
      gap =
          BigDecimal.valueOf(max)
              .subtract(BigDecimal.valueOf(min))
              .add(BigDecimal.valueOf(buffer * 2.0D))
              .divide(BigDecimal.valueOf(numBuckets), RoundingMode.HALF_UP)
              .doubleValue();
    } while (max >= Double.MAX_VALUE - buffer || min <= -Double.MAX_VALUE + buffer);
    // System.err.println("min: " + min + "   max: " + max + "   gap: " + gap + "   buffer: " +
    // buffer);
    List<Set<Integer>> docIdBucket = new ArrayList<>(numBuckets);
    for (int i = 0; i < numBuckets; ++i) {
      docIdBucket.add(new HashSet<>());
    }
    int bucketNum = 0;
    double minBucketVal = min - buffer;
    // System.err.println("bucketNum: " + bucketNum + "   minBucketVal: " + minBucketVal);
    for (PosVal<Double> value : sortedValues) {
      // System.err.println("value.val: " + value.val);
      while (value.val - minBucketVal >= gap) {
        ++bucketNum;
        minBucketVal += gap;
        // System.err.println("bucketNum: " + bucketNum + "   minBucketVal: " + minBucketVal);
      }
      docIdBucket.get(bucketNum).add(value.pos / 2); // each doc gets two consecutive values
    }
    for (int i = 0; i < numValues; i += 2) {
      assertU(
          adoc(
              "id",
              String.valueOf(i / 2),
              docValuesField,
              String.valueOf(values.get(i)),
              docValuesField,
              String.valueOf(values.get(i + 1)),
              nonDocValuesField,
              String.valueOf(values.get(i)),
              nonDocValuesField,
              String.valueOf(values.get(i + 1))));
    }
    assertU(commit());

    String[] testStrings = new String[numBuckets + 1];
    testStrings[numBuckets] = "//*[@numFound='" + (numValues / 2) + "']";
    minBucketVal = min - buffer;
    for (int i = 0; i < numBuckets; minBucketVal += gap, ++i) {
      testStrings[i] =
          "//lst[@name='facet_counts']/lst[@name='facet_ranges']/lst[@name='"
              + docValuesField
              + "']/lst[@name='counts']/int[@name='"
              + minBucketVal
              + "'][.='"
              + docIdBucket.get(i).size()
              + "']";
    }
    assertQ(
        req(
            "q",
            "*:*",
            "facet",
            "true",
            "facet.range",
            docValuesField,
            "facet.range.start",
            String.valueOf(min - buffer),
            "facet.range.end",
            String.valueOf(max + buffer),
            "facet.range.gap",
            String.valueOf(gap),
            "indent",
            "on"),
        testStrings);
    assertQ(
        req(
            "q",
            "*:*",
            "facet",
            "true",
            "facet.range",
            docValuesField,
            "facet.range.start",
            String.valueOf(min - buffer),
            "facet.range.end",
            String.valueOf(max + buffer),
            "facet.range.gap",
            String.valueOf(gap),
            "facet.range.method",
            "dv",
            "indent",
            "on"),
        testStrings);

    minBucketVal = min - buffer;
    for (int i = 0; i < numBuckets; minBucketVal += gap, ++i) {
      testStrings[i] =
          "//lst[@name='facet_counts']/lst[@name='facet_ranges']/lst[@name='"
              + nonDocValuesField
              + "']/lst[@name='counts']/int[@name='"
              + minBucketVal
              + "'][.='"
              + docIdBucket.get(i).size()
              + "']";
    }
    // Range Faceting with method = filter should work
    assertQ(
        req(
            "q",
            "*:*",
            "facet",
            "true",
            "facet.range",
            nonDocValuesField,
            "facet.range.start",
            String.valueOf(min - buffer),
            "facet.range.end",
            String.valueOf(max + buffer),
            "facet.range.gap",
            String.valueOf(gap),
            "facet.range.method",
            "filter",
            "indent",
            "on"),
        testStrings);
    // this should actually use filter method instead of dv
    assertQ(
        req(
            "q",
            "*:*",
            "facet",
            "true",
            "facet.range",
            nonDocValuesField,
            "facet.range.start",
            String.valueOf(min - buffer),
            "facet.range.end",
            String.valueOf(max + buffer),
            "facet.range.gap",
            String.valueOf(gap),
            "facet.range.method",
            "dv",
            "indent",
            "on"),
        testStrings);
  }

  @Test
  public void testDoublePointMultiValuedFunctionQuery() throws Exception {
    doTestPointMultiValuedFunctionQuery(
        "number_p_d_mv", "number_p_d_mv_dv", getSequentialStringArrayWithDoubles(20));
    doTestPointMultiValuedFunctionQuery(
        "number_p_d_mv",
        "number_p_d_mv_dv",
        toAscendingStringArray(getRandomFloats(20, false), true));
  }

  @Test
  public void testDoublePointFieldsAtomicUpdates() throws Exception {
    if (!Boolean.getBoolean("enable.update.log")) {
      return;
    }
    doTestDoublePointFieldsAtomicUpdates("number_p_d");
    doTestDoublePointFieldsAtomicUpdates("number_p_d_dv");
    doTestDoublePointFieldsAtomicUpdates("number_p_d_dv_ns");
  }

  @Test
  public void testMultiValuedDoublePointFieldsAtomicUpdates() throws Exception {
    if (!Boolean.getBoolean("enable.update.log")) {
      return;
    }
    String[] doubles = toStringArray(getRandomDoubles(3, false));
    doTestMultiValuedPointFieldsAtomicUpdates("number_p_d_mv", "double", doubles);
    doTestMultiValuedPointFieldsAtomicUpdates("number_p_d_ni_mv_dv", "double", doubles);
    doTestMultiValuedPointFieldsAtomicUpdates("number_p_d_dv_ns_mv", "double", doubles);
  }

  @Test
  public void testDoublePointFieldNotIndexed() throws Exception {
    String[] doubles = toStringArray(getRandomDoubles(10, false));
    doTestFieldNotIndexed("number_p_d_ni", doubles);
    doTestFieldNotIndexed("number_p_d_ni_mv", doubles);
  }

  private void doTestFloatPointFieldsAtomicUpdates(String field) {
    float number1 = getRandomFloats(1, false).get(0);
    float number2;
    double inc1;
    for (; ; ) {
      number2 = getRandomFloats(1, false).get(0);
      inc1 = (double) number2 - (double) number1;
      if (Math.abs(inc1) < (double) Float.MAX_VALUE) {
        number2 = number1 + (float) inc1;
        break;
      }
    }
    assertU(adoc(sdoc("id", "1", field, String.valueOf(number1))));
    assertU(commit());

    assertU(adoc(sdoc("id", "1", field, ImmutableMap.of("inc", (float) inc1))));
    assertU(commit());

    assertQ(req("q", "id:1"), "//result/doc[1]/float[@name='" + field + "'][.='" + number2 + "']");

    float number3 = getRandomFloats(1, false).get(0);
    assertU(adoc(sdoc("id", "1", field, ImmutableMap.of("set", number3))));
    assertU(commit());

    assertQ(req("q", "id:1"), "//result/doc[1]/float[@name='" + field + "'][.='" + number3 + "']");
  }

  private void doTestDoublePointFieldsAtomicUpdates(String field) {
    double number1 = getRandomDoubles(1, false).get(0);
    double number2;
    BigDecimal inc1;
    for (; ; ) {
      number2 = getRandomDoubles(1, false).get(0);
      inc1 = BigDecimal.valueOf(number2).subtract(BigDecimal.valueOf(number1));
      if (inc1.abs().compareTo(BigDecimal.valueOf(Double.MAX_VALUE)) <= 0) {
        number2 = number1 + inc1.doubleValue();
        break;
      }
    }
    assertU(adoc(sdoc("id", "1", field, String.valueOf(number1))));
    assertU(commit());

    assertU(adoc(sdoc("id", "1", field, ImmutableMap.of("inc", inc1.doubleValue()))));
    assertU(commit());

    assertQ(req("q", "id:1"), "//result/doc[1]/double[@name='" + field + "'][.='" + number2 + "']");

    double number3 = getRandomDoubles(1, false).get(0);
    assertU(adoc(sdoc("id", "1", field, ImmutableMap.of("set", number3))));
    assertU(commit());

    assertQ(req("q", "id:1"), "//result/doc[1]/double[@name='" + field + "'][.='" + number3 + "']");
  }

  @Test
  public void testDoublePointSetQuery() {
    doTestSetQueries("number_p_d", toStringArray(getRandomDoubles(20, false)), false);
    doTestSetQueries("number_p_d_mv", toStringArray(getRandomDoubles(20, false)), true);
    doTestSetQueries("number_p_d_ni_dv", toStringArray(getRandomDoubles(20, false)), false);
  }

  // Float

  @Test
  public void testFloatPointFieldExactQuery() throws Exception {
    doTestFloatPointFieldExactQuery("number_p_f", false);
    doTestFloatPointFieldExactQuery("number_p_f_mv", false);
    doTestFloatPointFieldExactQuery("number_p_f_dv", false);
    doTestFloatPointFieldExactQuery("number_p_f_mv_dv", false);
    doTestFloatPointFieldExactQuery("number_p_f_ni_dv", false);
    doTestFloatPointFieldExactQuery("number_p_f_ni_ns_dv", false);
    doTestFloatPointFieldExactQuery("number_p_f_ni_dv_ns", false);
    doTestFloatPointFieldExactQuery("number_p_f_ni_mv_dv", false);
  }

  @Test
  public void testFloatPointFieldNonSearchableExactQuery() throws Exception {
    doTestFloatPointFieldExactQuery("number_p_f_ni", false, false);
    doTestFloatPointFieldExactQuery("number_p_f_ni_ns", false, false);
  }

  @Test
  public void testFloatPointFieldReturn() throws Exception {
    int numValues = 10 * RANDOM_MULTIPLIER;
    String[] floats = toStringArray(getRandomFloats(numValues, false));
    doTestPointFieldReturn("number_p_f", "float", floats);
    doTestPointFieldReturn("number_p_f_dv_ns", "float", floats);
  }

  @Test
  public void testFloatPointFieldRangeQuery() throws Exception {
    doTestFloatPointFieldRangeQuery("number_p_f", "float", false);
    doTestFloatPointFieldRangeQuery("number_p_f_ni_ns_dv", "float", false);
    doTestFloatPointFieldRangeQuery("number_p_f_dv", "float", false);
  }

  @Test
  public void testFloatPointFieldNonSearchableRangeQuery() throws Exception {
    doTestPointFieldNonSearchableRangeQuery(
        "number_p_f_ni", toStringArray(getRandomFloats(1, false)));
    doTestPointFieldNonSearchableRangeQuery(
        "number_p_f_ni_ns", toStringArray(getRandomFloats(1, false)));
    int numValues = 2 * RANDOM_MULTIPLIER;
    doTestPointFieldNonSearchableRangeQuery(
        "number_p_f_ni_ns_mv", toStringArray(getRandomFloats(numValues, false)));
  }

  @Test
  public void testFloatPointFieldSortAndFunction() throws Exception {
    final SortedSet<String> regexToTest = dynFieldRegexesForType(FloatPointField.class);
    final List<String> sequential =
        Arrays.asList("0.0", "1.0", "2.0", "3.0", "4.0", "5.0", "6.0", "7.0", "8.0", "9.0");
    final List<Float> randomFloats = getRandomFloats(10, false);
    final List<Float> randomFloatsMissing = getRandomFloats(10, true);

    for (String r :
        Arrays.asList(
            "*_p_f",
            "*_p_f_dv",
            "*_p_f_dv_ns",
            "*_p_f_ni_dv",
            "*_p_f_ni_dv_ns",
            "*_p_f_ni_ns_dv")) {
      assertTrue(r, regexToTest.remove(r));
      String field = r.replace("*", "number");
      doTestPointFieldSort(field, sequential);
      doTestPointFieldSort(field, randomFloats);

      doTestFloatPointFunctionQuery(field);
    }
    for (String r :
        Arrays.asList(
            "*_p_f_smf",
            "*_p_f_dv_smf",
            "*_p_f_ni_dv_smf",
            "*_p_f_sml",
            "*_p_f_dv_sml",
            "*_p_f_ni_dv_sml")) {
      assertTrue(r, regexToTest.remove(r));
      String field = r.replace("*", "number");
      doTestPointFieldSort(field, sequential);
      doTestPointFieldSort(field, randomFloatsMissing);
      doTestFloatPointFunctionQuery(field);
    }

    for (String r : Arrays.asList("*_p_f_ni", "*_p_f_ni_ns")) {
      assertTrue(r, regexToTest.remove(r));
      String field = r.replace("*", "number");
      doTestPointFieldSortError(field, "w/o docValues", "42.34");
      doTestPointFieldFunctionQueryError(field, "w/o docValues", "42.34");
    }

    // multivalued, no docvalues
    for (String r :
        Arrays.asList(
            "*_p_f_mv", "*_p_f_ni_mv", "*_p_f_ni_ns_mv", "*_p_f_mv_smf", "*_p_f_mv_sml")) {

      assertTrue(r, regexToTest.remove(r));
      String field = r.replace("*", "number");
      doTestPointFieldSortError(field, "w/o docValues", "42.34");
      doTestPointFieldSortError(field, "w/o docValues", "42.34", "66.6");
      doTestPointFieldFunctionQueryError(field, "multivalued", "42.34");
      doTestPointFieldFunctionQueryError(field, "multivalued", "42.34", "66.6");
    }

    // multivalued, w/ docValues
    for (String r :
        Arrays.asList(
            "*_p_f_ni_mv_dv", "*_p_f_ni_dv_ns_mv",
            "*_p_f_dv_ns_mv", "*_p_f_mv_dv",
            "*_p_f_mv_dv_smf", "*_p_f_ni_mv_dv_smf",
            "*_p_f_mv_dv_sml", "*_p_f_ni_mv_dv_sml")) {
      assertTrue(r, regexToTest.remove(r));
      String field = r.replace("*", "number");

      // NOTE: only testing one value per doc here, but TestMinMaxOnMultiValuedField
      // covers this in more depth
      doTestPointFieldSort(field, sequential);
      doTestPointFieldSort(field, randomFloats);

      // value source (w/o field(...,min|max)) usage should still error...
      doTestPointFieldFunctionQueryError(field, "multivalued", "42.34");
      doTestPointFieldFunctionQueryError(field, "multivalued", "42.34", "66.6");
    }
    assertEquals("Missing types in the test", Collections.<String>emptySet(), regexToTest);
  }

  @Test
  public void testFloatPointFieldFacetField() throws Exception {
    doTestPointFieldFacetField(
        "number_p_f", "number_p_f_dv", getSequentialStringArrayWithDoubles(10));
    clearIndex();
    assertU(commit());
    doTestPointFieldFacetField(
        "number_p_f", "number_p_f_dv", toStringArray(getRandomFloats(10, false)));
  }

  @Test
  public void testFloatPointFieldRangeFacet() {
    String docValuesField = "number_p_f_dv";
    String nonDocValuesField = "number_p_f";
    int numValues = 10 * RANDOM_MULTIPLIER;
    int numBuckets = numValues / 2;
    List<Float> values, sortedValues;
    float min, max, gap, buffer;
    do {
      values = getRandomFloats(numValues, false);
      sortedValues = values.stream().sorted().collect(Collectors.toList());
      min = sortedValues.get(0);
      max = sortedValues.get(sortedValues.size() - 1);
      buffer = (float) (((double) max - (double) min) / (double) numValues / 2.0D);
      gap =
          (float)
              (((double) max + (double) buffer - (double) min + (double) buffer)
                  / (double) numBuckets);
    } while (max >= Float.MAX_VALUE - buffer || min <= -Float.MAX_VALUE + buffer);
    // System.err.println("min: " + min + "   max: " + max + "   gap: " + gap + "   buffer: " +
    // buffer);
    int[] bucketCount = new int[numBuckets];
    int bucketNum = 0;
    float minBucketVal = min - buffer;
    // System.err.println("bucketNum: " + bucketNum + "   minBucketVal: " + minBucketVal);
    for (float value : sortedValues) {
      // System.err.println("value: " + value);
      while (value - minBucketVal >= gap) {
        ++bucketNum;
        minBucketVal += gap;
        // System.err.println("bucketNum: " + bucketNum + "   minBucketVal: " + minBucketVal);
      }
      ++bucketCount[bucketNum];
    }

    for (int i = 0; i < numValues; i++) {
      assertU(
          adoc(
              "id",
              String.valueOf(i),
              docValuesField,
              String.valueOf(values.get(i)),
              nonDocValuesField,
              String.valueOf(values.get(i))));
    }
    assertU(commit());

    assertTrue(h.getCore().getLatestSchema().getField(docValuesField).hasDocValues());
    assertTrue(
        h.getCore().getLatestSchema().getField(docValuesField).getType() instanceof PointField);
    String[] testStrings = new String[numBuckets + 1];
    testStrings[numBuckets] = "//*[@numFound='" + numValues + "']";
    minBucketVal = min - buffer;
    for (int i = 0; i < numBuckets; minBucketVal += gap, ++i) {
      testStrings[i] =
          "//lst[@name='facet_counts']/lst[@name='facet_ranges']/lst[@name='"
              + docValuesField
              + "']/lst[@name='counts']/int[@name='"
              + minBucketVal
              + "'][.='"
              + bucketCount[i]
              + "']";
    }
    assertQ(
        req(
            "q",
            "*:*",
            "facet",
            "true",
            "facet.range",
            docValuesField,
            "facet.range.start",
            String.valueOf(min - buffer),
            "facet.range.end",
            String.valueOf(max + buffer),
            "facet.range.gap",
            String.valueOf(gap)),
        testStrings);
    assertQ(
        req(
            "q",
            "*:*",
            "facet",
            "true",
            "facet.range",
            docValuesField,
            "facet.range.start",
            String.valueOf(min - buffer),
            "facet.range.end",
            String.valueOf(max + buffer),
            "facet.range.gap",
            String.valueOf(gap),
            "facet.range.method",
            "dv"),
        testStrings);

    assertFalse(h.getCore().getLatestSchema().getField(nonDocValuesField).hasDocValues());
    assertTrue(
        h.getCore().getLatestSchema().getField(nonDocValuesField).getType() instanceof PointField);
    minBucketVal = min - buffer;
    for (int i = 0; i < numBuckets; minBucketVal += gap, ++i) {
      testStrings[i] =
          "//lst[@name='facet_counts']/lst[@name='facet_ranges']/lst[@name='"
              + nonDocValuesField
              + "']/lst[@name='counts']/int[@name='"
              + minBucketVal
              + "'][.='"
              + bucketCount[i]
              + "']";
    }
    // Range Faceting with method = filter should work
    assertQ(
        req(
            "q",
            "*:*",
            "facet",
            "true",
            "facet.range",
            nonDocValuesField,
            "facet.range.start",
            String.valueOf(min - buffer),
            "facet.range.end",
            String.valueOf(max + buffer),
            "facet.range.gap",
            String.valueOf(gap),
            "facet.range.method",
            "filter"),
        testStrings);
    // this should actually use filter method instead of dv
    assertQ(
        req(
            "q",
            "*:*",
            "facet",
            "true",
            "facet.range",
            nonDocValuesField,
            "facet.range.start",
            String.valueOf(min - buffer),
            "facet.range.end",
            String.valueOf(max + buffer),
            "facet.range.gap",
            String.valueOf(gap),
            "facet.range.method",
            "dv"),
        testStrings);
  }

  @Test
  public void testFloatPointStats() {
    int numValues = 10 * RANDOM_MULTIPLIER;
    // don't produce numbers with exponents, since XPath comparison operators can't handle them: 7
    // digits of precision
    List<Float> values =
        getRandomInts(numValues, false, 9999999).stream()
            .map(v -> (float) ((double) v * Math.pow(10D, -1 * random().nextInt(8))))
            .collect(Collectors.toList());
    // System.err.println(Arrays.toString(values.toArray(new Float[values.size()])));
    List<Float> sortedValues = values.stream().sorted().collect(Collectors.toList());
    double min = (double) sortedValues.get(0);
    double max = (double) sortedValues.get(sortedValues.size() - 1);

    String[] valArray = toStringArray(values);
    doTestPointStats("number_p_f", "number_p_f_dv", valArray, min, max, numValues, 1, 1E-7D);
    doTestPointStats("number_p_f", "number_p_f_mv_dv", valArray, min, max, numValues, 1, 1E-7D);
  }

  @Test
  public void testFloatPointFieldMultiValuedExactQuery() throws Exception {
    String[] floats = toStringArray(getRandomFloats(20, false));
    doTestPointFieldMultiValuedExactQuery("number_p_f_mv", floats);
    doTestPointFieldMultiValuedExactQuery("number_p_f_ni_mv_dv", floats);
  }

  @Test
  public void testFloatPointFieldMultiValuedNonSearchableExactQuery() throws Exception {
    String[] floats = toStringArray(getRandomFloats(20, false));
    doTestPointFieldMultiValuedExactQuery("number_p_f_ni_mv", floats, false);
    doTestPointFieldMultiValuedExactQuery("number_p_f_ni_ns_mv", floats, false);
  }

  @Test
  public void testFloatPointFieldMultiValuedReturn() throws Exception {
    String[] floats = toStringArray(getRandomFloats(20, false));
    doTestPointFieldMultiValuedReturn("number_p_f_mv", "float", floats);
    doTestPointFieldMultiValuedReturn("number_p_f_ni_mv_dv", "float", floats);
    doTestPointFieldMultiValuedReturn("number_p_f_dv_ns_mv", "float", floats);
  }

  @Test
  public void testFloatPointFieldMultiValuedRangeQuery() throws Exception {
    String[] floats =
        toStringArray(getRandomFloats(20, false).stream().sorted().collect(Collectors.toList()));
    doTestPointFieldMultiValuedRangeQuery("number_p_f_mv", "float", floats);
    doTestPointFieldMultiValuedRangeQuery("number_p_f_ni_mv_dv", "float", floats);
    doTestPointFieldMultiValuedRangeQuery("number_p_f_mv_dv", "float", floats);
  }

  @Test
  public void testFloatPointFieldMultiValuedRangeFacet() {
    String docValuesField = "number_p_f_mv_dv";
    SchemaField dvSchemaField = h.getCore().getLatestSchema().getField(docValuesField);
    assertTrue(dvSchemaField.multiValued());
    assertTrue(dvSchemaField.hasDocValues());
    assertTrue(dvSchemaField.getType() instanceof PointField);

    String nonDocValuesField = "number_p_f_mv";
    SchemaField nonDvSchemaField = h.getCore().getLatestSchema().getField(nonDocValuesField);
    assertTrue(nonDvSchemaField.multiValued());
    assertFalse(nonDvSchemaField.hasDocValues());
    assertTrue(nonDvSchemaField.getType() instanceof PointField);

    int numValues = 20 * RANDOM_MULTIPLIER;
    int numBuckets = numValues / 2;
    List<Float> values;
    List<PosVal<Float>> sortedValues;
    float min, max, gap, buffer;
    do {
      values = getRandomFloats(numValues, false);
      sortedValues = toAscendingPosVals(values, true);
      min = sortedValues.get(0).val;
      max = sortedValues.get(sortedValues.size() - 1).val;
      buffer = (float) (((double) max - (double) min) / (double) numValues / 2.0D);
      gap =
          (float)
              (((double) max + (double) buffer - (double) min + (double) buffer)
                  / (double) numBuckets);
    } while (max >= Float.MAX_VALUE - buffer || min <= -Float.MAX_VALUE + buffer);
    // System.err.println("min: " + min + "   max: " + max + "   gap: " + gap + "   buffer: " +
    // buffer);
    List<Set<Integer>> docIdBucket = new ArrayList<>(numBuckets);
    for (int i = 0; i < numBuckets; ++i) {
      docIdBucket.add(new HashSet<>());
    }
    int bucketNum = 0;
    float minBucketVal = min - buffer;
    // System.err.println("bucketNum: " + bucketNum + "   minBucketVal: " + minBucketVal);
    for (PosVal<Float> value : sortedValues) {
      // System.err.println("value.val: " + value.val);
      while (value.val - minBucketVal >= gap) {
        ++bucketNum;
        minBucketVal += gap;
        // System.err.println("bucketNum: " + bucketNum + "   minBucketVal: " + minBucketVal);
      }
      docIdBucket.get(bucketNum).add(value.pos / 2); // each doc gets two consecutive values
    }
    for (int i = 0; i < numValues; i += 2) {
      assertU(
          adoc(
              "id",
              String.valueOf(i / 2),
              docValuesField,
              String.valueOf(values.get(i)),
              docValuesField,
              String.valueOf(values.get(i + 1)),
              nonDocValuesField,
              String.valueOf(values.get(i)),
              nonDocValuesField,
              String.valueOf(values.get(i + 1))));
    }
    assertU(commit());
    assertTrue(h.getCore().getLatestSchema().getField(docValuesField).hasDocValues());
    assertTrue(
        h.getCore().getLatestSchema().getField(docValuesField).getType() instanceof PointField);
    String[] testStrings = new String[numBuckets + 1];
    minBucketVal = min - buffer;
    testStrings[numBuckets] = "//*[@numFound='" + (numValues / 2) + "']";
    for (int i = 0; i < numBuckets; minBucketVal += gap, ++i) {
      testStrings[i] =
          "//lst[@name='facet_counts']/lst[@name='facet_ranges']/lst[@name='"
              + docValuesField
              + "']/lst[@name='counts']/int[@name='"
              + minBucketVal
              + "'][.='"
              + docIdBucket.get(i).size()
              + "']";
    }

    assertQ(
        req(
            "q",
            "*:*",
            "facet",
            "true",
            "facet.range",
            docValuesField,
            "facet.range.start",
            String.valueOf(min - buffer),
            "facet.range.end",
            String.valueOf(max + buffer),
            "facet.range.gap",
            String.valueOf(gap),
            "indent",
            "on"),
        testStrings);
    assertQ(
        req(
            "q",
            "*:*",
            "facet",
            "true",
            "facet.range",
            docValuesField,
            "facet.range.start",
            String.valueOf(min - buffer),
            "facet.range.end",
            String.valueOf(max + buffer),
            "facet.range.gap",
            String.valueOf(gap),
            "facet.range.method",
            "dv",
            "indent",
            "on"),
        testStrings);

    assertFalse(h.getCore().getLatestSchema().getField(nonDocValuesField).hasDocValues());
    assertTrue(
        h.getCore().getLatestSchema().getField(nonDocValuesField).getType() instanceof PointField);
    minBucketVal = min - buffer;
    for (int i = 0; i < numBuckets; minBucketVal += gap, ++i) {
      testStrings[i] =
          "//lst[@name='facet_counts']/lst[@name='facet_ranges']/lst[@name='"
              + nonDocValuesField
              + "']/lst[@name='counts']/int[@name='"
              + minBucketVal
              + "'][.='"
              + docIdBucket.get(i).size()
              + "']";
    }
    // Range Faceting with method = filter should work
    assertQ(
        req(
            "q",
            "*:*",
            "facet",
            "true",
            "facet.range",
            nonDocValuesField,
            "facet.range.start",
            String.valueOf(min - buffer),
            "facet.range.end",
            String.valueOf(max + buffer),
            "facet.range.gap",
            String.valueOf(gap),
            "facet.range.method",
            "filter",
            "indent",
            "on"),
        testStrings);
    // this should actually use filter method instead of dv
    assertQ(
        req(
            "q",
            "*:*",
            "facet",
            "true",
            "facet.range",
            nonDocValuesField,
            "facet.range.start",
            String.valueOf(min - buffer),
            "facet.range.end",
            String.valueOf(max + buffer),
            "facet.range.gap",
            String.valueOf(gap),
            "facet.range.method",
            "dv",
            "indent",
            "on"),
        testStrings);
  }

  @Test
  public void testFloatPointFieldMultiValuedFacetField() throws Exception {
    doTestPointFieldMultiValuedFacetField(
        "number_p_f_mv", "number_p_f_mv_dv", getSequentialStringArrayWithDoubles(20));
    doTestPointFieldMultiValuedFacetField(
        "number_p_f_mv", "number_p_f_mv_dv", toStringArray(getRandomFloats(20, false)));
  }

  @Test
  public void testFloatPointMultiValuedFunctionQuery() throws Exception {
    doTestPointMultiValuedFunctionQuery(
        "number_p_f_mv", "number_p_f_mv_dv", getSequentialStringArrayWithDoubles(20));
    doTestPointMultiValuedFunctionQuery(
        "number_p_f_mv",
        "number_p_f_mv_dv",
        toAscendingStringArray(getRandomFloats(20, false), true));
  }

  @Test
  public void testFloatPointFieldsAtomicUpdates() throws Exception {
    if (!Boolean.getBoolean("enable.update.log")) {
      return;
    }
    doTestFloatPointFieldsAtomicUpdates("number_p_f");
    doTestFloatPointFieldsAtomicUpdates("number_p_f_dv");
    doTestFloatPointFieldsAtomicUpdates("number_p_f_dv_ns");
  }

  @Test
  public void testMultiValuedFloatPointFieldsAtomicUpdates() throws Exception {
    if (!Boolean.getBoolean("enable.update.log")) {
      return;
    }
    String[] floats = toStringArray(getRandomFloats(3, false));
    doTestMultiValuedPointFieldsAtomicUpdates("number_p_f_mv", "float", floats);
    doTestMultiValuedPointFieldsAtomicUpdates("number_p_f_ni_mv_dv", "float", floats);
    doTestMultiValuedPointFieldsAtomicUpdates("number_p_f_dv_ns_mv", "float", floats);
  }

  @Test
  public void testFloatPointSetQuery() {
    doTestSetQueries("number_p_f", toStringArray(getRandomFloats(20, false)), false);
    doTestSetQueries("number_p_f_mv", toStringArray(getRandomFloats(20, false)), true);
    doTestSetQueries("number_p_f_ni_dv", toStringArray(getRandomFloats(20, false)), false);
  }

  @Test
  public void testFloatPointFieldNotIndexed() throws Exception {
    String[] floats = toStringArray(getRandomFloats(10, false));
    doTestFieldNotIndexed("number_p_f_ni", floats);
    doTestFieldNotIndexed("number_p_f_ni_mv", floats);
  }

  // Long

  @Test
  public void testLongPointFieldExactQuery() throws Exception {
    doTestIntPointFieldExactQuery("number_p_l", true);
    doTestIntPointFieldExactQuery("number_p_l_mv", true);
    doTestIntPointFieldExactQuery("number_p_l_dv", true);
    doTestIntPointFieldExactQuery("number_p_l_mv_dv", true);
    doTestIntPointFieldExactQuery("number_p_l_ni_dv", true);
    doTestIntPointFieldExactQuery("number_p_l_ni_ns_dv", true);
    doTestIntPointFieldExactQuery("number_p_l_ni_dv_ns", true);
    doTestIntPointFieldExactQuery("number_p_l_ni_mv_dv", true);
  }

  @Test
  public void testLongPointFieldNonSearchableExactQuery() throws Exception {
    doTestIntPointFieldExactQuery("number_p_l_ni", true, false);
    doTestIntPointFieldExactQuery("number_p_l_ni_ns", true, false);
  }

  @Test
  public void testLongPointFieldReturn() throws Exception {
    int numValues = 10 * RANDOM_MULTIPLIER;
    String[] longs = toStringArray(getRandomLongs(numValues, false));
    doTestPointFieldReturn("number_p_l", "long", longs);
    doTestPointFieldReturn("number_p_l_dv_ns", "long", longs);
  }

  @Test
  public void testLongPointFieldRangeQuery() throws Exception {
    doTestIntPointFieldRangeQuery("number_p_l", "long", true);
    doTestIntPointFieldRangeQuery("number_p_l_ni_ns_dv", "long", true);
    doTestIntPointFieldRangeQuery("number_p_l_dv", "long", true);
  }

  @Test
  public void testLongPointFieldNonSearchableRangeQuery() throws Exception {
    doTestPointFieldNonSearchableRangeQuery(
        "number_p_l_ni", toStringArray(getRandomLongs(1, false)));
    doTestPointFieldNonSearchableRangeQuery(
        "number_p_l_ni_ns", toStringArray(getRandomLongs(1, false)));
    int numValues = 2 * RANDOM_MULTIPLIER;
    doTestPointFieldNonSearchableRangeQuery(
        "number_p_l_ni_ns_mv", toStringArray(getRandomLongs(numValues, false)));
  }

  @Test
  public void testLongPointFieldSortAndFunction() throws Exception {
    final SortedSet<String> regexToTest = dynFieldRegexesForType(LongPointField.class);
    final List<Long> vals =
        Arrays.asList(
            (long) Integer.MIN_VALUE,
            1L,
            2L,
            3L,
            4L,
            5L,
            6L,
            7L,
            (long) Integer.MAX_VALUE,
            Long.MAX_VALUE);
    final List<Long> randomLongs = getRandomLongs(10, false);
    final List<Long> randomLongsMissing = getRandomLongs(10, true);

    for (String r :
        Arrays.asList(
            "*_p_l",
            "*_p_l_dv",
            "*_p_l_dv_ns",
            "*_p_l_ni_dv",
            "*_p_l_ni_dv_ns",
            "*_p_l_ni_ns_dv")) {
      assertTrue(r, regexToTest.remove(r));
      String field = r.replace("*", "number");
      doTestPointFieldSort(field, vals);
      doTestPointFieldSort(field, randomLongs);
      doTestLongPointFunctionQuery(field);
    }

    for (String r :
        Arrays.asList(
            "*_p_l_smf",
            "*_p_l_dv_smf",
            "*_p_l_ni_dv_smf",
            "*_p_l_sml",
            "*_p_l_dv_sml",
            "*_p_l_ni_dv_sml")) {
      assertTrue(r, regexToTest.remove(r));
      String field = r.replace("*", "number");
      doTestPointFieldSort(field, vals);
      doTestPointFieldSort(field, randomLongsMissing);
      doTestLongPointFunctionQuery(field);
    }

    // no docvalues
    for (String r : Arrays.asList("*_p_l_ni", "*_p_l_ni_ns")) {
      assertTrue(r, regexToTest.remove(r));
      String field = r.replace("*", "number");
      doTestPointFieldSortError(field, "w/o docValues", toStringArray(getRandomLongs(1, false)));
      doTestPointFieldFunctionQueryError(
          field, "w/o docValues", toStringArray(getRandomLongs(1, false)));
    }

    // multivalued, no docvalues
    for (String r :
        Arrays.asList(
            "*_p_l_mv", "*_p_l_ni_mv", "*_p_l_ni_ns_mv", "*_p_l_mv_smf", "*_p_l_mv_sml")) {

      assertTrue(r, regexToTest.remove(r));
      String field = r.replace("*", "number");
      doTestPointFieldSortError(field, "w/o docValues", toStringArray(getRandomLongs(1, false)));
      int numValues = 2 * RANDOM_MULTIPLIER;
      doTestPointFieldSortError(
          field, "w/o docValues", toStringArray(getRandomLongs(numValues, false)));
      doTestPointFieldFunctionQueryError(
          field, "multivalued", toStringArray(getRandomLongs(1, false)));
      doTestPointFieldFunctionQueryError(
          field, "multivalued", toStringArray(getRandomLongs(numValues, false)));
    }
    // multivalued, w/ docValues
    for (String r :
        Arrays.asList(
            "*_p_l_ni_mv_dv", "*_p_l_ni_dv_ns_mv",
            "*_p_l_dv_ns_mv", "*_p_l_mv_dv",
            "*_p_l_mv_dv_smf", "*_p_l_ni_mv_dv_smf",
            "*_p_l_mv_dv_sml", "*_p_l_ni_mv_dv_sml")) {

      assertTrue(r, regexToTest.remove(r));
      String field = r.replace("*", "number");

      // NOTE: only testing one value per doc here, but TestMinMaxOnMultiValuedField
      // covers this in more depth
      doTestPointFieldSort(field, vals);
      doTestPointFieldSort(field, randomLongs);

      // value source (w/o field(...,min|max)) usage should still error...
      int numValues = 2 * RANDOM_MULTIPLIER;
      doTestPointFieldFunctionQueryError(
          field, "multivalued", toStringArray(getRandomLongs(1, false)));
      doTestPointFieldFunctionQueryError(
          field, "multivalued", toStringArray(getRandomLongs(numValues, false)));
    }
    assertEquals("Missing types in the test", Collections.<String>emptySet(), regexToTest);
  }

  @Test
  public void testLongPointFieldFacetField() throws Exception {
    doTestPointFieldFacetField("number_p_l", "number_p_l_dv", getSequentialStringArrayWithInts(10));
    clearIndex();
    assertU(commit());
    doTestPointFieldFacetField(
        "number_p_l", "number_p_l_dv", toStringArray(getRandomLongs(10, false)));
  }

  @Test
  public void testLongPointFieldRangeFacet() {
    String docValuesField = "number_p_l_dv";
    String nonDocValuesField = "number_p_l";
    int numValues = 10 * RANDOM_MULTIPLIER;
    int numBuckets = numValues / 2;
    List<Long> values;
    List<Long> sortedValues;
    long max;
    do {
      values = getRandomLongs(numValues, false);
      sortedValues = values.stream().sorted().collect(Collectors.toList());
    } while ((max = sortedValues.get(sortedValues.size() - 1))
        >= Long.MAX_VALUE - numValues); // leave room for rounding
    long min = sortedValues.get(0);
    BigInteger bigIntGap =
        BigInteger.valueOf(max + numValues)
            .subtract(BigInteger.valueOf(min))
            .divide(BigInteger.valueOf(numBuckets));
    long gap = bigIntGap.longValueExact();
    int[] bucketCount = new int[numBuckets];
    int bucketNum = 0;
    long minBucketVal = min;
    // System.err.println("min:" + min + "   max: " + max + "   gap: " + gap);
    // System.err.println("bucketNum: " + bucketNum + "   minBucketVal: " + minBucketVal);
    for (Long value : sortedValues) {
      // System.err.println("value: " + value);
      while (BigInteger.valueOf(value)
              .subtract(BigInteger.valueOf(minBucketVal))
              .compareTo(bigIntGap)
          > 0) {
        ++bucketNum;
        minBucketVal += gap;
        // System.err.println("bucketNum: " + bucketNum + "   minBucketVal: " + minBucketVal);
      }
      ++bucketCount[bucketNum];
    }

    for (int i = 0; i < numValues; i++) {
      assertU(
          adoc(
              "id",
              String.valueOf(i),
              docValuesField,
              String.valueOf(values.get(i)),
              nonDocValuesField,
              String.valueOf(values.get(i))));
    }
    assertU(commit());

    assertTrue(h.getCore().getLatestSchema().getField(docValuesField).hasDocValues());
    assertTrue(
        h.getCore().getLatestSchema().getField(docValuesField).getType() instanceof PointField);
    String[] testStrings = new String[numBuckets + 1];
    testStrings[numBuckets] = "//*[@numFound='" + numValues + "']";
    minBucketVal = min;
    for (int i = 0; i < numBuckets; minBucketVal += gap, ++i) {
      testStrings[i] =
          "//lst[@name='facet_counts']/lst[@name='facet_ranges']/lst[@name='"
              + docValuesField
              + "']/lst[@name='counts']/int[@name='"
              + minBucketVal
              + "'][.='"
              + bucketCount[i]
              + "']";
    }
    assertQ(
        req(
            "q",
            "*:*",
            "facet",
            "true",
            "facet.range",
            docValuesField,
            "facet.range.start",
            String.valueOf(min),
            "facet.range.end",
            String.valueOf(max),
            "facet.range.gap",
            String.valueOf(gap)),
        testStrings);
    assertQ(
        req(
            "q",
            "*:*",
            "facet",
            "true",
            "facet.range",
            docValuesField,
            "facet.range.start",
            String.valueOf(min),
            "facet.range.end",
            String.valueOf(max),
            "facet.range.gap",
            String.valueOf(gap),
            "facet.range.method",
            "dv"),
        testStrings);

    assertFalse(h.getCore().getLatestSchema().getField(nonDocValuesField).hasDocValues());
    assertTrue(
        h.getCore().getLatestSchema().getField(nonDocValuesField).getType() instanceof PointField);
    minBucketVal = min;
    for (int i = 0; i < numBuckets; minBucketVal += gap, ++i) {
      testStrings[i] =
          "//lst[@name='facet_counts']/lst[@name='facet_ranges']/lst[@name='"
              + nonDocValuesField
              + "']/lst[@name='counts']/int[@name='"
              + minBucketVal
              + "'][.='"
              + bucketCount[i]
              + "']";
    }
    // Range Faceting with method = filter should work
    assertQ(
        req(
            "q",
            "*:*",
            "facet",
            "true",
            "facet.range",
            nonDocValuesField,
            "facet.range.start",
            String.valueOf(min),
            "facet.range.end",
            String.valueOf(max),
            "facet.range.gap",
            String.valueOf(gap),
            "facet.range.method",
            "filter"),
        testStrings);
    // this should actually use filter method instead of dv
    assertQ(
        req(
            "q",
            "*:*",
            "facet",
            "true",
            "facet.range",
            nonDocValuesField,
            "facet.range.start",
            String.valueOf(min),
            "facet.range.end",
            String.valueOf(max),
            "facet.range.gap",
            String.valueOf(gap),
            "facet.range.method",
            "dv"),
        testStrings);
  }

  @Test
  public void testLongPointStats() {
    int numValues = 10 * RANDOM_MULTIPLIER;
    // don't produce numbers with exponents, since XPath comparison operators can't handle them
    List<Long> values = getRandomLongs(numValues, false, 9999999L);
    List<Long> sortedValues = values.stream().sorted().collect(Collectors.toList());
    double min = (double) sortedValues.get(0);
    double max = (double) sortedValues.get(sortedValues.size() - 1);

    String[] valArray = toStringArray(values);
    doTestPointStats("number_p_l", "number_p_l_dv", valArray, min, max, numValues, 1, 0D);
    doTestPointStats("number_p_l", "number_p_l_mv_dv", valArray, min, max, numValues, 1, 0D);
  }

  @Test
  public void testLongPointFieldMultiValuedExactQuery() throws Exception {
    String[] ints = toStringArray(getRandomInts(20, false));
    doTestPointFieldMultiValuedExactQuery("number_p_l_mv", ints);
    doTestPointFieldMultiValuedExactQuery("number_p_l_ni_mv_dv", ints);
  }

  @Test
  public void testLongPointFieldMultiValuedNonSearchableExactQuery() throws Exception {
    String[] longs = toStringArray(getRandomLongs(20, false));
    doTestPointFieldMultiValuedExactQuery("number_p_l_ni_mv", longs, false);
    doTestPointFieldMultiValuedExactQuery("number_p_l_ni_ns_mv", longs, false);
  }

  @Test
  public void testLongPointFieldMultiValuedReturn() throws Exception {
    String[] longs = toStringArray(getRandomLongs(20, false));
    doTestPointFieldMultiValuedReturn("number_p_l_mv", "long", longs);
    doTestPointFieldMultiValuedReturn("number_p_l_ni_mv_dv", "long", longs);
    doTestPointFieldMultiValuedReturn("number_p_l_dv_ns_mv", "long", longs);
  }

  @Test
  public void testLongPointFieldMultiValuedRangeQuery() throws Exception {
    String[] longs =
        toStringArray(getRandomLongs(20, false).stream().sorted().collect(Collectors.toList()));
    doTestPointFieldMultiValuedRangeQuery("number_p_l_mv", "long", longs);
    doTestPointFieldMultiValuedRangeQuery("number_p_l_ni_mv_dv", "long", longs);
    doTestPointFieldMultiValuedRangeQuery("number_p_l_mv_dv", "long", longs);
  }

  @Test
  public void testLongPointFieldMultiValuedFacetField() throws Exception {
    doTestPointFieldMultiValuedFacetField(
        "number_p_l_mv", "number_p_l_mv_dv", getSequentialStringArrayWithInts(20));
    doTestPointFieldMultiValuedFacetField(
        "number_p_l_mv", "number_p_l_mv_dv", toStringArray(getRandomLongs(20, false)));
  }

  @Test
  public void testLongPointFieldMultiValuedRangeFacet() {
    String docValuesField = "number_p_l_mv_dv";
    String nonDocValuesField = "number_p_l_mv";
    int numValues = 20 * RANDOM_MULTIPLIER;
    int numBuckets = numValues / 2;
    List<Long> values;
    List<PosVal<Long>> sortedValues;
    long max;
    do {
      values = getRandomLongs(numValues, false);
      sortedValues = toAscendingPosVals(values, true);
    } while ((max = sortedValues.get(sortedValues.size() - 1).val)
        >= Long.MAX_VALUE - numValues); // leave room for rounding
    long min = sortedValues.get(0).val;
    long gap =
        BigInteger.valueOf(max + numValues)
            .subtract(BigInteger.valueOf(min))
            .divide(BigInteger.valueOf(numBuckets))
            .longValueExact();
    List<Set<Integer>> docIdBucket = new ArrayList<>(numBuckets);
    for (int i = 0; i < numBuckets; ++i) {
      docIdBucket.add(new HashSet<>());
    }
    int bucketNum = 0;
    long minBucketVal = min;
    for (PosVal<Long> value : sortedValues) {
      while (value.val - minBucketVal >= gap) {
        ++bucketNum;
        minBucketVal += gap;
      }
      docIdBucket.get(bucketNum).add(value.pos / 2); // each doc gets two consecutive values
    }
    for (int i = 0; i < numValues; i += 2) {
      assertU(
          adoc(
              "id",
              String.valueOf(i / 2),
              docValuesField,
              String.valueOf(values.get(i)),
              docValuesField,
              String.valueOf(values.get(i + 1)),
              nonDocValuesField,
              String.valueOf(values.get(i)),
              nonDocValuesField,
              String.valueOf(values.get(i + 1))));
    }
    assertU(commit());
    assertTrue(h.getCore().getLatestSchema().getField(docValuesField).hasDocValues());
    assertTrue(
        h.getCore().getLatestSchema().getField(docValuesField).getType() instanceof PointField);
    String[] testStrings = new String[numBuckets + 1];
    testStrings[numBuckets] = "//*[@numFound='" + (numValues / 2) + "']";
    minBucketVal = min;
    for (int i = 0; i < numBuckets; minBucketVal += gap, ++i) {
      testStrings[i] =
          "//lst[@name='facet_counts']/lst[@name='facet_ranges']/lst[@name='"
              + docValuesField
              + "']/lst[@name='counts']/int[@name='"
              + minBucketVal
              + "'][.='"
              + docIdBucket.get(i).size()
              + "']";
    }

    assertQ(
        req(
            "q",
            "*:*",
            "facet",
            "true",
            "facet.range",
            docValuesField,
            "facet.range.start",
            String.valueOf(min),
            "facet.range.end",
            String.valueOf(max),
            "facet.range.gap",
            String.valueOf(gap),
            "indent",
            "on"),
        testStrings);
    assertQ(
        req(
            "q",
            "*:*",
            "facet",
            "true",
            "facet.range",
            docValuesField,
            "facet.range.start",
            String.valueOf(min),
            "facet.range.end",
            String.valueOf(max),
            "facet.range.gap",
            String.valueOf(gap),
            "facet.range.method",
            "dv",
            "indent",
            "on"),
        testStrings);

    assertFalse(h.getCore().getLatestSchema().getField(nonDocValuesField).hasDocValues());
    assertTrue(
        h.getCore().getLatestSchema().getField(nonDocValuesField).getType() instanceof PointField);
    minBucketVal = min;
    for (int i = 0; i < numBuckets; minBucketVal += gap, ++i) {
      testStrings[i] =
          "//lst[@name='facet_counts']/lst[@name='facet_ranges']/lst[@name='"
              + nonDocValuesField
              + "']/lst[@name='counts']/int[@name='"
              + minBucketVal
              + "'][.='"
              + docIdBucket.get(i).size()
              + "']";
    }
    // Range Faceting with method = filter should work
    assertQ(
        req(
            "q",
            "*:*",
            "facet",
            "true",
            "facet.range",
            nonDocValuesField,
            "facet.range.start",
            String.valueOf(min),
            "facet.range.end",
            String.valueOf(max),
            "facet.range.gap",
            String.valueOf(gap),
            "facet.range.method",
            "filter",
            "indent",
            "on"),
        testStrings);
    // this should actually use filter method instead of dv
    assertQ(
        req(
            "q",
            "*:*",
            "facet",
            "true",
            "facet.range",
            nonDocValuesField,
            "facet.range.start",
            String.valueOf(min),
            "facet.range.end",
            String.valueOf(max),
            "facet.range.gap",
            String.valueOf(gap),
            "facet.range.method",
            "dv",
            "indent",
            "on"),
        testStrings);
  }

  @Test
  public void testLongPointMultiValuedFunctionQuery() throws Exception {
    doTestPointMultiValuedFunctionQuery(
        "number_p_l_mv", "number_p_l_mv_dv", getSequentialStringArrayWithInts(20));
    doTestPointMultiValuedFunctionQuery(
        "number_p_l_mv",
        "number_p_l_mv_dv",
        toStringArray(getRandomLongs(20, false).stream().sorted().collect(Collectors.toList())));
  }

  @Test
  public void testLongPointFieldsAtomicUpdates() throws Exception {
    if (!Boolean.getBoolean("enable.update.log")) {
      return;
    }
    doTestLongPointFieldsAtomicUpdates("number_p_l");
    doTestLongPointFieldsAtomicUpdates("number_p_l_dv");
    doTestLongPointFieldsAtomicUpdates("number_p_l_dv_ns");
  }

  @Test
  public void testMultiValuedLongPointFieldsAtomicUpdates() throws Exception {
    if (!Boolean.getBoolean("enable.update.log")) {
      return;
    }
    String[] longs = toStringArray(getRandomLongs(3, false));
    doTestMultiValuedPointFieldsAtomicUpdates("number_p_l_mv", "long", longs);
    doTestMultiValuedPointFieldsAtomicUpdates("number_p_l_ni_mv_dv", "long", longs);
    doTestMultiValuedPointFieldsAtomicUpdates("number_p_l_dv_ns_mv", "long", longs);
  }

  @Test
  public void testLongPointSetQuery() {
    doTestSetQueries("number_p_l", toStringArray(getRandomLongs(20, false)), false);
    doTestSetQueries("number_p_l_mv", toStringArray(getRandomLongs(20, false)), true);
    doTestSetQueries("number_p_l_ni_dv", toStringArray(getRandomLongs(20, false)), false);
  }

  @Test
  public void testLongPointFieldNotIndexed() throws Exception {
    String[] longs = toStringArray(getRandomLongs(10, false));
    doTestFieldNotIndexed("number_p_l_ni", longs);
    doTestFieldNotIndexed("number_p_l_ni_mv", longs);
  }

  // Date

  private String getRandomDateMaybeWithMath() {
    long millis1 = random().nextLong() % MAX_DATE_EPOCH_MILLIS;
    String date = Instant.ofEpochMilli(millis1).toString();
    if (random().nextBoolean()) {
      long millis2 = random().nextLong() % MAX_DATE_EPOCH_MILLIS;
      DateGapCeiling gap = new DateGapCeiling(millis2 - millis1);
      date += gap.toString();
    }
    return date;
  }

  @Test
  public void testDatePointFieldExactQuery() throws Exception {
    String baseDate = getRandomDateMaybeWithMath();
    for (String field :
        Arrays.asList(
            "number_p_dt",
            "number_p_dt_mv",
            "number_p_dt_dv",
            "number_p_dt_mv_dv",
            "number_p_dt_ni_dv",
            "number_p_dt_ni_ns_dv",
            "number_p_dt_ni_mv_dv")) {
      doTestDatePointFieldExactQuery(field, baseDate);
    }
  }

  @Test
  public void testDatePointFieldNonSearchableExactQuery() throws Exception {
    doTestDatePointFieldExactQuery("number_p_dt_ni", "1995-12-31T23:59:59Z", false);
    doTestDatePointFieldExactQuery("number_p_dt_ni_ns", "1995-12-31T23:59:59Z", false);
  }

  @Test
  public void testDatePointFieldReturn() throws Exception {
    int numValues = 10 * RANDOM_MULTIPLIER;
    String[] dates = toStringArray(getRandomInstants(numValues, false));
    doTestPointFieldReturn("number_p_dt", "date", dates);
    doTestPointFieldReturn("number_p_dt_dv_ns", "date", dates);
  }

  @Test
  public void testDatePointFieldRangeQuery() throws Exception {
    doTestDatePointFieldRangeQuery("number_p_dt");
    doTestDatePointFieldRangeQuery("number_p_dt_ni_ns_dv");
  }

  @Test
  public void testDatePointFieldNonSearchableRangeQuery() throws Exception {
    doTestPointFieldNonSearchableRangeQuery(
        "number_p_dt_ni", toStringArray(getRandomInstants(1, false)));
    doTestPointFieldNonSearchableRangeQuery(
        "number_p_dt_ni_ns", toStringArray(getRandomInstants(1, false)));
    int numValues = 2 * RANDOM_MULTIPLIER;
    doTestPointFieldNonSearchableRangeQuery(
        "number_p_dt_ni_ns_mv", toStringArray(getRandomInstants(numValues, false)));
  }

  @Test
  public void testDatePointFieldSortAndFunction() throws Exception {
    final SortedSet<String> regexToTest = dynFieldRegexesForType(DatePointField.class);
    final List<String> sequential = Arrays.asList(getSequentialStringArrayWithDates(10));
    final List<Instant> randomDates = getRandomInstants(10, false);
    final List<Instant> randomDatesMissing = getRandomInstants(10, true);

    for (String r :
        Arrays.asList(
            "*_p_dt",
            "*_p_dt_dv",
            "*_p_dt_dv_ns",
            "*_p_dt_ni_dv",
            "*_p_dt_ni_dv_ns",
            "*_p_dt_ni_ns_dv")) {
      assertTrue(r, regexToTest.remove(r));
      String field = r.replace("*", "number");
      doTestPointFieldSort(field, sequential);
      doTestPointFieldSort(field, randomDates);
      doTestDatePointFunctionQuery(field);
    }
    for (String r :
        Arrays.asList(
            "*_p_dt_smf",
            "*_p_dt_dv_smf",
            "*_p_dt_ni_dv_smf",
            "*_p_dt_sml",
            "*_p_dt_dv_sml",
            "*_p_dt_ni_dv_sml")) {
      assertTrue(r, regexToTest.remove(r));
      String field = r.replace("*", "number");
      doTestPointFieldSort(field, sequential);
      doTestPointFieldSort(field, randomDatesMissing);
      doTestDatePointFunctionQuery(field);
    }

    for (String r : Arrays.asList("*_p_dt_ni", "*_p_dt_ni_ns")) {
      assertTrue(r, regexToTest.remove(r));
      String field = r.replace("*", "number");
      doTestPointFieldSortError(field, "w/o docValues", "1995-12-31T23:59:59Z");
      doTestPointFieldFunctionQueryError(field, "w/o docValues", "1995-12-31T23:59:59Z");
    }

    // multivalued, no docvalues
    for (String r :
        Arrays.asList(
            "*_p_dt_mv", "*_p_dt_ni_mv", "*_p_dt_ni_ns_mv", "*_p_dt_mv_smf", "*_p_dt_mv_sml")) {

      assertTrue(r, regexToTest.remove(r));
      String field = r.replace("*", "number");
      doTestPointFieldSortError(field, "w/o docValues", "1995-12-31T23:59:59Z");
      doTestPointFieldSortError(
          field, "w/o docValues", "1995-12-31T23:59:59Z", "2000-12-31T23:59:59Z");
      doTestPointFieldFunctionQueryError(field, "multivalued", "1995-12-31T23:59:59Z");
      doTestPointFieldFunctionQueryError(
          field, "multivalued", "1995-12-31T23:59:59Z", "2000-12-31T23:59:59Z");
    }

    // multivalued, w/ docValues
    for (String r :
        Arrays.asList(
            "*_p_dt_ni_mv_dv", "*_p_dt_ni_dv_ns_mv",
            "*_p_dt_dv_ns_mv", "*_p_dt_mv_dv",
            "*_p_dt_mv_dv_smf", "*_p_dt_ni_mv_dv_smf",
            "*_p_dt_mv_dv_sml", "*_p_dt_ni_mv_dv_sml")) {
      assertTrue(r, regexToTest.remove(r));
      String field = r.replace("*", "number");

      // NOTE: only testing one value per doc here, but TestMinMaxOnMultiValuedField
      // covers this in more depth
      doTestPointFieldSort(field, sequential);
      doTestPointFieldSort(field, randomDates);

      // value source (w/o field(...,min|max)) usage should still error...
      doTestPointFieldFunctionQueryError(field, "multivalued", "1995-12-31T23:59:59Z");
      doTestPointFieldFunctionQueryError(
          field, "multivalued", "1995-12-31T23:59:59Z", "2000-12-31T23:59:59Z");
    }
    assertEquals("Missing types in the test", Collections.<String>emptySet(), regexToTest);
  }

  @Test
  public void testDatePointFieldFacetField() throws Exception {
    doTestPointFieldFacetField(
        "number_p_dt", "number_p_dt_dv", getSequentialStringArrayWithDates(10));
    clearIndex();
    assertU(commit());
    doTestPointFieldFacetField(
        "number_p_dt", "number_p_dt_dv", toStringArray(getRandomInstants(10, false)));
  }

  private static class DateGapCeiling {
    String calendarUnit = "MILLIS";
    long inCalendarUnits;
    boolean negative = false;

    /** Maximize calendar unit size given initialGapMillis; performs ceiling on each conversion */
    DateGapCeiling(long initialGapMillis) {
      negative = initialGapMillis < 0;
      inCalendarUnits = Math.abs(initialGapMillis);
      if (inCalendarUnits >= 1000L) {
        calendarUnit = "SECS";
        inCalendarUnits = (inCalendarUnits + 999L) / 1000L;
        if (inCalendarUnits >= 60L) {
          calendarUnit = "MINUTES";
          inCalendarUnits = (inCalendarUnits + 59L) / 60L;
          if (inCalendarUnits >= 60L) {
            calendarUnit = "HOURS";
            inCalendarUnits = (inCalendarUnits + 59L) / 60L;
            if (inCalendarUnits >= 24L) {
              calendarUnit = "DAYS";
              inCalendarUnits = (inCalendarUnits + 23L) / 24L;
              if (inCalendarUnits >= 12L) {
                calendarUnit = "MONTHS";
                inCalendarUnits = (inCalendarUnits + 11L) / 12L;
                // 487 = 365.25 / 12 * 16   (365.25 days/year, -ish)
                if ((inCalendarUnits * 16) >= 487) {
                  calendarUnit = "YEARS";
                  inCalendarUnits = (16L * inCalendarUnits + 486) / 487L;
                }
              }
            }
          }
        }
      }
    }

    @Override
    public String toString() {
      return (negative ? "-" : "+") + inCalendarUnits + calendarUnit;
    }

    public long addTo(long millis) {
      // Instant.plus() doesn't work with estimated durations (MONTHS and YEARS)
      LocalDateTime time =
          LocalDateTime.ofInstant(Instant.ofEpochMilli(millis), ZoneOffset.ofHours(0));
      if (negative) {
        time = time.minus(inCalendarUnits, DateMathParser.CALENDAR_UNITS.get(calendarUnit));
      } else {
        time = time.plus(inCalendarUnits, DateMathParser.CALENDAR_UNITS.get(calendarUnit));
      }
      return time.atZone(ZoneOffset.ofHours(0)).toInstant().toEpochMilli();
    }
  }

  @Test
  public void testDatePointFieldRangeFacet() {
    String docValuesField = "number_p_dt_dv";
    String nonDocValuesField = "number_p_dt";
    int numValues = 10 * RANDOM_MULTIPLIER;
    int numBuckets = numValues / 2;
    List<Long> values, sortedValues;
    long min, max;
    DateGapCeiling gap;
    do {
      values = getRandomLongs(numValues, false, MAX_DATE_EPOCH_MILLIS);
      sortedValues = values.stream().sorted().collect(Collectors.toList());
      min = sortedValues.get(0);
      max = sortedValues.get(sortedValues.size() - 1);
    } while (max > MAX_DATE_EPOCH_MILLIS || min < MIN_DATE_EPOCH_MILLIS);
    long initialGap =
        BigInteger.valueOf(max)
            .subtract(BigInteger.valueOf(min))
            .divide(BigInteger.valueOf(numBuckets))
            .longValueExact();
    gap =
        new DateGapCeiling(
            BigInteger.valueOf(max + initialGap)
                .subtract(BigInteger.valueOf(min)) // padding for rounding
                .divide(BigInteger.valueOf(numBuckets))
                .longValueExact());
    int[] bucketCount = new int[numBuckets];
    int bucketNum = 0;
    long minBucketVal = min;
    // System.err.println("min:" + Instant.ofEpochMilli(min) + "   max: " +
    // Instant.ofEpochMilli(max) + "   gap: " + gap);
    // System.err.println("bucketNum: " + bucketNum + "   minBucketVal: " +
    // Instant.ofEpochMilli(minBucketVal));
    for (long value : sortedValues) {
      // System.err.println("value: " + Instant.ofEpochMilli(value));
      while (value >= gap.addTo(minBucketVal)) {
        ++bucketNum;
        minBucketVal = gap.addTo(minBucketVal);
        // System.err.println("bucketNum: " + bucketNum + "   minBucketVal: " +
        // Instant.ofEpochMilli(minBucketVal));
      }
      ++bucketCount[bucketNum];
    }

    for (int i = 0; i < numValues; i++) {
      assertU(
          adoc(
              "id",
              String.valueOf(i),
              docValuesField,
              Instant.ofEpochMilli(values.get(i)).toString(),
              nonDocValuesField,
              Instant.ofEpochMilli(values.get(i)).toString()));
    }
    assertU(commit());

    assertTrue(h.getCore().getLatestSchema().getField(docValuesField).hasDocValues());
    assertTrue(
        h.getCore().getLatestSchema().getField(docValuesField).getType() instanceof PointField);
    String[] testStrings = new String[numBuckets + 1];
    testStrings[numBuckets] = "//*[@numFound='" + numValues + "']";
    minBucketVal = min;
    for (int i = 0; i < numBuckets; ++i) {
      testStrings[i] =
          "//lst[@name='facet_counts']/lst[@name='facet_ranges']/lst[@name='"
              + docValuesField
              + "']/lst[@name='counts']/int[@name='"
              + Instant.ofEpochMilli(minBucketVal)
              + "'][.='"
              + bucketCount[i]
              + "']";
      minBucketVal = gap.addTo(minBucketVal);
    }
    long maxPlusGap = gap.addTo(max);
    assertQ(
        req(
            "q",
            "*:*",
            "facet",
            "true",
            "facet.range",
            docValuesField,
            "facet.range.start",
            Instant.ofEpochMilli(min).toString(),
            "facet.range.end",
            Instant.ofEpochMilli(maxPlusGap).toString(),
            "facet.range.gap",
            gap.toString()),
        testStrings);
    assertQ(
        req(
            "q",
            "*:*",
            "facet",
            "true",
            "facet.range",
            docValuesField,
            "facet.range.start",
            Instant.ofEpochMilli(min).toString(),
            "facet.range.end",
            Instant.ofEpochMilli(maxPlusGap).toString(),
            "facet.range.gap",
            gap.toString(),
            "facet.range.method",
            "dv"),
        testStrings);

    assertFalse(h.getCore().getLatestSchema().getField(nonDocValuesField).hasDocValues());
    assertTrue(
        h.getCore().getLatestSchema().getField(nonDocValuesField).getType() instanceof PointField);
    minBucketVal = min;
    for (int i = 0; i < numBuckets; ++i) {
      testStrings[i] =
          "//lst[@name='facet_counts']/lst[@name='facet_ranges']/lst[@name='"
              + nonDocValuesField
              + "']/lst[@name='counts']/int[@name='"
              + Instant.ofEpochMilli(minBucketVal).toString()
              + "'][.='"
              + bucketCount[i]
              + "']";
      minBucketVal = gap.addTo(minBucketVal);
    }
    maxPlusGap = gap.addTo(max);
    // Range Faceting with method = filter should work
    assertQ(
        req(
            "q",
            "*:*",
            "facet",
            "true",
            "facet.range",
            nonDocValuesField,
            "facet.range.start",
            Instant.ofEpochMilli(min).toString(),
            "facet.range.end",
            Instant.ofEpochMilli(maxPlusGap).toString(),
            "facet.range.gap",
            gap.toString(),
            "facet.range.method",
            "filter"),
        testStrings);
    // this should actually use filter method instead of dv
    assertQ(
        req(
            "q",
            "*:*",
            "facet",
            "true",
            "facet.range",
            nonDocValuesField,
            "facet.range.start",
            Instant.ofEpochMilli(min).toString(),
            "facet.range.end",
            Instant.ofEpochMilli(maxPlusGap).toString(),
            "facet.range.gap",
            gap.toString(),
            "facet.range.method",
            "dv"),
        testStrings);
  }

  @Test
  public void testDatePointStats() {
    String[] randomSortedDates = toAscendingStringArray(getRandomInstants(10, false), true);
    doTestDatePointStats("number_p_dt", "number_p_dt_dv", randomSortedDates);
    doTestDatePointStats("number_p_dt_mv", "number_p_dt_mv_dv", randomSortedDates);
  }

  @Test
  public void testDatePointFieldMultiValuedExactQuery() throws Exception {
    String[] dates = toStringArray(getRandomInstants(20, false));
    doTestPointFieldMultiValuedExactQuery("number_p_dt_mv", dates);
    doTestPointFieldMultiValuedExactQuery("number_p_dt_ni_mv_dv", dates);
  }

  @Test
  public void testDatePointFieldMultiValuedNonSearchableExactQuery() throws Exception {
    String[] dates = toStringArray(getRandomInstants(20, false));
    doTestPointFieldMultiValuedExactQuery("number_p_dt_ni_mv", dates, false);
    doTestPointFieldMultiValuedExactQuery("number_p_dt_ni_ns_mv", dates, false);
  }

  @Test
  public void testDatePointFieldMultiValuedReturn() throws Exception {
    String[] dates = toStringArray(getRandomInstants(20, false));
    doTestPointFieldMultiValuedReturn("number_p_dt_mv", "date", dates);
    doTestPointFieldMultiValuedReturn("number_p_dt_ni_mv_dv", "date", dates);
    doTestPointFieldMultiValuedReturn("number_p_dt_dv_ns_mv", "date", dates);
  }

  @Test
  public void testDatePointFieldMultiValuedRangeQuery() throws Exception {
    String[] dates =
        toStringArray(getRandomInstants(20, false).stream().sorted().collect(Collectors.toList()));
    doTestPointFieldMultiValuedRangeQuery("number_p_dt_mv", "date", dates);
    doTestPointFieldMultiValuedRangeQuery("number_p_dt_ni_mv_dv", "date", dates);
  }

  @Test
  public void testDatePointFieldMultiValuedFacetField() throws Exception {
    doTestPointFieldMultiValuedFacetField(
        "number_p_dt_mv", "number_p_dt_mv_dv", getSequentialStringArrayWithDates(20));
    doTestPointFieldMultiValuedFacetField(
        "number_p_dt_mv", "number_p_dt_mv_dv", toStringArray(getRandomInstants(20, false)));
  }

  @Test
  public void testDatePointFieldMultiValuedRangeFacet() {
    String docValuesField = "number_p_dt_mv_dv";
    SchemaField dvSchemaField = h.getCore().getLatestSchema().getField(docValuesField);
    assertTrue(dvSchemaField.multiValued());
    assertTrue(dvSchemaField.hasDocValues());
    assertTrue(dvSchemaField.getType() instanceof PointField);

    String nonDocValuesField = "number_p_dt_mv";
    SchemaField nonDvSchemaField = h.getCore().getLatestSchema().getField(nonDocValuesField);
    assertTrue(nonDvSchemaField.multiValued());
    assertFalse(nonDvSchemaField.hasDocValues());
    assertTrue(nonDvSchemaField.getType() instanceof PointField);

    int numValues = 20 * RANDOM_MULTIPLIER;
    int numBuckets = numValues / 2;
    List<Long> values;
    List<PosVal<Long>> sortedValues;
    long min, max;
    do {
      values = getRandomLongs(numValues, false, MAX_DATE_EPOCH_MILLIS);
      sortedValues = toAscendingPosVals(values, true);
      min = sortedValues.get(0).val;
      max = sortedValues.get(sortedValues.size() - 1).val;
    } while (max > MAX_DATE_EPOCH_MILLIS || min < MIN_DATE_EPOCH_MILLIS);
    long initialGap =
        BigInteger.valueOf(max)
            .subtract(BigInteger.valueOf(min))
            .divide(BigInteger.valueOf(numBuckets))
            .longValueExact();
    DateGapCeiling gap =
        new DateGapCeiling(
            BigInteger.valueOf(max + initialGap)
                .subtract(BigInteger.valueOf(min)) // padding for rounding
                .divide(BigInteger.valueOf(numBuckets))
                .longValueExact());
    List<Set<Integer>> docIdBucket = new ArrayList<>(numBuckets);
    for (int i = 0; i < numBuckets; ++i) {
      docIdBucket.add(new HashSet<>());
    }
    int bucketNum = 0;
    long minBucketVal = min;
    // System.err.println("min:" + Instant.ofEpochMilli(min) + "   max: " +
    // Instant.ofEpochMilli(max) + "   gap: " + gap);
    // System.err.println("bucketNum: " + bucketNum + "   minBucketVal: " +
    // Instant.ofEpochMilli(minBucketVal));
    for (PosVal<Long> value : sortedValues) {
      // System.err.println("value: " + Instant.ofEpochMilli(value.val));
      while (value.val >= gap.addTo(minBucketVal)) {
        ++bucketNum;
        minBucketVal = gap.addTo(minBucketVal);
        // System.err.println("bucketNum: " + bucketNum + "   minBucketVal: " +
        // Instant.ofEpochMilli(minBucketVal));
      }
      docIdBucket.get(bucketNum).add(value.pos / 2); // each doc gets two consecutive values
    }
    for (int i = 0; i < numValues; i += 2) {
      assertU(
          adoc(
              "id",
              String.valueOf(i / 2),
              docValuesField,
              Instant.ofEpochMilli(values.get(i)).toString(),
              docValuesField,
              Instant.ofEpochMilli(values.get(i + 1)).toString(),
              nonDocValuesField,
              Instant.ofEpochMilli(values.get(i)).toString(),
              nonDocValuesField,
              Instant.ofEpochMilli(values.get(i + 1)).toString()));
    }
    assertU(commit());

    String minDate = Instant.ofEpochMilli(min).toString();
    String maxDate = Instant.ofEpochMilli(max).toString();
    String[] testStrings = new String[numBuckets + 1];
    testStrings[numBuckets] = "//*[@numFound='" + (numValues / 2) + "']";
    minBucketVal = min;
    for (int i = 0; i < numBuckets; minBucketVal = gap.addTo(minBucketVal), ++i) {
      testStrings[i] =
          "//lst[@name='facet_counts']/lst[@name='facet_ranges']/lst[@name='"
              + docValuesField
              + "']/lst[@name='counts']/int[@name='"
              + Instant.ofEpochMilli(minBucketVal)
              + "'][.='"
              + docIdBucket.get(i).size()
              + "']";
    }

    assertQ(
        req(
            "q",
            "*:*",
            "facet",
            "true",
            "facet.range",
            docValuesField,
            "facet.range.start",
            minDate,
            "facet.range.end",
            maxDate,
            "facet.range.gap",
            gap.toString(),
            "indent",
            "on"),
        testStrings);
    assertQ(
        req(
            "q",
            "*:*",
            "facet",
            "true",
            "facet.range",
            docValuesField,
            "facet.range.start",
            minDate,
            "facet.range.end",
            maxDate,
            "facet.range.gap",
            gap.toString(),
            "facet.range.method",
            "dv",
            "indent",
            "on"),
        testStrings);

    minBucketVal = min;
    for (int i = 0; i < numBuckets; minBucketVal = gap.addTo(minBucketVal), ++i) {
      testStrings[i] =
          "//lst[@name='facet_counts']/lst[@name='facet_ranges']/lst[@name='"
              + nonDocValuesField
              + "']/lst[@name='counts']/int[@name='"
              + Instant.ofEpochMilli(minBucketVal)
              + "'][.='"
              + docIdBucket.get(i).size()
              + "']";
    }
    // Range Faceting with method = filter should work
    assertQ(
        req(
            "q",
            "*:*",
            "facet",
            "true",
            "facet.range",
            nonDocValuesField,
            "facet.range.start",
            minDate,
            "facet.range.end",
            maxDate,
            "facet.range.gap",
            gap.toString(),
            "facet.range.method",
            "filter",
            "indent",
            "on"),
        testStrings);
    // this should actually use filter method instead of dv
    assertQ(
        req(
            "q",
            "*:*",
            "facet",
            "true",
            "facet.range",
            nonDocValuesField,
            "facet.range.start",
            minDate,
            "facet.range.end",
            maxDate,
            "facet.range.gap",
            gap.toString(),
            "facet.range.method",
            "dv",
            "indent",
            "on"),
        testStrings);
  }

  @Test
  public void testDatePointMultiValuedFunctionQuery() throws Exception {
    String[] dates =
        toStringArray(getRandomInstants(20, false).stream().sorted().collect(Collectors.toList()));
    doTestPointMultiValuedFunctionQuery("number_p_dt_mv", "number_p_dt_mv_dv", dates);
  }

  @Test
  public void testDatePointFieldsAtomicUpdates() throws Exception {
    if (!Boolean.getBoolean("enable.update.log")) {
      return;
    }
    doTestDatePointFieldsAtomicUpdates("number_p_dt");
    doTestDatePointFieldsAtomicUpdates("number_p_dt_dv");
    doTestDatePointFieldsAtomicUpdates("number_p_dt_dv_ns");
  }

  @Test
  public void testMultiValuedDatePointFieldsAtomicUpdates() throws Exception {
    if (!Boolean.getBoolean("enable.update.log")) {
      return;
    }
    List<String> datesList =
        getRandomLongs(3, false, MAX_DATE_EPOCH_MILLIS).stream()
            .map(Instant::ofEpochMilli)
            .map(Object::toString)
            .collect(Collectors.toList());
    String[] dates = datesList.toArray(new String[datesList.size()]);
    doTestMultiValuedPointFieldsAtomicUpdates("number_p_dt_mv", "date", dates);
    doTestMultiValuedPointFieldsAtomicUpdates("number_p_dt_ni_mv_dv", "date", dates);
    doTestMultiValuedPointFieldsAtomicUpdates("number_p_dt_dv_ns_mv", "date", dates);
  }

  @Test
  public void testDatePointSetQuery() {
    doTestSetQueries("number_p_dt", toStringArray(getRandomInstants(20, false)), false);
    doTestSetQueries("number_p_dt_mv", toStringArray(getRandomInstants(20, false)), true);
    doTestSetQueries("number_p_dt_ni_dv", toStringArray(getRandomInstants(20, false)), false);
  }

  @Test
  public void testDatePointFieldNotIndexed() throws Exception {
    String[] dates = toStringArray(getRandomInstants(10, false));
    doTestFieldNotIndexed("number_p_dt_ni", dates);
    doTestFieldNotIndexed("number_p_dt_ni_mv", dates);
  }

  @Test
  public void testIndexOrDocValuesQuery() {
    String[] fieldTypeNames = new String[] {"_p_i", "_p_l", "_p_d", "_p_f", "_p_dt"};
    FieldType[] fieldTypes =
        new FieldType[] {
          new IntPointField(),
          new LongPointField(),
          new DoublePointField(),
          new FloatPointField(),
          new DatePointField()
        };
    String[] ints =
        toStringArray(getRandomInts(2, false).stream().sorted().collect(Collectors.toList()));
    String[] longs =
        toStringArray(getRandomLongs(2, false).stream().sorted().collect(Collectors.toList()));
    String[] doubles =
        toStringArray(getRandomDoubles(2, false).stream().sorted().collect(Collectors.toList()));
    String[] floats =
        toStringArray(getRandomFloats(2, false).stream().sorted().collect(Collectors.toList()));
    String[] dates =
        toStringArray(getRandomInstants(2, false).stream().sorted().collect(Collectors.toList()));
    String[] min = new String[] {ints[0], longs[0], doubles[0], floats[0], dates[0]};
    String[] max = new String[] {ints[1], longs[1], doubles[1], floats[1], dates[1]};
    assert fieldTypeNames.length == fieldTypes.length
        && fieldTypeNames.length == max.length
        && fieldTypeNames.length == min.length;
    for (int i = 0; i < fieldTypeNames.length; i++) {
      SchemaField fieldIndexed = h.getCore().getLatestSchema().getField("foo_" + fieldTypeNames[i]);
      SchemaField fieldIndexedAndDv =
          h.getCore().getLatestSchema().getField("foo_" + fieldTypeNames[i] + "_dv");
      SchemaField fieldIndexedMv =
          h.getCore().getLatestSchema().getField("foo_" + fieldTypeNames[i] + "_mv");
      SchemaField fieldIndexedAndDvMv =
          h.getCore().getLatestSchema().getField("foo_" + fieldTypeNames[i] + "_mv_dv");
      assertTrue(
          fieldTypes[i].getRangeQuery(null, fieldIndexed, min[i], max[i], true, true)
              instanceof PointRangeQuery);
      assertTrue(
          fieldTypes[i].getRangeQuery(null, fieldIndexedAndDv, min[i], max[i], true, true)
              instanceof IndexOrDocValuesQuery);
      assertTrue(
          fieldTypes[i].getRangeQuery(null, fieldIndexedMv, min[i], max[i], true, true)
              instanceof PointRangeQuery);
      assertTrue(
          fieldTypes[i].getRangeQuery(null, fieldIndexedAndDvMv, min[i], max[i], true, true)
              instanceof IndexOrDocValuesQuery);
      assertTrue(
          fieldTypes[i].getFieldQuery(null, fieldIndexed, min[i]) instanceof PointRangeQuery);
      assertTrue(
          fieldTypes[i].getFieldQuery(null, fieldIndexedAndDv, min[i])
              instanceof IndexOrDocValuesQuery);
      assertTrue(
          fieldTypes[i].getFieldQuery(null, fieldIndexedMv, min[i]) instanceof PointRangeQuery);
      assertTrue(
          fieldTypes[i].getFieldQuery(null, fieldIndexedAndDvMv, min[i])
              instanceof IndexOrDocValuesQuery);
    }
  }

  public void testInternals() throws IOException {
    String[] types = new String[] {"i", "l", "f", "d", "dt"};
    String[][] values =
        new String[][] {
          toStringArray(getRandomInts(10, false)),
          toStringArray(getRandomLongs(10, false)),
          toStringArray(getRandomFloats(10, false)),
          toStringArray(getRandomDoubles(10, false)),
          toStringArray(getRandomInstants(10, false))
        };
    assertEquals(types.length, values.length);
    Set<String> typesTested = new HashSet<>();
    for (int i = 0; i < types.length; ++i) {
      for (String suffix : FIELD_SUFFIXES) {
        doTestInternals("number_p_" + types[i] + suffix, values[i]);
        typesTested.add("*_p_" + types[i] + suffix);
      }
    }
    assertEquals(
        "Missing types in the test", dynFieldRegexesForType(PointField.class), typesTested);
  }

  // Helper methods

  /**
   * Given a FieldType, return the list of DynamicField 'regexes' for all declared DynamicFields
   * that use that FieldType.
   *
   * @see IndexSchema#getDynamicFields
   * @see DynamicField#getRegex
   */
  private static SortedSet<String> dynFieldRegexesForType(final Class<? extends FieldType> clazz) {
    SortedSet<String> typesToTest = new TreeSet<>();
    for (DynamicField dynField : h.getCore().getLatestSchema().getDynamicFields()) {
      if (clazz.isInstance(dynField.getPrototype().getType())) {
        typesToTest.add(dynField.getRegex());
      }
    }
    return typesToTest;
  }

  private <T> List<T> getRandomList(int length, boolean missingVals, Supplier<T> randomVal) {
    List<T> list = new ArrayList<>(length);
    for (int i = 0; i < length; ++i) {
      T val = null;
      // Sometimes leave val as null when we're producing missing values
      if (missingVals == false || usually()) {
        val = randomVal.get();
      }
      list.add(val);
    }
    return list;
  }

  private List<Double> getRandomDoubles(int length, boolean missingVals) {
    return getRandomList(
        length,
        missingVals,
        () -> {
          Double d = Double.NaN;
          while (d.isNaN()) {
            d = Double.longBitsToDouble(random().nextLong());
          }
          return d;
        });
  }

  private List<Float> getRandomFloats(int length, boolean missingVals) {
    return getRandomList(
        length,
        missingVals,
        () -> {
          Float f = Float.NaN;
          while (f.isNaN()) {
            f = Float.intBitsToFloat(random().nextInt());
          }
          return f;
        });
  }

  private List<Integer> getRandomInts(int length, boolean missingVals, int boundPosNeg) {
    assert boundPosNeg > 0L;
    return getRandomList(
        length,
        missingVals,
        () -> (random().nextBoolean() ? 1 : -1) * random().nextInt(boundPosNeg));
  }

  private List<Integer> getRandomInts(int length, boolean missingVals) {
    return getRandomList(length, missingVals, () -> random().nextInt());
  }

  private List<Long> getRandomLongs(int length, boolean missingVals, long boundPosNeg) {
    assert boundPosNeg > 0L;
    return getRandomList(
        length,
        missingVals,
        () -> random().nextLong() % boundPosNeg); // see Random.nextInt(int bound)
  }

  private List<Long> getRandomLongs(int length, boolean missingVals) {
    return getRandomList(length, missingVals, () -> random().nextLong());
  }

  private List<Instant> getRandomInstants(int length, boolean missingVals) {
    return getRandomList(length, missingVals, () -> Instant.ofEpochMilli(random().nextLong()));
  }

  private String[] getSequentialStringArrayWithInts(int length) {
    String[] arr = new String[length];
    for (int i = 0; i < length; i++) {
      arr[i] = String.valueOf(i);
    }
    return arr;
  }

  private String[] getSequentialStringArrayWithDates(int length) {
    assert length < 60;
    String[] arr = new String[length];
    for (int i = 0; i < length; i++) {
      arr[i] = String.format(Locale.ROOT, "1995-12-11T19:59:%02dZ", i);
    }
    return arr;
  }

  private String[] getSequentialStringArrayWithDoubles(int length) {
    String[] arr = new String[length];
    for (int i = 0; i < length; i++) {
      arr[i] = String.format(Locale.ROOT, "%d.0", i);
    }
    return arr;
  }

  private void doTestFieldNotIndexed(String field, String[] values) throws IOException {
    assert values.length == 10;
    // test preconditions
    SchemaField sf = h.getCore().getLatestSchema().getField(field);
    assertFalse("Field should be indexed=false", sf.indexed());
    assertFalse("Field should be docValues=false", sf.hasDocValues());

    for (int i = 0; i < 10; i++) {
      assertU(adoc("id", String.valueOf(i), field, values[i]));
    }
    assertU(commit());
    assertQ(req("q", "*:*"), "//*[@numFound='10']");
    assertQ(
        "Can't search on index=false docValues=false field",
        req("q", field + ":[* TO *]"),
        "//*[@numFound='0']");
    h.getCore()
        .withSearcher(
            searcher -> {
              IndexReader ir = searcher.getIndexReader();
              assertEquals(
                  "Field " + field + " should have no point values",
                  0,
                  PointValues.size(ir, field));
              return null;
            });
  }

  private void doTestIntPointFieldExactQuery(final String field, final boolean testLong)
      throws Exception {
    doTestIntPointFieldExactQuery(field, testLong, true);
  }

  private String getTestString(boolean searchable, int numFound) {
    return "//*[@numFound='" + (searchable ? Integer.toString(numFound) : "0") + "']";
  }

  /**
   * @param field the field to use for indexing and searching against
   * @param testLong set to true if "field" is expected to support long values, false if only
   *     integers
   * @param searchable set to true if searches against "field" should succeed, false if field is
   *     only stored and searches should always get numFound=0
   */
  private void doTestIntPointFieldExactQuery(
      final String field, final boolean testLong, final boolean searchable) {
    int numValues = 10 * RANDOM_MULTIPLIER;
    Map<String, Integer> randCount = new HashMap<>(numValues);
    String[] rand =
        testLong
            ? toStringArray(getRandomLongs(numValues, false))
            : toStringArray(getRandomInts(numValues, false));
    for (int i = 0; i < numValues; i++) {
      randCount.merge(rand[i], 1, (a, b) -> a + b); // count unique values
      assertU(adoc("id", String.valueOf(i), field, rand[i]));
    }
    assertU(commit());

    for (int i = 0; i < numValues; i++) {
      assertQ(
          req(
              "q",
              field + ":" + (rand[i].startsWith("-") ? "\\" : "") + rand[i],
              "fl",
              "id," + field),
          getTestString(searchable, randCount.get(rand[i])));
    }

    StringBuilder builder = new StringBuilder();
    for (String value : randCount.keySet()) {
      if (builder.length() != 0) {
        builder.append(" OR ");
      }
      if (value.startsWith("-")) {
        builder.append("\\"); // escape negative sign
      }
      builder.append(value);
    }
    assertQ(
        req("debug", "true", "q", field + ":(" + builder + ")"),
        getTestString(searchable, numValues));

    assertU(
        adoc("id", String.valueOf(Integer.MAX_VALUE), field, String.valueOf(Integer.MAX_VALUE)));
    assertU(commit());
    assertQ(
        req("q", field + ":" + Integer.MAX_VALUE, "fl", "id, " + field),
        getTestString(searchable, 1));

    clearIndex();
    assertU(commit());
  }

  private void doTestPointFieldReturn(String field, String type, String[] values) {
    SchemaField sf = h.getCore().getLatestSchema().getField(field);
    assert sf.stored() || (sf.hasDocValues() && sf.useDocValuesAsStored())
        : "Unexpected field definition for " + field;
    for (int i = 0; i < values.length; i++) {
      assertU(adoc("id", String.valueOf(i), field, values[i]));
    }
    // Check using RTG
    if (Boolean.getBoolean("enable.update.log")) {
      for (int i = 0; i < values.length; i++) {
        assertQ(
            req("qt", "/get", "id", String.valueOf(i)),
            "//doc/" + type + "[@name='" + field + "'][.='" + values[i] + "']");
      }
    }
    assertU(commit());
    String[] expected = new String[values.length + 1];
    expected[0] = "//*[@numFound='" + values.length + "']";
    for (int i = 0; i < values.length; i++) {
      expected[i + 1] =
          "//result/doc[str[@name='id']='"
              + i
              + "']/"
              + type
              + "[@name='"
              + field
              + "'][.='"
              + values[i]
              + "']";
    }
    assertQ(req("q", "*:*", "fl", "id, " + field, "rows", String.valueOf(values.length)), expected);

    // Check using RTG
    if (Boolean.getBoolean("enable.update.log")) {
      for (int i = 0; i < values.length; i++) {
        assertQ(
            req("qt", "/get", "id", String.valueOf(i)),
            "//doc/" + type + "[@name='" + field + "'][.='" + values[i] + "']");
      }
    }
    clearIndex();
    assertU(commit());
  }

  private void doTestPointFieldNonSearchableRangeQuery(String fieldName, String... values) {
    for (int i = 9; i >= 0; i--) {
      SolrInputDocument doc = sdoc("id", String.valueOf(i));
      for (String value : values) {
        doc.addField(fieldName, value);
      }
      assertU(adoc(doc));
    }
    assertU(commit());
    assertQ(
        req("q", fieldName + ":[* TO *]", "fl", "id, " + fieldName, "sort", "id asc"),
        "//*[@numFound='0']");
  }

  private void doTestIntPointFieldRangeQuery(String fieldName, String type, boolean testLong) {
    for (int i = 9; i >= 0; i--) {
      assertU(adoc("id", String.valueOf(i), fieldName, String.valueOf(i)));
    }
    assertU(commit());
    assertQ(
        req("q", fieldName + ":[0 TO 3]", "fl", "id, " + fieldName, "sort", "id asc"),
        "//*[@numFound='4']",
        "//result/doc[1]/" + type + "[@name='" + fieldName + "'][.='0']",
        "//result/doc[2]/" + type + "[@name='" + fieldName + "'][.='1']",
        "//result/doc[3]/" + type + "[@name='" + fieldName + "'][.='2']",
        "//result/doc[4]/" + type + "[@name='" + fieldName + "'][.='3']");

    assertQ(
        req("q", fieldName + ":{0 TO 3]", "fl", "id, " + fieldName, "sort", "id asc"),
        "//*[@numFound='3']",
        "//result/doc[1]/" + type + "[@name='" + fieldName + "'][.='1']",
        "//result/doc[2]/" + type + "[@name='" + fieldName + "'][.='2']",
        "//result/doc[3]/" + type + "[@name='" + fieldName + "'][.='3']");

    assertQ(
        req("q", fieldName + ":[0 TO 3}", "fl", "id, " + fieldName, "sort", "id asc"),
        "//*[@numFound='3']",
        "//result/doc[1]/" + type + "[@name='" + fieldName + "'][.='0']",
        "//result/doc[2]/" + type + "[@name='" + fieldName + "'][.='1']",
        "//result/doc[3]/" + type + "[@name='" + fieldName + "'][.='2']");

    assertQ(
        req("q", fieldName + ":{0 TO 3}", "fl", "id, " + fieldName, "sort", "id asc"),
        "//*[@numFound='2']",
        "//result/doc[1]/" + type + "[@name='" + fieldName + "'][.='1']",
        "//result/doc[2]/" + type + "[@name='" + fieldName + "'][.='2']");

    assertQ(
        req("q", fieldName + ":{0 TO *}", "fl", "id, " + fieldName, "sort", "id asc"),
        "//*[@numFound='9']",
        "0=count(//result/doc/" + type + "[@name='" + fieldName + "'][.='0'])",
        "//result/doc[1]/" + type + "[@name='" + fieldName + "'][.='1']");

    assertQ(
        req("q", fieldName + ":{* TO 3}", "fl", "id, " + fieldName, "sort", "id desc"),
        "//*[@numFound='3']",
        "0=count(//result/doc/" + type + "[@name='" + fieldName + "'][.='3'])",
        "//result/doc[1]/" + type + "[@name='" + fieldName + "'][.='2']",
        "//result/doc[2]/" + type + "[@name='" + fieldName + "'][.='1']",
        "//result/doc[3]/" + type + "[@name='" + fieldName + "'][.='0']");

    assertQ(
        req("q", fieldName + ":[* TO 3}", "fl", "id, " + fieldName, "sort", "id desc"),
        "//*[@numFound='3']",
        "0=count(//result/doc/" + type + "[@name='" + fieldName + "'][.='3'])",
        "//result/doc[1]/" + type + "[@name='" + fieldName + "'][.='2']",
        "//result/doc[2]/" + type + "[@name='" + fieldName + "'][.='1']",
        "//result/doc[3]/" + type + "[@name='" + fieldName + "'][.='0']");

    assertQ(
        req("q", fieldName + ":[* TO *}", "fl", "id, " + fieldName, "sort", "id asc"),
        "//*[@numFound='10']",
        "//result/doc[1]/" + type + "[@name='" + fieldName + "'][.='0']",
        "//result/doc[10]/" + type + "[@name='" + fieldName + "'][.='9']");

    assertQ(
        req(
            "q",
            fieldName + ":[0 TO 1] OR " + fieldName + ":[8 TO 9]",
            "fl",
            "id, " + fieldName,
            "sort",
            "id asc"),
        "//*[@numFound='4']",
        "//result/doc[1]/" + type + "[@name='" + fieldName + "'][.='0']",
        "//result/doc[2]/" + type + "[@name='" + fieldName + "'][.='1']",
        "//result/doc[3]/" + type + "[@name='" + fieldName + "'][.='8']",
        "//result/doc[4]/" + type + "[@name='" + fieldName + "'][.='9']");

    assertQ(
        req("q", fieldName + ":[0 TO 1] AND " + fieldName + ":[1 TO 2]", "fl", "id, " + fieldName),
        "//*[@numFound='1']",
        "//result/doc[1]/" + type + "[@name='" + fieldName + "'][.='1']");

    assertQ(
        req(
            "q",
            fieldName + ":[0 TO 1] AND NOT " + fieldName + ":[1 TO 2]",
            "fl",
            "id, " + fieldName),
        "//*[@numFound='1']",
        "//result/doc[1]/" + type + "[@name='" + fieldName + "'][.='0']");

    clearIndex();
    assertU(commit());

    String[] arr;
    if (testLong) {
      arr = toAscendingStringArray(getRandomLongs(100, false), true);
    } else {
      arr = toAscendingStringArray(getRandomInts(100, false), true);
    }
    for (int i = 0; i < arr.length; i++) {
      assertU(adoc("id", String.valueOf(i), fieldName, arr[i]));
    }
    assertU(commit());
    for (int i = 0; i < arr.length; i++) {
      assertQ(
          req("q", fieldName + ":[" + arr[0] + " TO " + arr[i] + "]", "fl", "id, " + fieldName),
          "//*[@numFound='" + (i + 1) + "']");
      assertQ(
          req("q", fieldName + ":{" + arr[0] + " TO " + arr[i] + "}", "fl", "id, " + fieldName),
          "//*[@numFound='" + (Math.max(0, i - 1)) + "']");
      assertQ(
          req(
              "q",
              fieldName
                  + ":["
                  + arr[0]
                  + " TO "
                  + arr[i]
                  + "] AND "
                  + fieldName
                  + ":"
                  + arr[0].replace("-", "\\-"),
              "fl",
              "id, " + fieldName),
          "//*[@numFound='1']");
    }
    if (testLong) {
      assertQ(
          req(
              "q",
              fieldName + ":[" + Long.MIN_VALUE + " TO " + Long.MIN_VALUE + "}",
              "fl",
              "id, " + fieldName),
          "//*[@numFound='0']");
      assertQ(
          req(
              "q",
              fieldName + ":{" + Long.MAX_VALUE + " TO " + Long.MAX_VALUE + "]",
              "fl",
              "id, " + fieldName),
          "//*[@numFound='0']");
    } else {
      assertQ(
          req(
              "q",
              fieldName + ":[" + Integer.MIN_VALUE + " TO " + Integer.MIN_VALUE + "}",
              "fl",
              "id, " + fieldName),
          "//*[@numFound='0']");
      assertQ(
          req(
              "q",
              fieldName + ":{" + Integer.MAX_VALUE + " TO " + Integer.MAX_VALUE + "]",
              "fl",
              "id, " + fieldName),
          "//*[@numFound='0']");
    }
  }

  private void doTestPointFieldFacetField(
      String nonDocValuesField, String docValuesField, String[] numbers) {
    assert numbers != null && numbers.length == 10;

    assertFalse(h.getCore().getLatestSchema().getField(docValuesField).multiValued());
    assertTrue(h.getCore().getLatestSchema().getField(docValuesField).hasDocValues());
    assertTrue(
        h.getCore().getLatestSchema().getField(docValuesField).getType() instanceof PointField);

    for (int i = 0; i < 10; i++) {
      assertU(
          adoc("id", String.valueOf(i), docValuesField, numbers[i], nonDocValuesField, numbers[i]));
    }
    assertU(commit());
    assertQ(
        req(
            "q",
            "*:*",
            "fl",
            "id, " + docValuesField,
            "facet",
            "true",
            "facet.field",
            docValuesField),
        "//*[@numFound='10']",
        "//lst[@name='facet_counts']/lst[@name='facet_fields']/lst[@name='"
            + docValuesField
            + "']/int[@name='"
            + numbers[1]
            + "'][.='1']",
        "//lst[@name='facet_counts']/lst[@name='facet_fields']/lst[@name='"
            + docValuesField
            + "']/int[@name='"
            + numbers[2]
            + "'][.='1']",
        "//lst[@name='facet_counts']/lst[@name='facet_fields']/lst[@name='"
            + docValuesField
            + "']/int[@name='"
            + numbers[3]
            + "'][.='1']");

    assertU(adoc("id", "10", docValuesField, numbers[1], nonDocValuesField, numbers[1]));

    assertU(commit());
    assertQ(
        req(
            "q",
            "*:*",
            "fl",
            "id, " + docValuesField,
            "facet",
            "true",
            "facet.field",
            docValuesField),
        "//*[@numFound='11']",
        "//lst[@name='facet_counts']/lst[@name='facet_fields']/lst[@name='"
            + docValuesField
            + "']/int[@name='"
            + numbers[1]
            + "'][.='2']",
        "//lst[@name='facet_counts']/lst[@name='facet_fields']/lst[@name='"
            + docValuesField
            + "']/int[@name='"
            + numbers[2]
            + "'][.='1']",
        "//lst[@name='facet_counts']/lst[@name='facet_fields']/lst[@name='"
            + docValuesField
            + "']/int[@name='"
            + numbers[3]
            + "'][.='1']");

    assertFalse(h.getCore().getLatestSchema().getField(nonDocValuesField).hasDocValues());
    assertTrue(
        h.getCore().getLatestSchema().getField(nonDocValuesField).getType() instanceof PointField);
    assertQEx(
        "Expecting Exception",
        "Can't facet on a PointField without docValues",
        req(
            "q",
            "*:*",
            "fl",
            "id, " + nonDocValuesField,
            "facet",
            "true",
            "facet.field",
            nonDocValuesField),
        SolrException.ErrorCode.BAD_REQUEST);
  }

  private void doTestIntPointFunctionQuery(String field) {
    assertTrue(h.getCore().getLatestSchema().getField(field).getType() instanceof PointField);
    int numVals = 10 * RANDOM_MULTIPLIER;
    List<Integer> values = getRandomInts(numVals, false);
    String assertNumFound = "//*[@numFound='" + numVals + "']";
    String[] idAscXpathChecks = new String[numVals + 1];
    String[] idAscNegXpathChecks = new String[numVals + 1];
    idAscXpathChecks[0] = assertNumFound;
    idAscNegXpathChecks[0] = assertNumFound;
    for (int i = 0; i < values.size(); ++i) {
      assertU(
          adoc(
              "id",
              Character.valueOf((char) ('A' + i)).toString(),
              field,
              String.valueOf(values.get(i))));
      // reminder: xpath array indexes start at 1
      idAscXpathChecks[i + 1] =
          "//result/doc["
              + (1 + i)
              + "]/int[@name='field("
              + field
              + ")'][.='"
              + values.get(i)
              + "']";
      idAscNegXpathChecks[i + 1] =
          "//result/doc["
              + (1 + i)
              + "]/float[@name='product(-1,"
              + field
              + ")'][.='"
              + (-1.0f * (float) values.get(i))
              + "']";
    }
    assertU(commit());
    assertQ(
        req(
            "q",
            "*:*",
            "fl",
            "id, " + field + ", field(" + field + ")",
            "rows",
            String.valueOf(numVals),
            "sort",
            "id asc"),
        idAscXpathChecks);
    assertQ(
        req(
            "q",
            "*:*",
            "fl",
            "id, " + field + ", product(-1," + field + ")",
            "rows",
            String.valueOf(numVals),
            "sort",
            "id asc"),
        idAscNegXpathChecks);

    List<PosVal<Integer>> ascNegPosVals =
        toAscendingPosVals(values.stream().map(v -> -v).collect(Collectors.toList()), true);
    String[] ascNegXpathChecks = new String[numVals + 1];
    ascNegXpathChecks[0] = assertNumFound;
    for (int i = 0; i < ascNegPosVals.size(); ++i) {
      PosVal<Integer> posVal = ascNegPosVals.get(i);
      ascNegXpathChecks[i + 1] =
          "//result/doc["
              + (1 + i)
              + "]/int[@name='"
              + field
              + "'][.='"
              + values.get(posVal.pos)
              + "']";
    }
    assertQ(
        req(
            "q",
            "*:*",
            "fl",
            "id, " + field,
            "rows",
            String.valueOf(numVals),
            "sort",
            "product(-1," + field + ") asc"),
        ascNegXpathChecks);

    clearIndex();
    assertU(commit());
  }

  private void doTestLongPointFunctionQuery(String field) {
    assertTrue(h.getCore().getLatestSchema().getField(field).getType() instanceof PointField);
    int numVals = 10 * RANDOM_MULTIPLIER;
    List<Long> values = getRandomLongs(numVals, false);
    String assertNumFound = "//*[@numFound='" + numVals + "']";
    String[] idAscXpathChecks = new String[numVals + 1];
    String[] idAscNegXpathChecks = new String[numVals + 1];
    idAscXpathChecks[0] = assertNumFound;
    idAscNegXpathChecks[0] = assertNumFound;
    for (int i = 0; i < values.size(); ++i) {
      assertU(
          adoc(
              "id",
              Character.valueOf((char) ('A' + i)).toString(),
              field,
              String.valueOf(values.get(i))));
      // reminder: xpath array indexes start at 1
      idAscXpathChecks[i + 1] =
          "//result/doc["
              + (1 + i)
              + "]/long[@name='field("
              + field
              + ")'][.='"
              + values.get(i)
              + "']";
      idAscNegXpathChecks[i + 1] =
          "//result/doc["
              + (1 + i)
              + "]/float[@name='product(-1,"
              + field
              + ")'][.='"
              + (-1.0f * (float) values.get(i))
              + "']";
    }
    assertU(commit());
    assertQ(
        req(
            "q",
            "*:*",
            "fl",
            "id, " + field + ", field(" + field + ")",
            "rows",
            String.valueOf(numVals),
            "sort",
            "id asc"),
        idAscXpathChecks);
    assertQ(
        req(
            "q",
            "*:*",
            "fl",
            "id, " + field + ", product(-1," + field + ")",
            "rows",
            String.valueOf(numVals),
            "sort",
            "id asc"),
        idAscNegXpathChecks);

    List<PosVal<Long>> ascNegPosVals =
        toAscendingPosVals(values.stream().map(v -> -v).collect(Collectors.toList()), true);
    String[] ascNegXpathChecks = new String[numVals + 1];
    ascNegXpathChecks[0] = assertNumFound;
    for (int i = 0; i < ascNegPosVals.size(); ++i) {
      PosVal<Long> posVal = ascNegPosVals.get(i);
      ascNegXpathChecks[i + 1] =
          "//result/doc["
              + (1 + i)
              + "]/long[@name='"
              + field
              + "'][.='"
              + values.get(posVal.pos)
              + "']";
    }
    assertQ(
        req(
            "q",
            "*:*",
            "fl",
            "id, " + field,
            "rows",
            String.valueOf(numVals),
            "sort",
            "product(-1," + field + ") asc"),
        ascNegXpathChecks);

    clearIndex();
    assertU(commit());
  }

  /**
   * Checks that the specified field can not be used as a value source, even if there are documents
   * with (all) the specified values in the index.
   *
   * @param field the field name to try and sort on
   * @param errSubStr substring to look for in the error msg
   * @param values one or more values to put into the doc(s) in the index - may be more than one for
   *     multivalued fields
   */
  private void doTestPointFieldFunctionQueryError(
      String field, String errSubStr, String... values) {
    final int numDocs = atLeast(random(), 10);
    for (int i = 0; i < numDocs; i++) {
      SolrInputDocument doc = sdoc("id", String.valueOf(i));
      for (String v : values) {
        doc.addField(field, v);
      }
      assertU(adoc(doc));
    }

    assertQEx(
        "Should not be able to use field in function: " + field,
        errSubStr,
        req("q", "*:*", "fl", "id", "fq", "{!frange l=0 h=100}product(-1, " + field + ")"),
        SolrException.ErrorCode.BAD_REQUEST);

    clearIndex();
    assertU(commit());

    // empty index should (also) give same error
    assertQEx(
        "Should not be able to use field in function: " + field,
        errSubStr,
        req("q", "*:*", "fl", "id", "fq", "{!frange l=0 h=100}product(-1, " + field + ")"),
        SolrException.ErrorCode.BAD_REQUEST);
  }

  private void doTestPointStats(
      String field,
      String dvField,
      String[] numbers,
      double min,
      double max,
      int count,
      int missing,
      double delta) {
    String minMin = String.valueOf(min - Math.abs(delta * min));
    String maxMin = String.valueOf(min + Math.abs(delta * min));
    String minMax = String.valueOf(max - Math.abs(delta * max));
    String maxMax = String.valueOf(max + Math.abs(delta * max));
    for (int i = 0; i < numbers.length; i++) {
      assertU(adoc("id", String.valueOf(i), dvField, numbers[i], field, numbers[i]));
    }
    assertU(adoc("id", String.valueOf(numbers.length)));
    assertU(commit());
    assertTrue(h.getCore().getLatestSchema().getField(dvField).hasDocValues());
    assertTrue(h.getCore().getLatestSchema().getField(dvField).getType() instanceof PointField);
    assertQ(
        req("q", "*:*", "fl", "id, " + dvField, "stats", "true", "stats.field", dvField),
        "//*[@numFound='" + (numbers.length + 1) + "']",
        "//lst[@name='stats']/lst[@name='stats_fields']/lst[@name='"
            + dvField
            + "']/double[@name='min'][.>="
            + minMin
            + "]",
        "//lst[@name='stats']/lst[@name='stats_fields']/lst[@name='"
            + dvField
            + "']/double[@name='min'][.<="
            + maxMin
            + "]",
        "//lst[@name='stats']/lst[@name='stats_fields']/lst[@name='"
            + dvField
            + "']/double[@name='max'][.>="
            + minMax
            + "]",
        "//lst[@name='stats']/lst[@name='stats_fields']/lst[@name='"
            + dvField
            + "']/double[@name='max'][.<="
            + maxMax
            + "]",
        "//lst[@name='stats']/lst[@name='stats_fields']/lst[@name='"
            + dvField
            + "']/long[@name='count'][.='"
            + count
            + "']",
        "//lst[@name='stats']/lst[@name='stats_fields']/lst[@name='"
            + dvField
            + "']/long[@name='missing'][.='"
            + missing
            + "']");

    assertFalse(h.getCore().getLatestSchema().getField(field).hasDocValues());
    assertTrue(h.getCore().getLatestSchema().getField(field).getType() instanceof PointField);
    assertQEx(
        "Expecting Exception",
        "Can't calculate stats on a PointField without docValues",
        req("q", "*:*", "fl", "id, " + field, "stats", "true", "stats.field", field),
        SolrException.ErrorCode.BAD_REQUEST);
  }

  private void doTestPointFieldMultiValuedExactQuery(final String fieldName, final String[] numbers)
      throws Exception {
    doTestPointFieldMultiValuedExactQuery(fieldName, numbers, true);
  }

  /**
   * @param fieldName the field to use for indexing and searching against
   * @param numbers list of 20 values to index in 10 docs (pairwise)
   * @param searchable set to true if searches against "field" should succeed, false if field is
   *     only stored and searches should always get numFound=0
   */
  private void doTestPointFieldMultiValuedExactQuery(
      final String fieldName, final String[] numbers, final boolean searchable) {

    final String MATCH_ONE = "//*[@numFound='" + (searchable ? "1" : "0") + "']";
    final String MATCH_TWO = "//*[@numFound='" + (searchable ? "2" : "0") + "']";

    assert numbers != null && numbers.length == 20;
    assertTrue(h.getCore().getLatestSchema().getField(fieldName).multiValued());
    assertTrue(h.getCore().getLatestSchema().getField(fieldName).getType() instanceof PointField);
    for (int i = 0; i < 10; i++) {
      assertU(adoc("id", String.valueOf(i), fieldName, numbers[i], fieldName, numbers[i + 10]));
    }
    assertU(commit());
    FieldType type = h.getCore().getLatestSchema().getField(fieldName).getType();
    for (int i = 0; i < 20; i++) {
      if (type instanceof DatePointField) {
        assertQ(req("q", fieldName + ":\"" + numbers[i] + "\""), MATCH_ONE);
      } else {
        assertQ(req("q", fieldName + ":" + numbers[i].replace("-", "\\-")), MATCH_ONE);
      }
    }

    for (int i = 0; i < 20; i++) {
      if (type instanceof DatePointField) {
        assertQ(
            req(
                "q",
                fieldName
                    + ":\""
                    + numbers[i]
                    + "\""
                    + " OR "
                    + fieldName
                    + ":\""
                    + numbers[(i + 1) % 10]
                    + "\""),
            MATCH_TWO);
      } else {
        assertQ(
            req(
                "q",
                fieldName
                    + ":"
                    + numbers[i].replace("-", "\\-")
                    + " OR "
                    + fieldName
                    + ":"
                    + numbers[(i + 1) % 10].replace("-", "\\-")),
            MATCH_TWO);
      }
    }
  }

  private void doTestPointFieldMultiValuedReturn(String fieldName, String type, String[] numbers) {
    assert numbers != null && numbers.length == 20;
    assertTrue(h.getCore().getLatestSchema().getField(fieldName).multiValued());
    assertTrue(h.getCore().getLatestSchema().getField(fieldName).getType() instanceof PointField);
    for (int i = 9; i >= 0; i--) {
      assertU(adoc("id", String.valueOf(i), fieldName, numbers[i], fieldName, numbers[i + 10]));
    }
    // Check using RTG before commit
    if (Boolean.getBoolean("enable.update.log")) {
      for (int i = 0; i < 10; i++) {
        assertQ(
            req("qt", "/get", "id", String.valueOf(i)),
            "//doc/arr[@name='" + fieldName + "']/" + type + "[.='" + numbers[i] + "']",
            "//doc/arr[@name='" + fieldName + "']/" + type + "[.='" + numbers[i + 10] + "']",
            "count(//doc/arr[@name='" + fieldName + "']/" + type + ")=2");
      }
    }
    // Check using RTG after commit
    assertU(commit());
    if (Boolean.getBoolean("enable.update.log")) {
      for (int i = 0; i < 10; i++) {
        assertQ(
            req("qt", "/get", "id", String.valueOf(i)),
            "//doc/arr[@name='" + fieldName + "']/" + type + "[.='" + numbers[i] + "']",
            "//doc/arr[@name='" + fieldName + "']/" + type + "[.='" + numbers[i + 10] + "']",
            "count(//doc/arr[@name='" + fieldName + "']/" + type + ")=2");
      }
    }
    String[] expected = new String[21];
    expected[0] = "//*[@numFound='10']";
    for (int i = 1; i <= 10; i++) {
      // checks for each doc's two values aren't next to each other in array, but that doesn't
      // matter
      // for correctness
      expected[i] =
          "//result/doc["
              + i
              + "]/arr[@name='"
              + fieldName
              + "']/"
              + type
              + "[.='"
              + numbers[i - 1]
              + "']";
      expected[i + 10] =
          "//result/doc["
              + i
              + "]/arr[@name='"
              + fieldName
              + "']/"
              + type
              + "[.='"
              + numbers[i + 9]
              + "']";
    }
    assertQ(req("q", "*:*", "fl", "id, " + fieldName, "sort", "id asc"), expected);
  }

  private void doTestPointFieldMultiValuedRangeQuery(
      String fieldName, String type, String[] numbers) {
    assert numbers != null && numbers.length == 20;
    SchemaField sf = h.getCore().getLatestSchema().getField(fieldName);
    assertTrue(sf.multiValued());
    assertTrue(sf.getType() instanceof PointField);
    for (int i = 9; i >= 0; i--) {
      assertU(adoc("id", String.valueOf(i), fieldName, numbers[i], fieldName, numbers[i + 10]));
    }
    assertU(commit());
    assertQ(
        req(
            "q",
            String.format(Locale.ROOT, "%s:[%s TO %s]", fieldName, numbers[0], numbers[3]),
            "fl",
            "id, " + fieldName,
            "sort",
            "id asc"),
        "//*[@numFound='4']",
        "//result/doc[1]/arr[@name='" + fieldName + "']/" + type + "[1][.='" + numbers[0] + "']",
        "//result/doc[1]/arr[@name='" + fieldName + "']/" + type + "[2][.='" + numbers[10] + "']",
        "//result/doc[2]/arr[@name='" + fieldName + "']/" + type + "[1][.='" + numbers[1] + "']",
        "//result/doc[2]/arr[@name='" + fieldName + "']/" + type + "[2][.='" + numbers[11] + "']",
        "//result/doc[3]/arr[@name='" + fieldName + "']/" + type + "[1][.='" + numbers[2] + "']",
        "//result/doc[3]/arr[@name='" + fieldName + "']/" + type + "[2][.='" + numbers[12] + "']",
        "//result/doc[4]/arr[@name='" + fieldName + "']/" + type + "[1][.='" + numbers[3] + "']",
        "//result/doc[4]/arr[@name='" + fieldName + "']/" + type + "[2][.='" + numbers[13] + "']");

    assertQ(
        req(
            "q",
            String.format(Locale.ROOT, "%s:{%s TO %s]", fieldName, numbers[0], numbers[3]),
            "fl",
            "id, " + fieldName,
            "sort",
            "id asc"),
        "//*[@numFound='3']",
        "//result/doc[1]/arr[@name='" + fieldName + "']/" + type + "[1][.='" + numbers[1] + "']",
        "//result/doc[2]/arr[@name='" + fieldName + "']/" + type + "[1][.='" + numbers[2] + "']",
        "//result/doc[3]/arr[@name='" + fieldName + "']/" + type + "[1][.='" + numbers[3] + "']");

    assertQ(
        req(
            "q",
            String.format(Locale.ROOT, "%s:[%s TO %s}", fieldName, numbers[0], numbers[3]),
            "fl",
            "id, " + fieldName,
            "sort",
            "id asc"),
        "//*[@numFound='3']",
        "//result/doc[1]/arr[@name='" + fieldName + "']/" + type + "[1][.='" + numbers[0] + "']",
        "//result/doc[2]/arr[@name='" + fieldName + "']/" + type + "[1][.='" + numbers[1] + "']",
        "//result/doc[3]/arr[@name='" + fieldName + "']/" + type + "[1][.='" + numbers[2] + "']");

    assertQ(
        req(
            "q",
            String.format(Locale.ROOT, "%s:{%s TO %s}", fieldName, numbers[0], numbers[3]),
            "fl",
            "id, " + fieldName,
            "sort",
            "id asc"),
        "//*[@numFound='2']",
        "//result/doc[1]/arr[@name='" + fieldName + "']/" + type + "[1][.='" + numbers[1] + "']",
        "//result/doc[2]/arr[@name='" + fieldName + "']/" + type + "[1][.='" + numbers[2] + "']");

    assertQ(
        req(
            "q",
            String.format(Locale.ROOT, "%s:{%s TO *}", fieldName, numbers[0]),
            "fl",
            "id, " + fieldName,
            "sort",
            "id asc"),
        "//*[@numFound='10']",
        "//result/doc[1]/arr[@name='" + fieldName + "']/" + type + "[1][.='" + numbers[0] + "']");

    assertQ(
        req(
            "q",
            String.format(Locale.ROOT, "%s:{%s TO *}", fieldName, numbers[10]),
            "fl",
            "id, " + fieldName,
            "sort",
            "id asc"),
        "//*[@numFound='9']",
        "//result/doc[1]/arr[@name='" + fieldName + "']/" + type + "[1][.='" + numbers[1] + "']");

    assertQ(
        req(
            "q",
            String.format(Locale.ROOT, "%s:{* TO %s}", fieldName, numbers[3]),
            "fl",
            "id, " + fieldName,
            "sort",
            "id asc"),
        "//*[@numFound='3']",
        "//result/doc[1]/arr[@name='" + fieldName + "']/" + type + "[1][.='" + numbers[0] + "']");

    assertQ(
        req(
            "q",
            String.format(Locale.ROOT, "%s:[* TO %s}", fieldName, numbers[3]),
            "fl",
            "id, " + fieldName,
            "sort",
            "id asc"),
        "//*[@numFound='3']",
        "//result/doc[1]/arr[@name='" + fieldName + "']/" + type + "[1][.='" + numbers[0] + "']");

    assertQ(
        req("q", fieldName + ":[* TO *}", "fl", "id, " + fieldName, "sort", "id asc"),
        "//*[@numFound='10']",
        "//result/doc[1]/arr[@name='" + fieldName + "']/" + type + "[1][.='" + numbers[0] + "']",
        "//result/doc[10]/arr[@name='" + fieldName + "']/" + type + "[1][.='" + numbers[9] + "']");

    assertQ(
        req(
            "q",
            String.format(
                Locale.ROOT,
                "%s:[%s TO %s] OR %s:[%s TO %s]",
                fieldName,
                numbers[0],
                numbers[1],
                fieldName,
                numbers[8],
                numbers[9]),
            "fl",
            "id, " + fieldName,
            "sort",
            "id asc"),
        "//*[@numFound='4']",
        "//result/doc[1]/arr[@name='" + fieldName + "']/" + type + "[1][.='" + numbers[0] + "']",
        "//result/doc[2]/arr[@name='" + fieldName + "']/" + type + "[1][.='" + numbers[1] + "']",
        "//result/doc[3]/arr[@name='" + fieldName + "']/" + type + "[1][.='" + numbers[8] + "']",
        "//result/doc[4]/arr[@name='" + fieldName + "']/" + type + "[1][.='" + numbers[9] + "']");

    assertQ(
        req(
            "q",
            String.format(
                Locale.ROOT,
                "%s:[%s TO %s] OR %s:[%s TO %s]",
                fieldName,
                numbers[0],
                numbers[0],
                fieldName,
                numbers[10],
                numbers[10]),
            "fl",
            "id, " + fieldName,
            "sort",
            "id asc"),
        "//*[@numFound='1']",
        "//result/doc[1]/arr[@name='" + fieldName + "']/" + type + "[1][.='" + numbers[0] + "']");

    if (sf.getType().getNumberType() == NumberType.FLOAT
        || sf.getType().getNumberType() == NumberType.DOUBLE) {
      doTestDoubleFloatRangeLimits(fieldName, sf.getType().getNumberType() == NumberType.DOUBLE);
    }
  }

  private void doTestPointFieldMultiValuedFacetField(
      String nonDocValuesField, String dvFieldName, String[] numbers) {
    assert numbers != null && numbers.length == 20;
    assertTrue(h.getCore().getLatestSchema().getField(dvFieldName).multiValued());
    assertTrue(h.getCore().getLatestSchema().getField(dvFieldName).hasDocValues());
    assertTrue(h.getCore().getLatestSchema().getField(dvFieldName).getType() instanceof PointField);

    for (int i = 0; i < 10; i++) {
      assertU(
          adoc(
              "id",
              String.valueOf(i),
              dvFieldName,
              numbers[i],
              dvFieldName,
              numbers[i + 10],
              nonDocValuesField,
              numbers[i],
              nonDocValuesField,
              numbers[i + 10]));
      if (rarely()) {
        assertU(commit());
      }
    }
    assertU(commit());

    assertQ(
        req("q", "*:*", "fl", "id, " + dvFieldName, "facet", "true", "facet.field", dvFieldName),
        "//*[@numFound='10']",
        "//lst[@name='facet_counts']/lst[@name='facet_fields']/lst[@name='"
            + dvFieldName
            + "']/int[@name='"
            + numbers[1]
            + "'][.='1']",
        "//lst[@name='facet_counts']/lst[@name='facet_fields']/lst[@name='"
            + dvFieldName
            + "']/int[@name='"
            + numbers[2]
            + "'][.='1']",
        "//lst[@name='facet_counts']/lst[@name='facet_fields']/lst[@name='"
            + dvFieldName
            + "']/int[@name='"
            + numbers[3]
            + "'][.='1']",
        "//lst[@name='facet_counts']/lst[@name='facet_fields']/lst[@name='"
            + dvFieldName
            + "']/int[@name='"
            + numbers[10]
            + "'][.='1']",
        "//lst[@name='facet_counts']/lst[@name='facet_fields']/lst[@name='"
            + dvFieldName
            + "']/int[@name='"
            + numbers[11]
            + "'][.='1']",
        "//lst[@name='facet_counts']/lst[@name='facet_fields']/lst[@name='"
            + dvFieldName
            + "']/int[@name='"
            + numbers[12]
            + "'][.='1']");

    assertU(adoc("id", "10", dvFieldName, numbers[1], nonDocValuesField, numbers[1]));

    assertU(commit());
    assertQ(
        req("q", "*:*", "fl", "id, " + dvFieldName, "facet", "true", "facet.field", dvFieldName),
        "//*[@numFound='11']",
        "//lst[@name='facet_counts']/lst[@name='facet_fields']/lst[@name='"
            + dvFieldName
            + "']/int[@name='"
            + numbers[1]
            + "'][.='2']",
        "//lst[@name='facet_counts']/lst[@name='facet_fields']/lst[@name='"
            + dvFieldName
            + "']/int[@name='"
            + numbers[2]
            + "'][.='1']",
        "//lst[@name='facet_counts']/lst[@name='facet_fields']/lst[@name='"
            + dvFieldName
            + "']/int[@name='"
            + numbers[3]
            + "'][.='1']",
        "//lst[@name='facet_counts']/lst[@name='facet_fields']/lst[@name='"
            + dvFieldName
            + "']/int[@name='"
            + numbers[10]
            + "'][.='1']");

    assertU(
        adoc(
            "id",
            "10",
            dvFieldName,
            numbers[1],
            nonDocValuesField,
            numbers[1],
            dvFieldName,
            numbers[1],
            nonDocValuesField,
            numbers[1]));
    assertU(commit());
    assertQ(
        req(
            "q",
            "*:*",
            "fl",
            "id, " + dvFieldName,
            "facet",
            "true",
            "facet.field",
            dvFieldName,
            "facet.missing",
            "true"),
        "//*[@numFound='11']",
        "//lst[@name='facet_counts']/lst[@name='facet_fields']/lst[@name='"
            + dvFieldName
            + "']/int[@name='"
            + numbers[1]
            + "'][.='2']",
        "//lst[@name='facet_counts']/lst[@name='facet_fields']/lst[@name='"
            + dvFieldName
            + "']/int[@name='"
            + numbers[2]
            + "'][.='1']",
        "//lst[@name='facet_counts']/lst[@name='facet_fields']/lst[@name='"
            + dvFieldName
            + "']/int[@name='"
            + numbers[3]
            + "'][.='1']",
        "//lst[@name='facet_counts']/lst[@name='facet_fields']/lst[@name='"
            + dvFieldName
            + "']/int[@name='"
            + numbers[10]
            + "'][.='1']",
        "//lst[@name='facet_counts']/lst[@name='facet_fields']/lst[@name='"
            + dvFieldName
            + "']/int[not(@name)][.='0']");

    assertU(adoc("id", "10")); // add missing values
    assertU(commit());
    assertQ(
        req(
            "q",
            "*:*",
            "fl",
            "id, " + dvFieldName,
            "facet",
            "true",
            "facet.field",
            dvFieldName,
            "facet.missing",
            "true"),
        "//*[@numFound='11']",
        "//lst[@name='facet_counts']/lst[@name='facet_fields']/lst[@name='"
            + dvFieldName
            + "']/int[@name='"
            + numbers[1]
            + "'][.='1']",
        "//lst[@name='facet_counts']/lst[@name='facet_fields']/lst[@name='"
            + dvFieldName
            + "']/int[@name='"
            + numbers[2]
            + "'][.='1']",
        "//lst[@name='facet_counts']/lst[@name='facet_fields']/lst[@name='"
            + dvFieldName
            + "']/int[@name='"
            + numbers[3]
            + "'][.='1']",
        "//lst[@name='facet_counts']/lst[@name='facet_fields']/lst[@name='"
            + dvFieldName
            + "']/int[@name='"
            + numbers[10]
            + "'][.='1']",
        "//lst[@name='facet_counts']/lst[@name='facet_fields']/lst[@name='"
            + dvFieldName
            + "']/int[not(@name)][.='1']");

    assertQ(
        req(
            "q",
            "*:*",
            "fl",
            "id, " + dvFieldName,
            "facet",
            "true",
            "facet.field",
            dvFieldName,
            "facet.mincount",
            "3"),
        "//*[@numFound='11']",
        "count(//lst[@name='facet_counts']/lst[@name='facet_fields']/lst[@name='"
            + dvFieldName
            + "']/int)=0");

    assertQ(
        req("q", "id:0", "fl", "id, " + dvFieldName, "facet", "true", "facet.field", dvFieldName),
        "//*[@numFound='1']",
        "//lst[@name='facet_counts']/lst[@name='facet_fields']/lst[@name='"
            + dvFieldName
            + "']/int[@name='"
            + numbers[0]
            + "'][.='1']",
        "//lst[@name='facet_counts']/lst[@name='facet_fields']/lst[@name='"
            + dvFieldName
            + "']/int[@name='"
            + numbers[10]
            + "'][.='1']",
        "count(//lst[@name='facet_counts']/lst[@name='facet_fields']/lst[@name='"
            + dvFieldName
            + "']/int)=2");

    assertFalse(h.getCore().getLatestSchema().getField(nonDocValuesField).hasDocValues());
    assertTrue(
        h.getCore().getLatestSchema().getField(nonDocValuesField).getType() instanceof PointField);
    assertQEx(
        "Expecting Exception",
        "Can't facet on a PointField without docValues",
        req(
            "q",
            "*:*",
            "fl",
            "id, " + nonDocValuesField,
            "facet",
            "true",
            "facet.field",
            nonDocValuesField),
        SolrException.ErrorCode.BAD_REQUEST);
    clearIndex();
    assertU(commit());

    String smaller, larger;
    try {
      if (Long.parseLong(numbers[1]) < Long.parseLong(numbers[2])) {
        smaller = numbers[1];
        larger = numbers[2];
      } else {
        smaller = numbers[2];
        larger = numbers[1];
      }
    } catch (NumberFormatException e) {
      try {
        if (Double.parseDouble(numbers[1]) < Double.parseDouble(numbers[2])) {
          smaller = numbers[1];
          larger = numbers[2];
        } else {
          smaller = numbers[2];
          larger = numbers[1];
        }
      } catch (NumberFormatException e2) {
        if (DateMathParser.parseMath(null, numbers[1]).getTime()
            < DateMathParser.parseMath(null, numbers[2]).getTime()) {
          smaller = numbers[1];
          larger = numbers[2];
        } else {
          smaller = numbers[2];
          larger = numbers[1];
        }
      }
    }

    assertU(adoc("id", "1", dvFieldName, smaller, dvFieldName, larger));
    assertU(adoc("id", "2", dvFieldName, larger));
    assertU(commit());

    assertQ(
        req("q", "*:*", "fl", "id, " + dvFieldName, "facet", "true", "facet.field", dvFieldName),
        "//*[@numFound='2']",
        "//lst[@name='facet_counts']/lst[@name='facet_fields']/lst[@name='"
            + dvFieldName
            + "']/int[@name='"
            + larger
            + "'][.='2']",
        "//lst[@name='facet_counts']/lst[@name='facet_fields']/lst[@name='"
            + dvFieldName
            + "']/int[@name='"
            + smaller
            + "'][.='1']",
        "count(//lst[@name='facet_counts']/lst[@name='facet_fields']/lst[@name='"
            + dvFieldName
            + "']/int)=2");

    assertQ(
        req(
            "q",
            "*:*",
            "fl",
            "id, " + dvFieldName,
            "facet",
            "true",
            "facet.field",
            dvFieldName,
            "facet.sort",
            "index"),
        "//*[@numFound='2']",
        "//lst[@name='facet_counts']/lst[@name='facet_fields']/lst[@name='"
            + dvFieldName
            + "']/int[@name='"
            + smaller
            + "'][.='1']",
        "//lst[@name='facet_counts']/lst[@name='facet_fields']/lst[@name='"
            + dvFieldName
            + "']/int[@name='"
            + larger
            + "'][.='2']",
        "count(//lst[@name='facet_counts']/lst[@name='facet_fields']/lst[@name='"
            + dvFieldName
            + "']/int)=2");

    clearIndex();
    assertU(commit());
  }

  private void doTestPointMultiValuedFunctionQuery(
<<<<<<< HEAD
      String nonDocValuesField, String docValuesField, String[] numbers) throws Exception {
=======
      String nonDocValuesField, String docValuesField, String type, String[] numbers) {
>>>>>>> c8bf8307
    assert numbers != null && numbers.length == 20;
    for (int i = 0; i < 10; i++) {
      assertU(
          adoc(
              "id",
              String.valueOf(i),
              docValuesField,
              numbers[i],
              docValuesField,
              numbers[i + 10],
              nonDocValuesField,
              numbers[i],
              nonDocValuesField,
              numbers[i + 10]));
    }
    assertU(commit());
    assertTrue(h.getCore().getLatestSchema().getField(docValuesField).hasDocValues());
    assertTrue(h.getCore().getLatestSchema().getField(docValuesField).multiValued());
    assertTrue(
        h.getCore().getLatestSchema().getField(docValuesField).getType() instanceof PointField);
    String function = "field(" + docValuesField + ", min)";

    assertQ(
        req("q", "*:*", "fl", "id, " + docValuesField, "sort", function + " desc"),
        "//*[@numFound='10']",
        "//result/doc[1]/str[@name='id'][.='9']",
        "//result/doc[2]/str[@name='id'][.='8']",
        "//result/doc[3]/str[@name='id'][.='7']",
        "//result/doc[10]/str[@name='id'][.='0']");

    assertFalse(h.getCore().getLatestSchema().getField(nonDocValuesField).hasDocValues());
    assertTrue(h.getCore().getLatestSchema().getField(nonDocValuesField).multiValued());
    assertTrue(
        h.getCore().getLatestSchema().getField(nonDocValuesField).getType() instanceof PointField);

    function = "field(" + nonDocValuesField + ",min)";

    assertQEx(
        "Expecting Exception",
        "sort param could not be parsed as a query",
        req("q", "*:*", "fl", "id", "sort", function + " desc"),
        SolrException.ErrorCode.BAD_REQUEST);

    assertQEx(
        "Expecting Exception",
        "docValues='true' is required to select 'min' value from multivalued field ("
            + nonDocValuesField
            + ") at query time",
        req("q", "*:*", "fl", "id, " + function),
        SolrException.ErrorCode.BAD_REQUEST);

    function = "field(" + docValuesField + ",foo)";
    assertQEx(
        "Expecting Exception",
        "Multi-Valued field selector 'foo' not supported",
        req("q", "*:*", "fl", "id, " + function),
        SolrException.ErrorCode.BAD_REQUEST);
  }

  private void doTestMultiValuedPointFieldsAtomicUpdates(
      String field, String type, String[] values) {
    assertEquals(3, values.length);
    assertU(adoc(sdoc("id", "1", field, String.valueOf(values[0]))));
    assertU(commit());

    assertQ(
        req("q", "id:1"),
        "//result/doc[1]/arr[@name='" + field + "']/" + type + "[.='" + values[0] + "']",
        "count(//result/doc[1]/arr[@name='" + field + "']/" + type + ")=1");

    assertU(adoc(sdoc("id", "1", field, ImmutableMap.of("add", values[1]))));
    assertU(commit());

    assertQ(
        req("q", "id:1"),
        "//result/doc[1]/arr[@name='" + field + "']/" + type + "[.='" + values[0] + "']",
        "//result/doc[1]/arr[@name='" + field + "']/" + type + "[.='" + values[1] + "']",
        "count(//result/doc[1]/arr[@name='" + field + "']/" + type + ")=2");

    assertU(adoc(sdoc("id", "1", field, ImmutableMap.of("remove", values[0]))));
    assertU(commit());

    assertQ(
        req("q", "id:1"),
        "//result/doc[1]/arr[@name='" + field + "']/" + type + "[.='" + values[1] + "']",
        "count(//result/doc[1]/arr[@name='" + field + "']/" + type + ")=1");

    assertU(adoc(sdoc("id", "1", field, ImmutableMap.of("set", Arrays.asList(values)))));
    assertU(commit());

    assertQ(
        req("q", "id:1"),
        "//result/doc[1]/arr[@name='" + field + "']/" + type + "[.='" + values[0] + "']",
        "//result/doc[1]/arr[@name='" + field + "']/" + type + "[.='" + values[1] + "']",
        "//result/doc[1]/arr[@name='" + field + "']/" + type + "[.='" + values[2] + "']",
        "count(//result/doc[1]/arr[@name='" + field + "']/" + type + ")=3");

    assertU(adoc(sdoc("id", "1", field, ImmutableMap.of("removeregex", ".*"))));
    assertU(commit());

    assertQ(req("q", "id:1"), "count(//result/doc[1]/arr[@name='" + field + "']/" + type + ")=0");
  }

  private void doTestIntPointFieldsAtomicUpdates(String field) {
    int number1 = random().nextInt();
    int number2;
    long inc1;
    for (; ; ) {
      number2 = random().nextInt();
      inc1 = number2 - number1;
      if (Math.abs(inc1) < (long) Integer.MAX_VALUE) {
        break;
      }
    }
    assertU(adoc(sdoc("id", "1", field, String.valueOf(number1))));
    assertU(commit());

    assertU(adoc(sdoc("id", "1", field, ImmutableMap.of("inc", (int) inc1))));
    assertU(commit());

    assertQ(req("q", "id:1"), "//result/doc[1]/int[@name='" + field + "'][.='" + number2 + "']");

    int number3 = random().nextInt();
    assertU(adoc(sdoc("id", "1", field, ImmutableMap.of("set", number3))));
    assertU(commit());

    assertQ(req("q", "id:1"), "//result/doc[1]/int[@name='" + field + "'][.='" + number3 + "']");
  }

  private void doTestLongPointFieldsAtomicUpdates(String field) {
    long number1 = random().nextLong();
    long number2;
    BigInteger inc1;
    for (; ; ) {
      number2 = random().nextLong();
      inc1 = BigInteger.valueOf(number2).subtract(BigInteger.valueOf(number1));
      if (inc1.abs().compareTo(BigInteger.valueOf(Long.MAX_VALUE)) <= 0) {
        break;
      }
    }
    assertU(adoc(sdoc("id", "1", field, String.valueOf(number1))));
    assertU(commit());

    assertU(adoc(sdoc("id", "1", field, ImmutableMap.of("inc", inc1.longValueExact()))));
    assertU(commit());

    assertQ(req("q", "id:1"), "//result/doc[1]/long[@name='" + field + "'][.='" + number2 + "']");

    long number3 = random().nextLong();
    assertU(adoc(sdoc("id", "1", field, ImmutableMap.of("set", number3))));
    assertU(commit());

    assertQ(req("q", "id:1"), "//result/doc[1]/long[@name='" + field + "'][.='" + number3 + "']");
  }

  private void doTestFloatPointFieldExactQuery(final String field, boolean testDouble)
      throws Exception {
    doTestFloatPointFieldExactQuery(field, true, testDouble);
  }
  /**
   * @param field the field to use for indexing and searching against
   * @param searchable set to true if searches against "field" should succeed, false if field is
   *     only stored and searches should always get numFound=0
   */
  private void doTestFloatPointFieldExactQuery(
      final String field, final boolean searchable, final boolean testDouble) {
    int numValues = 10 * RANDOM_MULTIPLIER;
    Map<String, Integer> randCount = new HashMap<>(numValues);
    String[] rand =
        testDouble
            ? toStringArray(getRandomDoubles(numValues, false))
            : toStringArray(getRandomFloats(numValues, false));
    for (int i = 0; i < numValues; i++) {
      randCount.merge(rand[i], 1, (a, b) -> a + b); // count unique values
      assertU(adoc("id", String.valueOf(i), field, rand[i]));
    }
    assertU(commit());

    for (int i = 0; i < numValues; i++) {
      assertQ(
          req(
              "q",
              field + ":" + (rand[i].startsWith("-") ? "\\" : "") + rand[i],
              "fl",
              "id," + field),
          getTestString(searchable, randCount.get(rand[i])));
    }

    StringBuilder builder = new StringBuilder();
    for (String value : randCount.keySet()) {
      if (builder.length() != 0) {
        builder.append(" OR ");
      }
      if (value.startsWith("-")) {
        builder.append("\\"); // escape negative sign
      }
      builder.append(value);
    }
    assertQ(
        req("debug", "true", "q", field + ":(" + builder + ")"),
        getTestString(searchable, numValues));

    clearIndex();
    assertU(commit());
  }

  /**
   * For each value, creates a doc with that value in the specified field and then asserts that
   * asc/desc sorts on that field succeeds and that the docs are in the (relatively) expected order
   *
   * @param field name of field to sort on
   * @param values list of values in ascending order
   */
  private <T extends Comparable<T>> void doTestPointFieldSort(String field, List<T> values) {
    assert values != null && 2 <= values.size();

    final List<SolrInputDocument> docs = new ArrayList<>(values.size());
    final String[] ascXpathChecks = new String[values.size() + 1];
    final String[] descXpathChecks = new String[values.size() + 1];
    ascXpathChecks[values.size()] = "//*[@numFound='" + values.size() + "']";
    descXpathChecks[values.size()] = "//*[@numFound='" + values.size() + "']";

    boolean missingFirst = field.endsWith("_sml") == false;

    List<PosVal<T>> ascendingPosVals = toAscendingPosVals(values, missingFirst);
    for (int i = ascendingPosVals.size() - 1; i >= 0; --i) {
      T value = ascendingPosVals.get(i).val;
      if (value == null) {
        docs.add(sdoc("id", String.valueOf(i))); // null => missing value
      } else {
        docs.add(sdoc("id", String.valueOf(i), field, String.valueOf(value)));
      }
      // reminder: xpath array indexes start at 1
      ascXpathChecks[i] = "//result/doc[" + (1 + i) + "]/str[@name='id'][.='" + i + "']";
    }
    List<PosVal<T>> descendingPosVals =
        toDescendingPosVals(
            ascendingPosVals.stream().map(pv -> pv.val).collect(Collectors.toList()), missingFirst);
    for (int i = descendingPosVals.size() - 1; i >= 0; --i) {
      descXpathChecks[i] =
          "//result/doc[" + (i + 1) + "]/str[@name='id'][.='" + descendingPosVals.get(i).pos + "']";
    }

    // ensure doc add order doesn't affect results
    Collections.shuffle(docs, random());
    for (SolrInputDocument doc : docs) {
      assertU(adoc(doc));
    }
    assertU(commit());

    assertQ(req("q", "*:*", "fl", "id, " + field, "sort", field + " asc, id asc"), ascXpathChecks);
    assertQ(
        req("q", "*:*", "fl", "id, " + field, "sort", field + " desc, id desc"), descXpathChecks);

    clearIndex();
    assertU(commit());
  }

  /**
   * Checks that the specified field can not be sorted on, even if there are documents with (all)
   * the specified values in the index.
   *
   * @param field the field name to try and sort on
   * @param errSubStr substring to look for in the error msg
   * @param values one or more values to put into the doc(s) in the index - may be more than one for
   *     multivalued fields
   */
  private void doTestPointFieldSortError(String field, String errSubStr, String... values) {

    final int numDocs = atLeast(random(), 10);
    for (int i = 0; i < numDocs; i++) {
      SolrInputDocument doc = sdoc("id", String.valueOf(i));
      for (String v : values) {
        doc.addField(field, v);
      }
      assertU(adoc(doc));
    }

    assertQEx(
        "Should not be able to sort on field: " + field,
        errSubStr,
        req("q", "*:*", "fl", "id", "sort", field + " desc"),
        SolrException.ErrorCode.BAD_REQUEST);

    clearIndex();
    assertU(commit());

    // empty index should (also) give same error
    assertQEx(
        "Should not be able to sort on field: " + field,
        errSubStr,
        req("q", "*:*", "fl", "id", "sort", field + " desc"),
        SolrException.ErrorCode.BAD_REQUEST);
  }

  private void doTestFloatPointFieldRangeQuery(String fieldName, String type, boolean testDouble) {
    for (int i = 9; i >= 0; i--) {
      assertU(adoc("id", String.valueOf(i), fieldName, String.valueOf(i)));
    }
    assertU(commit());
    assertQ(
        req("q", fieldName + ":[0 TO 3]", "fl", "id, " + fieldName, "sort", "id asc"),
        "//*[@numFound='4']",
        "//result/doc[1]/" + type + "[@name='" + fieldName + "'][.='0.0']",
        "//result/doc[2]/" + type + "[@name='" + fieldName + "'][.='1.0']",
        "//result/doc[3]/" + type + "[@name='" + fieldName + "'][.='2.0']",
        "//result/doc[4]/" + type + "[@name='" + fieldName + "'][.='3.0']");

    assertQ(
        req("q", fieldName + ":{0 TO 3]", "fl", "id, " + fieldName, "sort", "id asc"),
        "//*[@numFound='3']",
        "//result/doc[1]/" + type + "[@name='" + fieldName + "'][.='1.0']",
        "//result/doc[2]/" + type + "[@name='" + fieldName + "'][.='2.0']",
        "//result/doc[3]/" + type + "[@name='" + fieldName + "'][.='3.0']");

    assertQ(
        req("q", fieldName + ":[0 TO 3}", "fl", "id, " + fieldName, "sort", "id asc"),
        "//*[@numFound='3']",
        "//result/doc[1]/" + type + "[@name='" + fieldName + "'][.='0.0']",
        "//result/doc[2]/" + type + "[@name='" + fieldName + "'][.='1.0']",
        "//result/doc[3]/" + type + "[@name='" + fieldName + "'][.='2.0']");

    assertQ(
        req("q", fieldName + ":{0 TO 3}", "fl", "id, " + fieldName, "sort", "id asc"),
        "//*[@numFound='2']",
        "//result/doc[1]/" + type + "[@name='" + fieldName + "'][.='1.0']",
        "//result/doc[2]/" + type + "[@name='" + fieldName + "'][.='2.0']");

    assertQ(
        req("q", fieldName + ":{0 TO *}", "fl", "id, " + fieldName, "sort", "id asc"),
        "//*[@numFound='9']",
        "//result/doc[1]/" + type + "[@name='" + fieldName + "'][.='1.0']");

    assertQ(
        req("q", fieldName + ":{* TO 3}", "fl", "id, " + fieldName, "sort", "id asc"),
        "//*[@numFound='3']",
        "//result/doc[1]/" + type + "[@name='" + fieldName + "'][.='0.0']",
        "//result/doc[2]/" + type + "[@name='" + fieldName + "'][.='1.0']",
        "//result/doc[3]/" + type + "[@name='" + fieldName + "'][.='2.0']");

    assertQ(
        req("q", fieldName + ":[* TO 3}", "fl", "id, " + fieldName, "sort", "id asc"),
        "//*[@numFound='3']",
        "//result/doc[1]/" + type + "[@name='" + fieldName + "'][.='0.0']",
        "//result/doc[2]/" + type + "[@name='" + fieldName + "'][.='1.0']",
        "//result/doc[3]/" + type + "[@name='" + fieldName + "'][.='2.0']");

    assertQ(
        req("q", fieldName + ":[* TO *}", "fl", "id, " + fieldName, "sort", "id asc"),
        "//*[@numFound='10']",
        "//result/doc[1]/" + type + "[@name='" + fieldName + "'][.='0.0']",
        "//result/doc[10]/" + type + "[@name='" + fieldName + "'][.='9.0']");

    assertQ(
        req("q", fieldName + ":[0.9 TO 1.01]", "fl", "id, " + fieldName),
        "//*[@numFound='1']",
        "//result/doc[1]/" + type + "[@name='" + fieldName + "'][.='1.0']");

    assertQ(
        req("q", fieldName + ":{0.9 TO 1.01}", "fl", "id, " + fieldName),
        "//*[@numFound='1']",
        "//result/doc[1]/" + type + "[@name='" + fieldName + "'][.='1.0']");

    clearIndex();
    assertU(commit());

    String[] arr;
    if (testDouble) {
      arr = toAscendingStringArray(getRandomDoubles(10, false), true);
    } else {
      arr = toAscendingStringArray(getRandomFloats(10, false), true);
    }
    for (int i = 0; i < arr.length; i++) {
      assertU(adoc("id", String.valueOf(i), fieldName, arr[i]));
    }
    assertU(commit());
    for (int i = 0; i < arr.length; i++) {
      assertQ(
          req("q", fieldName + ":[" + arr[0] + " TO " + arr[i] + "]", "fl", "id, " + fieldName),
          "//*[@numFound='" + (i + 1) + "']");
      assertQ(
          req("q", fieldName + ":{" + arr[0] + " TO " + arr[i] + "}", "fl", "id, " + fieldName),
          "//*[@numFound='" + (Math.max(0, i - 1)) + "']");
    }
    doTestDoubleFloatRangeLimits(fieldName, testDouble);
  }

  private void doTestDoubleFloatRangeLimits(String fieldName, boolean testDouble) {
    // POSITIVE/NEGATIVE_INFINITY toString is the same for Double and Float, it's OK to use this
    // code for both cases
    String positiveInfinity = String.valueOf(Double.POSITIVE_INFINITY);
    String negativeInfinity = String.valueOf(Double.NEGATIVE_INFINITY);
    String minVal = String.valueOf(testDouble ? Double.MIN_VALUE : Float.MIN_VALUE);
    String maxVal = String.valueOf(testDouble ? Double.MAX_VALUE : Float.MAX_VALUE);
    String negativeMinVal = "-" + minVal;
    String negativeMaxVal = "-" + maxVal;
    clearIndex();
    assertU(adoc("id", "1", fieldName, minVal));
    assertU(adoc("id", "2", fieldName, maxVal));
    assertU(adoc("id", "3", fieldName, negativeInfinity));
    assertU(adoc("id", "4", fieldName, positiveInfinity));
    assertU(adoc("id", "5", fieldName, negativeMinVal));
    assertU(adoc("id", "6", fieldName, negativeMaxVal));
    assertU(commit());
    // negative to negative
    assertAllInclusiveExclusiveVariations(fieldName, "*", "-1", 2, 2, 2, 2);
    assertAllInclusiveExclusiveVariations(fieldName, negativeInfinity, "-1", 1, 2, 1, 2);
    assertAllInclusiveExclusiveVariations(fieldName, negativeMaxVal, negativeMinVal, 0, 1, 1, 2);
    // negative to cero
    assertAllInclusiveExclusiveVariations(fieldName, "*", "-0.0f", 3, 3, 3, 3);
    assertAllInclusiveExclusiveVariations(fieldName, negativeInfinity, "-0.0f", 2, 3, 2, 3);
    assertAllInclusiveExclusiveVariations(fieldName, negativeMinVal, "-0.0f", 0, 1, 0, 1);

    assertAllInclusiveExclusiveVariations(fieldName, "*", "0", 3, 3, 3, 3);
    assertAllInclusiveExclusiveVariations(fieldName, negativeInfinity, "0", 2, 3, 2, 3);
    assertAllInclusiveExclusiveVariations(fieldName, negativeMinVal, "0", 0, 1, 0, 1);
    // negative to positive
    assertAllInclusiveExclusiveVariations(fieldName, "*", "1", 4, 4, 4, 4);
    assertAllInclusiveExclusiveVariations(fieldName, "-1", "*", 4, 4, 4, 4);
    assertAllInclusiveExclusiveVariations(fieldName, "-1", "1", 2, 2, 2, 2);
    assertAllInclusiveExclusiveVariations(fieldName, "*", "*", 6, 6, 6, 6);

    assertAllInclusiveExclusiveVariations(fieldName, "-1", positiveInfinity, 3, 3, 4, 4);
    assertAllInclusiveExclusiveVariations(fieldName, negativeInfinity, "1", 3, 4, 3, 4);
    assertAllInclusiveExclusiveVariations(
        fieldName, negativeInfinity, positiveInfinity, 4, 5, 5, 6);

    assertAllInclusiveExclusiveVariations(fieldName, negativeMinVal, minVal, 0, 1, 1, 2);
    assertAllInclusiveExclusiveVariations(fieldName, negativeMaxVal, maxVal, 2, 3, 3, 4);
    // cero to positive
    assertAllInclusiveExclusiveVariations(fieldName, "-0.0f", "*", 3, 3, 3, 3);
    assertAllInclusiveExclusiveVariations(fieldName, "-0.0f", positiveInfinity, 2, 2, 3, 3);
    assertAllInclusiveExclusiveVariations(fieldName, "-0.0f", minVal, 0, 0, 1, 1);

    assertAllInclusiveExclusiveVariations(fieldName, "0", "*", 3, 3, 3, 3);
    assertAllInclusiveExclusiveVariations(fieldName, "0", positiveInfinity, 2, 2, 3, 3);
    assertAllInclusiveExclusiveVariations(fieldName, "0", minVal, 0, 0, 1, 1);
    // positive to positive
    assertAllInclusiveExclusiveVariations(fieldName, "1", "*", 2, 2, 2, 2);
    assertAllInclusiveExclusiveVariations(fieldName, "1", positiveInfinity, 1, 1, 2, 2);
    assertAllInclusiveExclusiveVariations(fieldName, minVal, maxVal, 0, 1, 1, 2);

    // inverted limits
    assertAllInclusiveExclusiveVariations(fieldName, "1", "-1", 0, 0, 0, 0);
    assertAllInclusiveExclusiveVariations(
        fieldName, positiveInfinity, negativeInfinity, 0, 0, 0, 0);
    assertAllInclusiveExclusiveVariations(fieldName, minVal, negativeMinVal, 0, 0, 0, 0);

    // MatchNoDocs cases
    assertAllInclusiveExclusiveVariations(
        fieldName, negativeInfinity, negativeInfinity, 0, 0, 0, 1);
    assertAllInclusiveExclusiveVariations(
        fieldName, positiveInfinity, positiveInfinity, 0, 0, 0, 1);

    clearIndex();
    assertU(adoc("id", "1", fieldName, "0.0"));
    assertU(adoc("id", "2", fieldName, "-0.0"));
    assertU(commit());
    assertAllInclusiveExclusiveVariations(fieldName, "*", "*", 2, 2, 2, 2);
    assertAllInclusiveExclusiveVariations(fieldName, "*", "0", 1, 1, 2, 2);
    assertAllInclusiveExclusiveVariations(fieldName, "0", "*", 0, 1, 0, 1);
    assertAllInclusiveExclusiveVariations(fieldName, "*", "-0.0f", 0, 0, 1, 1);
    assertAllInclusiveExclusiveVariations(fieldName, "-0.0f", "*", 1, 2, 1, 2);
    assertAllInclusiveExclusiveVariations(fieldName, "-0.0f", "0", 0, 1, 1, 2);
  }

  private void assertAllInclusiveExclusiveVariations(
      String fieldName,
      String min,
      String max,
      int countExclusiveExclusive,
      int countInclusiveExclusive,
      int countExclusiveInclusive,
      int countInclusiveInclusive) {
    assertQ(
        req("q", fieldName + ":{" + min + " TO " + max + "}", "fl", "id, " + fieldName),
        "//*[@numFound='" + countExclusiveExclusive + "']");
    assertQ(
        req("q", fieldName + ":[" + min + " TO " + max + "}", "fl", "id, " + fieldName),
        "//*[@numFound='" + countInclusiveExclusive + "']");
    assertQ(
        req("q", fieldName + ":{" + min + " TO " + max + "]", "fl", "id, " + fieldName),
        "//*[@numFound='" + countExclusiveInclusive + "']");
    assertQ(
        req("q", fieldName + ":[" + min + " TO " + max + "]", "fl", "id, " + fieldName),
        "//*[@numFound='" + countInclusiveInclusive + "']");
  }

  private void doTestFloatPointFunctionQuery(String field) {
    assertTrue(h.getCore().getLatestSchema().getField(field).getType() instanceof PointField);
    int numVals = 10 * RANDOM_MULTIPLIER;
    List<Float> values = getRandomFloats(numVals, false);
    String assertNumFound = "//*[@numFound='" + numVals + "']";
    String[] idAscXpathChecks = new String[numVals + 1];
    String[] idAscNegXpathChecks = new String[numVals + 1];
    idAscXpathChecks[0] = assertNumFound;
    idAscNegXpathChecks[0] = assertNumFound;
    for (int i = 0; i < values.size(); ++i) {
      assertU(
          adoc(
              "id",
              Character.valueOf((char) ('A' + i)).toString(),
              field,
              String.valueOf(values.get(i))));
      // reminder: xpath array indexes start at 1
      idAscXpathChecks[i + 1] =
          "//result/doc["
              + (1 + i)
              + "]/float[@name='field("
              + field
              + ")'][.='"
              + values.get(i)
              + "']";
      idAscNegXpathChecks[i + 1] =
          "//result/doc["
              + (1 + i)
              + "]/float[@name='product(-1,"
              + field
              + ")'][.='"
              + (-1.0f * values.get(i))
              + "']";
    }
    assertU(commit());
    assertQ(
        req(
            "q",
            "*:*",
            "fl",
            "id, " + field + ", field(" + field + ")",
            "rows",
            String.valueOf(numVals),
            "sort",
            "id asc"),
        idAscXpathChecks);
    assertQ(
        req(
            "q",
            "*:*",
            "fl",
            "id, " + field + ", product(-1," + field + ")",
            "rows",
            String.valueOf(numVals),
            "sort",
            "id asc"),
        idAscNegXpathChecks);

    List<PosVal<Float>> ascNegPosVals =
        toAscendingPosVals(values.stream().map(v -> -v).collect(Collectors.toList()), true);
    String[] ascNegXpathChecks = new String[numVals + 1];
    ascNegXpathChecks[0] = assertNumFound;
    for (int i = 0; i < ascNegPosVals.size(); ++i) {
      PosVal<Float> posVal = ascNegPosVals.get(i);
      ascNegXpathChecks[i + 1] =
          "//result/doc["
              + (1 + i)
              + "]/float[@name='"
              + field
              + "'][.='"
              + values.get(posVal.pos)
              + "']";
    }
    assertQ(
        req(
            "q",
            "*:*",
            "fl",
            "id, " + field,
            "rows",
            String.valueOf(numVals),
            "sort",
            "product(-1," + field + ") asc"),
        ascNegXpathChecks);

    clearIndex();
    assertU(commit());
  }

  private void doTestDoublePointFunctionQuery(String field) {
    assertTrue(h.getCore().getLatestSchema().getField(field).getType() instanceof PointField);
    int numVals = 10 * RANDOM_MULTIPLIER;
    // Restrict values to float range; otherwise conversion to float will cause truncation ->
    // undefined results
    List<Double> values =
        getRandomList(
            numVals,
            false,
            () -> {
              Float f = Float.NaN;
              while (f.isNaN()) {
                f = Float.intBitsToFloat(random().nextInt());
              }
              return f.doubleValue();
            });
    String assertNumFound = "//*[@numFound='" + numVals + "']";
    String[] idAscXpathChecks = new String[numVals + 1];
    String[] idAscNegXpathChecks = new String[numVals + 1];
    idAscXpathChecks[0] = assertNumFound;
    idAscNegXpathChecks[0] = assertNumFound;
    for (int i = 0; i < values.size(); ++i) {
      assertU(
          adoc(
              "id",
              Character.valueOf((char) ('A' + i)).toString(),
              field,
              String.valueOf(values.get(i))));
      // reminder: xpath array indexes start at 1
      idAscXpathChecks[i + 1] =
          "//result/doc["
              + (1 + i)
              + "]/double[@name='field("
              + field
              + ")'][.='"
              + values.get(i)
              + "']";
      idAscNegXpathChecks[i + 1] =
          "//result/doc["
              + (1 + i)
              + "]/float[@name='product(-1,"
              + field
              + ")'][.='"
              + (-1.0f * values.get(i).floatValue())
              + "']";
    }
    assertU(commit());
    assertQ(
        req(
            "q",
            "*:*",
            "fl",
            "id, " + field + ", field(" + field + ")",
            "rows",
            String.valueOf(numVals),
            "sort",
            "id asc"),
        idAscXpathChecks);
    assertQ(
        req(
            "q",
            "*:*",
            "fl",
            "id, " + field + ", product(-1," + field + ")",
            "rows",
            String.valueOf(numVals),
            "sort",
            "id asc"),
        idAscNegXpathChecks);

    // Intentionally use floats here to mimic server-side function sorting
    List<PosVal<Float>> ascNegPosVals =
        toAscendingPosVals(
            values.stream().map(v -> -v.floatValue()).collect(Collectors.toList()), true);
    String[] ascNegXpathChecks = new String[numVals + 1];
    ascNegXpathChecks[0] = assertNumFound;
    for (int i = 0; i < ascNegPosVals.size(); ++i) {
      PosVal<Float> posVal = ascNegPosVals.get(i);
      ascNegXpathChecks[i + 1] =
          "//result/doc["
              + (1 + i)
              + "]/double[@name='"
              + field
              + "'][.='"
              + values.get(posVal.pos)
              + "']";
    }
    assertQ(
        req(
            "q",
            "*:*",
            "fl",
            "id, " + field,
            "rows",
            String.valueOf(numVals),
            "sort",
            "product(-1," + field + ") asc"),
        ascNegXpathChecks);

    clearIndex();
    assertU(commit());
  }

  private void doTestSetQueries(String fieldName, String[] values, boolean multiValued) {
    for (int i = 0; i < values.length; i++) {
      assertU(adoc("id", String.valueOf(i), fieldName, values[i]));
    }
    assertU(commit());
    SchemaField sf = h.getCore().getLatestSchema().getField(fieldName);
    assertTrue(sf.getType() instanceof PointField);

    for (String value : values) {
      assertQ(
          req("q", "{!term f='" + fieldName + "'}" + value, "fl", "id," + fieldName),
          "//*[@numFound='1']");
    }

    for (int i = 0; i < values.length; i++) {
      assertQ(
          req(
              "q",
              "{!terms f='" + fieldName + "'}" + values[i] + "," + values[(i + 1) % values.length],
              "fl",
              "id," + fieldName),
          "//*[@numFound='2']");
    }

    assertTrue(values.length > SolrQueryParser.TERMS_QUERY_THRESHOLD);
    int numTerms = SolrQueryParser.TERMS_QUERY_THRESHOLD + 1;
    StringBuilder builder = new StringBuilder(fieldName + ":(");
    for (int i = 0; i < numTerms; i++) {
      if (sf.getType().getNumberType() == NumberType.DATE) {
        builder.append(values[i].replaceAll("(:|^[-+])", "\\\\$1")).append(' ');
      } else {
        builder.append(String.valueOf(values[i]).replace("-", "\\-")).append(' ');
      }
    }
    builder.append(')');
    if (sf.indexed()) { // SolrQueryParser should also be generating a PointInSetQuery if indexed
      assertQ(
          req(
              CommonParams.DEBUG,
              CommonParams.QUERY,
              "q",
              "*:*",
              "fq",
              builder.toString(),
              "fl",
              "id," + fieldName),
          "//*[@numFound='" + numTerms + "']",
          "//*[@name='parsed_filter_queries']/str[.='("
              + getSetQueryToString(fieldName, values, numTerms)
              + ")']");
    } else {
      // Won't use PointInSetQuery if the field is not indexed, but should match the same docs
      assertQ(
          req(
              CommonParams.DEBUG,
              CommonParams.QUERY,
              "q",
              "*:*",
              "fq",
              builder.toString(),
              "fl",
              "id," + fieldName),
          "//*[@numFound='" + numTerms + "']");
    }

    if (multiValued) {
      clearIndex();
      assertU(commit());
      for (int i = 0; i < values.length; i++) {
        assertU(
            adoc(
                "id",
                String.valueOf(i),
                fieldName,
                values[i],
                fieldName,
                values[(i + 1) % values.length]));
      }
      assertU(commit());
      for (String value : values) {
        assertQ(
            req("q", "{!term f='" + fieldName + "'}" + value, "fl", "id," + fieldName),
            "//*[@numFound='2']");
      }

      for (int i = 0; i < values.length; i++) {
        assertQ(
            req(
                "q",
                "{!terms f='"
                    + fieldName
                    + "'}"
                    + values[i]
                    + ","
                    + values[(i + 1) % values.length],
                "fl",
                "id," + fieldName),
            "//*[@numFound='3']");
      }
    }
  }

  private String getSetQueryToString(String fieldName, String[] values, int numTerms) {
    SchemaField sf = h.getCore().getLatestSchema().getField(fieldName);
    return sf.getType()
        .getSetQuery(null, sf, Arrays.asList(Arrays.copyOf(values, numTerms)))
        .toString();
  }

  private void doTestDatePointFieldExactQuery(final String field, final String baseDate)
      throws Exception {
    doTestDatePointFieldExactQuery(field, baseDate, true);
  }

  /**
   * @param field the field to use for indexing and searching against
   * @param baseDate basic value to use for indexing and searching
   * @param searchable set to true if searches against "field" should succeed, false if field is
   *     only stored and searches should always get numFound=0
   */
  private void doTestDatePointFieldExactQuery(
      final String field, final String baseDate, final boolean searchable) {
    final String MATCH_ONE = "//*[@numFound='" + (searchable ? "1" : "0") + "']";
    final String MATCH_TWO = "//*[@numFound='" + (searchable ? "2" : "0") + "']";

    for (int i = 0; i < 10; i++) {
      assertU(
          adoc(
              "id",
              String.valueOf(i),
              field,
              String.format(Locale.ROOT, "%s+%dMINUTES", baseDate, i + 1)));
    }
    assertU(commit());
    for (int i = 0; i < 10; i++) {
      String date = String.format(Locale.ROOT, "%s+%dMINUTES", baseDate, i + 1);
      assertQ(req("q", field + ":\"" + date + "\"", "fl", "id, " + field), MATCH_ONE);
    }

    for (int i = 0; i < 10; i++) {
      String date1 = String.format(Locale.ROOT, "%s+%dMINUTES", baseDate, i + 1);
      String date2 = String.format(Locale.ROOT, "%s+%dMINUTES", baseDate, ((i + 1) % 10 + 1));
      assertQ(
          req("q", field + ":\"" + date1 + "\"" + " OR " + field + ":\"" + date2 + "\""),
          MATCH_TWO);
    }

    clearIndex();
    assertU(commit());
  }

  private void doTestDatePointFieldRangeQuery(String fieldName) {
    String baseDate = "1995-12-31T10:59:59Z";
    for (int i = 9; i >= 0; i--) {
      assertU(
          adoc(
              "id",
              String.valueOf(i),
              fieldName,
              String.format(Locale.ROOT, "%s+%dHOURS", baseDate, i)));
    }
    assertU(commit());
    assertQ(
        req(
            "q",
            fieldName
                + ":"
                + String.format(Locale.ROOT, "[%s+0HOURS TO %s+3HOURS]", baseDate, baseDate),
            "fl",
            "id, " + fieldName,
            "sort",
            "id asc"),
        "//*[@numFound='4']",
        "//result/doc[1]/date[@name='" + fieldName + "'][.='1995-12-31T10:59:59Z']",
        "//result/doc[2]/date[@name='" + fieldName + "'][.='1995-12-31T11:59:59Z']",
        "//result/doc[3]/date[@name='" + fieldName + "'][.='1995-12-31T12:59:59Z']",
        "//result/doc[4]/date[@name='" + fieldName + "'][.='1995-12-31T13:59:59Z']");

    assertQ(
        req(
            "q",
            fieldName
                + ":"
                + String.format(Locale.ROOT, "{%s+0HOURS TO %s+3HOURS]", baseDate, baseDate),
            "fl",
            "id, " + fieldName,
            "sort",
            "id asc"),
        "//*[@numFound='3']",
        "//result/doc[1]/date[@name='" + fieldName + "'][.='1995-12-31T11:59:59Z']",
        "//result/doc[2]/date[@name='" + fieldName + "'][.='1995-12-31T12:59:59Z']",
        "//result/doc[3]/date[@name='" + fieldName + "'][.='1995-12-31T13:59:59Z']");

    assertQ(
        req(
            "q",
            fieldName
                + ":"
                + String.format(Locale.ROOT, "[%s+0HOURS TO %s+3HOURS}", baseDate, baseDate),
            "fl",
            "id, " + fieldName,
            "sort",
            "id asc"),
        "//*[@numFound='3']",
        "//result/doc[1]/date[@name='" + fieldName + "'][.='1995-12-31T10:59:59Z']",
        "//result/doc[2]/date[@name='" + fieldName + "'][.='1995-12-31T11:59:59Z']",
        "//result/doc[3]/date[@name='" + fieldName + "'][.='1995-12-31T12:59:59Z']");

    assertQ(
        req(
            "q",
            fieldName
                + ":"
                + String.format(Locale.ROOT, "{%s+0HOURS TO %s+3HOURS}", baseDate, baseDate),
            "fl",
            "id, " + fieldName,
            "sort",
            "id asc"),
        "//*[@numFound='2']",
        "//result/doc[1]/date[@name='" + fieldName + "'][.='1995-12-31T11:59:59Z']",
        "//result/doc[2]/date[@name='" + fieldName + "'][.='1995-12-31T12:59:59Z']");

    assertQ(
        req(
            "q",
            fieldName + ":" + String.format(Locale.ROOT, "{%s+0HOURS TO *}", baseDate),
            "fl",
            "id, " + fieldName,
            "sort",
            "id asc"),
        "//*[@numFound='9']",
        "//result/doc[1]/date[@name='" + fieldName + "'][.='1995-12-31T11:59:59Z']");

    assertQ(
        req(
            "q",
            fieldName + ":" + String.format(Locale.ROOT, "{* TO %s+3HOURS}", baseDate),
            "fl",
            "id, " + fieldName,
            "sort",
            "id asc"),
        "//*[@numFound='3']",
        "//result/doc[1]/date[@name='" + fieldName + "'][.='1995-12-31T10:59:59Z']");

    assertQ(
        req(
            "q",
            fieldName + ":" + String.format(Locale.ROOT, "[* TO %s+3HOURS}", baseDate),
            "fl",
            "id, " + fieldName,
            "sort",
            "id asc"),
        "//*[@numFound='3']",
        "//result/doc[1]/date[@name='" + fieldName + "'][.='1995-12-31T10:59:59Z']");

    assertQ(
        req("q", fieldName + ":[* TO *}", "fl", "id, " + fieldName, "sort", "id asc"),
        "//*[@numFound='10']",
        "//result/doc[1]/date[@name='" + fieldName + "'][.='1995-12-31T10:59:59Z']",
        "//result/doc[10]/date[@name='" + fieldName + "'][.='1995-12-31T19:59:59Z']");

    assertQ(
        req(
            "q",
            fieldName
                + ":"
                + String.format(Locale.ROOT, "[%s+0HOURS TO %s+1HOURS]", baseDate, baseDate)
                + " OR "
                + fieldName
                + ":"
                + String.format(Locale.ROOT, "[%s+8HOURS TO %s+9HOURS]", baseDate, baseDate),
            "fl",
            "id, " + fieldName,
            "sort",
            "id asc"),
        "//*[@numFound='4']",
        "//result/doc[1]/date[@name='" + fieldName + "'][.='1995-12-31T10:59:59Z']",
        "//result/doc[2]/date[@name='" + fieldName + "'][.='1995-12-31T11:59:59Z']",
        "//result/doc[3]/date[@name='" + fieldName + "'][.='1995-12-31T18:59:59Z']",
        "//result/doc[4]/date[@name='" + fieldName + "'][.='1995-12-31T19:59:59Z']");

    assertQ(
        req(
            "q",
            fieldName
                + ":"
                + String.format(Locale.ROOT, "[%s+0HOURS TO %s+1HOURS]", baseDate, baseDate)
                + " AND "
                + fieldName
                + ":"
                + String.format(Locale.ROOT, "[%s+1HOURS TO %s+2HOURS]", baseDate, baseDate),
            "fl",
            "id, " + fieldName),
        "//*[@numFound='1']",
        "//result/doc[1]/date[@name='" + fieldName + "'][.='1995-12-31T11:59:59Z']");

    assertQ(
        req(
            "q",
            fieldName
                + ":"
                + String.format(Locale.ROOT, "[%s+0HOURS TO %s+1HOURS]", baseDate, baseDate)
                + " AND NOT "
                + fieldName
                + ":"
                + String.format(Locale.ROOT, "[%s+1HOURS TO %s+2HOURS]", baseDate, baseDate),
            "fl",
            "id, " + fieldName),
        "//*[@numFound='1']",
        "//result/doc[1]/date[@name='" + fieldName + "'][.='1995-12-31T10:59:59Z']");

    clearIndex();
    assertU(commit());

    String[] arr = toAscendingStringArray(getRandomInstants(100, false), true);
    for (int i = 0; i < arr.length; ++i) {
      assertU(adoc("id", String.valueOf(i), fieldName, arr[i]));
    }
    assertU(commit());
    for (int i = 0; i < arr.length; ++i) {
      assertQ(
          req("q", fieldName + ":[" + arr[0] + " TO " + arr[i] + "]", "fl", "id," + fieldName),
          "//*[@numFound='" + (i + 1) + "']");
      assertQ(
          req("q", fieldName + ":{" + arr[0] + " TO " + arr[i] + "}", "fl", "id, " + fieldName),
          "//*[@numFound='" + (Math.max(0, i - 1)) + "']");
      assertQ(
          req(
              "q",
              fieldName + ":[" + arr[0] + " TO " + arr[i] + "] AND " + fieldName + ":\"" + arr[0]
                  + "\"",
              "fl",
              "id, " + fieldName),
          "//*[@numFound='1']");
    }
  }

  private void doTestDatePointFunctionQuery(String field) {
    // This method is intentionally not randomized, because sorting by function happens
    // at float precision, which causes ms(date) to give the same value for different dates.
    // See https://issues.apache.org/jira/browse/SOLR-11825

    final String baseDate = "1995-01-10T10:59:10Z";

    for (int i = 9; i >= 0; i--) {
      String date = String.format(Locale.ROOT, "%s+%dSECONDS", baseDate, i + 1);
      assertU(adoc("id", String.valueOf(i), field, date));
    }
    assertU(commit());
    assertTrue(h.getCore().getLatestSchema().getField(field).getType() instanceof DatePointField);
    assertQ(
        req(
            "q",
            "*:*",
            "fl",
            "id, " + field,
            "sort",
            "product(-1,ms(" + field + "," + baseDate + ")) asc"),
        "//*[@numFound='10']",
        "//result/doc[1]/date[@name='" + field + "'][.='1995-01-10T10:59:20Z']",
        "//result/doc[2]/date[@name='" + field + "'][.='1995-01-10T10:59:19Z']",
        "//result/doc[3]/date[@name='" + field + "'][.='1995-01-10T10:59:18Z']",
        "//result/doc[10]/date[@name='" + field + "'][.='1995-01-10T10:59:11Z']");

    assertQ(
        req(
            "q",
            "*:*",
            "fl",
            "id, " + field + ", ms(" + field + "," + baseDate + ")",
            "sort",
            "id asc"),
        "//*[@numFound='10']",
        "//result/doc[1]/float[@name='ms(" + field + "," + baseDate + ")'][.='1000.0']",
        "//result/doc[2]/float[@name='ms(" + field + "," + baseDate + ")'][.='2000.0']",
        "//result/doc[3]/float[@name='ms(" + field + "," + baseDate + ")'][.='3000.0']",
        "//result/doc[10]/float[@name='ms(" + field + "," + baseDate + ")'][.='10000.0']");

    assertQ(
        req("q", "*:*", "fl", "id, " + field + ", field(" + field + ")", "sort", "id asc"),
        "//*[@numFound='10']",
        "//result/doc[1]/date[@name='field(" + field + ")'][.='1995-01-10T10:59:11Z']",
        "//result/doc[2]/date[@name='field(" + field + ")'][.='1995-01-10T10:59:12Z']",
        "//result/doc[3]/date[@name='field(" + field + ")'][.='1995-01-10T10:59:13Z']",
        "//result/doc[10]/date[@name='field(" + field + ")'][.='1995-01-10T10:59:20Z']");
  }

  private void doTestDatePointStats(String field, String dvField, String[] dates) {
    for (int i = 0; i < dates.length; i++) {
      assertU(adoc("id", String.valueOf(i), dvField, dates[i], field, dates[i]));
    }
    assertU(adoc("id", String.valueOf(dates.length)));
    assertU(commit());
    assertTrue(h.getCore().getLatestSchema().getField(dvField).hasDocValues());
    assertTrue(h.getCore().getLatestSchema().getField(dvField).getType() instanceof PointField);
    assertQ(
        req("q", "*:*", "fl", "id, " + dvField, "stats", "true", "stats.field", dvField),
        "//*[@numFound='" + (dates.length + 1) + "']",
        "//lst[@name='stats']/lst[@name='stats_fields']/lst[@name='"
            + dvField
            + "']/date[@name='min'][.='"
            + dates[0]
            + "']",
        "//lst[@name='stats']/lst[@name='stats_fields']/lst[@name='"
            + dvField
            + "']/date[@name='max'][.='"
            + dates[dates.length - 1]
            + "']",
        "//lst[@name='stats']/lst[@name='stats_fields']/lst[@name='"
            + dvField
            + "']/long[@name='count'][.='"
            + dates.length
            + "']",
        "//lst[@name='stats']/lst[@name='stats_fields']/lst[@name='"
            + dvField
            + "']/long[@name='missing'][.='1']");

    assertFalse(h.getCore().getLatestSchema().getField(field).hasDocValues());
    assertTrue(h.getCore().getLatestSchema().getField(field).getType() instanceof PointField);
    assertQEx(
        "Expecting Exception",
        "Can't calculate stats on a PointField without docValues",
        req("q", "*:*", "fl", "id, " + field, "stats", "true", "stats.field", field),
        SolrException.ErrorCode.BAD_REQUEST);
  }

  private void doTestDatePointFieldsAtomicUpdates(String field) {
    long millis1 = random().nextLong() % MAX_DATE_EPOCH_MILLIS;
    long millis2;
    DateGapCeiling gap;
    for (; ; ) {
      millis2 = random().nextLong() % MAX_DATE_EPOCH_MILLIS;
      gap = new DateGapCeiling(millis2 - millis1);
      millis2 = gap.addTo(millis1); // adjust millis2 to the closest +/-UNIT gap
      break;
    }
    String date1 = Instant.ofEpochMilli(millis1).toString();
    String date2 = Instant.ofEpochMilli(millis2).toString();
    assertU(adoc(sdoc("id", "1", field, date1)));
    assertU(commit());

    assertQ(req("q", "id:1"), "//result/doc[1]/date[@name='" + field + "'][.='" + date1 + "']");

    assertU(adoc(sdoc("id", "1", field, ImmutableMap.of("set", date1 + gap))));
    assertU(commit());

    assertQ(req("q", "id:1"), "//result/doc[1]/date[@name='" + field + "'][.='" + date2 + "']");
  }

  private void doTestInternals(String field, String[] values) throws IOException {
    assertTrue(h.getCore().getLatestSchema().getField(field).getType() instanceof PointField);
    for (int i = 0; i < 10; i++) {
      assertU(adoc("id", String.valueOf(i), field, values[i]));
    }
    assertU(commit());

    SchemaField sf = h.getCore().getLatestSchema().getField(field);
    boolean ignoredField = !(sf.indexed() || sf.stored() || sf.hasDocValues());
    h.getCore()
        .withSearcher(
            searcher -> {
              DirectoryReader ir = searcher.getIndexReader();
              // our own SlowCompositeReader to check DocValues on disk w/o the UninvertingReader
              // added by SolrIndexSearcher
              final LeafReader leafReaderForCheckingDVs =
                  SlowCompositeReaderWrapper.wrap(searcher.getRawReader());

              if (sf.indexed()) {
                assertEquals(
                    "Field " + field + " should have point values",
                    10,
                    PointValues.size(ir, field));
              } else {
                assertEquals(
                    "Field " + field + " should have no point values",
                    0,
                    PointValues.size(ir, field));
              }
              if (ignoredField) {
                assertTrue(
                    "Field " + field + " should not have docValues",
                    DocValues.getSortedNumeric(leafReaderForCheckingDVs, field).nextDoc()
                        == DocIdSetIterator.NO_MORE_DOCS);
                assertTrue(
                    "Field " + field + " should not have docValues",
                    DocValues.getNumeric(leafReaderForCheckingDVs, field).nextDoc()
                        == DocIdSetIterator.NO_MORE_DOCS);
                assertTrue(
                    "Field " + field + " should not have docValues",
                    DocValues.getSorted(leafReaderForCheckingDVs, field).nextDoc()
                        == DocIdSetIterator.NO_MORE_DOCS);
                assertTrue(
                    "Field " + field + " should not have docValues",
                    DocValues.getBinary(leafReaderForCheckingDVs, field).nextDoc()
                        == DocIdSetIterator.NO_MORE_DOCS);
              } else {
                if (sf.hasDocValues()) {
                  if (sf.multiValued()) {
                    assertFalse(
                        "Field " + field + " should have docValues",
                        DocValues.getSortedNumeric(leafReaderForCheckingDVs, field).nextDoc()
                            == DocIdSetIterator.NO_MORE_DOCS);
                  } else {
                    assertFalse(
                        "Field " + field + " should have docValues",
                        DocValues.getNumeric(leafReaderForCheckingDVs, field).nextDoc()
                            == DocIdSetIterator.NO_MORE_DOCS);
                  }
                } else {
                  expectThrows(
                      IllegalStateException.class,
                      () -> DocValues.getSortedNumeric(leafReaderForCheckingDVs, field));
                  expectThrows(
                      IllegalStateException.class,
                      () -> DocValues.getNumeric(leafReaderForCheckingDVs, field));
                }
                expectThrows(
                    IllegalStateException.class,
                    () -> DocValues.getSorted(leafReaderForCheckingDVs, field));
                expectThrows(
                    IllegalStateException.class,
                    () -> DocValues.getBinary(leafReaderForCheckingDVs, field));
              }
              for (LeafReaderContext leave : ir.leaves()) {
                LeafReader reader = leave.reader();
                for (int i = 0; i < reader.numDocs(); i++) {
                  Document doc = reader.document(i);
                  if (sf.stored()) {
                    assertNotNull("Field " + field + " not found. Doc: " + doc, doc.get(field));
                  } else {
                    assertNull(doc.get(field));
                  }
                }
              }
              return null;
            });
    clearIndex();
    assertU(commit());
  }

  public void testNonReturnable() throws Exception {
    String[] ints = toStringArray(getRandomInts(2, false));
    doTestReturnNonStored("foo_p_i_ni_ns", false, ints[0]);
    doTestReturnNonStored("foo_p_i_ni_dv_ns", true, ints[0]);
    doTestReturnNonStored("foo_p_i_ni_ns_mv", false, ints);
    doTestReturnNonStored("foo_p_i_ni_dv_ns_mv", true, ints);

    String[] longs = toStringArray(getRandomLongs(2, false));
    doTestReturnNonStored("foo_p_l_ni_ns", false, longs[0]);
    doTestReturnNonStored("foo_p_l_ni_dv_ns", true, longs[0]);
    doTestReturnNonStored("foo_p_l_ni_ns_mv", false, longs);
    doTestReturnNonStored("foo_p_l_ni_dv_ns_mv", true, longs);

    String[] floats = toStringArray(getRandomFloats(2, false));
    doTestReturnNonStored("foo_p_f_ni_ns", false, floats[0]);
    doTestReturnNonStored("foo_p_f_ni_dv_ns", true, floats[0]);
    doTestReturnNonStored("foo_p_f_ni_ns_mv", false, floats);
    doTestReturnNonStored("foo_p_f_ni_dv_ns_mv", true, floats);

    String[] doubles = toStringArray(getRandomDoubles(2, false));
    doTestReturnNonStored("foo_p_d_ni_ns", false, doubles[0]);
    doTestReturnNonStored("foo_p_d_ni_dv_ns", true, doubles[0]);
    doTestReturnNonStored("foo_p_d_ni_ns_mv", false, doubles);
    doTestReturnNonStored("foo_p_d_ni_dv_ns_mv", true, doubles);

    String[] dates = new String[] {getRandomDateMaybeWithMath(), getRandomDateMaybeWithMath()};
    doTestReturnNonStored("foo_p_dt_ni_ns", false, dates[0]);
    doTestReturnNonStored("foo_p_dt_ni_dv_ns", true, dates[0]);
    doTestReturnNonStored("foo_p_dt_ni_ns_mv", false, dates);
    doTestReturnNonStored("foo_p_dt_ni_dv_ns_mv", true, dates);
  }

  public void doTestReturnNonStored(
      final String fieldName, boolean shouldReturnFieldIfRequested, final String... values) {
    final String RETURN_FIELD = "count(//doc/*[@name='" + fieldName + "'])=10";
    final String DONT_RETURN_FIELD = "count(//doc/*[@name='" + fieldName + "'])=0";
    assertFalse(h.getCore().getLatestSchema().getField(fieldName).stored());
    for (int i = 0; i < 10; i++) {
      SolrInputDocument doc = sdoc("id", String.valueOf(i));
      for (String value : values) {
        doc.addField(fieldName, value);
      }
      assertU(adoc(doc));
    }
    assertU(commit());
    assertQ(
        req("q", "*:*", "rows", "100", "fl", "id," + fieldName),
        "//*[@numFound='10']",
        "count(//doc)=10", // exactly 10 docs in response
        (shouldReturnFieldIfRequested
            ? RETURN_FIELD
            : DONT_RETURN_FIELD)); // no field in any doc other than 'id'

    assertQ(
        req("q", "*:*", "rows", "100", "fl", "*"),
        "//*[@numFound='10']",
        "count(//doc)=10", // exactly 10 docs in response
        DONT_RETURN_FIELD); // no field in any doc other than 'id'

    assertQ(
        req("q", "*:*", "rows", "100"),
        "//*[@numFound='10']",
        "count(//doc)=10", // exactly 10 docs in response
        DONT_RETURN_FIELD); // no field in any doc other than 'id'
    clearIndex();
    assertU(commit());
  }

  public void testWhiteboxCreateFields() throws Exception {
    String[] typeNames = new String[] {"i", "l", "f", "d", "dt"};
    Class<?>[] expectedClasses =
        new Class<?>[] {
          IntPoint.class, LongPoint.class, FloatPoint.class, DoublePoint.class, LongPoint.class
        };

    Date dateToTest = new Date();
    Object[][] values =
        new Object[][] {
          {42, "42"},
          {42, "42"},
          {42.123, "42.123"},
          {12345.6789, "12345.6789"},
          {
            dateToTest,
            new SimpleDateFormat("yyyy-MM-dd'T'HH:mm:ss'Z'", Locale.ROOT).format(dateToTest),
            "NOW"
          } // "NOW" won't be equal to the other dates
        };

    Set<String> typesTested = new HashSet<>();
    for (int i = 0; i < typeNames.length; i++) {
      for (String suffix : FIELD_SUFFIXES) {
        doWhiteboxCreateFields(
            "whitebox_p_" + typeNames[i] + suffix, expectedClasses[i], values[i]);
        typesTested.add("*_p_" + typeNames[i] + suffix);
      }
    }
    Set<String> typesToTest = new HashSet<>();
    for (DynamicField dynField : h.getCore().getLatestSchema().getDynamicFields()) {
      if (dynField.getPrototype().getType() instanceof PointField) {
        typesToTest.add(dynField.getRegex());
      }
    }
    assertEquals("Missing types in the test", typesTested, typesToTest);
  }

  /**
   * Calls {@link #callAndCheckCreateFields} on each of the specified values. This is a convenience
   * method for testing the same fieldname with multiple inputs.
   *
   * @see #callAndCheckCreateFields
   */
  private void doWhiteboxCreateFields(
      final String fieldName, final Class<?> pointType, final Object... values) throws Exception {

    for (Object value : values) {
      // ideally we should require that all input values be diff forms of the same logical value (ie
      // '"42"' vs 'new Integer(42)') and assert that each produces an equivalent list of
      // IndexableField objects but that doesn't seem to work -- appears not all IndexableField
      // classes override Object.equals?
      final List<IndexableField> result = callAndCheckCreateFields(fieldName, pointType, value);
      assertNotNull(value + " => null", result);
    }
  }

  /**
   * Calls {@link SchemaField#createFields} on the specified value for the specified field name, and
   * asserts that the results match the SchemaField properties, with an additional check that the
   * <code>pointType</code> is included if and only if the SchemaField is "indexed"
   */
  private List<IndexableField> callAndCheckCreateFields(
      final String fieldName, final Class<?> pointType, final Object value) {
    final SchemaField sf = h.getCore().getLatestSchema().getField(fieldName);
    final List<IndexableField> results = sf.createFields(value);
    final Set<IndexableField> resultSet = new LinkedHashSet<>(results);
    assertEquals("duplicates found in results? " + results, results.size(), resultSet.size());

    final Set<Class<?>> resultClasses = new HashSet<>();
    for (IndexableField f : results) {
      resultClasses.add(f.getClass());

      if (!sf.hasDocValues()) {
        assertFalse(
            f.toString(),
            (f instanceof NumericDocValuesField) || (f instanceof SortedNumericDocValuesField));
      }
    }
    assertEquals(
        fieldName + " stored? Result Fields: " + Arrays.toString(results.toArray()),
        sf.stored(),
        resultClasses.contains(StoredField.class));
    assertEquals(
        fieldName + " indexed? Result Fields: " + Arrays.toString(results.toArray()),
        sf.indexed(),
        resultClasses.contains(pointType));
    if (sf.multiValued()) {
      assertEquals(
          fieldName + " docvalues? Result Fields: " + Arrays.toString(results.toArray()),
          sf.hasDocValues(),
          resultClasses.contains(SortedNumericDocValuesField.class));
    } else {
      assertEquals(
          fieldName + " docvalues? Result Fields: " + Arrays.toString(results.toArray()),
          sf.hasDocValues(),
          resultClasses.contains(NumericDocValuesField.class));
    }

    return results;
  }
}<|MERGE_RESOLUTION|>--- conflicted
+++ resolved
@@ -4589,11 +4589,7 @@
   }
 
   private void doTestPointMultiValuedFunctionQuery(
-<<<<<<< HEAD
-      String nonDocValuesField, String docValuesField, String[] numbers) throws Exception {
-=======
-      String nonDocValuesField, String docValuesField, String type, String[] numbers) {
->>>>>>> c8bf8307
+    String nonDocValuesField, String docValuesField, String[] numbers) {
     assert numbers != null && numbers.length == 20;
     for (int i = 0; i < 10; i++) {
       assertU(
