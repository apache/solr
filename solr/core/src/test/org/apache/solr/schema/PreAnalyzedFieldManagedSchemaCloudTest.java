--- conflicted
+++ resolved
@@ -41,12 +41,9 @@
     configureCluster(2).addConfig(CONFIG, configset(CONFIG)).configure();
     CollectionAdminRequest.createCollection(COLLECTION, CONFIG, 2, 1)
         .process(cluster.getSolrClient());
-<<<<<<< HEAD
-    ZkStateReader.from(cluster.getSolrClient())
-=======
-    cluster
+    ZkStateReader.from(cluster
         .getSolrClient()
->>>>>>> f07b7b0c
+        )
         .waitForState(
             COLLECTION,
             DEFAULT_TIMEOUT,
