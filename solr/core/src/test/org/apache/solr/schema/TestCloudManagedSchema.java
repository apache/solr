/*
 * Licensed to the Apache Software Foundation (ASF) under one or more
 * contributor license agreements.  See the NOTICE file distributed with
 * this work for additional information regarding copyright ownership.
 * The ASF licenses this file to You under the Apache License, Version 2.0
 * (the "License"); you may not use this file except in compliance with
 * the License.  You may obtain a copy of the License at
 *
 *     http://www.apache.org/licenses/LICENSE-2.0
 *
 * Unless required by applicable law or agreed to in writing, software
 * distributed under the License is distributed on an "AS IS" BASIS,
 * WITHOUT WARRANTIES OR CONDITIONS OF ANY KIND, either express or implied.
 * See the License for the specific language governing permissions and
 * limitations under the License.
 */
package org.apache.solr.schema;

import java.nio.charset.StandardCharsets;
import java.util.List;
import org.apache.solr.client.solrj.SolrClient;
import org.apache.solr.client.solrj.impl.HttpSolrClient;
import org.apache.solr.client.solrj.request.QueryRequest;
import org.apache.solr.cloud.AbstractFullDistribZkTestBase;
import org.apache.solr.common.cloud.SolrZkClient;
import org.apache.solr.common.params.CoreAdminParams;
import org.apache.solr.common.params.ModifiableSolrParams;
import org.apache.solr.common.util.NamedList;
import org.apache.zookeeper.KeeperException;
import org.junit.BeforeClass;
import org.junit.Test;

public class TestCloudManagedSchema extends AbstractFullDistribZkTestBase {

  public TestCloudManagedSchema() {
    super();
  }

  @BeforeClass
  public static void initSysProperties() {
    System.setProperty("managed.schema.mutable", "false");
    System.setProperty("enable.update.log", "true");
  }

  @Override
  protected String getCloudSolrConfig() {
    return "solrconfig-managed-schema.xml";
  }

  @Test
  public void test() throws Exception {
    ModifiableSolrParams params = new ModifiableSolrParams();
    params.set(CoreAdminParams.ACTION, CoreAdminParams.CoreAdminAction.STATUS.toString());
    QueryRequest request = new QueryRequest(params);
    request.setPath("/admin/cores");
    int which = r.nextInt(clients.size());

<<<<<<< HEAD
    try (SolrZkClient zkClient =
        new SolrZkClient.Builder().url(zkServer.getZkHost()).timeout(30000).build()) {
=======
    // create a client that does not have the /collection1 as part of the URL.
    try (SolrClient rootClient =
        new HttpSolrClient.Builder(buildUrl(jettys.get(which).getLocalPort())).build()) {
      NamedList<?> namedListResponse = rootClient.request(request);
      NamedList<?> status = (NamedList<?>) namedListResponse.get("status");
      NamedList<?> collectionStatus = (NamedList<?>) status.getVal(0);
      String collectionSchema = (String) collectionStatus.get(CoreAdminParams.SCHEMA);
      // Make sure the upgrade to managed schema happened
      assertEquals(
          "Schema resource name differs from expected name",
          "managed-schema.xml",
          collectionSchema);
    }

    try (SolrZkClient zkClient = new SolrZkClient(zkServer.getZkHost(), 30000)) {
>>>>>>> be5ad010
      // Make sure "DO NOT EDIT" is in the content of the managed schema
      String fileContent =
          getFileContentFromZooKeeper(zkClient, "/solr/configs/conf1/managed-schema.xml");
      assertTrue("Managed schema is missing", fileContent.contains("DO NOT EDIT"));

      // Make sure the original non-managed schema is no longer in ZooKeeper
      assertFileNotInZooKeeper(zkClient, "/solr/configs/conf1", "schema.xml");

      // Make sure the renamed non-managed schema is present in ZooKeeper
      fileContent = getFileContentFromZooKeeper(zkClient, "/solr/configs/conf1/schema.xml.bak");
      assertTrue("schema file doesn't contain '<schema'", fileContent.contains("<schema"));
    }
  }

  private String getFileContentFromZooKeeper(SolrZkClient zkClient, String fileName)
      throws KeeperException, InterruptedException {

    return (new String(zkClient.getData(fileName, null, null, true), StandardCharsets.UTF_8));
  }

  protected final void assertFileNotInZooKeeper(
      SolrZkClient zkClient, String parent, String fileName) throws Exception {
    List<String> kids = zkClient.getChildren(parent, null, true);
    for (String kid : kids) {
      if (kid.equalsIgnoreCase(fileName)) {
        String rawContent =
            new String(zkClient.getData(fileName, null, null, true), StandardCharsets.UTF_8);
        fail(
            "File '"
                + fileName
                + "' was unexpectedly found in ZooKeeper.  Content starts with '"
                + rawContent.substring(0, 100)
                + " [...]'");
      }
    }
  }
}<|MERGE_RESOLUTION|>--- conflicted
+++ resolved
@@ -55,10 +55,7 @@
     request.setPath("/admin/cores");
     int which = r.nextInt(clients.size());
 
-<<<<<<< HEAD
-    try (SolrZkClient zkClient =
-        new SolrZkClient.Builder().url(zkServer.getZkHost()).timeout(30000).build()) {
-=======
+
     // create a client that does not have the /collection1 as part of the URL.
     try (SolrClient rootClient =
         new HttpSolrClient.Builder(buildUrl(jettys.get(which).getLocalPort())).build()) {
@@ -74,7 +71,6 @@
     }
 
     try (SolrZkClient zkClient = new SolrZkClient(zkServer.getZkHost(), 30000)) {
->>>>>>> be5ad010
       // Make sure "DO NOT EDIT" is in the content of the managed schema
       String fileContent =
           getFileContentFromZooKeeper(zkClient, "/solr/configs/conf1/managed-schema.xml");
