/*
 * Licensed to the Apache Software Foundation (ASF) under one or more
 * contributor license agreements.  See the NOTICE file distributed with
 * this work for additional information regarding copyright ownership.
 * The ASF licenses this file to You under the Apache License, Version 2.0
 * (the "License"); you may not use this file except in compliance with
 * the License.  You may obtain a copy of the License at
 *
 *     http://www.apache.org/licenses/LICENSE-2.0
 *
 * Unless required by applicable law or agreed to in writing, software
 * distributed under the License is distributed on an "AS IS" BASIS,
 * WITHOUT WARRANTIES OR CONDITIONS OF ANY KIND, either express or implied.
 * See the License for the specific language governing permissions and
 * limitations under the License.
 */

package org.apache.solr.schema;

import java.util.ArrayList;
import java.util.HashMap;
import java.util.List;
import java.util.Map;
import java.util.concurrent.TimeUnit;
import org.apache.solr.client.solrj.SolrClient;
import org.apache.solr.client.solrj.impl.HttpSolrClient;
import org.apache.solr.client.solrj.request.CollectionAdminRequest;
import org.apache.solr.client.solrj.request.schema.SchemaRequest;
import org.apache.solr.client.solrj.response.schema.SchemaResponse;
import org.apache.solr.cloud.SolrCloudTestCase;
import org.apache.solr.common.cloud.DocCollection;
import org.apache.solr.common.cloud.ZkStateReader;
import org.junit.AfterClass;
import org.junit.BeforeClass;
import org.junit.Test;

public class ManagedSchemaRoundRobinCloudTest extends SolrCloudTestCase {
  private static final String COLLECTION = "managed_coll";
  private static final String CONFIG = "cloud-managed";
  private static final String FIELD_PREFIX = "NumberedField_";
  private static final int NUM_SHARDS = 2;
  private static final int NUM_FIELDS_TO_ADD = 10;

  @BeforeClass
  public static void setupCluster() throws Exception {
    System.setProperty("managed.schema.mutable", "true");
    configureCluster(NUM_SHARDS).addConfig(CONFIG, configset(CONFIG)).configure();
    CollectionAdminRequest.createCollection(COLLECTION, CONFIG, NUM_SHARDS, 1)
        .process(cluster.getSolrClient());
<<<<<<< HEAD
    ZkStateReader.from(cluster.getSolrClient())
=======
    cluster
        .getSolrClient()
>>>>>>> f07b7b0c
        .waitForState(
            COLLECTION,
            DEFAULT_TIMEOUT,
            TimeUnit.SECONDS,
            (n, c) -> DocCollection.isFullyActive(n, c, NUM_SHARDS, 1));
  }

  @AfterClass
  public static void clearSysProps() throws Exception {
    System.clearProperty("managed.schema.mutable");
  }

  @Test
  public void testAddFieldsRoundRobin() throws Exception {
    List<HttpSolrClient> clients = new ArrayList<>(NUM_SHARDS);
    try {
      for (int shardNum = 0; shardNum < NUM_SHARDS; ++shardNum) {
        clients.add(
            getHttpSolrClient(cluster.getJettySolrRunners().get(shardNum).getBaseUrl().toString()));
      }
      int shardNum = 0;
      for (int fieldNum = 0; fieldNum < NUM_FIELDS_TO_ADD; ++fieldNum) {
        addField(
            clients.get(shardNum),
            keyValueArrayToMap("name", FIELD_PREFIX + fieldNum, "type", "string"));
        if (++shardNum == NUM_SHARDS) {
          shardNum = 0;
        }
      }
    } finally {
      for (int shardNum = 0; shardNum < NUM_SHARDS; ++shardNum) {
        clients.get(shardNum).close();
      }
    }
  }

  private void addField(SolrClient client, Map<String, Object> field) throws Exception {
    SchemaResponse.UpdateResponse addFieldResponse =
        new SchemaRequest.AddField(field).process(client, COLLECTION);
    assertNotNull(addFieldResponse);
    assertEquals(0, addFieldResponse.getStatus());
    assertNull(addFieldResponse.getResponse().get("errors"));
    String fieldName = field.get("name").toString();
    SchemaResponse.FieldResponse fieldResponse =
        new SchemaRequest.Field(fieldName).process(client, COLLECTION);
    assertNotNull(fieldResponse);
    assertEquals(0, fieldResponse.getStatus());
  }

  private Map<String, Object> keyValueArrayToMap(String... alternatingKeysAndValues) {
    Map<String, Object> map = new HashMap<>();
    for (int i = 0; i < alternatingKeysAndValues.length; i += 2)
      map.put(alternatingKeysAndValues[i], alternatingKeysAndValues[i + 1]);
    return map;
  }
}<|MERGE_RESOLUTION|>--- conflicted
+++ resolved
@@ -47,12 +47,9 @@
     configureCluster(NUM_SHARDS).addConfig(CONFIG, configset(CONFIG)).configure();
     CollectionAdminRequest.createCollection(COLLECTION, CONFIG, NUM_SHARDS, 1)
         .process(cluster.getSolrClient());
-<<<<<<< HEAD
-    ZkStateReader.from(cluster.getSolrClient())
-=======
-    cluster
+    ZkStateReader.from(cluster
         .getSolrClient()
->>>>>>> f07b7b0c
+        )
         .waitForState(
             COLLECTION,
             DEFAULT_TIMEOUT,
