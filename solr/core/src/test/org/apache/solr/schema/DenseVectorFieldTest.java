--- conflicted
+++ resolved
@@ -25,14 +25,11 @@
 import java.util.Map;
 import org.apache.lucene.index.VectorEncoding;
 import org.apache.lucene.index.VectorSimilarityFunction;
-<<<<<<< HEAD
+import org.apache.solr.client.solrj.request.JavaBinUpdateRequestCodec;
+import org.apache.solr.client.solrj.request.UpdateRequest;
 import org.apache.lucene.search.KnnByteVectorQuery;
 import org.apache.lucene.search.KnnFloatVectorQuery;
 import org.apache.lucene.search.knn.KnnSearchStrategy;
-=======
-import org.apache.solr.client.solrj.request.JavaBinUpdateRequestCodec;
-import org.apache.solr.client.solrj.request.UpdateRequest;
->>>>>>> 5d8a5394
 import org.apache.solr.common.SolrException;
 import org.apache.solr.common.SolrInputDocument;
 import org.apache.solr.common.params.ModifiableSolrParams;
@@ -778,26 +775,6 @@
     }
   }
 
-<<<<<<< HEAD
-  @Test
-  public void testFilteredSearchThresholdKnnFloatVectorQuery() throws Exception {
-    try {
-      Integer expectedThreshold = 30;
-
-      initCore("solrconfig-basic.xml", "schema-densevector.xml");
-      IndexSchema schema = h.getCore().getLatestSchema();
-      SchemaField vectorField = schema.getField("vector");
-      assertNotNull(vectorField);
-      DenseVectorField type = (DenseVectorField) vectorField.getType();
-      KnnFloatVectorQuery vectorQuery = (KnnFloatVectorQuery) type.getKnnVectorQuery(
-          "vector", "[2, 1, 3, 4]", 3, null, expectedThreshold);
-      KnnSearchStrategy.Hnsw strategy = (KnnSearchStrategy.Hnsw) vectorQuery.getSearchStrategy();
-      Integer threshold = strategy.filteredSearchThreshold();
-
-      assertEquals(expectedThreshold, threshold);
-    } finally {
-      deleteCore();
-=======
   private void addDocWithJavaBin(SolrInputDocument doc) throws Exception {
     UpdateRequest ur = new UpdateRequest();
     ur.add(doc);
@@ -820,28 +797,10 @@
         proc.finish();
       }
       h.getCore().getUpdateHandler().commit(new CommitUpdateCommand(sreq, false));
->>>>>>> 5d8a5394
-    }
-  }
-
-  @Test
-<<<<<<< HEAD
-  public void testFilteredSearchThresholdKnnByteVectorQuery() throws Exception {
-    try {
-      Integer expectedThreshold = 30;
-
-      initCore("solrconfig-basic.xml", "schema-densevector.xml");
-      IndexSchema schema = h.getCore().getLatestSchema();
-      SchemaField vectorField = schema.getField("vector_byte_encoding");
-      assertNotNull(vectorField);
-      DenseVectorField type = (DenseVectorField) vectorField.getType();
-      KnnByteVectorQuery vectorQuery = (KnnByteVectorQuery) type.getKnnVectorQuery(
-          "vector_byte_encoding", "[2, 1, 3, 4]", 3, null, expectedThreshold);
-      KnnSearchStrategy.Hnsw strategy = (KnnSearchStrategy.Hnsw) vectorQuery.getSearchStrategy();
-      Integer threshold = strategy.filteredSearchThreshold();
-
-      assertEquals(expectedThreshold, threshold);
-=======
+    }
+  }
+
+  @Test
   public void testIndexingViaJavaBin() throws Exception {
     try {
       initCore("solrconfig-basic.xml", "schema-densevector.xml");
@@ -878,7 +837,48 @@
           req("q", "{!knn f=vector topK=1}[1.1,2.2,3.3,4.4]", "fl", "id"),
           "/response/numFound==1",
           "/response/docs/[0]/id==\"" + id + "\"");
->>>>>>> 5d8a5394
+    } finally {
+      deleteCore();
+    }
+  }
+
+  @Test
+  public void testFilteredSearchThresholdKnnFloatVectorQuery() throws Exception {
+    try {
+      Integer expectedThreshold = 30;
+
+      initCore("solrconfig-basic.xml", "schema-densevector.xml");
+      IndexSchema schema = h.getCore().getLatestSchema();
+      SchemaField vectorField = schema.getField("vector");
+      assertNotNull(vectorField);
+      DenseVectorField type = (DenseVectorField) vectorField.getType();
+      KnnFloatVectorQuery vectorQuery = (KnnFloatVectorQuery) type.getKnnVectorQuery(
+          "vector", "[2, 1, 3, 4]", 3, null, expectedThreshold);
+      KnnSearchStrategy.Hnsw strategy = (KnnSearchStrategy.Hnsw) vectorQuery.getSearchStrategy();
+      Integer threshold = strategy.filteredSearchThreshold();
+
+      assertEquals(expectedThreshold, threshold);
+    } finally {
+      deleteCore();
+    }
+  }
+
+  @Test
+  public void testFilteredSearchThresholdKnnByteVectorQuery() throws Exception {
+    try {
+      Integer expectedThreshold = 30;
+
+      initCore("solrconfig-basic.xml", "schema-densevector.xml");
+      IndexSchema schema = h.getCore().getLatestSchema();
+      SchemaField vectorField = schema.getField("vector_byte_encoding");
+      assertNotNull(vectorField);
+      DenseVectorField type = (DenseVectorField) vectorField.getType();
+      KnnByteVectorQuery vectorQuery = (KnnByteVectorQuery) type.getKnnVectorQuery(
+          "vector_byte_encoding", "[2, 1, 3, 4]", 3, null, expectedThreshold);
+      KnnSearchStrategy.Hnsw strategy = (KnnSearchStrategy.Hnsw) vectorQuery.getSearchStrategy();
+      Integer threshold = strategy.filteredSearchThreshold();
+
+      assertEquals(expectedThreshold, threshold);
     } finally {
       deleteCore();
     }
