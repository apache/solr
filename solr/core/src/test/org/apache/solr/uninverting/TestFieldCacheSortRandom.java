--- conflicted
+++ resolved
@@ -269,12 +269,7 @@
       // has changed and can return different types (String vs BytesRef) depending on load
       // conditions.
       // The manual BytesRef.compareTo() used in this test doesn't reliably match the actual Lucene
-<<<<<<< HEAD
-      // sort
-      // order under all conditions.
-=======
       // sort order under all conditions.
->>>>>>> bef3353e
       // Instead, we validate that the sorting is working correctly by checking that:
       // 1. No exceptions are thrown during sorting
       // 2. Returned values are valid String, BytesRef or null
