<?xml version="1.0" ?>
<!--
 Licensed to the Apache Software Foundation (ASF) under one or more
 contributor license agreements.  See the NOTICE file distributed with
 this work for additional information regarding copyright ownership.
 The ASF licenses this file to You under the Apache License, Version 2.0
 (the "License"); you may not use this file except in compliance with
 the License.  You may obtain a copy of the License at

     http://www.apache.org/licenses/LICENSE-2.0

 Unless required by applicable law or agreed to in writing, software
 distributed under the License is distributed on an "AS IS" BASIS,
 WITHOUT WARRANTIES OR CONDITIONS OF ANY KIND, either express or implied.
 See the License for the specific language governing permissions and
 limitations under the License.
-->

<!-- The Solr schema file, version 1.6  -->

<schema name="sql" version="1.6">

  <field name="pdoublexmv" type="pdouble" multiValued="true" stored="true" docValues="true"/>s
  <field name="pdoublesx" type="pdoubles" stored="true"/>
  <field name="stringsx" type="strings" stored="true" indexed="true"/>
  <field name="stringxmv" type="string" stored="true" multiValued="true" docValues="true"/>

  <field name="booleans" type="boolean" stored="true" indexed="true" docValues="true" multiValued="true"/>
  <field name="longs" type="plongx" stored="true" indexed="true" docValues="true" multiValued="true"/>

  <fieldType name="pdouble" class="solr.DoublePointField" docValues="true"/>
  <fieldType name="pdoubles" class="solr.DoublePointField" docValues="true" multiValued="true"/>


  <!-- attribute "name" is the name of this schema and is only used for display purposes.
       Applications should change this to reflect the nature of the search collection.
       version="x.y" is Solr's version number for the schema syntax and semantics.  It should
       not normally be changed by applications.
       1.0: multiValued attribute did not exist, all fields are multiValued by nature
       1.1: multiValued attribute introduced, false by default
       1.2: omitTermFreqAndPositions attribute introduced, true by default except for text fields.
       1.3: removed optional field compress feature
       1.4: default auto-phrase (QueryParser feature) to off
       1.5: omitNorms defaults to true for primitive field types (int, float, boolean, string...)
       1.6: useDocValuesAsStored defaults to true.
     -->
  <fieldType name="int" class="${solr.tests.IntegerFieldType}" docValues="true" precisionStep="0" positionIncrementGap="0"/>
  <fieldType name="float" class="${solr.tests.FloatFieldType}" docValues="true" precisionStep="0" positionIncrementGap="0"/>
  <fieldType name="long" class="${solr.tests.LongFieldType}" docValues="true" precisionStep="0" positionIncrementGap="0"/>
  <fieldType name="double" class="${solr.tests.DoubleFieldType}" docValues="true" precisionStep="0" positionIncrementGap="0"/>

  <fieldType name="tint" class="${solr.tests.IntegerFieldType}" docValues="true" precisionStep="8" positionIncrementGap="0"/>
  <fieldType name="tfloat" class="${solr.tests.FloatFieldType}" docValues="true" precisionStep="8" positionIncrementGap="0"/>
  <fieldType name="tlong" class="${solr.tests.LongFieldType}" docValues="true" precisionStep="8" positionIncrementGap="0"/>
  <fieldType name="tdouble" class="${solr.tests.DoubleFieldType}" docValues="true" precisionStep="8" positionIncrementGap="0"/>

  <!-- Used to test proper type handling for custom field types based on built-in type classes -->
  <fieldType name="stringx" class="solr.StrField" docValues="true"/>
  <fieldType name="tintx" class="solr.TrieIntField" docValues="true"/>
  <fieldType name="pintx" class="solr.IntPointField" docValues="true"/>
  <fieldType name="tfloatx" class="solr.TrieFloatField" docValues="true"/>
  <fieldType name="pfloatx" class="solr.FloatPointField" docValues="true"/>
  <fieldType name="tlongx" class="solr.TrieLongField" docValues="true"/>
  <fieldType name="plongx" class="solr.LongPointField" docValues="true"/>
  <fieldType name="tdoublex" class="solr.TrieDoubleField" docValues="true"/>
  <fieldType name="pdoublex" class="solr.DoublePointField" docValues="true"/>
  <fieldType name="pdatex" class="solr.DatePointField" docValues="true"/>
  <field name="stringx" type="stringx" indexed="true" stored="true"/>
  <field name="tintx" type="tintx" indexed="true" stored="true"/>
  <field name="pintx" type="pintx" indexed="true" stored="true"/>
  <field name="pintxs" type="pintx" indexed="true" stored="true" multiValued="true"/>
  <field name="tfloatx" type="tfloatx" indexed="true" stored="true"/>
  <field name="pfloatx" type="pfloatx" indexed="true" stored="true"/>
  <field name="tlongx" type="tlongx" indexed="true" stored="true"/>
  <field name="plongx" type="plongx" indexed="true" stored="true"/>
  <field name="tdoublex" type="tdoublex" indexed="true" stored="true"/>
  <field name="pdoublex" type="pdoublex" indexed="true" stored="true"/>
  <field name="textx" type="text" indexed="true" stored="true"/>
  <field name="pdatex" type="pdatex" indexed="true" stored="true"/>
  <field name="pdatexs" type="pdatex" indexed="true" stored="true" multiValued="true"/>

  <field name="notstored" type="string" indexed="true" docValues="false" stored="false"/>
  <field name="dvonly" type="string" docValues="true" stored="false"/>
<<<<<<< HEAD
  <field name="stringmv" type="string" docValues="true" stored="false" multiValued="true"/>
=======
  <field name="textmv" type="text" multiValued="true"/>
>>>>>>> 86d95ce0

  <!-- Field type demonstrating an Analyzer failure -->
  <fieldType name="failtype1" class="solr.TextField">
    <analyzer type="index">
      <tokenizer class="solr.MockTokenizerFactory"/>
      <filter class="solr.WordDelimiterGraphFilterFactory" generateWordParts="1" generateNumberParts="0" catenateWords="0"
              catenateNumbers="0" catenateAll="0"/>
      <filter class="solr.LowerCaseFilterFactory"/>
      <filter class="solr.FlattenGraphFilterFactory"/>
    </analyzer>
  </fieldType>

  <!-- Demonstrating ignoreCaseChange -->
  <fieldType name="wdf_nocase" class="solr.TextField">
    <analyzer type="index">
      <tokenizer class="solr.MockTokenizerFactory"/>
      <filter class="solr.WordDelimiterGraphFilterFactory" generateWordParts="1" generateNumberParts="0" catenateWords="0"
              catenateNumbers="0" catenateAll="0" splitOnCaseChange="0" preserveOriginal="0"/>
      <filter class="solr.LowerCaseFilterFactory"/>
      <filter class="solr.FlattenGraphFilterFactory"/>
    </analyzer>
    <analyzer type="query">
      <tokenizer class="solr.MockTokenizerFactory"/>
      <filter class="solr.WordDelimiterGraphFilterFactory" generateWordParts="1" generateNumberParts="0" catenateWords="0"
              catenateNumbers="0" catenateAll="0" splitOnCaseChange="0" preserveOriginal="0"/>
      <filter class="solr.LowerCaseFilterFactory"/>
    </analyzer>
  </fieldType>

  <fieldType name="wdf_preserve" class="solr.TextField">
    <analyzer type="index">
      <tokenizer class="solr.MockTokenizerFactory"/>
      <filter class="solr.WordDelimiterGraphFilterFactory" generateWordParts="0" generateNumberParts="1" catenateWords="0"
              catenateNumbers="0" catenateAll="0" splitOnCaseChange="0" preserveOriginal="1"/>
      <filter class="solr.LowerCaseFilterFactory"/>
      <filter class="solr.FlattenGraphFilterFactory"/>
    </analyzer>
    <analyzer type="query">
      <tokenizer class="solr.MockTokenizerFactory"/>
      <filter class="solr.WordDelimiterGraphFilterFactory" generateWordParts="0" generateNumberParts="1" catenateWords="0"
              catenateNumbers="0" catenateAll="0" splitOnCaseChange="0" preserveOriginal="1"/>
      <filter class="solr.LowerCaseFilterFactory"/>
    </analyzer>
  </fieldType>


  <!-- HighlitText optimizes storage for (long) columns which will be highlit -->
  <fieldType name="highlittext" class="solr.TextField"/>

  <fieldType name="boolean" class="solr.BoolField" sortMissingLast="true"/>
  <fieldType name="string" class="solr.StrField" sortMissingLast="true"/>
  <fieldType name="strings" class="solr.StrField" sortMissingLast="true" multiValued="true" docValues="true" indexed="true"/>

  <!-- format for date is 1995-12-31T23:59:59.999Z and only the fractional
       seconds part (.999) is optional.
    -->
  <fieldType name="date" class="${solr.tests.DateFieldType}" docValues="${solr.tests.numeric.dv}" sortMissingLast="true"/>
  <fieldType name="tdate" class="${solr.tests.DateFieldType}" docValues="${solr.tests.numeric.dv}" sortMissingLast="true" precisionStep="6"/>

  <fieldType name="text" class="solr.TextField" positionIncrementGap="100" autoGeneratePhraseQueries="true">
    <analyzer type="index">
      <tokenizer class="solr.MockTokenizerFactory"/>
      <filter class="solr.WordDelimiterGraphFilterFactory" generateWordParts="1" generateNumberParts="1" catenateWords="1"
              catenateNumbers="1" catenateAll="0" splitOnCaseChange="1"/>
      <filter class="solr.LowerCaseFilterFactory"/>
      <filter class="solr.PorterStemFilterFactory"/>
      <filter class="solr.FlattenGraphFilterFactory"/>
    </analyzer>
    <analyzer type="query">
      <tokenizer class="solr.MockTokenizerFactory"/>
      <filter class="solr.WordDelimiterGraphFilterFactory" generateWordParts="1" generateNumberParts="1" catenateWords="0"
              catenateNumbers="0" catenateAll="0" splitOnCaseChange="1"/>
      <filter class="solr.LowerCaseFilterFactory"/>
      <filter class="solr.PorterStemFilterFactory"/>
    </analyzer>
  </fieldType>

  <fieldType name="unstemmed" class="solr.TextField" positionIncrementGap="100" autoGeneratePhraseQueries="true">
    <analyzer>
      <tokenizer class="solr.MockTokenizerFactory"/>
      <filter class="solr.LowerCaseFilterFactory"/>
    </analyzer>
  </fieldType>

  <!-- field type that doesn't generate phrases from unquoted multiple tokens per analysis unit -->
  <fieldType name="text_np" class="solr.TextField" positionIncrementGap="100">
    <analyzer type="index">
      <tokenizer class="solr.MockTokenizerFactory"/>
      <filter class="solr.WordDelimiterGraphFilterFactory" generateWordParts="1" generateNumberParts="1" catenateWords="1"
              catenateNumbers="1" catenateAll="0" splitOnCaseChange="1"/>
      <filter class="solr.LowerCaseFilterFactory"/>
      <filter class="solr.PorterStemFilterFactory"/>
      <filter class="solr.FlattenGraphFilterFactory"/>
    </analyzer>
    <analyzer type="query">
      <tokenizer class="solr.MockTokenizerFactory"/>
      <filter class="solr.WordDelimiterGraphFilterFactory" generateWordParts="1" generateNumberParts="1" catenateWords="0"
              catenateNumbers="0" catenateAll="0" splitOnCaseChange="1"/>
      <filter class="solr.LowerCaseFilterFactory"/>
      <filter class="solr.PorterStemFilterFactory"/>
    </analyzer>
  </fieldType>

  <fieldType name="nametext" class="solr.TextField">
    <analyzer class="org.apache.lucene.analysis.core.WhitespaceAnalyzer"/>
  </fieldType>

  <fieldType name="unstored" class="solr.StrField" indexed="true" stored="false"/>

  <fieldType name="textgap" class="solr.TextField" multiValued="true" positionIncrementGap="100">
    <analyzer>
      <tokenizer class="solr.MockTokenizerFactory"/>
      <filter class="solr.LowerCaseFilterFactory"/>
    </analyzer>
  </fieldType>

  <fieldType name="uuid" class="solr.UUIDField"/>
  <fieldType name="ignored" class="solr.StrField" indexed="false" stored="false"/>


  <fieldType name="random" class="solr.RandomSortField" indexed="true"/>

  <!-- Poly field -->
  <fieldType name="xy" class="solr.PointType" dimension="2" subFieldType="double"/>
  <fieldType name="xyd" class="solr.PointType" dimension="2" subFieldSuffix="*_d"/>
  <fieldType name="geohash" class="solr.GeoHashField"/>

  <fieldType name="point" class="solr.PointType" dimension="2" subFieldSuffix="_d"/>
  <!-- A specialized field for geospatial search. If indexed, this fieldType must not be multivalued. -->
  <fieldType name="location" class="solr.LatLonType" subFieldSuffix="_coordinate"/>

  <fieldType class="org.apache.solr.schema.SortableBinaryField" name="sortable_binary"/>

  <field name="id" type="string" indexed="true" stored="true" multiValued="false" docValues="true" required="true"/>
  <field name="signatureField" type="string" indexed="true" stored="false"/>
  <field name="uuid" type="uuid" stored="true"/>
  <field name="name" type="nametext" indexed="true" stored="true"/>
  <field name="text" type="text" indexed="true" stored="false" multiValued="true"/>
  <field name="subject" type="text" indexed="true" stored="true"/>
  <field name="title" type="nametext" indexed="true" stored="true"/>
  <field name="weight" type="float" indexed="true" stored="true"/>
  <field name="bday" type="date" indexed="true" stored="true"/>

  <field name="text_np" type="text_np" indexed="true" stored="false"/>

  <!-- to test property inheritance and overriding -->
  <field name="shouldbeunstored" type="unstored"/>
  <field name="shouldbestored" type="unstored" stored="true"/>
  <field name="shouldbeunindexed" type="unstored" indexed="false" stored="true"/>


  <!-- test different combinations of indexed and stored -->
  <field name="bind" type="boolean" indexed="true" stored="false"/>
  <field name="bsto" type="boolean" indexed="false" stored="true"/>
  <field name="bindsto" type="boolean" indexed="true" stored="true"/>
  <field name="isto" type="int" indexed="false" stored="true"/>
  <field name="iind" type="int" indexed="true" stored="false"/>
  <field name="ssto" type="string" indexed="false" stored="true"/>
  <field name="sind" type="string" indexed="true" stored="false"/>
  <field name="sindsto" type="string" indexed="true" stored="true"/>

  <!-- test combinations of term vector settings -->
  <field name="test_basictv" type="text" termVectors="true"/>
  <field name="test_notv" type="text" termVectors="false"/>
  <field name="test_postv" type="text" termVectors="true" termPositions="true"/>
  <field name="test_offtv" type="text" termVectors="true" termOffsets="true"/>
  <field name="test_posofftv" type="text" termVectors="true"
         termPositions="true" termOffsets="true"/>

  <!-- test highlit field settings -->
  <field name="test_hlt" type="highlittext" indexed="true"/>
  <field name="test_hlt_off" type="highlittext" indexed="true"/>

  <!--
  <field name="timestamp" type="date" indexed="true" stored="true" default="NOW"/>
  -->
  <field name="timestamp" type="date" indexed="true" stored="true"/>

  <!-- Test a point field for distances -->
  <field name="point" type="xy" indexed="true" stored="true" multiValued="false"/>
  <field name="pointD" type="xyd" indexed="true" stored="true" multiValued="false"/>
  <field name="point_hash" type="geohash" indexed="true" stored="true" multiValued="false"/>
  <field name="store" type="location" indexed="true" stored="true"/>

  <!-- to test uniq fields -->
  <field name="uniq" type="string" indexed="true" stored="true" multiValued="true"/>
  <field name="uniq2" type="string" indexed="true" stored="true" multiValued="true"/>
  <field name="uniq3" type="string" indexed="true" stored="true"/>
  <field name="nouniq" type="string" indexed="true" stored="true" multiValued="true"/>


  <field name="copyfield_source" type="string" indexed="true" stored="true" multiValued="true"/>

  <field name="payload" type="sortable_binary" indexed="false"
         stored="true" multiValued="false" docValues="true"/>

  <!-- for versioning -->
  <field name="_version_" type="long" indexed="true" stored="true"/>
  <!-- points to the root document of a block of nested documents -->
  <field name="_root_" type="string" indexed="true" stored="true"/>

  <field name="_route_" type="string" indexed="true" stored="true" multiValued="false"/>

  <field name="multi_int_with_docvals" type="tint" multiValued="true" docValues="true" indexed="false"/>

  <dynamicField name="*_coordinate" type="tdouble" indexed="true" stored="false"/>

  <dynamicField name="*_sI" type="string" indexed="true" stored="false"/>
  <dynamicField name="*_sS" type="string" indexed="false" stored="true"/>
  <dynamicField name="t_*" type="text" indexed="true" stored="true"/>
  <dynamicField name="tv_*" type="text" indexed="true" stored="true"
                termVectors="true" termPositions="true" termOffsets="true"/>
  <dynamicField name="tv_mv_*" type="text" indexed="true" stored="true" multiValued="true"
                termVectors="true" termPositions="true" termOffsets="true"/>

  <dynamicField name="*_mfacet" type="string" indexed="true" stored="false" multiValued="true"/>

  <dynamicField name="*_i" type="int" indexed="true" stored="true"/>
  <dynamicField name="*_is" type="int" indexed="true" stored="true" multiValued="true"/>
  <dynamicField name="*_s1" type="string" indexed="true" stored="true" multiValued="false"/>
  <dynamicField name="*_s" type="string" indexed="true" stored="true" docValues="true" multiValued="false"/>
  <dynamicField name="*_l" type="long" indexed="true" stored="true"/>
  <dynamicField name="*_ll" type="long" indexed="true" stored="true" multiValued="true"/>
  <dynamicField name="*_t" type="text" indexed="true" stored="true"/>
  <dynamicField name="*_u" type="unstemmed" indexed="true" stored="true"/>
  <dynamicField name="*_ws" type="nametext" indexed="true" stored="true"/>
  <dynamicField name="*_b" type="boolean" indexed="true" stored="true"/>
  <dynamicField name="*_f" type="float" indexed="true" stored="true"/>
  <dynamicField name="*_d" type="double" indexed="true" stored="true"/>
  <dynamicField name="*_dt" type="date" indexed="true" stored="true"/>

  <!-- some trie-coded dynamic fields for faster range queries -->
  <dynamicField name="*_ti" type="tint" indexed="true" stored="true"/>
  <dynamicField name="*_tl" type="tlong" indexed="true" stored="true"/>
  <dynamicField name="*_tf" type="tfloat" indexed="true" stored="true"/>
  <dynamicField name="*_td" type="tdouble" indexed="true" stored="true"/>
  <dynamicField name="*_tdt" type="tdate" indexed="true" stored="true"/>

  <dynamicField name="ignored_*" type="ignored" multiValued="true"/>
  <dynamicField name="attr_*" type="text" indexed="true" stored="true" multiValued="true"/>

  <dynamicField name="random_*" type="random"/>


  <uniqueKey>id</uniqueKey>

  <!-- example of a custom similarity -->
  <similarity class="solr.CustomSimilarityFactory">
    <str name="echo">I am your default sim</str>
  </similarity>

</schema><|MERGE_RESOLUTION|>--- conflicted
+++ resolved
@@ -81,11 +81,7 @@
 
   <field name="notstored" type="string" indexed="true" docValues="false" stored="false"/>
   <field name="dvonly" type="string" docValues="true" stored="false"/>
-<<<<<<< HEAD
-  <field name="stringmv" type="string" docValues="true" stored="false" multiValued="true"/>
-=======
   <field name="textmv" type="text" multiValued="true"/>
->>>>>>> 86d95ce0
 
   <!-- Field type demonstrating an Analyzer failure -->
   <fieldType name="failtype1" class="solr.TextField">
