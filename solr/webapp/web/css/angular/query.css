--- conflicted
+++ resolved
@@ -166,7 +166,15 @@
 {
 }
 
-<<<<<<< HEAD
+#content #query #form label a.help
+{
+    background-image: url( ../../img/ico/question-white.png );
+    background-position: 0 50%;
+    color: #4D4D4D;
+    padding-left: 21px;
+    margin-left: 5px;
+}
+
 .ui-select-multiple.ui-select-bootstrap .ui-select-match .close {
   font-size: 1em !important;
   line-height: 0.75 !important;
@@ -176,13 +184,4 @@
   padding: 2px !important;
   width: 100% !important;
   height: initial !important;
-=======
-#content #query #form label a.help
-{
-    background-image: url( ../../img/ico/question-white.png );
-    background-position: 0 50%;
-    color: #4D4D4D;
-    padding-left: 21px;
-    margin-left: 5px;
->>>>>>> c869e0e3
 }