--- conflicted
+++ resolved
@@ -248,29 +248,8 @@
   set "SOLR_JETTY_HOST=127.0.0.1"
 )
 
-<<<<<<< HEAD
 
 REM Handle special commands
-=======
-set FIRST_ARG=%1
-
-IF [%1]==[] goto usage
-
-IF "%1"=="-h" goto run_solrcli
-IF "%1"=="--help" goto run_solrcli
-IF "%1"=="status" goto run_solrcli
-IF "%1"=="version" goto run_solrcli
-IF "%1"=="-v" goto run_solrcli
-IF "%1"=="--version" goto run_solrcli
-IF "%1"=="assert" goto run_solrcli
-IF "%1"=="zk" goto run_solrcli
-IF "%1"=="export" goto run_solrcli
-IF "%1"=="package" goto run_solrcli
-IF "%1"=="api" goto run_solrcli
-IF "%1"=="post" goto run_solrcli
-
-REM Only allow the command to be the first argument, assume start if not supplied
->>>>>>> c373d279
 IF "%1"=="start" goto set_script_cmd
 IF "%1"=="stop" goto set_script_cmd
 IF "%1"=="restart" goto set_script_cmd
@@ -294,12 +273,6 @@
 
 :usage
 IF NOT "%SCRIPT_ERROR%"=="" ECHO %SCRIPT_ERROR%
-<<<<<<< HEAD
-=======
-IF [%FIRST_ARG%]==[] goto run_solrcli
-IF "%FIRST_ARG%"=="-h" goto run_solrcli
-IF "%FIRST_ARG%"=="--help" goto run_solrcli
->>>>>>> c373d279
 IF "%SCRIPT_CMD%"=="start" goto start_usage
 IF "%SCRIPT_CMD%"=="restart" goto start_usage
 IF "%SCRIPT_CMD%"=="stop" goto stop_usage
@@ -387,7 +360,6 @@
 
 set "arg=%~1"
 set "firstTwo=%arg:~0,2%"
-<<<<<<< HEAD
 
 REM In case no arguments left, run special command
 IF [%1]==[] goto run_special_command
@@ -396,12 +368,6 @@
 IF "%SCRIPT_CMD%"=="stop" goto parse_stop_args
 
 :parse_start_args
-=======
-IF "%SCRIPT_CMD%"=="" set SCRIPT_CMD=start
-IF [%1]==[] goto process_script_cmd
-IF "%1"=="--help" goto usage
-IF "%1"=="-h" goto usage
->>>>>>> c373d279
 IF "%1"=="-f" goto set_foreground_mode
 IF "%1"=="--foreground" goto set_foreground_mode
 IF "%1"=="--verbose" goto set_verbose
@@ -423,9 +389,7 @@
 IF "%1"=="--jvm-opts" goto set_jvm_opts
 IF "%1"=="-j" goto set_addl_jetty_config
 IF "%1"=="--jettyconfig" goto set_addl_jetty_config
-<<<<<<< HEAD
-IF "%1"=="--jetty-config" goto set_addl_jetty_config
-IF "%1"=="--noprompt" goto set_noprompt
+IF "%1"=="-y" goto set_noprompt
 IF "%1"=="--no-prompt" goto set_noprompt
 
 REM Skip stop arg parsing if not stop command
@@ -435,27 +399,16 @@
 IF "%1"=="-k" goto set_stop_key
 IF "%1"=="--key" goto set_stop_key
 IF "%1"=="--all" goto set_stop_all
-IF "%1"=="-all" goto set_stop_all
 
 :parse_general_args
 
 REM Print usage of command in case help option included
 IF "%1"=="--help" goto usage
-IF "%1"=="-help" goto usage
 IF "%1"=="-h" goto usage
-IF "%1"=="-usage" goto usage
-IF "%1"=="/?" goto usage
 
 REM other args supported by all special commands
 IF "%1"=="-p" goto set_port
 IF "%1"=="--port" goto set_port
-=======
-IF "%1"=="--no-prompt" goto set_noprompt
-IF "%1"=="-y" goto set_noprompt
-IF "%1"=="-k" goto set_stop_key
-IF "%1"=="--key" goto set_stop_key
-IF "%1"=="--all" goto set_stop_all
->>>>>>> c373d279
 IF "%firstTwo%"=="-D" goto set_passthru
 
 REM Argument not supported / found
@@ -1209,53 +1162,6 @@
 
 goto done
 
-<<<<<<< HEAD
-=======
-:run_example
-REM Run the requested example
-
-"%JAVA%" %SOLR_SSL_OPTS% %AUTHC_OPTS% %SOLR_ZK_CREDS_AND_ACLS% %SOLR_TOOL_OPTS% -Dsolr.install.dir="%SOLR_TIP%" ^
-  -Dlog4j.configurationFile="file:///%DEFAULT_SERVER_DIR%\resources\log4j2-console.xml" ^
-  -Dsolr.install.symDir="%SOLR_TIP%" ^
-  -classpath "%DEFAULT_SERVER_DIR%\solr-webapp\webapp\WEB-INF\lib\*;%DEFAULT_SERVER_DIR%\lib\ext\*" ^
-  org.apache.solr.cli.SolrCLI run_example --script "%SDIR%\solr.cmd" -e %EXAMPLE% --server-dir "%SOLR_SERVER_DIR%" ^
-  --url-scheme !SOLR_URL_SCHEME! !PASS_TO_RUN_EXAMPLE!
-
-REM End of run_example
-goto done
-
-:run_solrcli
-"%JAVA%" %SOLR_SSL_OPTS% %AUTHC_OPTS% %SOLR_ZK_CREDS_AND_ACLS% %SOLR_TOOL_OPTS% -Dsolr.install.dir="%SOLR_TIP%" ^
-  -Dlog4j.configurationFile="file:///%DEFAULT_SERVER_DIR%\resources\log4j2-console.xml" ^
-  -classpath "%DEFAULT_SERVER_DIR%\solr-webapp\webapp\WEB-INF\lib\*;%DEFAULT_SERVER_DIR%\lib\ext\*" ^
-  org.apache.solr.cli.SolrCLI %*
-if errorlevel 1 (
-   exit /b 1
-)
-goto done
-
-:parse_config_args
-IF [%1]==[] goto run_config
-IF "%1"=="-z" goto set_config_zk
-IF "%1"=="--zk-host" goto set_config_zk
-IF "%1"=="--scheme" goto set_config_url_scheme
-set "CONFIG_ARGS=!CONFIG_ARGS! %1"
-SHIFT
-goto parse_config_args
-
-:set_config_zk
-set ZK_HOST=%~2
-SHIFT
-SHIFT
-goto parse_config_args
-
-:set_config_url_scheme
-set SOLR_URL_SCHEME=%~2
-SHIFT
-SHIFT
-goto parse_config_args
-
->>>>>>> c373d279
 :run_auth
 REM Options parsing.
 REM Note: With the following technique of parsing, it is not possible
@@ -1312,42 +1218,6 @@
     --solr-url !SOLR_URL_SCHEME!://%SOLR_TOOL_HOST%:!AUTH_PORT!
 goto done
 
-<<<<<<< HEAD
-=======
-
-:invalid_cmd_line
-@echo.
-IF "!SCRIPT_ERROR!"=="" (
-  @echo Invalid command-line option: %1
-) ELSE (
-  @echo ERROR: !SCRIPT_ERROR!
-)
-@echo.
-IF "%FIRST_ARG%"=="start" (
-  goto start_usage
-) ELSE IF "%FIRST_ARG:~0,1%" == "-" (
-  goto start_usage
-) ELSE IF "%FIRST_ARG%"=="restart" (
-  goto start_usage
-) ELSE IF "%FIRST_ARG%"=="stop" (
-  goto stop_usage
-) ELSE IF "%FIRST_ARG%"=="healthcheck" (
-  goto run_solrcli
-) ELSE IF "%FIRST_ARG%"=="create" (
-  goto run_solrcli
-) ELSE IF "%FIRST_ARG%"=="zk" (
-  goto run_solrcli
-) ELSE IF "%FIRST_ARG%"=="auth" (
-  goto run_solrcli
-) ELSE IF "%FIRST_ARG%"=="status" (
-  goto run_solrcli
-)
-
-:need_java_home
-@echo Please set the JAVA_HOME environment variable to the path where you installed Java 21+
-goto done
-
->>>>>>> c373d279
 :err
 @echo.
 @echo ERROR: !SCRIPT_ERROR!
