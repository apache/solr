@REM
@REM  Licensed to the Apache Software Foundation (ASF) under one or more
@REM  contributor license agreements.  See the NOTICE file distributed with
@REM  this work for additional information regarding copyright ownership.
@REM  The ASF licenses this file to You under the Apache License, Version 2.0
@REM  (the "License"); you may not use this file except in compliance with
@REM  the License.  You may obtain a copy of the License at
@REM
@REM      http://www.apache.org/licenses/LICENSE-2.0
@REM
@REM  Unless required by applicable law or agreed to in writing, software
@REM  distributed under the License is distributed on an "AS IS" BASIS,
@REM  WITHOUT WARRANTIES OR CONDITIONS OF ANY KIND, either express or implied.
@REM  See the License for the specific language governing permissions and
@REM  limitations under the License.

@echo off

@REM Make sure to keep line endings as CRLF for .cmd files

IF "%OS%"=="Windows_NT" setlocal enabledelayedexpansion enableextensions

set "PASS_TO_RUN_EXAMPLE="

REM Determine top-level Solr directory
set SDIR=%~dp0
IF "%SDIR:~-1%"=="\" set SDIR=%SDIR:~0,-1%
set SOLR_TIP=%SDIR%\..
pushd %SOLR_TIP%
set SOLR_TIP=%CD%
popd

REM Used to report errors before exiting the script
set SCRIPT_ERROR=
set NO_USER_PROMPT=0

REM Allow user to import vars from an include file
REM vars set in the include file can be overridden with
REM command line args
IF "%SOLR_INCLUDE%"=="" set "SOLR_INCLUDE=%SOLR_TIP%\bin\solr.in.cmd"
IF EXIST "%SOLR_INCLUDE%" CALL "%SOLR_INCLUDE%"

set "DEFAULT_SERVER_DIR=%SOLR_TIP%\server"


REM Verify Java is available
IF DEFINED SOLR_JAVA_HOME set "JAVA_HOME=%SOLR_JAVA_HOME%"
REM Try to detect JAVA_HOME from the registry
IF NOT DEFINED JAVA_HOME (
  FOR /F "skip=2 tokens=2*" %%A IN ('REG QUERY "HKLM\Software\JavaSoft\Java Runtime Environment" /v CurrentVersion') DO set CurVer=%%B
  FOR /F "skip=2 tokens=2*" %%A IN ('REG QUERY "HKLM\Software\JavaSoft\Java Runtime Environment\!CurVer!" /v JavaHome') DO (
    set "JAVA_HOME=%%B"
  )
)
IF NOT DEFINED JAVA_HOME goto need_java_home
set JAVA_HOME=%JAVA_HOME:"=%
IF %JAVA_HOME:~-1%==\ SET JAVA_HOME=%JAVA_HOME:~0,-1%
IF NOT EXIST "%JAVA_HOME%\bin\java.exe" (
  set "SCRIPT_ERROR=java.exe not found in %JAVA_HOME%\bin. Please set JAVA_HOME to a valid JRE / JDK directory."
  goto err
)
set "JAVA=%JAVA_HOME%\bin\java"
CALL :resolve_java_info
IF !JAVA_MAJOR_VERSION! LSS 8 (
  set "SCRIPT_ERROR=Java 1.8 or later is required to run Solr. Current Java version is: !JAVA_VERSION_INFO! (detected major: !JAVA_MAJOR_VERSION!)"
  goto err
)


REM Select HTTP OR HTTPS related configurations
set SOLR_URL_SCHEME=http
set "SOLR_JETTY_CONFIG=--module=http"
set "SOLR_SSL_OPTS= "

IF DEFINED SOLR_HADOOP_CREDENTIAL_PROVIDER_PATH (
  set "SOLR_SSL_OPTS=!SOLR_SSL_OPTS! -Dhadoop.security.credential.provider.path=%SOLR_HADOOP_CREDENTIAL_PROVIDER_PATH%"
)

IF NOT DEFINED SOLR_SSL_ENABLED (
  IF DEFINED SOLR_SSL_KEY_STORE (
    set "SOLR_SSL_ENABLED=true"
  ) ELSE (
    set "SOLR_SSL_ENABLED=false"
  )
)

IF NOT DEFINED SOLR_SSL_RELOAD_ENABLED (
  set "SOLR_SSL_RELOAD_ENABLED=true"
)

REM Enable java security manager by default (limiting filesystem access and other things)
IF NOT DEFINED SOLR_SECURITY_MANAGER_ENABLED (
  set SOLR_SECURITY_MANAGER_ENABLED=true
)

IF "%SOLR_SSL_ENABLED%"=="true" (
  set "SOLR_JETTY_CONFIG=--module=https --lib="%DEFAULT_SERVER_DIR%\solr-webapp\webapp\WEB-INF\lib\*""
  set SOLR_URL_SCHEME=https
  IF "%SOLR_SSL_RELOAD_ENABLED%"=="true" (
    set "SOLR_JETTY_CONFIG=!SOLR_JETTY_CONFIG! --module=ssl-reload"
    set "SOLR_SSL_OPTS=!SOLR_SSL_OPTS! -Dsolr.keyStoreReload.enabled=true"
  )
  IF DEFINED SOLR_SSL_KEY_STORE (
    set "SOLR_SSL_OPTS=!SOLR_SSL_OPTS! -Dsolr.jetty.keystore=%SOLR_SSL_KEY_STORE%"
    IF "%SOLR_SSL_RELOAD_ENABLED%"=="true" (
      IF "%SOLR_SECURITY_MANAGER_ENABLED%"=="true" (
        set "SOLR_SSL_OPTS=!SOLR_SSL_OPTS! -Dsolr.jetty.keystoreParentPath=%SOLR_SSL_KEY_STORE%/.."
      )
    )
  )

  IF DEFINED SOLR_SSL_KEY_STORE_TYPE (
    set "SOLR_SSL_OPTS=!SOLR_SSL_OPTS! -Dsolr.jetty.keystore.type=%SOLR_SSL_KEY_STORE_TYPE%"
  )

  IF DEFINED SOLR_SSL_TRUST_STORE (
    set "SOLR_SSL_OPTS=!SOLR_SSL_OPTS! -Dsolr.jetty.truststore=%SOLR_SSL_TRUST_STORE%"
  )
  IF DEFINED SOLR_SSL_TRUST_STORE_TYPE (
    set "SOLR_SSL_OPTS=!SOLR_SSL_OPTS! -Dsolr.jetty.truststore.type=%SOLR_SSL_TRUST_STORE_TYPE%"
  )

  IF NOT DEFINED SOLR_SSL_CLIENT_HOSTNAME_VERIFICATION (
    set SOLR_SSL_CLIENT_HOSTNAME_VERIFICATION=true
  )
  IF "%SOLR_SSL_CLIENT_HOSTNAME_VERIFICATION%"=="true" (
    set "SOLR_SSL_OPTS=!SOLR_SSL_OPTS! -Dsolr.jetty.ssl.verifyClientHostName=HTTPS"
  )

  IF DEFINED SOLR_SSL_NEED_CLIENT_AUTH (
    set "SOLR_SSL_OPTS=!SOLR_SSL_OPTS! -Dsolr.jetty.ssl.needClientAuth=%SOLR_SSL_NEED_CLIENT_AUTH%"
  )
  IF DEFINED SOLR_SSL_WANT_CLIENT_AUTH (
    set "SOLR_SSL_OPTS=!SOLR_SSL_OPTS! -Dsolr.jetty.ssl.wantClientAuth=%SOLR_SSL_WANT_CLIENT_AUTH%"
  )

  IF DEFINED SOLR_SSL_CLIENT_KEY_STORE (
    set "SOLR_SSL_OPTS=!SOLR_SSL_OPTS! -Djavax.net.ssl.keyStore=%SOLR_SSL_CLIENT_KEY_STORE%"

    IF DEFINED SOLR_SSL_CLIENT_KEY_STORE_TYPE (
      set "SOLR_SSL_OPTS=!SOLR_SSL_OPTS! -Djavax.net.ssl.keyStoreType=%SOLR_SSL_CLIENT_KEY_STORE_TYPE%"
    )
    IF "%SOLR_SSL_RELOAD_ENABLED%"=="true" (
      IF "%SOLR_SECURITY_MANAGER_ENABLED%"=="true" (
        set "SOLR_SSL_OPTS=!SOLR_SSL_OPTS! -Djavax.net.ssl.keyStoreParentPath=%SOLR_SSL_CLIENT_KEY_STORE_TYPE%/.."
      )
    )
  ) ELSE (
    IF DEFINED SOLR_SSL_KEY_STORE (
      set "SOLR_SSL_OPTS=!SOLR_SSL_OPTS! -Djavax.net.ssl.keyStore=%SOLR_SSL_KEY_STORE%"
    )
    IF DEFINED SOLR_SSL_KEY_STORE_TYPE (
      set "SOLR_SSL_OPTS=!SOLR_SSL_OPTS! -Djavax.net.ssl.keyStoreType=%SOLR_SSL_KEY_STORE_TYPE%"
    )
  )

  IF DEFINED SOLR_SSL_CLIENT_TRUST_STORE (
    set "SOLR_SSL_OPTS=!SOLR_SSL_OPTS! -Djavax.net.ssl.trustStore=%SOLR_SSL_CLIENT_TRUST_STORE%"

    IF DEFINED SOLR_SSL_CLIENT_TRUST_STORE_TYPE (
      set "SOLR_SSL_OPTS=!SOLR_SSL_OPTS! -Djavax.net.ssl.trustStoreType=%SOLR_SSL_CLIENT_TRUST_STORE_TYPE%"
    )
  ) ELSE (
    IF DEFINED SOLR_SSL_TRUST_STORE (
     set "SOLR_SSL_OPTS=!SOLR_SSL_OPTS! -Djavax.net.ssl.trustStore=%SOLR_SSL_TRUST_STORE%"
    )
    IF DEFINED SOLR_SSL_TRUST_STORE_TYPE (
     set "SOLR_SSL_OPTS=!SOLR_SSL_OPTS! -Djavax.net.ssl.trustStoreType=%SOLR_SSL_TRUST_STORE_TYPE%"
    )
  )
  IF DEFINED SOLR_SSL_CHECK_PEER_NAME (
   set "SOLR_SSL_OPTS=!SOLR_SSL_OPTS! -Dsolr.ssl.checkPeerName=%SOLR_SSL_CHECK_PEER_NAME% -Dsolr.jetty.ssl.sniHostCheck=%SOLR_SSL_CHECK_PEER_NAME%"
  )
) ELSE (
  set SOLR_SSL_OPTS=
)

REM Requestlog options
IF NOT DEFINED SOLR_REQUESTLOG_ENABLED (
  set SOLR_REQUESTLOG_ENABLED=true
)
IF "%SOLR_REQUESTLOG_ENABLED%"=="true" (
  set "SOLR_JETTY_CONFIG=!SOLR_JETTY_CONFIG! --module=requestlog"
)

REM Jetty gzip module enabled by default
IF NOT DEFINED SOLR_GZIP_ENABLED (
  set "SOLR_GZIP_ENABLED=true"
)
IF "%SOLR_GZIP_ENABLED%"=="true" (
  set "SOLR_JETTY_CONFIG=!SOLR_JETTY_CONFIG! --module=gzip"
)

REM Authentication options

IF NOT DEFINED SOLR_AUTH_TYPE (
  IF DEFINED SOLR_AUTHENTICATION_OPTS (
    echo WARNING: SOLR_AUTHENTICATION_OPTS variable configured without associated SOLR_AUTH_TYPE variable
    echo          Please configure SOLR_AUTH_TYPE variable with the authentication type to be used.
    echo          Currently supported authentication types are [kerberos, basic]
  )
)

IF DEFINED SOLR_AUTH_TYPE (
  IF DEFINED SOLR_AUTHENTICATION_CLIENT_BUILDER (
    echo WARNING: SOLR_AUTHENTICATION_CLIENT_BUILDER and SOLR_AUTH_TYPE variables are configured together
    echo          Use SOLR_AUTH_TYPE variable to configure authentication type to be used
    echo          Currently supported authentication types are [kerberos, basic]
    echo          The value of SOLR_AUTHENTICATION_CLIENT_BUILDER configuration variable will be ignored
  )
)

IF DEFINED SOLR_AUTH_TYPE (
  IF /I "%SOLR_AUTH_TYPE%" == "basic" (
    set SOLR_AUTHENTICATION_CLIENT_BUILDER="org.apache.solr.client.solrj.impl.PreemptiveBasicAuthClientBuilderFactory"
  ) ELSE (
    IF /I "%SOLR_AUTH_TYPE%" == "kerberos" (
      set SOLR_AUTHENTICATION_CLIENT_BUILDER="org.apache.solr.client.solrj.impl.PreemptiveBasicAuthClientBuilderFactory"
    ) ELSE (
      echo ERROR: Value specified for SOLR_AUTH_TYPE configuration variable is invalid.
      goto err
    )
  )
)

IF DEFINED SOLR_AUTHENTICATION_CLIENT_CONFIGURER (
  echo WARNING: Found unsupported configuration variable SOLR_AUTHENTICATION_CLIENT_CONFIGURER
  echo          Please start using SOLR_AUTH_TYPE instead
)
IF DEFINED SOLR_AUTHENTICATION_CLIENT_BUILDER (
  set AUTHC_CLIENT_BUILDER_ARG="-Dsolr.httpclient.builder.factory=%SOLR_AUTHENTICATION_CLIENT_BUILDER%"
)
set "AUTHC_OPTS=%AUTHC_CLIENT_BUILDER_ARG% %SOLR_AUTHENTICATION_OPTS%"

REM Set the SOLR_TOOL_HOST variable for use when connecting to a running Solr instance
IF NOT "%SOLR_HOST%"=="" (
  set "SOLR_TOOL_HOST=%SOLR_HOST%"
) ELSE (
  set "SOLR_TOOL_HOST=localhost"
)
IF "%SOLR_JETTY_HOST%"=="" (
  set "SOLR_JETTY_HOST=127.0.0.1"
)

set FIRST_ARG=%1

IF [%1]==[] goto usage

IF "%1"=="-help" goto run_solrcli
IF "%1"=="-usage" goto run_solrcli
IF "%1"=="-h" goto run_solrcli
IF "%1"=="--help" goto run_solrcli
IF "%1"=="/?" goto run_solrcli
IF "%1"=="status" goto get_status
IF "%1"=="version" goto run_solrcli
IF "%1"=="-v" goto run_solrcli
IF "%1"=="-version" goto run_solrcli
IF "%1"=="assert" goto run_solrcli
IF "%1"=="export" goto run_solrcli
IF "%1"=="package" goto run_solrcli
IF "%1"=="api" goto run_solrcli
IF "%1"=="post" goto run_solrcli

REM Only allow the command to be the first argument, assume start if not supplied
IF "%1"=="start" goto set_script_cmd
IF "%1"=="stop" goto set_script_cmd
IF "%1"=="restart" goto set_script_cmd
IF "%1"=="healthcheck" goto run_solrcli
IF "%1"=="create" goto run_solrcli
IF "%1"=="delete" goto run_solrcli
IF "%1"=="postlogs" goto run_solrcli
IF "%1"=="zk" (
  set SCRIPT_CMD=zk
  SHIFT
  set ZK_RECURSE=false
  goto parse_zk_args
)
IF "%1"=="auth" (
  set SCRIPT_CMD=auth
  SHIFT
  goto run_auth
)
IF "%1"=="config" goto run_solrcli

goto parse_args

:usage
IF NOT "%SCRIPT_ERROR%"=="" ECHO %SCRIPT_ERROR%
IF [%FIRST_ARG%]==[] goto run_solrcli
IF "%FIRST_ARG%"=="-help" goto run_solrcli
IF "%FIRST_ARG%"=="-usage" goto run_solrcli
IF "%FIRST_ARG%"=="-h" goto run_solrcli
IF "%FIRST_ARG%"=="--help" goto run_solrcli
IF "%FIRST_ARG%"=="/?" goto run_solrcli
IF "%SCRIPT_CMD%"=="start" goto start_usage
IF "%SCRIPT_CMD%"=="restart" goto start_usage
IF "%SCRIPT_CMD%"=="stop" goto stop_usage
IF "%SCRIPT_CMD%"=="healthcheck" goto run_solrcli
IF "%SCRIPT_CMD%"=="create" goto run_solrcli
IF "%SCRIPT_CMD%"=="delete" goto run_solrcli
IF "%SCRIPT_CMD%"=="cluster" goto run_solrcli
IF "%SCRIPT_CMD%"=="zk" goto zk_usage
IF "%SCRIPT_CMD%"=="auth" goto auth_usage
IF "%SCRIPT_CMD%"=="status" goto run_solrcli
IF "%SCRIPT_CMD%"=="postlogs" goto run_solrcli
goto done

:start_usage
@echo.
@echo Usage: solr %SCRIPT_CMD% [-f] [-c] [-h hostname] [-p port] [-d directory] [-z zkHost] [-m memory] [-e example] [-s solr.solr.home] [-t solr.data.home] [-a "additional-options"] [-V]
@echo.
@echo   -f            Start Solr in foreground; default starts Solr in the background
@echo                   and sends stdout / stderr to solr-PORT-console.log
@echo.
@echo   -c or -cloud  Start Solr in SolrCloud mode; if -z not supplied and ZK_HOST not defined in
@echo                   solr.in.cmd, an embedded ZooKeeper instance is started on Solr port+1000,
@echo                   such as 9983 if Solr is bound to 8983
@echo.
@echo   -host host    Specify the hostname for this Solr instance
@echo.
@echo   -p port       Specify the port to start the Solr HTTP listener on; default is 8983
@echo                   The specified port (SOLR_PORT) will also be used to determine the stop port
@echo                   STOP_PORT=(%%SOLR_PORT%%-1000) and JMX RMI listen port RMI_PORT=(%%SOLR_PORT%%+10000).
@echo                   For instance, if you set -p 8985, then the STOP_PORT=7985 and RMI_PORT=18985
@echo.
@echo   -d dir        Specify the Solr server directory; defaults to server
@echo.
@echo   -z zkHost     Zookeeper connection string; only used when running in SolrCloud mode using -c
@echo                   If neither ZK_HOST is defined in solr.in.cmd nor the -z parameter is specified,
@echo                   an embedded ZooKeeper instance will be launched.
@echo                   Set the ZK_CREATE_CHROOT environment variable to true if your ZK host has a chroot path, and you want to create it automatically."
@echo.
@echo   -m memory     Sets the min (-Xms) and max (-Xmx) heap size for the JVM, such as: -m 4g
@echo                   results in: -Xms4g -Xmx4g; by default, this script sets the heap size to 512m
@echo.
@echo   -s dir        Sets the solr.solr.home system property; Solr will create core directories under
@echo                   this directory. This allows you to run multiple Solr instances on the same host
@echo                   while reusing the same server directory set using the -d parameter. If set, the
@echo                   specified directory should contain a solr.xml file, unless solr.xml exists in Zookeeper.
@echo                   This parameter is ignored when running examples (-e), as the solr.solr.home depends
@echo                   on which example is run. The default value is server/solr. If passed a relative dir
@echo                   validation with the current dir will be done before trying the default server/^<dir^>
@echo.
@echo   -t dir        Sets the solr.data.home system property, where Solr will store index data in ^<instance_dir^>/data subdirectories.
@echo                   If not set, Solr uses solr.solr.home for both config and data.
@echo.
@echo   -e example    Name of the example to run; available examples:
@echo       cloud:          SolrCloud example
@echo       techproducts:   Comprehensive example illustrating many of Solr's core capabilities
@echo       schemaless:     Schema-less example (schema is inferred from data during indexing)
@echo       films:          Example of starting with _default configset and defining explicit fields dynamically
@echo.
@echo   -a opts       Additional parameters to pass to the JVM when starting Solr, such as to setup
@echo                 Java debug options. For example, to enable a Java debugger to attach to the Solr JVM
@echo                 you could pass: -a "-agentlib:jdwp=transport=dt_socket,server=y,suspend=n,address=18983"
@echo                 In most cases, you should wrap the additional parameters in double quotes.
@echo.
@echo   -j opts       Additional parameters to pass to Jetty when starting Solr.
@echo                 For example, to add configuration folder that jetty should read
@echo                 you could pass: -j "--include-jetty-dir=/etc/jetty/custom/server/"
@echo                 In most cases, you should wrap the additional parameters in double quotes.
@echo.
@echo   -noprompt     Don't prompt for input; accept all defaults when running examples that accept user input
@echo.
@echo   -v and -q     Verbose (-v) or quiet (-q) logging. Sets default log level to DEBUG or WARN instead of INFO
@echo.
@echo   -V/-verbose   Verbose messages from this script
@echo.
goto done

:stop_usage
@echo.
@echo Usage: solr stop [-k key] [-p port] [-V]
@echo.
@echo  -k key      Stop key; default is solrrocks
@echo.
@echo  -p port     Specify the port the Solr HTTP listener is bound to
@echo.
@echo  -all        Find and stop all running Solr servers on this host
@echo.
@echo  -V/-verbose Verbose messages from this script
@echo.
@echo  NOTE: To see if any Solr servers are running, do: solr status
@echo.
goto done

:zk_usage
set ZK_FULL=true
goto zk_short_usage
:zk_full_usage
echo         Can be run on remote (non-Solr^) hosts, as long as valid ZK_HOST information is provided.
echo         Be sure to check the Solr logs in case of errors.
echo.
echo             -z zkHost       Optional Zookeeper connection string for all commands. If specified it
echo                             overrides the 'ZK_HOST=...'' defined in solr.in.cmd.
echo.
echo             -s solrUrl      Optional Solr URL to look up the correct zkHost connection string via.
echo.
echo             -V              Enable more verbose output.
echo.
echo         upconfig uploads a configset from the local machine to Zookeeper.
echo.
echo         downconfig downloads a configset from Zookeeper to the local machine.
echo.
echo             -n configName   Name of the configset in Zookeeper that will be the destination of
echo                             'upconfig' and the source for 'downconfig'.
echo.
echo             -d confdir      The local directory the configuration will be uploaded from for
echo                             'upconfig' or downloaded to for 'downconfig'. If 'confdir' is a child of
echo                             ...solr/server/solr/configsets' then the configs will be copied from/to
echo                             that directory. Otherwise it is interpreted as a simple local path.
echo.
echo         cp copies files or folders to/from Zookeeper or Zookeeper -^> Zookeeper
echo             -r              Recursively copy ^<src^> to ^<dst^>. Command will fail if ^<src^> has children and
echo                             -r is not specified. Optional
echo.
echo.             ^<src^>, ^<dest^> : [file:][/]path/to/local/file or zk:/path/to/zk/node
echo                              NOTE: ^<src^> and ^<dest^> may both be Zookeeper resources prefixed by 'zk:'
echo             When ^<src^> is a zk resource, ^<dest^> may be '.'
echo             If ^<dest^> ends with '/', then ^<dest^> will be a local folder or parent znode and the last
echo             element of the ^<src^> path will be appended unless ^<src^> also ends in a slash.
echo             ^<dest^> may be zk:, which may be useful when using the cp -r form to backup/restore
echo             the entire zk state.
echo             You must enclose local paths that end in a wildcard in quotes or just
echo             end the local path in a slash. That is,
echo             'bin/solr zk cp -r /some/dir/ zk:/ -z localhost:2181' is equivalent to
echo             'bin/solr zk cp -r ^"/some/dir/*^" zk:/ -z localhost:2181'
echo             but 'bin/solr zk cp -r /some/dir/* zk:/ -z localhost:2181' will throw an error.
echo.
echo             Here's an example of backup/restore for a ZK configuration:
echo             to copy to local: 'bin/solr zk cp -r zk:/ /some/dir -z localhost:2181'
echo             to restore to ZK: 'bin/solr zk cp -r /some/dir/ zk:/ -z localhost:2181'
echo.
echo             The 'file:' prefix is stripped, thus 'file:/wherever' specifies an absolute local path and
echo             'file:somewhere' specifies a relative local path. All paths on Zookeeper are absolute.
echo.
echo             Zookeeper nodes CAN have data, so moving a single file to a parent znode
echo             will overlay the data on the parent Znode so specifying the trailing slash
echo             can be important.
echo.
echo             Wildcards are supported when copying from local, trailing only and must be quoted.
echo.
echo         rm deletes files or folders on Zookeeper
echo             -r     Recursively delete if ^<path^> is a directory. Command will fail if ^<path^>
echo                    has children and -r is not specified. Optional
echo             ^<path^> : [zk:]/path/to/zk/node. ^<path^> may not be the root ('/')
echo.
echo         mv moves (renames) znodes on Zookeeper
echo             ^<src^>, ^<dest^> : Zookeeper nodes, the 'zk:' prefix is optional.
echo             If ^<dest^> ends with '/', then ^<dest^> will be a parent znode
echo             and the last element of the ^<src^> path will be appended.
echo             Zookeeper nodes CAN have data, so moving a single file to a parent znode
echo             will overlay the data on the parent Znode so specifying the trailing slash
echo             is important.
echo.
echo         ls lists the znodes on Zookeeper
echo             -r recursively descends the path listing all znodes. Optional
echo             ^<path^>: The Zookeeper path to use as the root.
echo.
echo             Only the node names are listed, not data
echo.
echo         mkroot makes a znode in Zookeeper with no data. Can be used to make a path of arbitrary
echo                depth but primarily intended to create a 'chroot'.
echo.
echo             ^<path^>: The Zookeeper path to create. Leading slash is assumed if not present.
echo                       Intermediate nodes are created as needed if not present.
echo.

goto done

:zk_short_usage
IF NOT "!ERROR_MSG!"=="" (
  echo  ERROR: !ERROR_MSG!
  echo.
)
<<<<<<< HEAD
echo  Usage: solr zk upconfig^|downconfig -d ^<confdir^> -n ^<configName^> [-z zkHost]
echo         solr zk cp [-r] ^<src^> ^<dest^> [-z zkHost]
echo         solr zk rm [-r] ^<path^> [-z zkHost]
echo         solr zk mv ^<src^> ^<dest^> [-z zkHost]
echo         solr zk ls [-r] ^<path^> [-z zkHost]
echo         solr zk mkroot ^<path^> [-z zkHost]
echo         solr zk linkconfig -confname ^<confname^> -c ^<collection^> [-z zkHost]
echo         solr zk updateacls ^<path^> [-z zkHost]
=======
echo  Usage: solr zk upconfig^|downconfig -d ^<confdir^> -n ^<configName^> [-z zkHost] [-s solrUrl]
echo         solr zk cp [-r] ^<src^> ^<dest^> [-z zkHost] [-s solrUrl]
echo         solr zk rm [-r] ^<path^> [-z zkHost] [-s solrUrl]
echo         solr zk mv ^<src^> ^<dest^> [-z zkHost] [-s solrUrl]
echo         solr zk ls [-r] ^<path^> [-z zkHost] [-s solrUrl]
echo         solr zk mkroot ^<path^> [-z zkHost] [-s solrUrl]
>>>>>>> f9f9905a
echo.
IF "%ZK_FULL%"=="true" (
  goto zk_full_usage
) ELSE (
  echo Type bin/solr zk -help for full usage help
)
goto done

:auth_usage
echo Usage: solr auth enable [-type basicAuth] -credentials user:pass [-blockUnknown ^<true^|false^>] [-updateIncludeFileOnly ^<true^|false^>] [-V]
echo        solr auth enable [-type basicAuth] -prompt ^<true^|false^> [-blockUnknown ^<true^|false^>] [-updateIncludeFileOnly ^<true^|false^>] [-V]
echo        solr auth disable [-updateIncludeFileOnly ^<true^|false^>] [-V]
echo.
echo  Updates or enables/disables authentication.  Must be run on the machine hosting Solr.
echo.
echo   -type ^<type^>                 The authentication mechanism to enable. Defaults to 'basicAuth'.
echo.
echo   -credentials ^<user:pass^>     The username and password of the initial user
echo                                Note: only one of -prompt or -credentials must be provided
echo.
echo   -prompt ^<true^|false^>         Prompts the user to provide the credentials
echo                                Note: only one of -prompt or -credentials must be provided
echo.
echo   -blockUnknown ^<true^|false^>   When true, this blocks out access to unauthenticated users. When not provided,
echo                                this defaults to false (i.e. unauthenticated users can access all endpoints, except the
echo                                operations like collection-edit, security-edit, core-admin-edit etc.^). Check the reference
echo                                guide for Basic Authentication for more details.
echo.
echo   -updateIncludeFileOnly ^<true^|false^>    Only update the solr.in.sh or solr.in.cmd file, and skip actual enabling/disabling"
echo                                          authentication (i.e. don't update security.json^)"
echo.
echo   -z zkHost                    Zookeeper connection string. Unnecessary if ZK_HOST is defined in solr.in.cmd.
echo.
echo   -d ^<dir^>                     Specify the Solr server directory"
echo.
echo   -s ^<dir^>                     Specify the Solr home directory. This is where any credentials or authentication"
echo                                configuration files (e.g. basicAuth.conf^) would be placed."
echo.
echo   -V                           Enable more verbose output
echo.
goto done

REM Really basic command-line arg parsing
:parse_args

set "arg=%~1"
set "firstTwo=%arg:~0,2%"
IF "%SCRIPT_CMD%"=="" set SCRIPT_CMD=start
IF [%1]==[] goto process_script_cmd
IF "%1"=="-help" goto usage
IF "%1"=="-h" goto usage
IF "%1"=="-usage" goto usage
IF "%1"=="/?" goto usage
IF "%1"=="-f" goto set_foreground_mode
IF "%1"=="-foreground" goto set_foreground_mode
IF "%1"=="-V" goto set_verbose
IF "%1"=="-verbose" goto set_verbose
IF "%1"=="-v" goto set_debug
IF "%1"=="-q" goto set_warn
IF "%1"=="-c" goto set_cloud_mode
IF "%1"=="-cloud" goto set_cloud_mode
IF "%1"=="-d" goto set_server_dir
IF "%1"=="-dir" goto set_server_dir
IF "%1"=="-s" goto set_solr_home_dir
IF "%1"=="-t" goto set_solr_data_dir
IF "%1"=="-solr.home" goto set_solr_home_dir
IF "%1"=="-e" goto set_example
IF "%1"=="-example" goto set_example
IF "%1"=="-host" goto set_host
IF "%1"=="-m" goto set_memory
IF "%1"=="-memory" goto set_memory
IF "%1"=="-p" goto set_port
IF "%1"=="-port" goto set_port
IF "%1"=="-z" goto set_zookeeper
IF "%1"=="-zkhost" goto set_zookeeper
IF "%1"=="-zkHost" goto set_zookeeper
IF "%1"=="-s" goto set_solr_url
IF "%1"=="-solrUrl" goto set_solr_url
IF "%1"=="-a" goto set_addl_opts
IF "%1"=="-addlopts" goto set_addl_opts
IF "%1"=="-j" goto set_addl_jetty_config
IF "%1"=="-jettyconfig" goto set_addl_jetty_config
IF "%1"=="-noprompt" goto set_noprompt
IF "%1"=="-k" goto set_stop_key
IF "%1"=="-key" goto set_stop_key
IF "%1"=="-all" goto set_stop_all
IF "%firstTwo%"=="-D" goto set_passthru
IF NOT "%1"=="" goto invalid_cmd_line
goto invalid_cmd_line

:set_script_cmd
set SCRIPT_CMD=%1
SHIFT
goto parse_args

:set_foreground_mode
set FG=1
SHIFT
goto parse_args

:set_verbose
set verbose=1
set "PASS_TO_RUN_EXAMPLE=--verbose !PASS_TO_RUN_EXAMPLE!"
SHIFT
goto parse_args

:set_debug
set SOLR_LOG_LEVEL=DEBUG
SHIFT
goto parse_args

:set_warn
set SOLR_LOG_LEVEL=WARN
SHIFT
goto parse_args

:set_cloud_mode
set SOLR_MODE=solrcloud
SHIFT
goto parse_args

:set_server_dir

set "arg=%~2"
IF "%arg%"=="" (
  set SCRIPT_ERROR=Directory name is required!
  goto invalid_cmd_line
)
set firstChar=%arg:~0,1%
IF "%firstChar%"=="-" (
  set SCRIPT_ERROR=Expected directory but found %2 instead!
  goto invalid_cmd_line
)

REM See if they are using a short-hand name relative from the Solr tip directory
IF EXIST "%SOLR_TIP%\%~2" (
  set "SOLR_SERVER_DIR=%SOLR_TIP%\%~2"
) ELSE (
  set "SOLR_SERVER_DIR=%~2"
)
SHIFT
SHIFT
goto parse_args

:set_solr_home_dir

set "arg=%~2"
IF "%arg%"=="" (
  set SCRIPT_ERROR=Directory name is required!
  goto invalid_cmd_line
)

set firstChar=%arg:~0,1%
IF "%firstChar%"=="-" (
  set SCRIPT_ERROR=Expected directory but found %2 instead!
  goto invalid_cmd_line
)
set "SOLR_HOME=%~2"
SHIFT
SHIFT
goto parse_args

:set_solr_data_dir

set "arg=%~2"
IF "%arg%"=="" (
  set SCRIPT_ERROR=Directory name is required!
  goto invalid_cmd_line
)

set firstChar=%arg:~0,1%
IF "%firstChar%"=="-" (
  set SCRIPT_ERROR=Expected directory but found %2 instead!
  goto invalid_cmd_line
)
set "SOLR_DATA_HOME=%~2"
SHIFT
SHIFT
goto parse_args

:set_example

set "arg=%~2"
IF "%arg%"=="" (
  set SCRIPT_ERROR=Example name is required!
  goto invalid_cmd_line
)

set firstChar=%arg:~0,1%
IF "%firstChar%"=="-" (
  set SCRIPT_ERROR=Expected example name but found %2 instead!
  goto invalid_cmd_line
)

set EXAMPLE=%~2
SHIFT
SHIFT
goto parse_args

:set_memory

set "arg=%~2"
IF "%arg%"=="" (
  set SCRIPT_ERROR=Memory setting is required!
  goto invalid_cmd_line
)

set firstChar=%arg:~0,1%
IF "%firstChar%"=="-" (
  set SCRIPT_ERROR=Expected memory setting but found %2 instead!
  goto invalid_cmd_line
)

set SOLR_HEAP=%~2
set "PASS_TO_RUN_EXAMPLE=-m %~2 !PASS_TO_RUN_EXAMPLE!"
SHIFT
SHIFT
goto parse_args

:set_host
set "arg=%~2"
IF "%arg%"=="" (
  set SCRIPT_ERROR=Hostname is required!
  goto invalid_cmd_line
)

set firstChar=%arg:~0,1%
IF "%firstChar%"=="-" (
  set SCRIPT_ERROR=Expected hostname but found %2 instead!
  goto invalid_cmd_line
)

set SOLR_HOST=%~2
set "PASS_TO_RUN_EXAMPLE=-h %~2 !PASS_TO_RUN_EXAMPLE!"
SHIFT
SHIFT
goto parse_args

:set_port
set "arg=%~2"
IF "%arg%"=="" (
  set SCRIPT_ERROR=Port is required!
  goto invalid_cmd_line
)

set firstChar=%arg:~0,1%
IF "%firstChar%"=="-" (
  set SCRIPT_ERROR=Expected port but found %2 instead!
  goto invalid_cmd_line
)

set SOLR_PORT=%~2
set "PASS_TO_RUN_EXAMPLE=-p %~2 !PASS_TO_RUN_EXAMPLE!"
SHIFT
SHIFT
goto parse_args

:set_stop_key
set "arg=%~2"
IF "%arg%"=="" (
  set SCRIPT_ERROR=Stop key is required!
  goto invalid_cmd_line
)

set firstChar=%arg:~0,1%
IF "%firstChar%"=="-" (
  set SCRIPT_ERROR=Expected stop key but found %2 instead!
  goto invalid_cmd_line
)
set STOP_KEY=%~2
SHIFT
SHIFT
goto parse_args

:set_stop_all
set STOP_ALL=1
SHIFT
goto parse_args

:set_zookeeper

set "arg=%~2"
IF "%arg%"=="" (
  set SCRIPT_ERROR=Zookeeper connection string is required!
  goto invalid_cmd_line
)

set firstChar=%arg:~0,1%
IF "%firstChar%"=="-" (
  set SCRIPT_ERROR=Expected Zookeeper connection string but found %2 instead!
  goto invalid_cmd_line
)

set "ZK_HOST=%~2"
set "PASS_TO_RUN_EXAMPLE=-z %~2 !PASS_TO_RUN_EXAMPLE!"
SHIFT
SHIFT
goto parse_args

:set_solr_url

set "arg=%~2"
IF "%arg%"=="" (
  set SCRIPT_ERROR=Solr url string is required!
  goto invalid_cmd_line
)

set "ZK_SOLR_URL=%~2"
SHIFT
SHIFT
goto parse_args

:set_addl_opts
set "arg=%~2"
set "SOLR_ADDL_ARGS=%~2"
SHIFT
SHIFT
goto parse_args

:set_addl_jetty_config
set "arg=%~2"
set "SOLR_JETTY_ADDL_CONFIG=%~2"
SHIFT
SHIFT
goto parse_args

:set_passthru
set "PASSTHRU=%~1=%~2"
IF NOT "%SOLR_OPTS%"=="" (
  set "SOLR_OPTS=%SOLR_OPTS% %PASSTHRU%"
) ELSE (
  set "SOLR_OPTS=%PASSTHRU%"
)
set "PASS_TO_RUN_EXAMPLE=%PASSTHRU% !PASS_TO_RUN_EXAMPLE!"
SHIFT
SHIFT
goto parse_args

:set_noprompt
set NO_USER_PROMPT=1
set "PASS_TO_RUN_EXAMPLE=-noprompt !PASS_TO_RUN_EXAMPLE!"

SHIFT
goto parse_args

REM Perform the requested command after processing args
:process_script_cmd

IF "%verbose%"=="1" (
  CALL :safe_echo "Using Solr root directory: %SOLR_TIP%"
  CALL :safe_echo "Using Java: %JAVA%"
  "%JAVA%" -version
  @echo.
)

IF NOT "%SOLR_HOST%"=="" (
  set SOLR_HOST_ARG=-Dhost=%SOLR_HOST%
) ELSE IF "%SOLR_JETTY_HOST%"=="" (
  set "SOLR_HOST_ARG=-Dhost=localhost"
) ELSE IF "%SOLR_JETTY_HOST%"=="127.0.0.1" (
  set "SOLR_HOST_ARG=-Dhost=localhost"
) ELSE (
  set SOLR_HOST_ARG=
)

set SCRIPT_SOLR_OPTS=

REM Default placement plugin
IF DEFINED SOLR_PLACEMENTPLUGIN_DEFAULT (
  set "SCRIPT_SOLR_OPTS=%SCRIPT_SOLR_OPTS% -Dsolr.placementplugin.default=%SOLR_PLACEMENTPLUGIN_DEFAULT%"
)

REM Remote streaming and stream body
IF "%SOLR_ENABLE_REMOTE_STREAMING%"=="true" (
  set "SCRIPT_SOLR_OPTS=%SCRIPT_SOLR_OPTS% -Dsolr.enableRemoteStreaming=true"
)
IF "%SOLR_ENABLE_STREAM_BODY%"=="true" (
  set "SCRIPT_SOLR_OPTS=%SCRIPT_SOLR_OPTS% -Dsolr.enableStreamBody=true"
)

IF "%SOLR_SERVER_DIR%"=="" set "SOLR_SERVER_DIR=%DEFAULT_SERVER_DIR%"

IF NOT EXIST "%SOLR_SERVER_DIR%" (
  set "SCRIPT_ERROR=Solr server directory %SOLR_SERVER_DIR% not found!"
  goto err
)

IF NOT "%EXAMPLE%"=="" goto run_example

:start_solr
IF "%SOLR_HOME%"=="" set "SOLR_HOME=%SOLR_SERVER_DIR%\solr"
IF EXIST "%cd%\%SOLR_HOME%" set "SOLR_HOME=%cd%\%SOLR_HOME%"

IF NOT EXIST "%SOLR_HOME%\" (
  IF EXIST "%SOLR_SERVER_DIR%\%SOLR_HOME%" (
    set "SOLR_HOME=%SOLR_SERVER_DIR%\%SOLR_HOME%"
  ) ELSE (
    set "SCRIPT_ERROR=Solr home directory %SOLR_HOME% not found!"
    goto err
  )
)

IF "%STOP_KEY%"=="" set STOP_KEY=solrrocks

@REM This is quite hacky, but examples rely on a different log4j2.xml
@REM so that we can write logs for examples to %SOLR_HOME%\..\logs
IF [%SOLR_LOGS_DIR%] == [] (
  set "SOLR_LOGS_DIR=%SOLR_SERVER_DIR%\logs"
) ELSE (
  set SOLR_LOGS_DIR=%SOLR_LOGS_DIR:"=%
)

set "EXAMPLE_DIR=%SOLR_TIP%\example"
set TMP_SOLR_HOME=!SOLR_HOME:%EXAMPLE_DIR%=!
IF NOT "%TMP_SOLR_HOME%"=="%SOLR_HOME%" (
  set "SOLR_LOGS_DIR=%SOLR_HOME%\..\logs"
  set "LOG4J_CONFIG=%SOLR_SERVER_DIR%\resources\log4j2.xml"
)

set IS_RESTART=0
IF "%SCRIPT_CMD%"=="restart" (
  IF "%SOLR_PORT%"=="" (
    set "SCRIPT_ERROR=Must specify the port when trying to restart Solr."
    goto err
  )
  set SCRIPT_CMD=stop
  set IS_RESTART=1
)

@REM stop logic here
IF "%SOLR_STOP_WAIT%"=="" (
  set SOLR_STOP_WAIT=180
)
IF "%SCRIPT_CMD%"=="stop" (
  IF "%SOLR_PORT%"=="" (
    IF "%STOP_ALL%"=="1" (
      set found_it=0
      for /f "usebackq" %%i in (`dir /b "%SOLR_TIP%\bin" ^| findstr /i "^solr-.*\.port$"`) do (
        set SOME_SOLR_PORT=
        For /F "delims=" %%J In ('type "%SOLR_TIP%\bin\%%i"') do set SOME_SOLR_PORT=%%~J
        if NOT "!SOME_SOLR_PORT!"=="" (
          for /f "tokens=2,5" %%j in ('netstat -aon ^| find "TCP " ^| find ":0 " ^| find ":!SOME_SOLR_PORT! "') do (
            @REM j is the ip:port and k is the pid
            IF NOT "%%k"=="0" (
              IF "%%j"=="%SOLR_JETTY_HOST%:!SOME_SOLR_PORT!" (
                set found_it=1
                @echo Stopping Solr process %%k running on port !SOME_SOLR_PORT!
                IF "%STOP_PORT%"=="" (
                  set /A LOCAL_STOP_PORT=!SOME_SOLR_PORT! - 1000
                ) else (
                  set LOCAL_STOP_PORT=%STOP_PORT%
                )
                "%JAVA%" %SOLR_SSL_OPTS% -Djetty.home="%SOLR_SERVER_DIR%" -jar "%SOLR_SERVER_DIR%\start.jar" STOP.PORT=!LOCAL_STOP_PORT! STOP.KEY=%STOP_KEY% --stop
                del "%SOLR_TIP%"\bin\solr-!SOME_SOLR_PORT!.port
                REM wait for the process to terminate
                CALL :wait_for_process_exit %%k !SOLR_STOP_WAIT!
                REM Kill it if it is still running after the graceful shutdown
                IF EXIST "%JAVA_HOME%\bin\jstack.exe" (
                  qprocess "%%k" >nul 2>nul && "%JAVA_HOME%\bin\jstack.exe" %%k && taskkill /f /PID %%k
                ) else (
                  qprocess "%%k" >nul 2>nul && taskkill /f /PID %%k
                )
              )
            )
          )
        )
      )
      if "!found_it!"=="0" echo No Solr nodes found to stop.
    ) ELSE (
      set "SCRIPT_ERROR=Must specify the port when trying to stop Solr, or use -all to stop all running nodes on this host."
      goto err
    )
  ) ELSE (
    set found_it=0
    For /f "tokens=2,5" %%M in ('netstat -nao ^| find "TCP " ^| find ":0 " ^| find ":%SOLR_PORT% "') do (
      IF NOT "%%N"=="0" (
        IF "%%M"=="%SOLR_JETTY_HOST%:%SOLR_PORT%" (
          set found_it=1
          @echo Stopping Solr process %%N running on port %SOLR_PORT%
          IF "%STOP_PORT%"=="" set /A STOP_PORT=%SOLR_PORT% - 1000
          "%JAVA%" %SOLR_SSL_OPTS% %SOLR_TOOL_OPTS% -Djetty.home="%SOLR_SERVER_DIR%" -jar "%SOLR_SERVER_DIR%\start.jar" %SOLR_JETTY_CONFIG% STOP.PORT=!STOP_PORT! STOP.KEY=%STOP_KEY% --stop
          del "%SOLR_TIP%"\bin\solr-%SOLR_PORT%.port
          REM wait for the process to terminate
          CALL :wait_for_process_exit %%N !SOLR_STOP_WAIT!
          REM Kill it if it is still running after the graceful shutdown
          IF EXIST "%JAVA_HOME%\bin\jstack.exe" (
            qprocess "%%N" >nul 2>nul && "%JAVA_HOME%\bin\jstack.exe" %%N && taskkill /f /PID %%N
          ) else (
            qprocess "%%N" >nul 2>nul && taskkill /f /PID %%N
          )
        )
      )
    )
    if "!found_it!"=="0" echo No Solr found running on port %SOLR_PORT%
  )

  IF "!IS_RESTART!"=="0" goto done
)

IF "!IS_RESTART!"=="1" set SCRIPT_CMD=start

IF "%SOLR_PORT%"=="" set SOLR_PORT=8983
IF "%STOP_PORT%"=="" set /A STOP_PORT=%SOLR_PORT% - 1000

IF DEFINED SOLR_PORT_ADVERTISE (
  set "SCRIPT_SOLR_OPTS=%SCRIPT_SOLR_OPTS% -Dsolr.port.advertise=%SOLR_PORT_ADVERTISE%"
)

IF DEFINED SOLR_JETTY_HOST (
  set "SCRIPT_SOLR_OPTS=%SCRIPT_SOLR_OPTS% -Dsolr.jetty.host=%SOLR_JETTY_HOST%"
)

IF DEFINED SOLR_ZK_EMBEDDED_HOST (
  set "SCRIPT_SOLR_OPTS=%SCRIPT_SOLR_OPTS% -Dsolr.zk.embedded.host=%SOLR_ZK_EMBEDDED_HOST%"
)

IF "%SCRIPT_CMD%"=="start" (
  REM see if Solr is already running using netstat
  For /f "tokens=2,5" %%j in ('netstat -aon ^| find "TCP " ^| find ":0 " ^| find ":%SOLR_PORT% "') do (
    IF NOT "%%k"=="0" (
      IF "%%j"=="%SOLR_JETTY_HOST%:%SOLR_PORT%" (
        set "SCRIPT_ERROR=Process %%k is already listening on port %SOLR_PORT%. If this is Solr, please stop it first before starting (or use restart). If this is not Solr, then please choose a different port using -p PORT"
        goto err
      )
    )
  )
)

@REM determine if -server flag is supported by current JVM
"%JAVA%" -server -version > nul 2>&1
IF ERRORLEVEL 1 (
  set IS_JDK=false
  set "SERVEROPT="
  @echo WARNING: You are using a JRE without support for -server option. Please upgrade to latest JDK for best performance
  @echo.
) ELSE (
  set IS_JDK=true
  set "SERVEROPT=-server"
)
if !JAVA_MAJOR_VERSION! LSS 9  (
  "%JAVA%" -d64 -version > nul 2>&1
  IF ERRORLEVEL 1 (
    set "IS_64BIT=false"
    @echo WARNING: 32-bit Java detected. Not recommended for production. Point your JAVA_HOME to a 64-bit JDK
    @echo.
  ) ELSE (
    set IS_64bit=true
  )
) ELSE (
  set IS_64bit=true
)

IF NOT "%ZK_HOST%"=="" set SOLR_MODE=solrcloud

IF "%SOLR_MODE%"=="solrcloud" (
  IF "%ZK_CLIENT_TIMEOUT%"=="" set "ZK_CLIENT_TIMEOUT=30000"

  set "CLOUD_MODE_OPTS=-DzkClientTimeout=!ZK_CLIENT_TIMEOUT!"

  IF NOT "%SOLR_WAIT_FOR_ZK%"=="" (
    set "CLOUD_MODE_OPTS=!CLOUD_MODE_OPTS! -DwaitForZk=%SOLR_WAIT_FOR_ZK%"
  )

  IF NOT "%SOLR_DELETE_UNKNOWN_CORES%"=="" (
    set "CLOUD_MODE_OPTS=!CLOUD_MODE_OPTS! -Dsolr.deleteUnknownCores=%SOLR_DELETE_UNKNOWN_CORES%"
  )

  IF NOT "%ZK_HOST%"=="" (
    set "CLOUD_MODE_OPTS=!CLOUD_MODE_OPTS! -DzkHost=%ZK_HOST%"
  ) ELSE (
    IF %SOLR_PORT% GTR 64535 (
      set "SCRIPT_ERROR=ZK_HOST is not set and Solr port is %SOLR_PORT%, which would result in an invalid embedded Zookeeper port!"
      goto err
    )
    IF "%verbose%"=="1" echo Configuring SolrCloud to launch an embedded Zookeeper using -DzkRun
    set "CLOUD_MODE_OPTS=!CLOUD_MODE_OPTS! -DzkRun"
  )

  IF NOT "%ZK_CREATE_CHROOT%"=="" (
    set "CLOUD_MODE_OPTS=!CLOUD_MODE_OPTS! -DcreateZkChroot=%ZK_CREATE_CHROOT%"
  )

  IF "%SOLR_SOLRXML_REQUIRED%"=="true" (
    set "CLOUD_MODE_OPTS=!CLOUD_MODE_OPTS! -Dsolr.solrxml.required=true"
  )

  IF EXIST "%SOLR_HOME%\collection1\core.properties" set "CLOUD_MODE_OPTS=!CLOUD_MODE_OPTS! -Dbootstrap_confdir=./solr/collection1/conf -Dcollection.configName=myconf -DnumShards=1"
) ELSE (
  set CLOUD_MODE_OPTS=
  IF NOT EXIST "%SOLR_HOME%\solr.xml" (
    IF "%SOLR_SOLRXML_REQUIRED%"=="true" (
      set "SCRIPT_ERROR=Solr home directory %SOLR_HOME% must contain solr.xml!"
      goto err
    )
  )
)

REM Exit if old syntax found
IF DEFINED SOLR_IP_BLACKLIST (
  set SCRIPT_ERROR=SOLR_IP_BLACKLIST and SOLR_IP_WHITELIST are no longer supported. Please use SOLR_IP_ALLOWLIST and SOLR_IP_DENYLIST instead.
  goto err
)
IF DEFINED SOLR_IP_WHITELIST (
  set SCRIPT_ERROR=SOLR_IP_BLACKLIST and SOLR_IP_WHITELIST are no longer supported. Please use SOLR_IP_ALLOWLIST and SOLR_IP_DENYLIST instead.
  goto err
)

REM IP-based access control
set IP_ACL_OPTS=-Dsolr.jetty.inetaccess.includes="%SOLR_IP_ALLOWLIST%" ^
-Dsolr.jetty.inetaccess.excludes="%SOLR_IP_DENYLIST%"

REM These are useful for attaching remove profilers like VisualVM/JConsole
IF "%ENABLE_REMOTE_JMX_OPTS%"=="true" (
  IF "!RMI_PORT!"=="" (
    set /A RMI_PORT=%SOLR_PORT%+10000
    IF !RMI_PORT! GTR 65535 (
      set "SCRIPT_ERROR=RMI_PORT is !RMI_PORT!, which is invalid!"
      goto err
    )
  )
  set REMOTE_JMX_OPTS=-Dcom.sun.management.jmxremote ^
-Dcom.sun.management.jmxremote.local.only=false ^
-Dcom.sun.management.jmxremote.ssl=false ^
-Dcom.sun.management.jmxremote.authenticate=false ^
-Dcom.sun.management.jmxremote.port=!RMI_PORT! ^
-Dcom.sun.management.jmxremote.rmi.port=!RMI_PORT!

  IF NOT "%SOLR_HOST%"=="" set REMOTE_JMX_OPTS=!REMOTE_JMX_OPTS! -Djava.rmi.server.hostname=%SOLR_HOST%
) ELSE (
  set REMOTE_JMX_OPTS=
)

IF "%SOLR_SECURITY_MANAGER_ENABLED%"=="true" (
  set SECURITY_MANAGER_OPTS=-Djava.security.manager ^
-Djava.security.policy="%SOLR_SERVER_DIR%\etc\security.policy" ^
-Djava.security.properties="%SOLR_SERVER_DIR%\etc\security.properties" ^
-Dsolr.internal.network.permission=*
)

REM Enable ADMIN UI by default, and give the option for users to disable it
IF "%SOLR_ADMIN_UI_DISABLED%"=="true" (
  set DISABLE_ADMIN_UI="true"
) else (
  set DISABLE_ADMIN_UI="false"
)

IF NOT "%SOLR_HEAP%"=="" set SOLR_JAVA_MEM=-Xms%SOLR_HEAP% -Xmx%SOLR_HEAP%
IF "%SOLR_JAVA_MEM%"=="" set SOLR_JAVA_MEM=-Xms512m -Xmx512m
IF "%SOLR_JAVA_STACK_SIZE%"=="" set SOLR_JAVA_STACK_SIZE=-Xss256k
set SCRIPT_SOLR_OPTS=%SOLR_JAVA_STACK_SIZE% %SCRIPT_SOLR_OPTS%
IF "%SOLR_TIMEZONE%"=="" set SOLR_TIMEZONE=UTC

IF "%GC_TUNE%"=="" (
  set GC_TUNE=-XX:+UseG1GC ^
    -XX:+PerfDisableSharedMem ^
    -XX:+ParallelRefProcEnabled ^
    -XX:MaxGCPauseMillis=250 ^
    -XX:+UseLargePages ^
    -XX:+AlwaysPreTouch ^
    -XX:+ExplicitGCInvokesConcurrent
)

REM Workaround for JIT crash, see https://issues.apache.org/jira/browse/SOLR-16463
if !JAVA_MAJOR_VERSION! GEQ 17  (
  set SCRIPT_SOLR_OPTS=%SCRIPT_SOLR_OPTS% -XX:CompileCommand=exclude,com.github.benmanes.caffeine.cache.BoundedLocalCache::put
  echo Java %JAVA_MAJOR_VERSION% detected. Enabled workaround for SOLR-16463
)

REM Vector optimizations are only supported for Java 20 and 21 for now.
REM This will need to change as Lucene is upgraded and newer Java versions are released
if !JAVA_MAJOR_VERSION! GEQ 20 if !JAVA_MAJOR_VERSION! LEQ 21 (
  set SCRIPT_SOLR_OPTS=%SCRIPT_SOLR_OPTS% --add-modules jdk.incubator.vector
  echo Java %JAVA_MAJOR_VERSION% detected. Incubating Panama Vector APIs have been enabled
)

if !JAVA_MAJOR_VERSION! GEQ 9 if NOT "%JAVA_VENDOR%" == "OpenJ9" (
  IF NOT "%GC_LOG_OPTS%"=="" (
    echo ERROR: On Java 9 you cannot set GC_LOG_OPTS, only default GC logging is available. Exiting
    GOTO :eof
  )
  set GC_LOG_OPTS="-Xlog:gc*:file=\"!SOLR_LOGS_DIR!\solr_gc.log\":time,uptime:filecount=9,filesize=20M"
) else (
  IF "%GC_LOG_OPTS%"=="" (
    rem Set defaults for Java 8
    set GC_LOG_OPTS=-verbose:gc ^
     -XX:+PrintHeapAtGC ^
     -XX:+PrintGCDetails ^
     -XX:+PrintGCDateStamps ^
     -XX:+PrintGCTimeStamps ^
     -XX:+PrintTenuringDistribution ^
     -XX:+PrintGCApplicationStoppedTime
  )
  if "%JAVA_VENDOR%" == "OpenJ9" (
    set GC_LOG_OPTS=!GC_LOG_OPTS! "-Xverbosegclog:!SOLR_LOGS_DIR!\solr_gc.log" -XX:+UseGCLogFileRotation -XX:NumberOfGCLogFiles=9 -XX:GCLogFileSize=20M
  ) else (
    set GC_LOG_OPTS=!GC_LOG_OPTS! "-Xloggc:!SOLR_LOGS_DIR!\solr_gc.log" -XX:+UseGCLogFileRotation -XX:NumberOfGCLogFiles=9 -XX:GCLogFileSize=20M
  )
)

IF "%verbose%"=="1" (
  @echo Starting Solr using the following settings:
  CALL :safe_echo "    JAVA              = %JAVA%"
  CALL :safe_echo "    SOLR_SERVER_DIR   = %SOLR_SERVER_DIR%"
  CALL :safe_echo "    SOLR_HOME         = %SOLR_HOME%"
  @echo     SOLR_HOST         = %SOLR_HOST%
  @echo     SOLR_PORT         = %SOLR_PORT%
  @echo     STOP_PORT         = %STOP_PORT%
  @echo     SOLR_JAVA_MEM     = %SOLR_JAVA_MEM%
  @echo     GC_TUNE           = !GC_TUNE!
  @echo     GC_LOG_OPTS       = %GC_LOG_OPTS%
  @echo     SOLR_TIMEZONE     = %SOLR_TIMEZONE%

  IF "%SOLR_MODE%"=="solrcloud" (
    @echo     CLOUD_MODE_OPTS   = %CLOUD_MODE_OPTS%
  )

  IF NOT "%SOLR_OPTS%"=="" (
    CALL :safe_echo "    SOLR_OPTS (USER)   = %SOLR_OPTS%"
  )

  IF NOT "%SCRIPT_SOLR_OPTS%"=="" (
    CALL :safe_echo "    SOLR_OPTS (SCRIPT) = %SCRIPT_SOLR_OPTS%"
  )

  IF NOT "%SOLR_ADDL_ARGS%"=="" (
    CALL :safe_echo "    SOLR_ADDL_ARGS     = %SOLR_ADDL_ARGS%"
  )

  IF NOT "%SOLR_JETTY_ADDL_CONFIG%"=="" (
    CALL :safe_echo "    SOLR_JETTY_ADDL_CONFIG = %SOLR_JETTY_ADDL_CONFIG%"
  )

  IF "%ENABLE_REMOTE_JMX_OPTS%"=="true" (
    @echo     RMI_PORT          = !RMI_PORT!
    @echo     REMOTE_JMX_OPTS   = %REMOTE_JMX_OPTS%
  )

  IF NOT "%SOLR_LOG_LEVEL%"=="" (
    @echo     SOLR_LOG_LEVEL    = !SOLR_LOG_LEVEL!
  )

  IF NOT "%SOLR_DATA_HOME%"=="" (
    @echo     SOLR_DATA_HOME    = !SOLR_DATA_HOME!
  )

  @echo.
)

set START_OPTS=-Duser.timezone=%SOLR_TIMEZONE%
REM '-OmitStackTraceInFastThrow' ensures stack traces in errors,
REM users who don't care about useful error msgs can override in SOLR_OPTS with +OmitStackTraceInFastThrow
set START_OPTS=%START_OPTS% -XX:-OmitStackTraceInFastThrow
REM '+CrashOnOutOfMemoryError' ensures that Solr crashes whenever
REM OOME is thrown. Program operation after OOME is unpredictable.
set START_OPTS=%START_OPTS% -XX:+CrashOnOutOfMemoryError
set START_OPTS=%START_OPTS% -XX:ErrorFile="%SOLR_LOGS_DIR%\jvm_crash_%%p.log"
set START_OPTS=%START_OPTS% !GC_TUNE! %GC_LOG_OPTS%
set START_OPTS=%START_OPTS% -DdisableAdminUI=%DISABLE_ADMIN_UI%
IF NOT "!CLOUD_MODE_OPTS!"=="" set "START_OPTS=%START_OPTS% !CLOUD_MODE_OPTS!"
IF NOT "!IP_ACL_OPTS!"=="" set "START_OPTS=%START_OPTS% !IP_ACL_OPTS!"
IF NOT "!REMOTE_JMX_OPTS!"=="" set "START_OPTS=%START_OPTS% !REMOTE_JMX_OPTS!"
IF NOT "%SOLR_ADDL_ARGS%"=="" set "START_OPTS=%START_OPTS% %SOLR_ADDL_ARGS%"
IF NOT "%SOLR_HOST_ARG%"=="" set "START_OPTS=%START_OPTS% %SOLR_HOST_ARG%"
IF NOT "%SCRIPT_SOLR_OPTS%"=="" set "START_OPTS=%START_OPTS% %SCRIPT_SOLR_OPTS%"
IF NOT "%SOLR_OPTS_INTERNAL%"=="" set "START_OPTS=%START_OPTS% %SOLR_OPTS_INTERNAL%"
IF NOT "!SECURITY_MANAGER_OPTS!"=="" set "START_OPTS=%START_OPTS% !SECURITY_MANAGER_OPTS!"
IF "%SOLR_SSL_ENABLED%"=="true" (
  set "SSL_PORT_PROP=-Dsolr.jetty.https.port=%SOLR_PORT%"
  set "START_OPTS=%START_OPTS% %SOLR_SSL_OPTS% !SSL_PORT_PROP!"
)

set SOLR_LOGS_DIR_QUOTED="%SOLR_LOGS_DIR%"
set SOLR_DATA_HOME_QUOTED="%SOLR_DATA_HOME%"

set "START_OPTS=%START_OPTS% -Dsolr.log.dir=%SOLR_LOGS_DIR_QUOTED% -Djava.util.logging.manager=org.apache.logging.log4j.jul.LogManager"
IF NOT "%SOLR_DATA_HOME%"=="" set "START_OPTS=%START_OPTS% -Dsolr.data.home=%SOLR_DATA_HOME_QUOTED%"
IF NOT DEFINED LOG4J_CONFIG set "LOG4J_CONFIG=%SOLR_SERVER_DIR%\resources\log4j2.xml"

REM This should be the last thing added to START_OPTS, so that users can override as much as possible
IF NOT "%SOLR_OPTS%"=="" set "START_OPTS=%START_OPTS% %SOLR_OPTS%"

cd /d "%SOLR_SERVER_DIR%"

IF NOT EXIST "%SOLR_LOGS_DIR%" (
  mkdir "%SOLR_LOGS_DIR%"
)
copy /Y NUL "%SOLR_LOGS_DIR%\.writable" > NUL 2>&1 && set WRITEOK=1
IF DEFINED WRITEOK (
  del "%SOLR_LOGS_DIR%\.writable"
) else (
  echo "ERROR: Logs directory %SOLR_LOGS_DIR% is not writable or could not be created. Exiting"
  GOTO :eof
)
echo " contexts etc lib modules resources scripts solr solr-webapp " > "%TEMP%\solr-pattern.txt"
findstr /i /C:" %SOLR_LOGS_DIR% " "%TEMP%\solr-pattern.txt" 1>nul
if %ERRORLEVEL% == 0 (
  echo "ERROR: Logs directory %SOLR_LOGS_DIR% is invalid. Reserved for the system. Exiting"
  GOTO :eof
)

IF NOT EXIST "%SOLR_SERVER_DIR%\tmp" (
  mkdir "%SOLR_SERVER_DIR%\tmp"
)

IF "%DEFAULT_CONFDIR%"=="" set "DEFAULT_CONFDIR=%SOLR_SERVER_DIR%\solr\configsets\_default\conf"

IF "%FG%"=="1" (
  REM run solr in the foreground
  title "Solr-%SOLR_PORT%"
  echo %SOLR_PORT%>"%SOLR_TIP%"\bin\solr-%SOLR_PORT%.port
  "%JAVA%" %SERVEROPT% %SOLR_JAVA_MEM% %START_OPTS% ^
    -Dlog4j.configurationFile="%LOG4J_CONFIG%" -DSTOP.PORT=!STOP_PORT! -DSTOP.KEY=%STOP_KEY% ^
    -Dsolr.solr.home="%SOLR_HOME%" -Dsolr.install.dir="%SOLR_TIP%" -Dsolr.install.symDir="%SOLR_TIP%" -Dsolr.default.confdir="%DEFAULT_CONFDIR%" ^
    -Djetty.port=%SOLR_PORT% -Djetty.home="%SOLR_SERVER_DIR%" ^
    -Djava.io.tmpdir="%SOLR_SERVER_DIR%\tmp" -jar start.jar %SOLR_JETTY_CONFIG% "%SOLR_JETTY_ADDL_CONFIG%"
) ELSE (
  START /B "Solr-%SOLR_PORT%" /D "%SOLR_SERVER_DIR%" ^
    "%JAVA%" %SERVEROPT% %SOLR_JAVA_MEM% %START_OPTS% ^
    -Dlog4j.configurationFile="%LOG4J_CONFIG%" -DSTOP.PORT=!STOP_PORT! -DSTOP.KEY=%STOP_KEY% ^
    -Dsolr.log.muteconsole ^
    -Dsolr.solr.home="%SOLR_HOME%" -Dsolr.install.dir="%SOLR_TIP%" -Dsolr.install.symDir="%SOLR_TIP%" -Dsolr.default.confdir="%DEFAULT_CONFDIR%" ^
    -Djetty.port=%SOLR_PORT% -Djetty.home="%SOLR_SERVER_DIR%" ^
    -Djava.io.tmpdir="%SOLR_SERVER_DIR%\tmp" -jar start.jar %SOLR_JETTY_CONFIG% "%SOLR_JETTY_ADDL_CONFIG%" > "!SOLR_LOGS_DIR!\solr-%SOLR_PORT%-console.log"
  echo %SOLR_PORT%>"%SOLR_TIP%"\bin\solr-%SOLR_PORT%.port

  REM default to 30 seconds for backwards compatibility.
  IF "!SOLR_START_WAIT!"=="" (
    set SOLR_START_WAIT=30
  )
  REM now wait to see Solr come online ...
  "%JAVA%" %SOLR_SSL_OPTS% %AUTHC_OPTS% %SOLR_ZK_CREDS_AND_ACLS% %SOLR_TOOL_OPTS% -Dsolr.install.dir="%SOLR_TIP%" -Dsolr.default.confdir="%DEFAULT_CONFDIR%"^
    -Dlog4j.configurationFile="file:///%DEFAULT_SERVER_DIR%\resources\log4j2-console.xml" ^
    -classpath "%DEFAULT_SERVER_DIR%\solr-webapp\webapp\WEB-INF\lib\*;%DEFAULT_SERVER_DIR%\lib\ext\*" ^
    org.apache.solr.cli.SolrCLI status -maxWaitSecs !SOLR_START_WAIT! -solrUrl !SOLR_URL_SCHEME!://%SOLR_TOOL_HOST%:%SOLR_PORT%/solr
  IF NOT "!ERRORLEVEL!"=="0" (
      set "SCRIPT_ERROR=Solr did not start or was not reachable. Check the logs for errors."
      goto err
  )
)

goto done

:run_example
REM Run the requested example

"%JAVA%" %SOLR_SSL_OPTS% %AUTHC_OPTS% %SOLR_ZK_CREDS_AND_ACLS% %SOLR_TOOL_OPTS% -Dsolr.install.dir="%SOLR_TIP%" ^
  -Dlog4j.configurationFile="file:///%DEFAULT_SERVER_DIR%\resources\log4j2-console.xml" ^
  -Dsolr.install.symDir="%SOLR_TIP%" ^
  -classpath "%DEFAULT_SERVER_DIR%\solr-webapp\webapp\WEB-INF\lib\*;%DEFAULT_SERVER_DIR%\lib\ext\*" ^
  org.apache.solr.cli.SolrCLI run_example -script "%SDIR%\solr.cmd" -e %EXAMPLE% -d "%SOLR_SERVER_DIR%" ^
  -urlScheme !SOLR_URL_SCHEME! !PASS_TO_RUN_EXAMPLE!

REM End of run_example
goto done

:get_status
REM Find all Java processes, correlate with those listening on a port
REM and then try to contact via that port using the status tool
for /f "usebackq" %%i in (`dir /b "%SOLR_TIP%\bin" ^| findstr /i "^solr-.*\.port$"`) do (
  set SOME_SOLR_PORT=
  For /F "Delims=" %%J In ('type "%SOLR_TIP%\bin\%%i"') do set SOME_SOLR_PORT=%%~J
  if NOT "!SOME_SOLR_PORT!"=="" (
    for /f "tokens=2,5" %%j in ('netstat -aon ^| find "TCP " ^| find ":0 " ^| find ":!SOME_SOLR_PORT! "') do (
      IF NOT "%%k"=="0" (
        if "%%j"=="%SOLR_JETTY_HOST%:!SOME_SOLR_PORT!" (
          @echo.
          set has_info=1
          echo Found Solr process %%k running on port !SOME_SOLR_PORT!
          REM Passing in %2 (-h or -help) directly is captured by a custom help path for usage output
          "%JAVA%" %SOLR_SSL_OPTS% %AUTHC_OPTS% %SOLR_ZK_CREDS_AND_ACLS% %SOLR_TOOL_OPTS% -Dsolr.install.dir="%SOLR_TIP%" ^
            -Dlog4j.configurationFile="file:///%DEFAULT_SERVER_DIR%\resources\log4j2-console.xml" ^
            -classpath "%DEFAULT_SERVER_DIR%\solr-webapp\webapp\WEB-INF\lib\*;%DEFAULT_SERVER_DIR%\lib\ext\*" ^
            org.apache.solr.cli.SolrCLI status -solrUrl !SOLR_URL_SCHEME!://%SOLR_TOOL_HOST%:!SOME_SOLR_PORT!/solr %2
          @echo.
        )
      )
    )
  )
)
if NOT "!has_info!"=="1" echo No running Solr nodes found.
set has_info=
goto done

:run_solrcli
"%JAVA%" %SOLR_SSL_OPTS% %AUTHC_OPTS% %SOLR_ZK_CREDS_AND_ACLS% %SOLR_TOOL_OPTS% -Dsolr.install.dir="%SOLR_TIP%" ^
  -Dlog4j.configurationFile="file:///%DEFAULT_SERVER_DIR%\resources\log4j2-console.xml" ^
  -classpath "%DEFAULT_SERVER_DIR%\solr-webapp\webapp\WEB-INF\lib\*;%DEFAULT_SERVER_DIR%\lib\ext\*" ^
  org.apache.solr.cli.SolrCLI %*
if errorlevel 1 (
   exit /b 1
)
goto done

:parse_config_args
IF [%1]==[] goto run_config
IF "%1"=="-z" goto set_config_zk
IF "%1"=="-zkhost" goto set_config_zk
IF "%1"=="-zkHost" goto set_config_zk
IF "%1"=="-s" goto set_config_url_scheme
IF "%1"=="-scheme" goto set_config_url_scheme
set "CONFIG_ARGS=!CONFIG_ARGS! %1"
SHIFT
goto parse_config_args

:set_config_zk
set ZK_HOST=%~2
SHIFT
SHIFT
goto parse_config_args

:set_config_url_scheme
set SOLR_URL_SCHEME=%~2
SHIFT
SHIFT
goto parse_config_args

REM Clumsy to do the state machine thing for -d and -n, but that's required for back-compat
:parse_zk_args
IF "%1"=="-V" (
  goto set_zk_verbose
) ELSE IF "%1"=="upconfig" (
  goto set_zk_op
) ELSE IF "%1"=="downconfig" (
  goto set_zk_op
) ELSE IF "%1"=="cp" (
  goto set_zk_op
) ELSE IF "%1"=="mv" (
  goto set_zk_op
) ELSE IF "%1"=="rm" (
  goto set_zk_op
) ELSE IF "%1"=="ls" (
  goto set_zk_op
) ELSE IF "%1"=="mkroot" (
  goto set_zk_op
) ELSE IF "%1"=="linkconfig" (
  goto set_zk_op  
) ELSE IF "%1"=="updateacls" (
  goto set_zk_op  
) ELSE IF "%1"=="-n" (
  goto set_config_name
) ELSE IF "%1"=="-r" (
  goto set_zk_recurse
) ELSE IF "%1"=="-configname" (
  goto set_config_name
) ELSE IF "%1"=="-d" (
  goto set_configdir
) ELSE IF "%1"=="-confdir" (
  goto set_configdir
) ELSE IF "%1"=="-c" (
  goto set_collection_zk
) ELSE IF "%1"=="-z" (
  goto set_config_zk
) ELSE IF "%1"=="/?" (
  goto zk_usage
) ELSE IF "%1"=="-h" (
  goto zk_usage
) ELSE IF "%1"=="-help" (
  goto zk_usage
) ELSE IF "!ZK_SRC!"=="" (
  if not "%~1"=="" (
    goto set_zk_src
  )
) ELSE IF "!ZK_DST!"=="" (
  IF "%ZK_OP%"=="cp" (
    goto set_zk_dst
  )
  IF "%ZK_OP%"=="mv" (
    goto set_zk_dst
  )
  set ZK_DST="_"
) ELSE IF NOT "%1"=="" (
  set ERROR_MSG="Unrecognized or misplaced zk argument %1%"
  goto zk_short_usage
)
goto run_zk

:set_zk_op
set ZK_OP=%~1
SHIFT
goto parse_zk_args

:set_zk_verbose
set ZK_VERBOSE="-verbose"
SHIFT
goto parse_zk_args

:set_config_name
set CONFIGSET_NAME=%~2
SHIFT
SHIFT
goto parse_zk_args

:set_configdir
set CONFIGSET_DIR=%~2
SHIFT
SHIFT
goto parse_zk_args

:set_collection_zk
set ZK_COLLECTION=%~2
SHIFT
SHIFT
goto parse_zk_args

:set_config_zk
set ZK_HOST=%~2
SHIFT
SHIFT
goto parse_zk_args

:set_zk_src
set ZK_SRC=%~1
SHIFT
goto parse_zk_args

:set_zk_dst
set ZK_DST=%~1
SHIFT
goto parse_zk_args

:set_zk_recurse
set ZK_RECURSE="true"
SHIFT
goto parse_zk_args

:run_zk
IF "!ZK_OP!"=="" (
  set "ERROR_MSG=Invalid command specified for zk sub-command"
  goto zk_short_usage
)

set CONNECTION_PARAMS=""

IF "!ZK_OP!"=="" (
  set CONNECTION_PARAMS="-solrUrl !ZK_SOLR_URL!"
)
ELSE (
  set CONNECTION_PARAMS="-zkHost ZK_HOST!"
)

IF "!ZK_OP!"=="upconfig" (
  IF "!CONFIGSET_NAME!"=="" (
    set ERROR_MSG="-n option must be set for upconfig"
    goto zk_short_usage
  )
  IF "!CONFIGSET_DIR!"=="" (
    set ERROR_MSG="The -d option must be set for upconfig."
    goto zk_short_usage
  )
  "%JAVA%" %SOLR_SSL_OPTS% %AUTHC_OPTS% %SOLR_ZK_CREDS_AND_ACLS% %SOLR_TOOL_OPTS% -Dsolr.install.dir="%SOLR_TIP%" ^
  -Dlog4j.configurationFile="file:///%DEFAULT_SERVER_DIR%\resources\log4j2-console.xml" ^
  -classpath "%DEFAULT_SERVER_DIR%\solr-webapp\webapp\WEB-INF\lib\*;%DEFAULT_SERVER_DIR%\lib\ext\*" ^
  org.apache.solr.cli.SolrCLI !ZK_OP! -confname !CONFIGSET_NAME! -confdir !CONFIGSET_DIR! %CONNECTION_PARAMS% %ZK_VERBOSE%^
  -configsetsDir "%SOLR_TIP%/server/solr/configsets"
) ELSE IF "!ZK_OP!"=="downconfig" (
  IF "!CONFIGSET_NAME!"=="" (
    set ERROR_MSG="-n option must be set for downconfig"
    goto zk_short_usage
  )
  IF "!CONFIGSET_DIR!"=="" (
    set ERROR_MSG="The -d option must be set for downconfig."
    goto zk_short_usage
  )
  "%JAVA%" %SOLR_SSL_OPTS% %AUTHC_OPTS% %SOLR_ZK_CREDS_AND_ACLS% %SOLR_TOOL_OPTS% -Dsolr.install.dir="%SOLR_TIP%" ^
  -Dlog4j.configurationFile="file:///%DEFAULT_SERVER_DIR%\resources\log4j2-console.xml" ^
  -classpath "%DEFAULT_SERVER_DIR%\solr-webapp\webapp\WEB-INF\lib\*;%DEFAULT_SERVER_DIR%\lib\ext\*" ^
  org.apache.solr.cli.SolrCLI !ZK_OP! -confname !CONFIGSET_NAME! -confdir !CONFIGSET_DIR! -zkHost !ZK_HOST! %ZK_VERBOSE%
) ELSE IF "!ZK_OP!"=="linkconfig" (
  IF "!CONFIGSET_NAME!"=="" (
    set ERROR_MSG="-n option must be set for linkconfig"
    goto zk_short_usage
  )
  IF "!ZK_COLLECTION!"=="" (
    set ERROR_MSG="The -c option must be set for linkconfig."
    goto zk_short_usage
  )
  "%JAVA%" %SOLR_SSL_OPTS% %AUTHC_OPTS% %SOLR_ZK_CREDS_AND_ACLS% %SOLR_TOOL_OPTS% -Dsolr.install.dir="%SOLR_TIP%" ^
  -Dlog4j.configurationFile="file:///%DEFAULT_SERVER_DIR%\resources\log4j2-console.xml" ^
  -classpath "%DEFAULT_SERVER_DIR%\solr-webapp\webapp\WEB-INF\lib\*;%DEFAULT_SERVER_DIR%\lib\ext\*" ^
  org.apache.solr.cli.SolrCLI !ZK_OP! -confname !CONFIGSET_NAME! -c !ZK_COLLECTION! -zkHost !ZK_HOST! %ZK_VERBOSE%  
) ELSE IF "!ZK_OP!"=="updateacls" (
  IF "%ZK_SRC"=="" (
    set ERROR_MSG="Zookeeper path to remove must be specified when using the 'ls' command"
    goto zk_short_usage
  )
  "%JAVA%" %SOLR_SSL_OPTS% %AUTHC_OPTS% %SOLR_ZK_CREDS_AND_ACLS% %SOLR_TOOL_OPTS% -Dsolr.install.dir="%SOLR_TIP%" ^
  -Dlog4j.configurationFile="file:///%DEFAULT_SERVER_DIR%\resources\log4j2-console.xml" ^
  -classpath "%DEFAULT_SERVER_DIR%\solr-webapp\webapp\WEB-INF\lib\*;%DEFAULT_SERVER_DIR%\lib\ext\*" ^
  org.apache.solr.cli.SolrCLI !ZK_OP! -path !ZK_SRC! -zkHost !ZK_HOST! %ZK_VERBOSE%   
) ELSE IF "!ZK_OP!"=="cp" (
  IF "%ZK_SRC%"=="" (
    set ERROR_MSG="<src> must be specified for 'cp' command"
    goto zk_short_usage
  )
  IF "%ZK_DST%"=="" (
    set ERROR_MSG=<dest> must be specified for 'cp' command"
    goto zk_short_usage
  )
  IF NOT "!ZK_SRC:~0,3!"=="zk:" (
    IF NOT "!%ZK_DST:~0,3!"=="zk:" (
      set ERROR_MSG="At least one of src or dst must be prefixed by 'zk:'"
      goto zk_short_usage
  )
  )
  "%JAVA%" %SOLR_SSL_OPTS% %AUTHC_OPTS% %SOLR_ZK_CREDS_AND_ACLS% %SOLR_TOOL_OPTS% -Dsolr.install.dir="%SOLR_TIP%" ^
  -Dlog4j.configurationFile="file:///%DEFAULT_SERVER_DIR%\resources\log4j2-console.xml" ^
  -classpath "%DEFAULT_SERVER_DIR%\solr-webapp\webapp\WEB-INF\lib\*;%DEFAULT_SERVER_DIR%\lib\ext\*" ^
  org.apache.solr.cli.SolrCLI !ZK_OP! -zkHost !ZK_HOST! -src !ZK_SRC! -dst !ZK_DST! -recurse !ZK_RECURSE! %ZK_VERBOSE%
) ELSE IF "!ZK_OP!"=="mv" (
  IF "%ZK_SRC%"=="" (
    set ERROR_MSG="<src> must be specified for 'mv' command"
    goto zk_short_usage
  )
  IF "%ZK_DST%"=="" (
    set ERROR_MSG="<dest> must be specified for 'mv' command"
    goto zk_short_usage
  )
  "%JAVA%" %SOLR_SSL_OPTS% %AUTHC_OPTS% %SOLR_ZK_CREDS_AND_ACLS% %SOLR_TOOL_OPTS% -Dsolr.install.dir="%SOLR_TIP%" ^
  -Dlog4j.configurationFile="file:///%DEFAULT_SERVER_DIR%\resources\log4j2-console.xml" ^
  -classpath "%DEFAULT_SERVER_DIR%\solr-webapp\webapp\WEB-INF\lib\*;%DEFAULT_SERVER_DIR%\lib\ext\*" ^
  org.apache.solr.cli.SolrCLI !ZK_OP! -zkHost !ZK_HOST! -src !ZK_SRC! -dst !ZK_DST! %ZK_VERBOSE%
) ELSE IF "!ZK_OP!"=="rm" (
  IF "%ZK_SRC"=="" (
    set ERROR_MSG="Zookeeper path to remove must be specified when using the 'rm' command"
    goto zk_short_usage
  )
  "%JAVA%" %SOLR_SSL_OPTS% %AUTHC_OPTS% %SOLR_ZK_CREDS_AND_ACLS% %SOLR_TOOL_OPTS% -Dsolr.install.dir="%SOLR_TIP%" ^
  -Dlog4j.configurationFile="file:///%DEFAULT_SERVER_DIR%\resources\log4j2-console.xml" ^
  -classpath "%DEFAULT_SERVER_DIR%\solr-webapp\webapp\WEB-INF\lib\*;%DEFAULT_SERVER_DIR%\lib\ext\*" ^
  org.apache.solr.cli.SolrCLI !ZK_OP! -zkHost !ZK_HOST! -path !ZK_SRC! -recurse !ZK_RECURSE! %ZK_VERBOSE%
) ELSE IF "!ZK_OP!"=="ls" (
  IF "%ZK_SRC"=="" (
    set ERROR_MSG="Zookeeper path to remove must be specified when using the 'ls' command"
    goto zk_short_usage
  )
  "%JAVA%" %SOLR_SSL_OPTS% %AUTHC_OPTS% %SOLR_ZK_CREDS_AND_ACLS% %SOLR_TOOL_OPTS% -Dsolr.install.dir="%SOLR_TIP%" ^
  -Dlog4j.configurationFile="file:///%DEFAULT_SERVER_DIR%\resources\log4j2-console.xml" ^
  -classpath "%DEFAULT_SERVER_DIR%\solr-webapp\webapp\WEB-INF\lib\*;%DEFAULT_SERVER_DIR%\lib\ext\*" ^
  org.apache.solr.cli.SolrCLI !ZK_OP! -zkHost !ZK_HOST! -path !ZK_SRC! -recurse !ZK_RECURSE! %ZK_VERBOSE%
) ELSE IF "!ZK_OP!"=="mkroot" (
  IF "%ZK_SRC"=="" (
    set ERROR_MSG="Zookeeper path to create must be specified when using the 'mkroot' command"
    goto zk_short_usage
  )
  "%JAVA%" %SOLR_SSL_OPTS% %AUTHC_OPTS% %SOLR_ZK_CREDS_AND_ACLS% %SOLR_TOOL_OPTS% -Dsolr.install.dir="%SOLR_TIP%" ^
  -Dlog4j.configurationFile="file:///%SOLR_SERVER_DIR%\resources\log4j2-console.xml" ^
  -classpath "%DEFAULT_SERVER_DIR%\solr-webapp\webapp\WEB-INF\lib\*;%DEFAULT_SERVER_DIR%\lib\ext\*" ^
  org.apache.solr.cli.SolrCLI !ZK_OP! -zkHost !ZK_HOST! -path !ZK_SRC! %ZK_VERBOSE%
) ELSE (
  set ERROR_MSG="Unknown zk option !ZK_OP!"
  goto zk_short_usage
)
goto done


:run_auth
IF "%1"=="-help" goto usage
IF "%1"=="-usage" goto usage

REM Options parsing.
REM Note: With the following technique of parsing, it is not possible
REM       to have an option without a value.
set "AUTH_PARAMS=%1"
set "option="
for %%a in (%*) do (
   if not defined option (
      set arg=%%a
      if "!arg:~0,1!" equ "-" set "option=!arg!"
   ) else (
      set "option!option!=%%a"
      if "!option!" equ "-d" set "SOLR_SERVER_DIR=%%a"
      if "!option!" equ "-s" set "SOLR_HOME=%%a"
      if not "!option!" equ "-s" if not "!option!" equ "-d" (
        set "AUTH_PARAMS=!AUTH_PARAMS! !option! %%a"
      )
      set "option="
   )
)
IF "%SOLR_SERVER_DIR%"=="" set "SOLR_SERVER_DIR=%DEFAULT_SERVER_DIR%"
IF NOT EXIST "%SOLR_SERVER_DIR%" (
  set "SCRIPT_ERROR=Solr server directory %SOLR_SERVER_DIR% not found!"
  goto err
)
IF "%SOLR_HOME%"=="" set "SOLR_HOME=%SOLR_SERVER_DIR%\solr"
IF EXIST "%cd%\%SOLR_HOME%" set "SOLR_HOME=%cd%\%SOLR_HOME%"
IF NOT EXIST "%SOLR_HOME%\" (
  IF EXIST "%SOLR_SERVER_DIR%\%SOLR_HOME%" (
    set "SOLR_HOME=%SOLR_SERVER_DIR%\%SOLR_HOME%"
  ) ELSE (
    set "SCRIPT_ERROR=Solr home directory %SOLR_HOME% not found!"
    goto err
  )
)

if "!AUTH_PORT!"=="" (
  for /f "usebackq" %%i in (`dir /b "%SOLR_TIP%\bin" ^| findstr /i "^solr-.*\.port$"`) do (
    set SOME_SOLR_PORT=
    For /F "Delims=" %%J In ('type "%SOLR_TIP%\bin\%%i"') do set SOME_SOLR_PORT=%%~J
    if NOT "!SOME_SOLR_PORT!"=="" (
      for /f "tokens=2,5" %%j in ('netstat -aon ^| find "TCP " ^| find ":0 " ^| find ":!SOME_SOLR_PORT! "') do (
        IF NOT "%%k"=="0" set AUTH_PORT=!SOME_SOLR_PORT!
      )
    )
  )
)
"%JAVA%" %SOLR_SSL_OPTS% %AUTHC_OPTS% %SOLR_ZK_CREDS_AND_ACLS% %SOLR_TOOL_OPTS% -Dsolr.install.dir="%SOLR_TIP%" ^
    -Dlog4j.configurationFile="file:///%DEFAULT_SERVER_DIR%\resources\log4j2-console.xml" ^
    -classpath "%DEFAULT_SERVER_DIR%\solr-webapp\webapp\WEB-INF\lib\*;%DEFAULT_SERVER_DIR%\lib\ext\*" ^
    org.apache.solr.cli.SolrCLI auth %AUTH_PARAMS% -solrIncludeFile "%SOLR_INCLUDE%" -authConfDir "%SOLR_HOME%" ^
    -solrUrl !SOLR_URL_SCHEME!://%SOLR_TOOL_HOST%:!AUTH_PORT!
goto done


:invalid_cmd_line
@echo.
IF "!SCRIPT_ERROR!"=="" (
  @echo Invalid command-line option: %1
) ELSE (
  @echo ERROR: !SCRIPT_ERROR!
)
@echo.
IF "%FIRST_ARG%"=="start" (
  goto start_usage
) ELSE IF "%FIRST_ARG:~0,1%" == "-" (
  goto start_usage
) ELSE IF "%FIRST_ARG%"=="restart" (
  goto start_usage
) ELSE IF "%FIRST_ARG%"=="stop" (
  goto stop_usage
) ELSE IF "%FIRST_ARG%"=="healthcheck" (
  goto run_solrcli
) ELSE IF "%FIRST_ARG%"=="create" (
  goto run_solrcli
) ELSE IF "%FIRST_ARG%"=="zk" (
  goto zk_short_usage
) ELSE IF "%FIRST_ARG%"=="auth" (
  goto auth_usage
) ELSE IF "%FIRST_ARG%"=="status" (
  goto run_solrcli
)

:need_java_home
@echo Please set the JAVA_HOME environment variable to the path where you installed Java 1.8+
goto done

:need_java_vers
@echo Java 1.8 or later is required to run Solr.
goto done

:err
@echo.
@echo ERROR: !SCRIPT_ERROR!
@echo.
exit /b 1

:done
ENDLOCAL
exit /b 0

REM Tests what Java we have and sets some global variables
:resolve_java_info

CALL :resolve_java_vendor

set JAVA_MAJOR_VERSION=0
set JAVA_VERSION_INFO=

FOR /f "usebackq tokens=3" %%a IN (`^""%JAVA%" -version 2^>^&1 ^| findstr "version"^"`) do (
  set JAVA_VERSION_INFO=%%a
  REM Remove surrounding quotes
  set JAVA_VERSION_INFO=!JAVA_VERSION_INFO:"=!

  REM Extract the major Java version, e.g. 7, 8, 9, 10 ...
  for /f "tokens=1,2 delims=._-" %%a in ("!JAVA_VERSION_INFO!") do (
    if %%a GEQ 9 (
      set JAVA_MAJOR_VERSION=%%a
    ) else (
      set JAVA_MAJOR_VERSION=%%b
    )
  )
)
GOTO :eof

REM Set which JVM vendor we have
:resolve_java_vendor
REM OpenJ9 was previously known as IBM J9, this will match both
"%JAVA%" -version 2>&1 | findstr /i /C:"IBM J9" /C:"OpenJ9" > nul
if %ERRORLEVEL% == 1 ( set "JAVA_VENDOR=Oracle" ) else ( set "JAVA_VENDOR=OpenJ9" )

set JAVA_VENDOR_OUT=
GOTO :eof

REM Safe echo which does not mess with () in strings
:safe_echo
set "eout=%1"
set eout=%eout:"=%
echo !eout!
GOTO :eof

:wait_for_process_exit
  REM Wait for a process to stop within a configured period.
  REM The timeout is approximate, since there is no standard
  REM timing mechanism on windows that works in all situations.
  REM ping can be used to provide a good approximation.
  set WAIT_FOR_PID=%1
  set WAIT_TIME=%2

  REM Check every N seconds
  set INTERVAL=1
  set ELAPSED=0

  REM ping timeout needs N + 1 for N seconds elapsed
  set /A PING_INTERVAL=INTERVAL+1

  echo Waiting up to %WAIT_TIME% seconds for process %WAIT_FOR_PID% to exit
  IF %WAIT_TIME% GEQ 30 (
      REM Reduce WAIT_TIME by 5% to roughly account for the drift in time for the untimed actions
      set /A WAIT_TIME=WAIT_TIME*95
      set /A WAIT_TIME=WAIT_TIME/100
  )

  :isalive
  REM Check if process is alive
  qprocess "%WAIT_FOR_PID%" >nul 2>nul
  IF %ERRORLEVEL% EQU 0 (
      ping 127.0.0.1 -n %PING_INTERVAL% > NUL
      set /A ELAPSED=ELAPSED+INTERVAL
      IF %ELAPSED% LEQ %WAIT_TIME% (
        goto isalive
      )
  )
GOTO :eof<|MERGE_RESOLUTION|>--- conflicted
+++ resolved
@@ -473,23 +473,14 @@
   echo  ERROR: !ERROR_MSG!
   echo.
 )
-<<<<<<< HEAD
-echo  Usage: solr zk upconfig^|downconfig -d ^<confdir^> -n ^<configName^> [-z zkHost]
-echo         solr zk cp [-r] ^<src^> ^<dest^> [-z zkHost]
-echo         solr zk rm [-r] ^<path^> [-z zkHost]
-echo         solr zk mv ^<src^> ^<dest^> [-z zkHost]
-echo         solr zk ls [-r] ^<path^> [-z zkHost]
-echo         solr zk mkroot ^<path^> [-z zkHost]
-echo         solr zk linkconfig -confname ^<confname^> -c ^<collection^> [-z zkHost]
-echo         solr zk updateacls ^<path^> [-z zkHost]
-=======
 echo  Usage: solr zk upconfig^|downconfig -d ^<confdir^> -n ^<configName^> [-z zkHost] [-s solrUrl]
 echo         solr zk cp [-r] ^<src^> ^<dest^> [-z zkHost] [-s solrUrl]
 echo         solr zk rm [-r] ^<path^> [-z zkHost] [-s solrUrl]
 echo         solr zk mv ^<src^> ^<dest^> [-z zkHost] [-s solrUrl]
 echo         solr zk ls [-r] ^<path^> [-z zkHost] [-s solrUrl]
 echo         solr zk mkroot ^<path^> [-z zkHost] [-s solrUrl]
->>>>>>> f9f9905a
+echo         solr zk linkconfig -confname ^<confname^> -c ^<collection^> [-z zkHost] [-s solrUrl]
+echo         solr zk updateacls ^<path^> [-z zkHost] [-s solrUrl]
 echo.
 IF "%ZK_FULL%"=="true" (
   goto zk_full_usage
@@ -1425,9 +1416,9 @@
 ) ELSE IF "%1"=="mkroot" (
   goto set_zk_op
 ) ELSE IF "%1"=="linkconfig" (
-  goto set_zk_op  
+  goto set_zk_op
 ) ELSE IF "%1"=="updateacls" (
-  goto set_zk_op  
+  goto set_zk_op
 ) ELSE IF "%1"=="-n" (
   goto set_config_name
 ) ELSE IF "%1"=="-r" (
@@ -1569,7 +1560,7 @@
   "%JAVA%" %SOLR_SSL_OPTS% %AUTHC_OPTS% %SOLR_ZK_CREDS_AND_ACLS% %SOLR_TOOL_OPTS% -Dsolr.install.dir="%SOLR_TIP%" ^
   -Dlog4j.configurationFile="file:///%DEFAULT_SERVER_DIR%\resources\log4j2-console.xml" ^
   -classpath "%DEFAULT_SERVER_DIR%\solr-webapp\webapp\WEB-INF\lib\*;%DEFAULT_SERVER_DIR%\lib\ext\*" ^
-  org.apache.solr.cli.SolrCLI !ZK_OP! -confname !CONFIGSET_NAME! -c !ZK_COLLECTION! -zkHost !ZK_HOST! %ZK_VERBOSE%  
+  org.apache.solr.cli.SolrCLI !ZK_OP! -confname !CONFIGSET_NAME! -c !ZK_COLLECTION! -zkHost !ZK_HOST! %ZK_VERBOSE%
 ) ELSE IF "!ZK_OP!"=="updateacls" (
   IF "%ZK_SRC"=="" (
     set ERROR_MSG="Zookeeper path to remove must be specified when using the 'ls' command"
@@ -1578,7 +1569,7 @@
   "%JAVA%" %SOLR_SSL_OPTS% %AUTHC_OPTS% %SOLR_ZK_CREDS_AND_ACLS% %SOLR_TOOL_OPTS% -Dsolr.install.dir="%SOLR_TIP%" ^
   -Dlog4j.configurationFile="file:///%DEFAULT_SERVER_DIR%\resources\log4j2-console.xml" ^
   -classpath "%DEFAULT_SERVER_DIR%\solr-webapp\webapp\WEB-INF\lib\*;%DEFAULT_SERVER_DIR%\lib\ext\*" ^
-  org.apache.solr.cli.SolrCLI !ZK_OP! -path !ZK_SRC! -zkHost !ZK_HOST! %ZK_VERBOSE%   
+  org.apache.solr.cli.SolrCLI !ZK_OP! -path !ZK_SRC! -zkHost !ZK_HOST! %ZK_VERBOSE%
 ) ELSE IF "!ZK_OP!"=="cp" (
   IF "%ZK_SRC%"=="" (
     set ERROR_MSG="<src> must be specified for 'cp' command"
