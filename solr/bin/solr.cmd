--- conflicted
+++ resolved
@@ -253,15 +253,7 @@
 IF "%1"=="start" goto set_script_cmd
 IF "%1"=="stop" goto set_script_cmd
 IF "%1"=="restart" goto set_script_cmd
-<<<<<<< HEAD
-IF "%1"=="healthcheck" goto run_solrcli
-IF "%1"=="create" goto run_solrcli
-IF "%1"=="delete" goto run_solrcli
-IF "%1"=="stream" goto run_solrcli
-IF "%1"=="postlogs" goto run_solrcli
-=======
 IF "%1"=="auth" goto set_script_cmd
->>>>>>> eef9bbca
 
 REM Handle all other commands by simply running SolrCLI
 "%JAVA%" %SOLR_SSL_OPTS% %AUTHC_OPTS% %SOLR_ZK_CREDS_AND_ACLS% %SOLR_TOOL_OPTS% -Dsolr.install.dir="%SOLR_TIP%" ^
@@ -1183,9 +1175,9 @@
    ) else (
       set "option!option!=%%a"
       if "!option!" equ "-s" set "SOLR_HOME=%%a"
-      if "!option!" equ "--solr-home" set "SOLR_HOME=%%a"        
+      if "!option!" equ "--solr-home" set "SOLR_HOME=%%a"
       if "!option!" equ "-d" set "SOLR_SERVER_DIR=%%a"
-      if "!option!" equ "--server-dir" set "SOLR_SERVER_DIR=%%a"    
+      if "!option!" equ "--server-dir" set "SOLR_SERVER_DIR=%%a"
       if not "!option!" equ "-s" if not "!option!" equ "--solr-home" if not "!option!" equ "-d" if not "!option!" equ "--server-dir" (
         set "AUTH_PARAMS=!AUTH_PARAMS! !option! %%a"
       )
