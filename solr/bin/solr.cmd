--- conflicted
+++ resolved
@@ -307,11 +307,7 @@
 
 :start_usage
 @echo.
-<<<<<<< HEAD
-@echo Usage: solr %SCRIPT_CMD% [-f] [-c] [--host hostname] [-p port] [-d directory] [-z zkHost] [-m memory] [-e example] [-s solr.solr.home] [--data-home solr.data.home] [--jvm-opts "jvm-opts"] [-V]
-=======
-@echo Usage: solr %SCRIPT_CMD% [-f] [-c] [--host hostname] [-p port] [-d directory] [-z zkHost] [-m memory] [-e example] [--solr-home solr.solr.home] [-t solr.data.home] [--jvm-opts "jvm-opts"] [-V]
->>>>>>> 723bdc50
+@echo Usage: solr %SCRIPT_CMD% [-f] [-c] [--host hostname] [-p port] [-d directory] [-z zkHost] [-m memory] [-e example] [--solr-home solr.solr.home] [--data-home solr.data.home] [--jvm-opts "jvm-opts"] [-V]
 @echo.
 @echo   -f            Start Solr in foreground; default starts Solr in the background
 @echo                   and sends stdout / stderr to solr-PORT-console.log
