#!/usr/bin/env bash
# Licensed to the Apache Software Foundation (ASF) under one or more
# contributor license agreements.  See the NOTICE file distributed with
# this work for additional information regarding copyright ownership.
# The ASF licenses this file to You under the Apache License, Version 2.0
# (the "License"); you may not use this file except in compliance with
# the License.  You may obtain a copy of the License at
#
#     http://www.apache.org/licenses/LICENSE-2.0
#
# Unless required by applicable law or agreed to in writing, software
# distributed under the License is distributed on an "AS IS" BASIS,
# WITHOUT WARRANTIES OR CONDITIONS OF ANY KIND, either express or implied.
# See the License for the specific language governing permissions and
# limitations under the License.


# CONTROLLING STARTUP:
#
# Use solr -help to see available command-line options. In addition
# to passing command-line options, this script looks for an include
# file named solr.in.sh to set environment variables. Specifically,
# the following locations are searched in this order:
#
# <script location>/.
# $HOME/.solr.in.sh
# /usr/share/solr
# /usr/local/share/solr
# /etc/default
# /var/solr
# /opt/solr
#
# Another option is to specify the full path to the include file in the
# environment. For example:
#
#   $ SOLR_INCLUDE=/path/to/solr.in.sh solr start
#
# Note: This is particularly handy for running multiple instances on a
# single installation, or for quick tests.
#
# Finally, developers and enthusiasts who frequently run from an SVN
# checkout, and do not want to locally modify bin/solr.in.sh, can put
# a customized include file at ~/.solr.in.sh.
#
# If you would rather configure startup entirely from the environment, you
# can disable the include by exporting an empty SOLR_INCLUDE, or by
# ensuring that no include files exist in the aforementioned search list.

SOLR_SCRIPT="$0"
verbose=false
THIS_OS=$(uname -s)

# What version of Java is required to run this version of Solr.
JAVA_VER_REQ=11

stop_all=false

# for now, we don't support running this script from cygwin due to problems
# like not having lsof, ps auxww, curl, and awkward directory handling
if [ "${THIS_OS:0:6}" == "CYGWIN" ]; then
  echo -e "This script does not support cygwin due to severe limitations and lack of adherence\nto BASH standards, such as lack of lsof, curl, and ps options.\n\nPlease use the native solr.cmd script on Windows!"
  exit 1
fi
# Alpine Linux BusyBox comes with a stripped down ps, make sure we have a fully featured one
# shellcheck disable=SC2046
if [ $$ -ne $(ps -o pid='' -p $$ || echo 0) ] ; then
  echo -e "This script relies on a version of ps that supports the -p flag.\n\nPlease install a POSIX compliant version and try again."
  exit 1
fi

# This helps with debugging when running bats tests but not the whole script is compliant yet
# set -u
# set -o pipefail

# Resolve symlinks to this script
while [ -h "$SOLR_SCRIPT" ] ; do
  ls=$(ls -ld "$SOLR_SCRIPT")
  # Drop everything prior to ->
  link=$(expr "$ls" : '.*-> \(.*\)$')
  if expr "$link" : '/.*' > /dev/null; then
    SOLR_SCRIPT="$link"
  else
    SOLR_SCRIPT=$(dirname "$SOLR_SCRIPT")/"$link"
  fi
done

CDPATH=''  # Prevent "file or directory not found" for 'cdpath' users
SOLR_TIP=$(dirname "$SOLR_SCRIPT")/..
# shellcheck disable=SC2164
SOLR_TIP=$(cd "$SOLR_TIP"; pwd)
DEFAULT_SERVER_DIR="$SOLR_TIP/server"

# If an include wasn't specified in the environment, then search for one...
if [[ -z "${SOLR_INCLUDE:-}" ]]; then
  # Locations (in order) to use when searching for an include file.
  for include in "$(dirname "$0")/solr.in.sh" \
               "$HOME/.solr.in.sh" \
               /usr/share/solr/solr.in.sh \
               /usr/local/share/solr/solr.in.sh \
               /etc/default/solr.in.sh \
               /var/solr/solr.in.sh \
               /opt/solr/solr.in.sh; do
    if [ -r "$include" ]; then
        SOLR_INCLUDE="$include"
        . "$include"
        break
    fi
  done
elif [ -r "$SOLR_INCLUDE" ]; then
  . "$SOLR_INCLUDE"
fi

# if pid dir is unset, deafult to $solr_tip/bin
: "${SOLR_PID_DIR:=$SOLR_TIP/bin}"

if [ -n "${SOLR_JAVA_HOME:-}" ]; then
  JAVA="$SOLR_JAVA_HOME/bin/java"
  JSTACK="$SOLR_JAVA_HOME/bin/jstack"
elif [ -n "${JAVA_HOME:-}" ]; then
  for java in "$JAVA_HOME"/bin/amd64 "$JAVA_HOME"/bin; do
    if [ -x "$java/java" ]; then
      JAVA="$java/java"
      if [ -x "$java/jstack" ]; then
        JSTACK="$java/jstack"
      elif [ -x "$(command -v jattach)" ]; then
        JATTACH="$(command -v jattach)"
      else
        echo >&2 "neither jattach nor jstack in $JAVA_HOME could be found, so no thread dumps are possible. Continuing."
      fi
      break
    fi
  done
  if [ -z "$JAVA" ]; then
    echo >&2 "The currently defined JAVA_HOME ($JAVA_HOME) refers"
    echo >&2 "to a location where Java could not be found.  Aborting."
    echo >&2 "Either fix the JAVA_HOME variable or remove it from the"
    echo >&2 "environment so that the system PATH will be searched."
    exit 1
  fi
else
  JAVA=java
  JSTACK=jstack
fi

: "${SOLR_STOP_WAIT:=180}"
: "${SOLR_START_WAIT:=$SOLR_STOP_WAIT}" # defaulting to $SOLR_STOP_WAIT for backwards compatibility reasons

# test that Java exists, is executable and correct version
JAVA_VER=$("$JAVA" -version 2>&1)
# shellcheck disable=SC2181
if [[ $? -ne 0 ]] ; then
  echo >&2 "Java not found, or an error was encountered when running java."
  echo >&2 "A working Java $JAVA_VER_REQ JRE is required to run Solr!"
  echo >&2 "Please install latest version of Java $JAVA_VER_REQ or set JAVA_HOME properly."
  echo >&2 "Command that we tried: '${JAVA} -version', with response:"
  echo >&2 "${JAVA_VER}"
  echo >&2
  echo >&2 "Debug information:"
  echo >&2 "JAVA_HOME: ${JAVA_HOME:-N/A}"
  echo >&2 "Active Path:"
  echo >&2 "${PATH}"
  exit 1
else
  JAVA_VER_NUM=$(echo "$JAVA_VER" | head -1 | awk -F '"' '/version/ {print $2}' | sed -e's/^1\.//' | sed -e's/[._-].*$//')
  if [[ "$JAVA_VER_NUM" -lt "$JAVA_VER_REQ" ]] ; then
    echo >&2 "Your current version of Java is too old to run this version of Solr."
    echo >&2 "We found major version $JAVA_VER_NUM, using command '${JAVA} -version', with response:"
    echo >&2 "${JAVA_VER}"
    echo >&2
    echo >&2 "Please install latest version of Java $JAVA_VER_REQ or set JAVA_HOME properly."
    echo >&2
    echo >&2 "Debug information:"
    echo >&2 "JAVA_HOME: ${JAVA_HOME:-N/A}"
    echo >&2 "Active Path:"
    echo >&2 "${PATH}"
    exit 1
  fi
  JAVA_VENDOR="Oracle"
   # OpenJ9 was previously known as IBM J9, this will match both
  if [ "$(echo "$JAVA_VER" | grep -i -E "OpenJ9|IBM J9")" != "" ]; then
      JAVA_VENDOR="OpenJ9"
  fi
fi


# Select HTTP OR HTTPS related configurations
SOLR_URL_SCHEME=http
SOLR_JETTY_CONFIG=()
SOLR_SSL_OPTS=""

if [ -n "${SOLR_HADOOP_CREDENTIAL_PROVIDER_PATH:-}" ]; then
  SOLR_SSL_OPTS+=" -Dhadoop.security.credential.provider.path=$SOLR_HADOOP_CREDENTIAL_PROVIDER_PATH"
fi

if [ -z "${SOLR_SSL_ENABLED:-}" ]; then
  if [ -n "${SOLR_SSL_KEY_STORE:-}" ]; then
    SOLR_SSL_ENABLED="true" # implicitly from earlier behaviour
  else
    SOLR_SSL_ENABLED="false"
  fi
fi
if [ "$SOLR_SSL_ENABLED" == "true" ]; then
  SOLR_JETTY_CONFIG+=("--module=https" "--lib=$DEFAULT_SERVER_DIR/solr-webapp/webapp/WEB-INF/lib/*")
  SOLR_URL_SCHEME=https
  if [ -n "$SOLR_SSL_KEY_STORE" ]; then
    SOLR_SSL_OPTS+=" -Dsolr.jetty.keystore=$SOLR_SSL_KEY_STORE"
  fi
  if [ -n "$SOLR_SSL_KEY_STORE_PASSWORD" ]; then
    export SOLR_SSL_KEY_STORE_PASSWORD=$SOLR_SSL_KEY_STORE_PASSWORD
  fi
  if [ -n "$SOLR_SSL_KEY_STORE_TYPE" ]; then
    SOLR_SSL_OPTS+=" -Dsolr.jetty.keystore.type=$SOLR_SSL_KEY_STORE_TYPE"
  fi

  if [ -n "$SOLR_SSL_TRUST_STORE" ]; then
    SOLR_SSL_OPTS+=" -Dsolr.jetty.truststore=$SOLR_SSL_TRUST_STORE"
  fi
  if [ -n "$SOLR_SSL_TRUST_STORE_PASSWORD" ]; then
    export SOLR_SSL_TRUST_STORE_PASSWORD=$SOLR_SSL_TRUST_STORE_PASSWORD
  fi
  if [ -n "$SOLR_SSL_TRUST_STORE_TYPE" ]; then
    SOLR_SSL_OPTS+=" -Dsolr.jetty.truststore.type=$SOLR_SSL_TRUST_STORE_TYPE"
  fi

  if [ -z "$SOLR_SSL_CLIENT_HOSTNAME_VERIFICATION" ] ; then
    SOLR_SSL_OPTS+=" -Dsolr.jetty.ssl.verifyClientHostName=HTTPS"
  fi

  if [ -n "$SOLR_SSL_NEED_CLIENT_AUTH" ]; then
    SOLR_SSL_OPTS+=" -Dsolr.jetty.ssl.needClientAuth=$SOLR_SSL_NEED_CLIENT_AUTH"
  fi
  if [ -n "$SOLR_SSL_WANT_CLIENT_AUTH" ]; then
    SOLR_SSL_OPTS+=" -Dsolr.jetty.ssl.wantClientAuth=$SOLR_SSL_WANT_CLIENT_AUTH"
  fi

  if [ -n "$SOLR_SSL_CLIENT_KEY_STORE" ]; then
    SOLR_SSL_OPTS+=" -Djavax.net.ssl.keyStore=$SOLR_SSL_CLIENT_KEY_STORE"

    if [ -n "$SOLR_SSL_CLIENT_KEY_STORE_PASSWORD" ]; then
      export SOLR_SSL_CLIENT_KEY_STORE_PASSWORD=$SOLR_SSL_CLIENT_KEY_STORE_PASSWORD
    fi
    if [ -n "$SOLR_SSL_CLIENT_KEY_STORE_TYPE" ]; then
      SOLR_SSL_OPTS+=" -Djavax.net.ssl.keyStoreType=$SOLR_SSL_CLIENT_KEY_STORE_TYPE"
    fi
  else
    if [ -n "$SOLR_SSL_KEY_STORE" ]; then
      SOLR_SSL_OPTS+=" -Djavax.net.ssl.keyStore=$SOLR_SSL_KEY_STORE"
    fi
    if [ -n "$SOLR_SSL_KEY_STORE_TYPE" ]; then
      SOLR_SSL_OPTS+=" -Djavax.net.ssl.keyStoreType=$SOLR_SSL_KEY_STORE_TYPE"
    fi
  fi

  if [ -n "$SOLR_SSL_CHECK_PEER_NAME" ]; then
    SOLR_SSL_OPTS+=" -Dsolr.ssl.checkPeerName=$SOLR_SSL_CHECK_PEER_NAME"
  fi

  if [ -n "$SOLR_SSL_CLIENT_TRUST_STORE" ]; then
    SOLR_SSL_OPTS+=" -Djavax.net.ssl.trustStore=$SOLR_SSL_CLIENT_TRUST_STORE"

    if [ -n "$SOLR_SSL_CLIENT_TRUST_STORE_PASSWORD" ]; then
      export SOLR_SSL_CLIENT_TRUST_STORE_PASSWORD=$SOLR_SSL_CLIENT_TRUST_STORE_PASSWORD
    fi
    if [ -n "$SOLR_SSL_CLIENT_TRUST_STORE_TYPE" ]; then
      SOLR_SSL_OPTS+=" -Djavax.net.ssl.trustStoreType=$SOLR_SSL_CLIENT_TRUST_STORE_TYPE"
    fi
  else
    if [ -n "$SOLR_SSL_TRUST_STORE" ]; then
      SOLR_SSL_OPTS+=" -Djavax.net.ssl.trustStore=$SOLR_SSL_TRUST_STORE"
    fi

    if [ -n "$SOLR_SSL_TRUST_STORE_TYPE" ]; then
      SOLR_SSL_OPTS+=" -Djavax.net.ssl.trustStoreType=$SOLR_SSL_TRUST_STORE_TYPE"
    fi
  fi
else
  SOLR_JETTY_CONFIG+=("--module=http")
fi

# Requestlog options
if [ "${SOLR_REQUESTLOG_ENABLED:-true}" == "true" ]; then
  SOLR_JETTY_CONFIG+=("--module=requestlog")
fi

# Jetty gzip module enabled by default
if [ "${SOLR_GZIP_ENABLED:-true}" == "true" ]; then
  SOLR_JETTY_CONFIG+=("--module=gzip")
fi

# Authentication options
if [ -z "${SOLR_AUTH_TYPE:-}" ] && [ -n "${SOLR_AUTHENTICATION_OPTS:-}" ]; then
  echo "WARNING: SOLR_AUTHENTICATION_OPTS environment variable configured without associated SOLR_AUTH_TYPE variable"
  echo "         Please configure SOLR_AUTH_TYPE environment variable with the authentication type to be used."
  echo "         Currently supported authentication types are [kerberos, basic]"
fi

if [ -n "${SOLR_AUTH_TYPE:-}" ] && [ -n "${SOLR_AUTHENTICATION_CLIENT_BUILDER:-}" ]; then
  echo "WARNING: SOLR_AUTHENTICATION_CLIENT_BUILDER and SOLR_AUTH_TYPE environment variables are configured together."
  echo "         Use SOLR_AUTH_TYPE environment variable to configure authentication type to be used. "
  echo "         Currently supported authentication types are [kerberos, basic]"
  echo "         The value of SOLR_AUTHENTICATION_CLIENT_BUILDER environment variable will be ignored"
fi

if [ -n "${SOLR_AUTH_TYPE:-}" ]; then
  case "$(echo "$SOLR_AUTH_TYPE" | awk '{print tolower($0)}')" in
    basic)
      SOLR_AUTHENTICATION_CLIENT_BUILDER="org.apache.solr.client.solrj.impl.PreemptiveBasicAuthClientBuilderFactory"
      ;;
    kerberos)
      SOLR_AUTHENTICATION_CLIENT_BUILDER="org.apache.solr.client.solrj.impl.Krb5HttpClientBuilder"
      ;;
    *)
      echo "ERROR: Value specified for SOLR_AUTH_TYPE environment variable is invalid."
      exit 1
   esac
fi

if [ -n "${SOLR_AUTHENTICATION_CLIENT_CONFIGURER:-}" ]; then
  echo "WARNING: Found unsupported configuration variable SOLR_AUTHENTICATION_CLIENT_CONFIGURER"
  echo "         Please start using SOLR_AUTH_TYPE instead"
fi
if [ -n "${SOLR_AUTHENTICATION_CLIENT_BUILDER:-}" ]; then
  AUTHC_CLIENT_BUILDER_ARG="-Dsolr.httpclient.builder.factory=$SOLR_AUTHENTICATION_CLIENT_BUILDER"
  AUTHC_OPTS="${AUTHC_CLIENT_BUILDER_ARG:-}"
fi
# This looks strange, but it is to avoid extra spaces when we have only one of the values set
AUTHC_OPTS="${AUTHC_OPTS:-}${SOLR_AUTHENTICATION_OPTS:+ $SOLR_AUTHENTICATION_OPTS}"

# Set the SOLR_TOOL_HOST variable for use when connecting to a running Solr instance
SOLR_TOOL_HOST="${SOLR_HOST:-localhost}"

function print_usage() {
  CMD="${1:-}"
  ERROR_MSG="${2:-}"

  if [ -n "${ERROR_MSG:-}" ]; then
    echo -e "\nERROR: $ERROR_MSG\n"
  fi

  if [ -z "${CMD:-}" ]; then
    echo ""
    echo "Usage: solr COMMAND OPTIONS"
    echo "       where COMMAND is one of: start, stop, restart, status, healthcheck, create, create_core, create_collection, delete, version, zk, auth, assert, config, export, api, package"
    echo ""
    echo "  Standalone server example (start Solr running in the background on port 8984):"
    echo ""
    echo "    ./solr start -p 8984"
    echo ""
    echo "  SolrCloud example (start Solr running in SolrCloud mode using localhost:2181 to connect to Zookeeper, with 1g max heap size and remote Java debug options enabled):"
    echo ""
    echo "    ./solr start -c -m 1g -z localhost:2181 -a \"-Xdebug -Xrunjdwp:transport=dt_socket,server=y,suspend=n,address=1044\""
    echo ""
    echo "  Omit '-z localhost:2181' from the above command if you have defined ZK_HOST in solr.in.sh."
    echo ""
    echo "Pass -help after any COMMAND to see command-specific usage information,"
    echo "  such as:    ./solr start -help or ./solr stop -help"
    echo ""
  elif [[ "$CMD" == "start" || "$CMD" == "restart" ]]; then
    echo ""
    echo "Usage: solr $CMD [-f] [-c] [-h hostname] [-p port] [-d directory] [-z zkHost] [-m memory] [-e example] [-s solr.solr.home] [-t solr.data.home] [-a \"additional-options\"] [-V]"
    echo ""
    echo "  -f            Start Solr in foreground; default starts Solr in the background"
    echo "                  and sends stdout / stderr to solr-PORT-console.log"
    echo ""
    echo "  -c or -cloud  Start Solr in SolrCloud mode; if -z not supplied and ZK_HOST not defined in"
    echo "                  solr.in.sh, an embedded ZooKeeper instance is started on Solr port+1000,"
    echo "                  such as 9983 if Solr is bound to 8983"
    echo ""
    echo "  -h <host>     Specify the hostname for this Solr instance"
    echo ""
    echo "  -p <port>     Specify the port to start the Solr HTTP listener on; default is 8983"
    echo "                  The specified port (SOLR_PORT) will also be used to determine the stop port"
    echo "                  STOP_PORT=(\$SOLR_PORT-1000) and JMX RMI listen port RMI_PORT=(\$SOLR_PORT+10000). "
    echo "                  For instance, if you set -p 8985, then the STOP_PORT=7985 and RMI_PORT=18985"
    echo ""
    echo "  -d <dir>      Specify the Solr server directory; defaults to server"
    echo ""
    echo "  -z <zkHost>   Zookeeper connection string; only used when running in SolrCloud mode using -c"
    echo "                   If neither ZK_HOST is defined in solr.in.sh nor the -z parameter is specified,"
    echo "                   an embedded ZooKeeper instance will be launched."
    echo "                   Set the ZK_CREATE_CHROOT environment variable to true if your ZK host has a chroot path, and you want to create it automatically."
    echo ""
    echo "  -m <memory>   Sets the min (-Xms) and max (-Xmx) heap size for the JVM, such as: -m 4g"
    echo "                  results in: -Xms4g -Xmx4g; by default, this script sets the heap size to 512m"
    echo ""
    echo "  -s <dir>      Sets the solr.solr.home system property; Solr will create core directories under"
    echo "                  this directory. This allows you to run multiple Solr instances on the same host"
    echo "                  while reusing the same server directory set using the -d parameter. If set, the"
    echo "                  specified directory should contain a solr.xml file, unless solr.xml exists in Zookeeper."
    echo "                  This parameter is ignored when running examples (-e), as the solr.solr.home depends"
    echo "                  on which example is run. The default value is server/solr. If passed relative dir,"
    echo "                  validation with current dir will be done, before trying default server/<dir>"
    echo ""
    echo "  -t <dir>      Sets the solr.data.home system property, where Solr will store index data in <instance_dir>/data subdirectories."
    echo "                  If not set, Solr uses solr.solr.home for config and data."
    echo ""
    echo "  -e <example>  Name of the example to run; available examples:"
    echo "      cloud:         SolrCloud example"
    echo "      techproducts:  Comprehensive example illustrating many of Solr's core capabilities"
    echo "      schemaless:    Schema-less example (schema is inferred from data during indexing)"
    echo "      films:         Example of starting with _default configset and adding explicit fields dynamically"
    echo ""
    echo "  -a            Additional parameters to pass to the JVM when starting Solr, such as to setup"
    echo "                  Java debug options. For example, to enable a Java debugger to attach to the Solr JVM"
    echo "                  you could pass: -a \"-agentlib:jdwp=transport=dt_socket,server=y,suspend=n,address=18983\""
    echo "                  In most cases, you should wrap the additional parameters in double quotes."
    echo ""
    echo "  -j            Additional parameters to pass to Jetty when starting Solr."
    echo "                  For example, to add configuration folder that jetty should read"
    echo "                  you could pass: -j \"--include-jetty-dir=/etc/jetty/custom/server/\""
    echo "                  In most cases, you should wrap the additional parameters in double quotes."
    echo ""
    echo "  -noprompt     Don't prompt for input; accept all defaults when running examples that accept user input"
    echo ""
    echo "  -v and -q     Verbose (-v) or quiet (-q) logging. Sets default log level to DEBUG or WARN instead of INFO"
    echo ""
    echo "  -V/-verbose   Verbose messages from this script"
    echo ""
  elif [ "$CMD" == "stop" ]; then
    echo ""
    echo "Usage: solr stop [-k key] [-p port] [-V]"
    echo ""
    echo "  -k <key>      Stop key; default is solrrocks"
    echo ""
    echo "  -p <port>     Specify the port the Solr HTTP listener is bound to"
    echo ""
    echo "  -all          Find and stop all running Solr servers on this host"
    echo ""
    echo "  -V/-verbose   Verbose messages from this script"
    echo ""
    echo "  NOTE: To see if any Solr servers are running, do: solr status"
    echo ""
  elif [ "$CMD" == "healthcheck" ]; then
    echo ""
    echo "Usage: solr healthcheck [-c collection] [-z zkHost] [-V]"
    echo ""
    echo "Can be run from remote (non-Solr) hosts, as long as a proper ZooKeeper connection is provided"
    echo ""
    echo "  -c <collection>  Collection to run healthcheck against."
    echo ""
    echo "  -z <zkHost>      Zookeeper connection string; unnecessary if ZK_HOST is defined in solr.in.sh;"
    echo "                     otherwise, default is localhost:9983"
    echo ""
    echo "  -V               Enable more verbose output"
    echo ""
  elif [ "$CMD" == "status" ]; then
    echo ""
    echo "Usage: solr status"
    echo ""
    echo "  This command will show the status of all running Solr servers."
    echo "  It can only detect those Solr servers running on the current host."
    echo ""
  elif [ "$CMD" == "create" ]; then
    echo ""
    echo "Usage: solr create [-c name] [-d confdir] [-n configName] [-shards #] [-replicationFactor #] [-p port] [-V]"
    echo ""
    echo "  Create a core or collection depending on whether Solr is running in standalone (core) or SolrCloud"
    echo "  mode (collection). In other words, this action detects which mode Solr is running in, and then takes"
    echo "  the appropriate action (either create_core or create_collection). For detailed usage instructions, do:"
    echo ""
    echo "    bin/solr create_core -help"
    echo ""
    echo "       or"
    echo ""
    echo "    bin/solr create_collection -help"
    echo ""
  elif [ "$CMD" == "delete" ]; then
    echo ""
    echo "Usage: solr delete [-c name] [-deleteConfig true|false] [-p port] [-V]"
    echo ""
    echo "  Deletes a core or collection depending on whether Solr is running in standalone (core) or SolrCloud"
    echo "  mode (collection). If you're deleting a collection in SolrCloud mode, the default behavior is to also"
    echo "  delete the configuration directory from Zookeeper so long as it is not being used by another collection."
    echo "  You can override this behavior by passing -deleteConfig false when running this command."
    echo ""
    echo "  Can be run on remote (non-Solr) hosts, as long as a valid SOLR_HOST is provided in solr.in.sh"
    echo ""
    echo "  -c <name>               Name of the core / collection to delete"
    echo ""
    echo "  -deleteConfig <boolean> Delete the configuration directory from Zookeeper; default is true"
    echo ""
    echo "  -p <port>               Port of a local Solr instance where you want to delete the core/collection"
    echo "                            If not specified, the script will search the local system for a running"
    echo "                            Solr instance and will use the port of the first server it finds."
    echo ""
    echo "  -V                      Enables more verbose output."
    echo ""
  elif [ "$CMD" == "create_core" ]; then
    echo ""
    echo "Usage: solr create_core [-c core] [-d confdir] [-p port] [-V]"
    echo ""
    echo "When a configSet is used, this can be run from remote (non-Solr) hosts.  If pointing at a non-configSet directory, this"
    echo "must be run from the host that you wish to create the core on"
    echo ""
    echo "  -c <core>     Name of core to create"
    echo ""
    echo "  -d <confdir>  Configuration directory to copy when creating the new core, built-in options are:"
    echo ""
    echo "      _default: Minimal configuration, which supports enabling/disabling field-guessing support"
    echo "      sample_techproducts_configs: Example configuration with many optional features enabled to"
    echo "         demonstrate the full power of Solr"
    echo ""
    echo "      If not specified, default is: _default"
    echo ""
    echo "      Alternatively, you can pass the path to your own configuration directory instead of using"
    echo "      one of the built-in configurations, such as: bin/solr create_core -c mycore -d /tmp/myconfig"
    echo ""
    echo "  -p <port>     Port of a local Solr instance where you want to create the new core"
    echo "                  If not specified, the script will search the local system for a running"
    echo "                  Solr instance and will use the port of the first server it finds."
    echo ""
    echo "  -V            Enable more verbose output."
    echo ""
  elif [ "$CMD" == "create_collection" ]; then
    echo ""
    echo "Usage: solr create_collection [-c collection] [-d confdir] [-n configName] [-shards #] [-replicationFactor #] [-p port] [-V]"
    echo ""
    echo "Can be run from remote (non-Solr) hosts, as long as a valid SOLR_HOST is provided in solr.in.sh"
    echo "  -c <collection>         Name of collection to create"
    echo ""
    echo "  -d <confdir>            Configuration directory to copy when creating the new collection, built-in options are:"
    echo ""
    echo "      _default: Minimal configuration, which supports enabling/disabling field-guessing support"
    echo "      sample_techproducts_configs: Example configuration with many optional features enabled to"
    echo "         demonstrate the full power of Solr"
    echo ""
    echo "      If not specified, default is: _default"
    echo ""
    echo "      Alternatively, you can pass the path to your own configuration directory instead of using"
    echo "      one of the built-in configurations, such as: bin/solr create_collection -c mycoll -d /tmp/myconfig"
    echo ""
    echo "      By default the script will upload the specified confdir directory into Zookeeper using the same"
    echo "      name as the collection (-c) option. Alternatively, if you want to reuse an existing directory"
    echo "      or create a confdir in Zookeeper that can be shared by multiple collections, use the -n option"
    echo ""
    echo "  -n <configName>         Name the configuration directory in Zookeeper; by default, the configuration"
    echo "                            will be uploaded to Zookeeper using the collection name (-c), but if you want"
    echo "                            to use an existing directory or override the name of the configuration in"
    echo "                            Zookeeper, then use the -c option."
    echo ""
    echo "  -shards <#>             Number of shards to split the collection into; default is 1"
    echo ""
    echo "  -replicationFactor <#>  Number of copies of each document in the collection, default is 1 (no replication)"
    echo ""
    echo "  -p <port>               Port of a local Solr instance where you want to create the new collection"
    echo "                            If not specified, the script will search the local system for a running"
    echo "                            Solr instance and will use the port of the first server it finds."
    echo ""
    echo "  -V                      Enable more verbose output."
    echo ""
  elif [ "$CMD" == "zk" ]; then
    print_short_zk_usage ""
    echo "         Can be run on remote (non-Solr) hosts, as long as valid ZK_HOST information is provided"
    echo "         Be sure to check the Solr logs in case of errors."
    echo ""
    echo "             -z zkHost  Optional Zookeeper connection string for all commands. If specified it"
    echo "                        overrides the 'ZK_HOST=...'' defined in solr.in.sh."
    echo ""
    echo "             -V        Enable more verbose output."
    echo ""
    echo "         upconfig uploads a configset from the local machine to Zookeeper. (Backcompat: -upconfig)"
    echo ""
    echo "         downconfig downloads a configset from Zookeeper to the local machine. (Backcompat: -downconfig)"
    echo ""
    echo "             -n configName    Name of the configset in Zookeeper that will be the destination of"
    echo "                             'upconfig' and the source for 'downconfig'."
    echo ""
    echo "             -d confdir      The local directory the configuration will be uploaded from for"
    echo "                             'upconfig' or downloaded to for 'downconfig'. If 'confdir' is a child of"
    echo "                             ...solr/server/solr/configsets' then the configs will be copied from/to"
    echo "                             that directory. Otherwise it is interpreted as a simple local path."
    echo ""
    echo "         cp copies files or folders to/from Zookeeper or Zookeeper -> Zookeeper"
    echo "             -r    Recursively copy <src> to <dst>. Command will fail if <src> has children and "
    echo "                        -r is not specified. Optional"
    echo ""
    echo "             <src>, <dest> : [file:][/]path/to/local/file or zk:/path/to/zk/node"
    echo "                             NOTE: <src> and <dest> may both be Zookeeper resources prefixed by 'zk:'"
    echo "             When <src> is a zk resource, <dest> may be '.'"
    echo "             If <dest> ends with '/', then <dest> will be a local folder or parent znode and the last"
    echo "             element of the <src> path will be appended unless <src> also ends in a slash. "
    echo "             <dest> may be zk:, which may be useful when using the cp -r form to backup/restore "
    echo "             the entire zk state."
    echo "             You must enclose local paths that end in a wildcard in quotes or just"
    echo "             end the local path in a slash. That is,"
    echo "             'bin/solr zk cp -r /some/dir/ zk:/ -z localhost:2181' is equivalent to"
    echo "             'bin/solr zk cp -r \"/some/dir/*\" zk:/ -z localhost:2181'"
    echo "             but 'bin/solr zk cp -r /some/dir/* zk:/ -z localhost:2181' will throw an error"
    echo ""
    echo "             here's an example of backup/restore for a ZK configuration:"
    echo "             to copy to local: 'bin/solr zk cp -r zk:/ /some/dir -z localhost:2181'"
    echo "             to restore to ZK: 'bin/solr zk cp -r /some/dir/ zk:/ -z localhost:2181'"
    echo ""
    echo "             The 'file:' prefix is stripped, thus 'file:/wherever' specifies an absolute local path and"
    echo "             'file:somewhere' specifies a relative local path. All paths on Zookeeper are absolute."
    echo ""
    echo "             Zookeeper nodes CAN have data, so moving a single file to a parent znode"
    echo "             will overlay the data on the parent Znode so specifying the trailing slash"
    echo "             can be important."
    echo ""
    echo "             Wildcards are supported when copying from local, trailing only and must be quoted."
    echo ""
    echo "         rm deletes files or folders on Zookeeper"
    echo "             -r     Recursively delete if <path> is a directory. Command will fail if <path>"
    echo "                    has children and -r is not specified. Optional"
    echo "             <path> : [zk:]/path/to/zk/node. <path> may not be the root ('/')"
    echo ""
    echo "         mv moves (renames) znodes on Zookeeper"
    echo "             <src>, <dest> : Zookeeper nodes, the 'zk:' prefix is optional."
    echo "             If <dest> ends with '/', then <dest> will be a parent znode"
    echo "             and the last element of the <src> path will be appended."
    echo "             Zookeeper nodes CAN have data, so moving a single file to a parent znode"
    echo "             will overlay the data on the parent Znode so specifying the trailing slash"
    echo "             is important."
    echo ""
    echo "         ls lists the znodes on Zookeeper"
    echo "             -r recursively descends the path listing all znodes. Optional"
    echo "             <path>: The Zookeeper path to use as the root."
    echo ""
    echo "             Only the node names are listed, not data"
    echo ""
    echo "         mkroot makes a znode in Zookeeper with no data. Can be used to make a path of arbitrary"
    echo "             depth but primarily intended to create a 'chroot'."
    echo ""
    echo "             <path>: The Zookeeper path to create. Leading slash is assumed if not present."
    echo "                     Intermediate nodes are created as needed if not present."
    echo ""
  elif [ "$CMD" == "auth" ]; then
    echo ""
    echo "Usage: solr auth enable [-type basicAuth] -credentials user:pass [-blockUnknown <true|false>] [-updateIncludeFileOnly <true|false>] [-V]"
    echo "       solr auth enable [-type basicAuth] -prompt <true|false> [-blockUnknown <true|false>] [-updateIncludeFileOnly <true|false>] [-V]"
    echo "       solr auth enable -type kerberos -config \"<kerberos configs>\" [-updateIncludeFileOnly <true|false>] [-V]"
    echo "       solr auth disable [-updateIncludeFileOnly <true|false>] [-V]"
    echo ""
    echo "  Updates or enables/disables authentication.  Must be run on the machine hosting Solr."
    echo ""
    echo "  -type <type>                           The authentication mechanism (basicAuth or kerberos) to enable. Defaults to 'basicAuth'."
    echo ""
    echo "  -credentials <user:pass>               The username and password of the initial user. Applicable for basicAuth only."
    echo "                                         Note: only one of -prompt or -credentials must be provided"
    echo ""
    echo "  -config \"<configs>\"                    Configuration parameters (Solr startup parameters). Required and applicable only for Kerberos"
    echo ""
    echo "  -prompt <true|false>                   Prompts the user to provide the credentials. Applicable for basicAuth only."
    echo "                                         Note: only one of -prompt or -credentials must be provided"
    echo ""
    echo "  -blockUnknown <true|false>             When true, this blocks out access to unauthenticated users. When not provided,"
    echo "                                         this defaults to false (i.e. unauthenticated users can access all endpoints, except the"
    echo "                                         operations like collection-edit, security-edit, core-admin-edit etc.). Check the reference"
    echo "                                         guide for Basic Authentication for more details. Applicable for basicAuth only."
    echo ""
    echo "  -updateIncludeFileOnly <true|false>    Only update the solr.in.sh or solr.in.cmd file, and skip actual enabling/disabling"
    echo "                                         authentication (i.e. don't update security.json)"
    echo ""
    echo "  -z zkHost                              Zookeeper connection string. Unnecessary if ZK_HOST is defined in solr.in.sh."
    echo ""
    echo "  -d <dir>                               Specify the Solr server directory"
    echo ""
    echo "  -s <dir>                               Specify the Solr home directory. This is where any credentials or authentication"
    echo "                                         configuration files (e.g. basicAuth.conf) would be placed."
    echo ""
    echo "  -V                                     Enable more verbose output."
    echo ""
  fi
} # end print_usage

function print_short_zk_usage() {

  if [ "$1" != "" ]; then
    echo -e "\nERROR: $1\n"
  fi

  echo "  Usage: solr zk upconfig|downconfig -d <confdir> -n <configName> [-z zkHost]"
  echo "         solr zk cp [-r] <src> <dest> [-z zkHost]"
  echo "         solr zk rm [-r] <path> [-z zkHost]"
  echo "         solr zk mv <src> <dest> [-z zkHost]"
  echo "         solr zk ls [-r] <path> [-z zkHost]"
  echo "         solr zk mkroot <path> [-z zkHost]"
  echo ""

  if [ "$1" == "" ]; then
    echo "Type bin/solr zk -help for full usage help"
  else
    exit 1
  fi
}

# used to show the script is still alive when waiting on work to complete
function spinner() {
  local pid=$1
  local delay=0.5
  # shellcheck disable=SC1003
  local spinstr='|/-\'
  while ps -o pid='' -p "$pid" &> /dev/null ; do
      local temp=${spinstr#?}
      printf " [%c]  " "$spinstr"
      local spinstr=$temp${spinstr%"$temp"}
      sleep $delay
      printf "\b\b\b\b\b\b"
  done
  printf "    \b\b\b\b"
}

# given a port, find the pid for a Solr process
function solr_pid_by_port() {
  THE_PORT="$1"
  if [ -e "$SOLR_PID_DIR/solr-$THE_PORT.pid" ]; then
    PID=$(cat "$SOLR_PID_DIR/solr-$THE_PORT.pid")
    CHECK_PID=$(ps -o pid='' -p "$PID" | tr -d ' ')
    if [ -n "$CHECK_PID" ]; then
      echo "$PID"
    fi
  fi
}

# extract the value of the -Djetty.port parameter from a running Solr process
function jetty_port() {
  SOLR_PID="$1"
  SOLR_PROC=$(ps -o command='' -p "$SOLR_PID" | grep start\.jar | grep jetty\.port)
  IFS=' ' read -a proc_args <<< "$SOLR_PROC"
  for arg in "${proc_args[@]}"
    do
      IFS='=' read -a pair <<< "$arg"
      if [ "${pair[0]}" == "-Djetty.port" ]; then
        local jetty_port="${pair[1]}"
        break
      fi
    done
  echo "$jetty_port"
} # end jetty_port func

# run a Solr command-line tool using the SolrCLI class;
# useful for doing cross-platform work from the command-line using Java
function run_tool() {

  # shellcheck disable=SC2086
  "$JAVA" $SOLR_SSL_OPTS $AUTHC_OPTS ${SOLR_ZK_CREDS_AND_ACLS:-} -Dsolr.install.dir="$SOLR_TIP" \
    -Dlog4j.configurationFile="$DEFAULT_SERVER_DIR/resources/log4j2-console.xml" \
    -classpath "$DEFAULT_SERVER_DIR/solr-webapp/webapp/WEB-INF/lib/*:$DEFAULT_SERVER_DIR/lib/ext/*:$DEFAULT_SERVER_DIR/lib/*" \
    org.apache.solr.util.SolrCLI "$@"

  return $?
} # end run_tool function

# get information about any Solr nodes running on this host
function get_info() {
  CODE=4
  # first, see if Solr is running
  numSolrs=$(find "$SOLR_PID_DIR" -name "solr-*.pid" -type f | wc -l | tr -d ' ')
  if [ "$numSolrs" != "0" ]; then
    echo -e "\nFound $numSolrs Solr nodes: "
    while read PIDF
      do
        ID=$(cat "$PIDF")
        port=$(jetty_port "$ID")
        if [ "$port" != "" ]; then
          echo -e "\nSolr process $ID running on port $port"
          run_tool status -solr "$SOLR_URL_SCHEME://$SOLR_TOOL_HOST:$port/solr"
          CODE=$?
          echo ""
        else
          echo -e "\nSolr process $ID from $PIDF not found."
          CODE=1
        fi
    done < <(find "$SOLR_PID_DIR" -name "solr-*.pid" -type f)
  else
    # no pid files but check using ps just to be sure
    numSolrs=$(ps auxww | grep start\.jar | grep solr\.solr\.home | grep -v grep | wc -l | sed -e 's/^[ \t]*//')
    if [ "$numSolrs" != "0" ]; then
      echo -e "\nFound $numSolrs Solr nodes: "
      PROCESSES=$(ps auxww | grep start\.jar | grep solr\.solr\.home | grep -v grep | awk '{print $2}' | sort -r)
      for ID in $PROCESSES
        do
          port=$(jetty_port "$ID")
          if [ "$port" != "" ]; then
            echo ""
            echo "Solr process $ID running on port $port"
            run_tool status -solr "$SOLR_URL_SCHEME://$SOLR_TOOL_HOST:$port/solr"
            CODE=$?
            echo ""
          fi
      done
    else
      echo -e "\nNo Solr nodes are running.\n"
      CODE=3
    fi
  fi

  return $CODE
} # end get_info

function run_package() {
  runningSolrUrl=""

  numSolrs=$(find "$SOLR_PID_DIR" -name "solr-*.pid" -type f | wc -l | tr -d ' ')
  if [ "$numSolrs" != "0" ]; then
    #echo -e "\nFound $numSolrs Solr nodes: "
    while read PIDF
      do
        ID=$(cat "$PIDF")
        port=$(jetty_port "$ID")
        if [ "$port" != "" ]; then
          #echo -e "\nSolr process $ID running on port $port"
          runningSolrUrl="$SOLR_URL_SCHEME://$SOLR_TOOL_HOST:$port/solr"
          break
          CODE=$?
          echo ""
        else
          echo -e "\nSolr process $ID from $PIDF not found."
          CODE=1
        fi
    done < <(find "$SOLR_PID_DIR" -name "solr-*.pid" -type f)
  else
    # no pid files but check using ps just to be sure
    numSolrs=$(ps auxww | grep start\.jar | grep solr\.solr\.home | grep -v grep | wc -l | sed -e 's/^[ \t]*//')
    if [ "$numSolrs" != "0" ]; then
      echo -e "\nFound $numSolrs Solr nodes: "
      PROCESSES=$(ps auxww | grep start\.jar | grep solr\.solr\.home | grep -v grep | awk '{print $2}' | sort -r)
      for ID in $PROCESSES
        do
          port=$(jetty_port "$ID")
          if [ "$port" != "" ]; then
            echo ""
            echo "Solr process $ID running on port $port"
            runningSolrUrl="$SOLR_URL_SCHEME://$SOLR_TOOL_HOST:$port/solr"
            break
            CODE=$?
            echo ""
          fi
      done
    else
      echo -e "\nNo Solr nodes are running.\n"
      exit 1
      CODE=3
    fi
  fi

  run_tool package -solrUrl "$runningSolrUrl" "$@"
  #exit $?
}

# tries to gracefully stop Solr using the Jetty
# stop command and if that fails, then uses kill -9
# (will attempt to thread dump before killing)
function stop_solr() {

  DIR="$1"
  SOLR_PORT="$2"
  THIS_STOP_PORT="${STOP_PORT:-$((SOLR_PORT - 1000))}"
  STOP_KEY="$3"
  SOLR_PID="$4"

  if [ -n "$SOLR_PID"  ]; then
    echo -e "Sending stop command to Solr running on port $SOLR_PORT ... waiting up to $SOLR_STOP_WAIT seconds to allow Jetty process $SOLR_PID to stop gracefully."
    # shellcheck disable=SC2086
    "$JAVA" $SOLR_SSL_OPTS $AUTHC_OPTS -jar "$DIR/start.jar" "STOP.PORT=$THIS_STOP_PORT" "STOP.KEY=$STOP_KEY" --stop || true
      (loops=0
      while true
      do
        # Check if a process is running with the specified PID.
        # -o stat will output the STAT, where Z indicates a zombie
        # stat='' removes the header (--no-headers isn't supported on all platforms)
        # Note the space after '$('. It is needed to avoid confusion with special bash eval syntax
        STAT=$( (ps -o stat='' -p "$SOLR_PID" || :) | tr -d ' ')
        if [[ "${STAT:-Z}" != "Z" ]]; then
          slept=$((loops * 2))
          if [ $slept -lt $SOLR_STOP_WAIT ]; then
            sleep 2
            loops=$((loops+1))
          else
            exit # subshell!
          fi
        else
          exit # subshell!
        fi
      done) &
    spinner $!
    rm -f "$SOLR_PID_DIR/solr-$SOLR_PORT.pid"
  else
    echo -e "No Solr nodes found to stop."
    exit 0
  fi

  # Note the space after '$('. It is needed to avoid confusion with special bash eval syntax
  STAT=$( (ps -o stat='' -p "$SOLR_PID" || :) | tr -d ' ')
  if [[ "${STAT:-Z}" != "Z" ]]; then
    if [ -n "${JSTACK:-}" ]; then
      echo -e "Solr process $SOLR_PID is still running; jstacking it now."
      $JSTACK "$SOLR_PID"
    elif [ "$JATTACH" != "" ]; then
      echo -e "Solr process $SOLR_PID is still running; jattach threaddumping it now."
      $JATTACH "$SOLR_PID" threaddump
    fi
    echo -e "Solr process $SOLR_PID is still running; forcefully killing it now."
    kill -9 "$SOLR_PID"
    echo "Killed process $SOLR_PID"
    rm -f "$SOLR_PID_DIR/solr-$SOLR_PORT.pid"
    sleep 10
  fi

  # Note the space after '$('. It is needed to avoid confusion with special bash eval syntax
  STAT=$( (ps -o stat='' -p "$SOLR_PID" || :) | tr -d ' ')
  if [ "${STAT:-}" == "Z" ]; then
    # This can happen if, for example, you are running Solr inside a docker container with multiple processes
    # rather than running it is as the only service. The --init flag on docker avoids that particular problem.
    echo -e "Solr process $SOLR_PID has terminated abnormally. Solr has exited but a zombie process entry remains."
    exit 1
  elif [ -n "${STAT:-}" ]; then
    echo "ERROR: Failed to kill previous Solr Java process $SOLR_PID ... script fails."
    exit 1
  fi
} # end stop_solr

if [ $# -eq 1 ]; then
  case $1 in
    -help|-usage|-h|--help)
        print_usage ""
        exit
    ;;
    -info|-i|status)
        get_info
        exit $?
    ;;
    -version|-v|version)
        run_tool version
        exit
    ;;
  esac
fi

if [ $# -gt 0 ]; then
  # if first arg starts with a dash (and it's not -help or -info),
  # then assume they are starting Solr, such as: solr -f
  if [[ $1 == -* ]]; then
    SCRIPT_CMD="start"
  else
    SCRIPT_CMD="$1"
    shift
  fi
else
  # no args - just show usage and exit
  print_usage ""
  exit
fi

if [ "$SCRIPT_CMD" == "status" ]; then
  # hacky - the script hits this if the user passes additional args with the status command,
  # which is not supported but also not worth complaining about either
  get_info
  exit
fi

# assert tool
if [ "$SCRIPT_CMD" == "assert" ]; then
  run_tool assert "$@"
  exit $?
fi

# run a healthcheck and exit if requested
if [ "$SCRIPT_CMD" == "healthcheck" ]; then

  VERBOSE=""

  if [ $# -gt 0 ]; then
    while true; do
      case "$1" in
          -c|-collection)
              if [[ -z "$2" || "${2:0:1}" == "-" ]]; then
                print_usage "$SCRIPT_CMD" "Collection name is required when using the $1 option!"
                exit 1
              fi
              HEALTHCHECK_COLLECTION="$2"
              shift 2
          ;;
          -z|-zkhost|-zkHost)
              if [[ -z "$2" || "${2:0:1}" == "-" ]]; then
                print_usage "$SCRIPT_CMD" "ZooKeeper connection string is required when using the $1 option!"
                exit 1
              fi
              ZK_HOST="$2"
              shift 2
          ;;
          -help|-usage)
              print_usage "$SCRIPT_CMD"
              exit 0
          ;;
          -V|--verbose)
              VERBOSE="-verbose"
              shift
          ;;
          --)
              shift
              break
          ;;
          *)
              if [ "$1" != "" ]; then
                print_usage "$SCRIPT_CMD" "Unrecognized or misplaced argument: $1!"
                exit 1
              else
                break # out-of-args, stop looping
              fi
          ;;
      esac
    done
  fi

  if [ -z "$ZK_HOST" ]; then
    ZK_HOST=localhost:9983
  fi

  if [ -z "$HEALTHCHECK_COLLECTION" ]; then
    echo "collection parameter is required!"
    print_usage "healthcheck"
    exit 1
  fi

  run_tool healthcheck -zkHost "$ZK_HOST" -collection "$HEALTHCHECK_COLLECTION" $VERBOSE

  exit $?
fi

if [[ "$SCRIPT_CMD" == "config" ]]; then
  CONFIG_PARAMS=()

  if [ $# -gt 0 ]; then
    while true; do
      case "$1" in
          -z|-zkhost|-zkHost)
              if [[ -z "$2" || "${2:0:1}" == "-" ]]; then
                print_usage "$SCRIPT_CMD" "ZooKeeper connection string is required when using the $1 option!"
                exit 1
              fi
              ZK_HOST="$2"
              shift 2
          ;;
          -s|-scheme)
              if [[ -z "$2" || "${2:0:1}" == "-" ]]; then
                print_usage "$SCRIPT_CMD" "URL scheme is required when using the $1 option!"
                exit 1
              fi
              SOLR_URL_SCHEME="$2"
              shift 2
          ;;
          *)  # Pass through all other params
              if [ "$1" != "" ]; then
                CONFIG_PARAMS+=($1)
                shift
              else
                break
              fi
          ;;
      esac
    done
  fi
  if [[ -n "$ZK_HOST" ]]; then
    CONFIG_PARAMS+=("-z" "$ZK_HOST")
  fi
  if [[ -n "$SOLR_URL_SCHEME" ]]; then
    CONFIG_PARAMS+=("-scheme" "$SOLR_URL_SCHEME")
  fi
  run_tool config "${CONFIG_PARAMS[@]}"
  exit $?
fi

# create a core or collection
if [[ "$SCRIPT_CMD" == "create" || "$SCRIPT_CMD" == "create_core" || "$SCRIPT_CMD" == "create_collection" ]]; then

  CREATE_NUM_SHARDS=1
  CREATE_REPFACT=1
  FORCE=false
  VERBOSE=""

  if [ $# -gt 0 ]; then
    while true; do
      case "${1:-}" in
          -c|-core|-collection)
              if [[ -z "$2" || "${2:0:1}" == "-" ]]; then
                print_usage "$SCRIPT_CMD" "name is required when using the $1 option!"
                exit 1
              fi
              CREATE_NAME="$2"
              shift 2
          ;;
          -n|-confname)
              if [[ -z "$2" || "${2:0:1}" == "-" ]]; then
                print_usage "$SCRIPT_CMD" "Configuration name is required when using the $1 option!"
                exit 1
              fi
              CREATE_CONFNAME="$2"
              shift 2
          ;;
          -d|-confdir)
              if [[ -z "$2" || "${2:0:1}" == "-" ]]; then
                print_usage "$SCRIPT_CMD" "Configuration directory is required when using the $1 option!"
                exit 1
              fi
              CREATE_CONFDIR="$2"
              shift 2
          ;;
          -s|-shards)
              if [[ -z "$2" || "${2:0:1}" == "-" ]]; then
                print_usage "$SCRIPT_CMD" "Shard count is required when using the $1 option!"
                exit 1
              fi
              CREATE_NUM_SHARDS="$2"
              shift 2
          ;;
          -rf|-replicationFactor)
              if [[ -z "$2" || "${2:0:1}" == "-" ]]; then
                print_usage "$SCRIPT_CMD" "Replication factor is required when using the $1 option!"
                exit 1
              fi
              CREATE_REPFACT="$2"
              shift 2
          ;;
          -p|-port)
              if [[ -z "$2" || "${2:0:1}" == "-" ]]; then
                print_usage "$SCRIPT_CMD" "Solr port is required when using the $1 option!"
                exit 1
              fi
              CREATE_PORT="$2"
              shift 2
          ;;
          -V|--verbose)
              VERBOSE="-verbose"
              shift
          ;;
          -force)
              FORCE=true
              shift
          ;;
          -help|-usage)
              print_usage "$SCRIPT_CMD"
              exit 0
          ;;
          --)
              shift
              break
          ;;
          *)
              if [ -n "${1:-}" ]; then
                print_usage "$SCRIPT_CMD" "Unrecognized or misplaced argument: $1!"
                exit 1
              else
                break # out-of-args, stop looping
              fi
          ;;
      esac
    done
  fi

  : "${CREATE_CONFDIR:=_default}"

  # validate the confdir arg (if provided)
  if [[ ! -d "$SOLR_TIP/server/solr/configsets/$CREATE_CONFDIR" && ! -d "$CREATE_CONFDIR" ]]; then
    echo -e "\nSpecified configuration directory $CREATE_CONFDIR not found!\n"
    exit 1
  fi

  if [ -z "${CREATE_NAME:-}" ]; then
    echo "Name (-c) argument is required!"
    print_usage "$SCRIPT_CMD"
    exit 1
  fi

  if [ -z "${CREATE_PORT:-}" ]; then
    for ID in $(ps auxww | grep java | grep start\.jar | awk '{print $2}' | sort -r)
      do
        port=$(jetty_port "$ID")
        if [ "$port" != "" ]; then
          CREATE_PORT=$port
          break
        fi
    done
  fi

  if [ -z "${CREATE_PORT:-}" ]; then
    echo "Failed to determine the port of a local Solr instance, cannot create $CREATE_NAME!"
    exit 1
  fi

  if [[ "$CREATE_CONFDIR" == "_default" ]] && [[ "${CREATE_CONFNAME:-_default}" == "_default" ]]; then
    echo "WARNING: Using _default configset with data driven schema functionality. NOT RECOMMENDED for production use."
    echo "         To turn off: bin/solr config -c $CREATE_NAME -p $CREATE_PORT -action set-user-property -property update.autoCreateFields -value false"
  fi

  if [[ $EUID -eq 0 ]] && [[ "$FORCE" == "false" ]] ; then
    echo "WARNING: Creating cores as the root user can cause Solr to fail and is not advisable. Exiting."
    echo "         If you started Solr as root (not advisable either), force core creation by adding argument -force"
    exit 1
  fi
  if [ "$SCRIPT_CMD" == "create_core" ]; then
    run_tool create_core -name "$CREATE_NAME" -solrUrl "$SOLR_URL_SCHEME://$SOLR_TOOL_HOST:$CREATE_PORT/solr" \
      -confdir "$CREATE_CONFDIR" -configsetsDir "$SOLR_TIP/server/solr/configsets" \
      $VERBOSE
    exit $?
  else
    # should we be passing confname if it is unset?
    run_tool "$SCRIPT_CMD" -name "$CREATE_NAME" -solrUrl "$SOLR_URL_SCHEME://$SOLR_TOOL_HOST:$CREATE_PORT/solr" \
      -shards "$CREATE_NUM_SHARDS" -replicationFactor "$CREATE_REPFACT" \
      -confname "${CREATE_CONFNAME:-}" -confdir "$CREATE_CONFDIR" \
      -configsetsDir "$SOLR_TIP/server/solr/configsets" \
      $VERBOSE
    exit $?
  fi
fi

# delete a core or collection
if [[ "$SCRIPT_CMD" == "delete" ]]; then

  VERBOSE=""

  if [ $# -gt 0 ]; then
    while true; do
      case "${1:-}" in
          -c|-core|-collection)
              if [[ -z "$2" || "${2:0:1}" == "-" ]]; then
                print_usage "$SCRIPT_CMD" "name is required when using the $1 option!"
                exit 1
              fi
              DELETE_NAME="$2"
              shift 2
          ;;
          -p|-port)
              if [[ -z "$2" || "${2:0:1}" == "-" ]]; then
                print_usage "$SCRIPT_CMD" "Solr port is required when using the $1 option!"
                exit 1
              fi
              DELETE_PORT="$2"
              shift 2
          ;;
          -deleteConfig)
              if [[ -z "$2" || "${2:0:1}" == "-" ]]; then
                print_usage "$SCRIPT_CMD" "true|false is required when using the $1 option!"
                exit 1
              fi
              DELETE_CONFIG="$2"
              shift 2
          ;;
          -V|--verbose)
              VERBOSE="-verbose"
              shift
          ;;
          -help|-usage)
              print_usage "$SCRIPT_CMD"
              exit 0
          ;;
          --)
              shift
              break
          ;;
          *)
              if [ -n "${1:-}" ]; then
                print_usage "$SCRIPT_CMD" "Unrecognized or misplaced argument: $1!"
                exit 1
              else
                break # out-of-args, stop looping
              fi
          ;;
      esac
    done
  fi

  if [ -z "$DELETE_NAME" ]; then
    echo "Name (-c) argument is required!"
    print_usage "$SCRIPT_CMD"
    exit 1
  fi

  # If not defined, use the collection name for the name of the configuration in Zookeeper
  : "${DELETE_CONFIG:=true}"

  if [ -z "${DELETE_PORT:-}" ]; then
    for ID in $(ps auxww | grep java | grep start\.jar | awk '{print $2}' | sort -r)
      do
        port=$(jetty_port "$ID")
        if [ "$port" != "" ]; then
          DELETE_PORT=$port
          break
        fi
    done
  fi

  if [ -z "${DELETE_PORT:-}" ]; then
    echo "Failed to determine the port of a local Solr instance, cannot delete $DELETE_NAME!"
    exit 1
  fi

  run_tool delete -name "$DELETE_NAME" -deleteConfig "$DELETE_CONFIG" \
    -solrUrl "$SOLR_URL_SCHEME://$SOLR_TOOL_HOST:$DELETE_PORT/solr" \
    $VERBOSE
  exit $?
fi

ZK_RECURSE=false
# Zookeeper file maintenance (upconfig, downconfig, files up/down etc.)
# It's a little clumsy to have the parsing go round and round for upconfig and downconfig, but that's
# necessary for back-compat
if [[ "$SCRIPT_CMD" == "zk" ]]; then

  VERBOSE=""

  if [ $# -gt 0 ]; then
    while true; do
      case "${1:-}" in
        -upconfig|upconfig|-downconfig|downconfig|cp|rm|mv|ls|mkroot)
            if [ "${1:0:1}" == "-" ]; then
              ZK_OP=${1:1}
            else
              ZK_OP=$1
            fi
            shift 1
        ;;
        -z|-zkhost|-zkHost)
            if [[ -z "$2" || "${2:0:1}" == "-" ]]; then
              print_short_zk_usage "$SCRIPT_CMD" "ZooKeeper connection string is required when using the $1 option!"
            fi
            ZK_HOST="$2"
            shift 2
        ;;
        -n|-confname)
            if [[ -z "$2" || "${2:0:1}" == "-" ]]; then
              print_short_zk_usage "$SCRIPT_CMD" "Configuration name is required when using the $1 option!"
            fi
            CONFIGSET_CONFNAME="$2"
            shift 2
        ;;
        -d|-confdir)
            if [[ -z "$2" || "${2:0:1}" == "-" ]]; then
              print_short_zk_usage "$SCRIPT_CMD" "Configuration directory is required when using the $1 option!"
            fi
            CONFIGSET_CONFDIR="$2"
            shift 2
        ;;
        -r)
            ZK_RECURSE="true"
            shift
        ;;
        -V|--verbose)
            VERBOSE="-verbose"
            shift
        ;;
        -help|-usage|-h)
            print_usage "$SCRIPT_CMD"
            exit 0
        ;;
        --)
            shift
            break
        ;;
        *)  # Pick up <src> <dst> or <path> params for rm, ls, cp, mv, mkroot.
            if [ -z "${1:-}" ]; then
              break # out-of-args, stop looping
            fi
            if [ -z "${ZK_SRC:-}" ]; then
              ZK_SRC=$1
            else
              if [ -z "${ZK_DST:-}" ]; then
                ZK_DST=$1
              else
                print_short_zk_usage "Unrecognized or misplaced command $1. 'cp' with trailing asterisk requires quoting, see help text."
              fi
            fi
            shift
        ;;
      esac
    done
  fi

  if [ -z "$ZK_OP" ]; then
    print_short_zk_usage "Zookeeper operation (one of 'upconfig', 'downconfig', 'rm', 'mv', 'cp', 'ls', 'mkroot') is required!"
  fi

  if [ -z "$ZK_HOST" ]; then
    print_short_zk_usage "Zookeeper address (-z) argument is required or ZK_HOST must be specified in the solr.in.sh file."
  fi

  if [[ "$ZK_OP" == "upconfig" ||  "$ZK_OP" == "downconfig" ]]; then
    if [ -z "$CONFIGSET_CONFDIR" ]; then
      print_short_zk_usage "Local directory of the configset (-d) argument is required!"
    fi

    if [ -z "$CONFIGSET_CONFNAME" ]; then
      print_short_zk_usage "Configset name on Zookeeper (-n) argument is required!"
    fi
  fi

  if [[ "$ZK_OP" == "cp" || "$ZK_OP" == "mv" ]]; then
    if [[ -z "$ZK_SRC" || -z "$ZK_DST" ]]; then
      print_short_zk_usage "<source> and <destination> must be specified when using either the 'mv' or 'cp' commands."
    fi
    if [[ "$ZK_OP" == "cp" && "${ZK_SRC:0:3}" != "zk:" && "${ZK_DST:0:3}" != "zk:" ]]; then
      print_short_zk_usage "One of the source or desintation paths must be prefixed by 'zk:' for the 'cp' command."
    fi
  fi

  if [[ "$ZK_OP" == "mkroot" ]]; then
    if [[ -z "$ZK_SRC" ]]; then
      print_short_zk_usage "<path> must be specified when using the 'mkroot' command."
    fi
  fi


  case "$ZK_OP" in
    upconfig)
      run_tool "$ZK_OP" -confname "$CONFIGSET_CONFNAME" -confdir "$CONFIGSET_CONFDIR" -zkHost "$ZK_HOST" -configsetsDir "$SOLR_TIP/server/solr/configsets" $VERBOSE
    ;;
    downconfig)
      run_tool "$ZK_OP" -confname "$CONFIGSET_CONFNAME" -confdir "$CONFIGSET_CONFDIR" -zkHost "$ZK_HOST" $VERBOSE
    ;;
    rm)
      if [ -z "$ZK_SRC" ]; then
        print_short_zk_usage "Zookeeper path to remove must be specified when using the 'rm' command"
      fi
      run_tool "$ZK_OP" -path "$ZK_SRC" -zkHost "$ZK_HOST" -recurse "$ZK_RECURSE" $VERBOSE
    ;;
    mv)
      run_tool "$ZK_OP" -src "$ZK_SRC" -dst "$ZK_DST" -zkHost "$ZK_HOST" $VERBOSE
    ;;
    cp)
      run_tool "$ZK_OP" -src "$ZK_SRC" -dst "$ZK_DST" -zkHost "$ZK_HOST" -recurse "$ZK_RECURSE" $VERBOSE
    ;;
    ls)
      if [ -z "$ZK_SRC" ]; then
        print_short_zk_usage "Zookeeper path to list must be specified when using the 'ls' command"
      fi
      run_tool "$ZK_OP" -path "$ZK_SRC" -recurse "$ZK_RECURSE" -zkHost "$ZK_HOST" $VERBOSE
    ;;
    mkroot)
      if [ -z "$ZK_SRC" ]; then
        print_short_zk_usage "Zookeeper path to list must be specified when using the 'mkroot' command"
      fi
      run_tool "$ZK_OP" -path "$ZK_SRC" -zkHost "$ZK_HOST" $VERBOSE
    ;;
    *)
      print_short_zk_usage "Unrecognized Zookeeper operation $ZK_OP"
    ;;
  esac

  exit $?
fi


if [[ "$SCRIPT_CMD" == "export" ]]; then
  run_tool export "$@"
  exit $?
fi

if [[ "$SCRIPT_CMD" == "package" ]]; then
  run_package "$@"
  exit $?
fi

if [[ "$SCRIPT_CMD" == "auth" ]]; then

  VERBOSE=""

  declare -a AUTH_PARAMS
  if [ $# -gt 0 ]; then
    while true; do
      case "${1:-}" in
        enable|disable)
            AUTH_OP=$1
            AUTH_PARAMS=("${AUTH_PARAMS[@]}" "$AUTH_OP")
            shift
        ;;
        -z|-zkhost|-zkHost)
            ZK_HOST="$2"
            AUTH_PARAMS=("${AUTH_PARAMS[@]}" "-zkHost" "$ZK_HOST")
            shift 2
        ;;
        -t|-type)
            AUTH_TYPE="$2"
            AUTH_PARAMS=("${AUTH_PARAMS[@]}" "-type" "$AUTH_TYPE")
            shift 2
        ;;
        -credentials)
            AUTH_CREDENTIALS="$2"
            AUTH_PARAMS=("${AUTH_PARAMS[@]}" "-credentials" "$AUTH_CREDENTIALS")
            shift 2
        ;;
        -config)
            AUTH_CONFIG="$(echo "$2"| base64)"
            AUTH_PARAMS=("${AUTH_PARAMS[@]}" "-config" "$AUTH_CONFIG")
            shift 2
        ;;
        -solrIncludeFile)
            SOLR_INCLUDE="$2"
            shift 2
        ;;
        -prompt)
            AUTH_PARAMS=("${AUTH_PARAMS[@]}" "-prompt" "$2")
            shift 2
        ;;
        -blockUnknown)
            AUTH_PARAMS=("${AUTH_PARAMS[@]}" "-blockUnknown" "$2")
            shift 2
        ;;
        -updateIncludeFileOnly)
            AUTH_PARAMS=("${AUTH_PARAMS[@]}" "-updateIncludeFileOnly" "$2")
            shift 2
        ;;
        -V|--verbose)
            VERBOSE="-verbose"
            shift
        ;;
        -d|-dir)
            if [[ -z "$2" || "${2:0:1}" == "-" ]]; then
              print_usage "$SCRIPT_CMD" "Server directory is required when using the $1 option!"
              exit 1
            fi

            if [[ "$2" == "." || "$2" == "./" || "$2" == ".." || "$2" == "../" ]]; then
              SOLR_SERVER_DIR="$(pwd)/$2"
            else
              # see if the arg value is relative to the tip vs full path
              if [[ "$2" != /* ]] && [[ -d "$SOLR_TIP/$2" ]]; then
                SOLR_SERVER_DIR="$SOLR_TIP/$2"
              else
                SOLR_SERVER_DIR="$2"
              fi
            fi
            # resolve it to an absolute path
            SOLR_SERVER_DIR="$(cd "$SOLR_SERVER_DIR" || (echo "SOLR_SERVER_DIR not found" && exit 1); pwd)"
            shift 2
        ;;
        -s|-solr.home)
            if [[ -z "$2" || "${2:0:1}" == "-" ]]; then
              print_usage "$SCRIPT_CMD" "Solr home directory is required when using the $1 option!"
              exit 1
            fi

            SOLR_HOME="$2"
            shift 2
        ;;
        -help|-usage|-h)
            print_usage "$SCRIPT_CMD"
            exit 0
        ;;
        --)
            shift
            break
        ;;
        *)
            shift
            break
        ;;
      esac
    done
  fi

  : "${SOLR_SERVER_DIR:=$DEFAULT_SERVER_DIR}"
  if [ ! -e "$SOLR_SERVER_DIR" ]; then
    echo -e "\nSolr server directory $SOLR_SERVER_DIR not found!\n"
    exit 1
  fi

  if [ -z "${SOLR_HOME:-}" ]; then
    SOLR_HOME="$SOLR_SERVER_DIR/solr"
  elif [[ $SOLR_HOME != /* ]]; then
    if [[ -d "$(pwd)/$SOLR_HOME" ]]; then
      SOLR_HOME="$(pwd)/$SOLR_HOME"
    elif [[ -d "$SOLR_SERVER_DIR/$SOLR_HOME" ]]; then
      SOLR_HOME="$SOLR_SERVER_DIR/$SOLR_HOME"
      SOLR_PID_DIR="$SOLR_HOME"
    fi
  fi

  if [ -z "$AUTH_OP" ]; then
    print_usage "$SCRIPT_CMD"
    exit 0
  fi

  AUTH_PARAMS=("${AUTH_PARAMS[@]}" "-solrIncludeFile" "$SOLR_INCLUDE")

  if [ -z "${AUTH_PORT:-}" ]; then
    for ID in $(ps auxww | grep java | grep start\.jar | awk '{print $2}' | sort -r)
      do
        port=$(jetty_port "$ID")
        if [ "$port" != "" ]; then
          AUTH_PORT=$port
          break
        fi
      done
  fi
  run_tool auth "${AUTH_PARAMS[@]}" -solrUrl "$SOLR_URL_SCHEME://$SOLR_TOOL_HOST:${AUTH_PORT:-8983}/solr" -authConfDir "$SOLR_HOME" $VERBOSE
  exit $?
fi


# verify the command given is supported
if [ "$SCRIPT_CMD" != "stop" ] && [ "$SCRIPT_CMD" != "start" ] && [ "$SCRIPT_CMD" != "restart" ] && [ "$SCRIPT_CMD" != "status" ] && [ "$SCRIPT_CMD" != "assert" ]; then
  # handoff this command to the SolrCLI and let it handle the option parsing and validation
  run_tool "$SCRIPT_CMD" "$@"
  exit $?
fi

#Check current Ulimits for Open Files and Max Processes.  Warn if they are below the recommended values.

: "${SOLR_RECOMMENDED_MAX_PROCESSES:=65000}"
: "${SOLR_RECOMMENDED_OPEN_FILES:=65000}"

if [[ "${SOLR_ULIMIT_CHECKS:-}" != "false" ]]; then
  if [ "$SCRIPT_CMD" == "start" ] || [ "$SCRIPT_CMD" == "restart" ] || [ "$SCRIPT_CMD" == "status" ]; then
    if hash ulimit 2>/dev/null; then
       openFiles=$(ulimit -n)
       maxProcs=$(ulimit -u)
       virtualMemory=$(ulimit -v)
       maxMemory=$(ulimit -m)
       if [ "$openFiles" != "unlimited" ] && [ "$openFiles" -lt "$SOLR_RECOMMENDED_OPEN_FILES" ]; then
           echo "*** [WARN] *** Your open file limit is currently $openFiles.  "
           echo " It should be set to $SOLR_RECOMMENDED_OPEN_FILES to avoid operational disruption. "
           echo " If you no longer wish to see this warning, set SOLR_ULIMIT_CHECKS to false in your profile or solr.in.sh"
       fi

       if [ "$maxProcs" != "unlimited" ] && [ "$maxProcs" -lt "$SOLR_RECOMMENDED_MAX_PROCESSES" ]; then
           echo "*** [WARN] ***  Your Max Processes Limit is currently $maxProcs. "
           echo " It should be set to $SOLR_RECOMMENDED_MAX_PROCESSES to avoid operational disruption. "
           echo " If you no longer wish to see this warning, set SOLR_ULIMIT_CHECKS to false in your profile or solr.in.sh"
       fi
       if [ "$virtualMemory" != "unlimited" ]; then
           echo "*** [WARN] ***  Your Virtual Memory limit is $virtualMemory. "
           echo " It should be set to 'unlimited' to avoid operational disruption. "
           echo " If you no longer wish to see this warning, set SOLR_ULIMIT_CHECKS to false in your profile or solr.in.sh"
       fi
       if [ "$maxMemory" != "unlimited" ]; then
           echo "*** [WARN] ***  Your Max Memory Size limit is $maxMemory. "
           echo " It should be set to 'unlimited' to avoid operational disruption. "
           echo " If you no longer wish to see this warning, set SOLR_ULIMIT_CHECKS to false in your profile or solr.in.sh"
       fi

    else
      echo "Could not check ulimits for processes and open files, recommended values are"
      echo "     max processes:   $SOLR_RECOMMENDED_MAX_PROCESSES "
      echo "     open files:      $SOLR_RECOMMENDED_OPEN_FILES"
      echo "     virtual memory:  unlimited"
      echo "     max memorh size: unlimited"
    fi
  fi
fi

# Run in foreground (default is to run in the background)
FG="false"
FORCE=false
SOLR_OPTS=(${SOLR_OPTS:-})
PASS_TO_RUN_EXAMPLE=

if [ $# -gt 0 ]; then
  while true; do
    case "${1:-}" in
        -c|-cloud)
            SOLR_MODE="solrcloud"
            PASS_TO_RUN_EXAMPLE+=" -c"
            shift
        ;;
        -d|-dir)
            if [[ -z "$2" || "${2:0:1}" == "-" ]]; then
              print_usage "$SCRIPT_CMD" "Server directory is required when using the $1 option!"
              exit 1
            fi

            if [[ "$2" == "." || "$2" == "./" || "$2" == ".." || "$2" == "../" ]]; then
              SOLR_SERVER_DIR="$(pwd)/$2"
            else
              # see if the arg value is relative to the tip vs full path
              if [[ "$2" != /* ]] && [[ -d "$SOLR_TIP/$2" ]]; then
                SOLR_SERVER_DIR="$SOLR_TIP/$2"
              else
                SOLR_SERVER_DIR="$2"
              fi
            fi
            # resolve it to an absolute path
            SOLR_SERVER_DIR="$(cd "$SOLR_SERVER_DIR" || (echo "SOLR_SERVER_DIR not found" && exit 1); pwd)"
            shift 2
        ;;
        -s|-solr.home)
            if [[ -z "$2" || "${2:0:1}" == "-" ]]; then
              print_usage "$SCRIPT_CMD" "Solr home directory is required when using the $1 option!"
              exit 1
            fi

            SOLR_HOME="$2"
            shift 2
        ;;
        -t|-data.home)
            SOLR_DATA_HOME="$2"
            shift 2
        ;;
        -e|-example)
            if [[ -z "$2" || "${2:0:1}" == "-" ]]; then
              print_usage "$SCRIPT_CMD" "Example name is required when using the $1 option!"
              exit 1
            fi
            EXAMPLE="$2"
            shift 2
        ;;
        -f|-foreground)
            FG="true"
            shift
        ;;
        -h|-host)
            if [[ -z "$2" || "${2:0:1}" == "-" ]]; then
              print_usage "$SCRIPT_CMD" "Hostname is required when using the $1 option!"
              exit 1
            fi
            SOLR_HOST="$2"
            PASS_TO_RUN_EXAMPLE+=" -h $SOLR_HOST"
            shift 2
        ;;
        -m|-memory)
            if [[ -z "$2" || "${2:0:1}" == "-" ]]; then
              print_usage "$SCRIPT_CMD" "Memory setting is required when using the $1 option!"
              exit 1
            fi
            SOLR_HEAP="$2"
            PASS_TO_RUN_EXAMPLE+=" -m $SOLR_HEAP"
            shift 2
        ;;
        -p|-port)
            if [[ -z "$2" || "${2:0:1}" == "-" ]]; then
              print_usage "$SCRIPT_CMD" "Port number is required when using the $1 option!"
              exit 1
            fi
            SOLR_PORT="$2"
            PASS_TO_RUN_EXAMPLE+=" -p $SOLR_PORT"
            shift 2
        ;;
        -z|-zkhost|-zkHost)
            if [[ -z "$2" || "${2:0:1}" == "-" ]]; then
              print_usage "$SCRIPT_CMD" "Zookeeper connection string is required when using the $1 option!"
              exit 1
            fi
            ZK_HOST="$2"
            SOLR_MODE="solrcloud"
            PASS_TO_RUN_EXAMPLE+=" -z $ZK_HOST"
            shift 2
        ;;
        -a|-addlopts)
            ADDITIONAL_CMD_OPTS="$2"
            PASS_TO_RUN_EXAMPLE+=" -a \"$ADDITIONAL_CMD_OPTS\""
            shift 2
        ;;
        -j|-jettyconfig)
            ADDITIONAL_JETTY_CONFIG="$2"
            PASS_TO_RUN_EXAMPLE+=" -j \"$ADDITIONAL_JETTY_CONFIG\""
            shift 2
        ;;
        -k|-key)
            STOP_KEY="$2"
            shift 2
        ;;
        -help|-usage)
            print_usage "$SCRIPT_CMD"
            exit 0
        ;;
        -noprompt)
            PASS_TO_RUN_EXAMPLE+=" -noprompt"
            shift
        ;;
        -V|-verbose)
            verbose=true
            PASS_TO_RUN_EXAMPLE+=" --verbose"
            shift
        ;;
        -v)
            SOLR_LOG_LEVEL=DEBUG
            PASS_TO_RUN_EXAMPLE+=" -Dsolr.log.level=$SOLR_LOG_LEVEL"
            shift
        ;;
        -q)
            SOLR_LOG_LEVEL=WARN
            PASS_TO_RUN_EXAMPLE+=" -Dsolr.log.level=$SOLR_LOG_LEVEL"
            shift
        ;;
        -all)
            stop_all=true
            shift
        ;;
        -force)
            FORCE=true
            PASS_TO_RUN_EXAMPLE+=" -force"
            shift
        ;;
        --)
            shift
            break
        ;;
        *)
            if [ -z "${1:-}" ]; then
              break # out-of-args, stop looping
            elif [ "${1:0:2}" == "-D" ]; then
              # pass thru any opts that begin with -D (java system props)
              SOLR_OPTS+=("$1")
              PASS_TO_RUN_EXAMPLE+=" $1"
              shift
            else
              print_usage "$SCRIPT_CMD" "$1 is not supported by this script"
              exit 1
            fi
        ;;
    esac
  done
fi

if [[ -n ${SOLR_LOG_LEVEL:-} ]] ; then
  SOLR_LOG_LEVEL_OPT="-Dsolr.log.level=$SOLR_LOG_LEVEL"
fi

# Solr modules option
if [[ -n "${SOLR_MODULES:-}" ]] ; then
  SOLR_OPTS+=("-Dsolr.modules=$SOLR_MODULES")
fi

<<<<<<< HEAD
: "${SOLR_SERVER_DIR:=$DEFAULT_SERVER_DIR}"
=======
# Default placement plugin
if [[ -n "${SOLR_PLACEMENTPLUGIN_DEFAULT:-}" ]] ; then
  SOLR_OPTS+=("-Dsolr.placementplugin.default=$SOLR_PLACEMENTPLUGIN_DEFAULT")
fi

: ${SOLR_SERVER_DIR:=$DEFAULT_SERVER_DIR}
>>>>>>> 15dac229

if [ ! -e "$SOLR_SERVER_DIR" ]; then
  echo -e "\nSolr server directory $SOLR_SERVER_DIR not found!\n"
  exit 1
fi

if [[ "$FG" == 'true' && -n "${EXAMPLE:-}" ]]; then
  FG='false'
  echo -e "\nWARNING: Foreground mode (-f) not supported when running examples.\n"
fi

#
# If the user specified an example to run, invoke the run_example tool (Java app) and exit
# otherwise let this script proceed to process the user request
#
if [ -n "${EXAMPLE:-}" ] && [ "$SCRIPT_CMD" == "start" ]; then
  run_tool run_example -e "$EXAMPLE" -d "$SOLR_SERVER_DIR" -urlScheme "$SOLR_URL_SCHEME" "$PASS_TO_RUN_EXAMPLE"
  exit $?
fi

############# start/stop logic below here ################

if $verbose ; then
  echo "Using Solr root directory: $SOLR_TIP"
  echo "Using Java: $JAVA"
  "$JAVA" -version
fi

if [ -n "${SOLR_HOST:-}" ]; then
  SOLR_HOST_ARG=("-Dhost=$SOLR_HOST")
elif [[ "${SOLR_JETTY_HOST:-127.0.0.1}" == "127.0.0.1" ]]; then
  # Jetty will only bind on localhost interface, so nodes must advertise themselves with localhost
  SOLR_HOST_ARG=("-Dhost=localhost")
else
  SOLR_HOST_ARG=()
fi

: "${STOP_KEY:=solrrocks}"

# stop all if no port specified
if [[ "$SCRIPT_CMD" == "stop" && -z "${SOLR_PORT:-}" ]]; then
  if $stop_all; then
    none_stopped=true
    find "$SOLR_PID_DIR" -name "solr-*.pid" -type f | while read PIDF
      do
        NEXT_PID=$(cat "$PIDF")
        port=$(jetty_port "$NEXT_PID")
        if [ "$port" != "" ]; then
          stop_solr "$SOLR_SERVER_DIR" "$port" "$STOP_KEY" "$NEXT_PID"
          none_stopped=false
        fi
        rm -f "$PIDF"
    done
    # TODO: none_stopped doesn't get reflected across the subshell
    # This can be uncommented once we find a clean way out of it
    # if $none_stopped; then
    #   echo -e "\nNo Solr nodes found to stop.\n"
    # fi
  else
    # not stopping all and don't have a port, but if we can find the pid file for the default port 8983, then use that
    none_stopped=true
    numSolrs=$(find "$SOLR_PID_DIR" -name "solr-*.pid" -type f | wc -l | tr -d ' ')
    if [ "$numSolrs" -eq 1 ]; then
      # only do this if there is only 1 node running, otherwise they must provide the -p or -all
      PID="$(cat "$(find "$SOLR_PID_DIR" -name "solr-*.pid" -type f)")"
      CHECK_PID=$(ps -o pid='' -p "$PID" | tr -d ' ')
      if [ "$CHECK_PID" != "" ]; then
        port=$(jetty_port "$CHECK_PID")
        if [ "$port" != "" ]; then
          stop_solr "$SOLR_SERVER_DIR" "$port" "$STOP_KEY" "$CHECK_PID"
          none_stopped=false
        fi
      fi
    fi

    if $none_stopped; then
      if [ "$numSolrs" -gt 0 ]; then
        echo -e "\nFound $numSolrs Solr nodes running! Must either specify a port using -p or -all to stop all Solr nodes on this host.\n"
      else
        echo -e "\nNo Solr nodes found to stop.\n"
      fi
      exit 1
    fi
  fi
  exit
fi

: "${SOLR_PORT:=8983}"

if [ -n "${SOLR_PORT_ADVERTISE:-}" ]; then
  SOLR_OPTS+=("-Dsolr.port.advertise=$SOLR_PORT_ADVERTISE")
fi

if [ -n "${SOLR_JETTY_HOST:-}" ]; then
  SOLR_OPTS+=("-Dsolr.jetty.host=$SOLR_JETTY_HOST")
fi

: "${STOP_PORT:=$((SOLR_PORT - 1000))}"

if [ "$SCRIPT_CMD" == "start" ] || [ "$SCRIPT_CMD" == "restart" ] ; then
  if [[ $EUID -eq 0 ]] && [[ "$FORCE" == "false" ]] ; then
    echo "WARNING: Starting Solr as the root user is a security risk and not considered best practice. Exiting."
    echo "         Please consult the Reference Guide. To override this check, start with argument '-force'"
    exit 1
  fi
fi

if [[ "$SCRIPT_CMD" == "start" ]]; then
  # see if Solr is already running
  SOLR_PID=$(solr_pid_by_port "$SOLR_PORT")

  if [ -z "${SOLR_PID:-}" ]; then
    # not found using the pid file ... but use ps to ensure not found
    SOLR_PID=$(ps auxww | grep start\.jar | awk "/\-Djetty\.port=$SOLR_PORT/"' {print $2}' | sort -r)
  fi

  if [ -n "${SOLR_PID:-}" ]; then
    echo -e "\nPort $SOLR_PORT is already being used by another process (pid: $SOLR_PID)\nPlease choose a different port using the -p option.\n"
    exit 1
  fi
else
  # either stop or restart
  # see if Solr is already running
  SOLR_PID=$(solr_pid_by_port "$SOLR_PORT")
  if [ -z "$SOLR_PID" ]; then
    # not found using the pid file ... but use ps to ensure not found
    SOLR_PID=$(ps auxww | grep start\.jar | awk "/\-Djetty\.port=$SOLR_PORT/"' {print $2}' | sort -r)
  fi
  if [ "$SOLR_PID" != "" ]; then
    stop_solr "$SOLR_SERVER_DIR" "$SOLR_PORT" "$STOP_KEY" "$SOLR_PID"
  else
    if [ "$SCRIPT_CMD" == "stop" ]; then
      echo -e "No process found for Solr node running on port $SOLR_PORT"
      exit 1
    fi
  fi
fi

if [ -z "${SOLR_HOME:-}" ]; then
  SOLR_HOME="$SOLR_SERVER_DIR/solr"
elif [[ $SOLR_HOME != /* ]]; then
  if [[ -d "$(pwd)/$SOLR_HOME" ]]; then
    SOLR_HOME="$(pwd)/$SOLR_HOME"
  elif [[ -d "$SOLR_SERVER_DIR/$SOLR_HOME" ]]; then
    SOLR_HOME="$SOLR_SERVER_DIR/$SOLR_HOME"
    SOLR_PID_DIR="$SOLR_HOME"
  fi
fi

# Set the default configset dir to be bootstrapped as _default
: "${DEFAULT_CONFDIR:="$SOLR_SERVER_DIR/solr/configsets/_default/conf"}"

# This is quite hacky, but examples rely on a different log4j2.xml
# so that we can write logs for examples to $SOLR_HOME/../logs
: "${SOLR_LOGS_DIR:="$SOLR_SERVER_DIR/logs"}"
EXAMPLE_DIR="$SOLR_TIP/example"
# if SOLR_HOME is inside of EXAMPLE_DIR
if [ "${SOLR_HOME:0:${#EXAMPLE_DIR}}" = "$EXAMPLE_DIR" ]; then
  LOG4J_PROPS="$DEFAULT_SERVER_DIR/resources/log4j2.xml"
  SOLR_LOGS_DIR="$SOLR_HOME/../logs"
fi

LOG4J_CONFIG=()
if [ -n "${LOG4J_PROPS:-}" ]; then
  LOG4J_CONFIG+=("-Dlog4j.configurationFile=$LOG4J_PROPS")
fi

if [ "$SCRIPT_CMD" == "stop" ]; then
  # already stopped, script is done.
  exit 0
fi

# NOTE: If the script gets to here, then it is starting up a Solr node.

if [ ! -e "$SOLR_HOME" ]; then
  echo -e "\nSolr home directory $SOLR_HOME not found!\n"
  exit 1
fi
if [[ -n ${SOLR_DATA_HOME:-} ]] && [ ! -e "$SOLR_DATA_HOME" ]; then
  echo -e "\nSolr data home directory $SOLR_DATA_HOME not found!\n"
  exit 1
fi

# Establish default GC logging opts if no env var set (otherwise init to sensible default)
if [ -z "${GC_LOG_OPTS}" ]; then
  if [[ "$JAVA_VER_NUM" -lt "9" ]] ; then
    GC_LOG_OPTS=('-verbose:gc' '-XX:+PrintHeapAtGC' '-XX:+PrintGCDetails' \
                 '-XX:+PrintGCDateStamps' '-XX:+PrintGCTimeStamps' '-XX:+PrintTenuringDistribution' \
                 '-XX:+PrintGCApplicationStoppedTime')
  else
    GC_LOG_OPTS=('-Xlog:gc*')
  fi
else
  # TODO: Should probably not overload GC_LOG_OPTS as both string and array, but leaving it be for now
  # shellcheck disable=SC2128
  GC_LOG_OPTS=($GC_LOG_OPTS)
fi

# if verbose gc logging enabled, setup the location of the log file and rotation
if [ "${#GC_LOG_OPTS[@]}" -gt 0 ]; then
  if [[ "$JAVA_VER_NUM" -lt "9" ]] || [ "$JAVA_VENDOR" == "OpenJ9" ]; then
    gc_log_flag="-Xloggc"
    if [ "$JAVA_VENDOR" == "OpenJ9" ]; then
      gc_log_flag="-Xverbosegclog"
    fi
    if [ -z ${JAVA8_GC_LOG_FILE_OPTS+x} ]; then
      GC_LOG_OPTS+=("$gc_log_flag:$SOLR_LOGS_DIR/solr_gc.log" '-XX:+UseGCLogFileRotation' '-XX:NumberOfGCLogFiles=9' '-XX:GCLogFileSize=20M')
    else
      GC_LOG_OPTS+=($JAVA8_GC_LOG_FILE_OPTS)
    fi
  else
    # https://openjdk.java.net/jeps/158
    for i in "${!GC_LOG_OPTS[@]}";
    do
      # for simplicity, we only look at the prefix '-Xlog:gc'
      # (if 'all' or multiple tags are used starting with anything other then 'gc' the user is on their own)
      # if a single additional ':' exists in param, then there is already an explicit output specifier
      # shellcheck disable=SC2001
      GC_LOG_OPTS[$i]=$(echo "${GC_LOG_OPTS[$i]}" | sed "s|^\(-Xlog:gc[^:]*$\)|\1:file=$SOLR_LOGS_DIR/solr_gc.log:time,uptime:filecount=9,filesize=20M|")
    done
  fi
fi

# If ZK_HOST is defined, the assume SolrCloud mode
if [[ -n "${ZK_HOST:-}" ]]; then
  SOLR_MODE="solrcloud"
fi

if [ "${SOLR_MODE:-}" == 'solrcloud' ]; then
  : "${ZK_CLIENT_TIMEOUT:=30000}"
  CLOUD_MODE_OPTS=("-DzkClientTimeout=$ZK_CLIENT_TIMEOUT")

  if [ -n "${ZK_HOST:-}" ]; then
    CLOUD_MODE_OPTS+=("-DzkHost=$ZK_HOST")
  else
    if $verbose ; then
      echo "Configuring SolrCloud to launch an embedded Zookeeper using -DzkRun"
    fi

    CLOUD_MODE_OPTS+=('-DzkRun')
  fi

  if [ -n "${ZK_CREATE_CHROOT:-}" ]; then
    CLOUD_MODE_OPTS+=("-DcreateZkChroot=$ZK_CREATE_CHROOT")
  fi

  # and if collection1 needs to be bootstrapped
  if [ -e "$SOLR_HOME/collection1/core.properties" ]; then
    CLOUD_MODE_OPTS+=('-Dbootstrap_confdir=./solr/collection1/conf' '-Dcollection.configName=myconf' '-DnumShards=1')
  fi

  if [ "${SOLR_SOLRXML_REQUIRED:-false}" == "true" ]; then
    CLOUD_MODE_OPTS+=("-Dsolr.solrxml.required=true")
  fi
else
  if [ ! -e "$SOLR_HOME/solr.xml" ] && [ "${SOLR_SOLRXML_REQUIRED:-}" == "true" ]; then
    echo -e "\nSolr home directory $SOLR_HOME must contain a solr.xml file!\n"
    exit 1
  fi
fi

# Exit if old syntax found
if [ -n "${SOLR_IP_BLACKLIST:-}" ] || [ -n "${SOLR_IP_WHITELIST:-}" ]; then
  echo "ERROR: SOLR_IP_BLACKLIST and SOLR_IP_WHITELIST are no longer supported. Please use SOLR_IP_ALLOWLIST and SOLR_IP_DENYLIST instead."
  exit 1
fi

# IP-based access control
IP_ACL_OPTS=("-Dsolr.jetty.inetaccess.includes=${SOLR_IP_ALLOWLIST:-}" \
             "-Dsolr.jetty.inetaccess.excludes=${SOLR_IP_DENYLIST:-}")

# These are useful for attaching remote profilers like VisualVM/JConsole
if [ "${ENABLE_REMOTE_JMX_OPTS:-false}" == "true" ]; then

  if [ -z "$RMI_PORT" ]; then
    RMI_PORT=$((SOLR_PORT + 10000))
    if [ $RMI_PORT -gt 65535 ]; then
      echo -e "\nRMI_PORT is $RMI_PORT, which is invalid!\n"
      exit 1
    fi
  fi

  REMOTE_JMX_OPTS=('-Dcom.sun.management.jmxremote' \
    '-Dcom.sun.management.jmxremote.local.only=false' \
    '-Dcom.sun.management.jmxremote.ssl=false' \
    '-Dcom.sun.management.jmxremote.authenticate=false' \
    "-Dcom.sun.management.jmxremote.port=$RMI_PORT" \
    "-Dcom.sun.management.jmxremote.rmi.port=$RMI_PORT")

  # if the host is set, then set that as the rmi server hostname
  if [ "$SOLR_HOST" != "" ]; then
    REMOTE_JMX_OPTS+=("-Djava.rmi.server.hostname=$SOLR_HOST")
  fi
else
  REMOTE_JMX_OPTS=()
fi

# Enable java security manager (allowing filesystem access and other things)
if [ "${SOLR_SECURITY_MANAGER_ENABLED:-true}" == "true" ]; then
  SECURITY_MANAGER_OPTS=('-Djava.security.manager' \
      "-Djava.security.policy=${SOLR_SERVER_DIR}/etc/security.policy" \
      "-Djava.security.properties=${SOLR_SERVER_DIR}/etc/security.properties" \
      '-Dsolr.internal.network.permission=*')
else
  SECURITY_MANAGER_OPTS=()
fi

# Enable ADMIN UI by default, and give the option for users to disable it
if [ "${SOLR_ADMIN_UI_DISABLED:-false}" == "true" ]; then
  SOLR_ADMIN_UI="-DdisableAdminUI=true"
  echo -e "ADMIN UI Disabled"
else
  SOLR_ADMIN_UI="-DdisableAdminUI=false"
fi

JAVA_MEM_OPTS=()
if [ -z "${SOLR_HEAP:-}" ] && [ -n "${SOLR_JAVA_MEM:-}" ]; then
  JAVA_MEM_OPTS=($SOLR_JAVA_MEM)
else
  SOLR_HEAP="${SOLR_HEAP:-512m}"
  JAVA_MEM_OPTS=("-Xms$SOLR_HEAP" "-Xmx$SOLR_HEAP")
fi

# Pick default for Java thread stack size, and then add to SOLR_OPTS
SOLR_OPTS+=(${SOLR_JAVA_STACK_SIZE:-"-Xss256k"})

: "${SOLR_TIMEZONE:=UTC}"

function mk_writable_dir() {
  local DIRNAME="$1"
  local DESCRIPTION="$2"
  if ! mkdir -p "$DIRNAME" 2> /dev/null ; then
    echo -e "\nERROR: $DESCRIPTION directory $DIRNAME could not be created. Exiting"
    exit 1
  fi
  if [ ! -w "$DIRNAME" ]; then
    echo -e "\nERROR: $DESCRIPTION directory $DIRNAME is not writable. Exiting"
    exit 1
  fi
}

# Launches Solr in foreground/background depending on parameters
function start_solr() {

  run_in_foreground="$1"
  stop_port="$STOP_PORT"

  SOLR_ADDL_ARGS="$2"
  SOLR_JETTY_ADDL_CONFIG="$3"

  # define default GC_TUNE
  if [ -z "${GC_TUNE}" ]; then
      GC_TUNE_ARR=('-XX:+UseG1GC' \
        '-XX:+PerfDisableSharedMem' \
        '-XX:+ParallelRefProcEnabled' \
        '-XX:MaxGCPauseMillis=250' \
        '-XX:+UseLargePages' \
        '-XX:+AlwaysPreTouch' \
        '-XX:+ExplicitGCInvokesConcurrent')
  else
    # shellcheck disable=SC2128
    GC_TUNE_ARR=($GC_TUNE) # Stuff the string from outside into first value of the array
  fi

  if [ -n "${SOLR_WAIT_FOR_ZK:-}" ]; then
    SOLR_OPTS+=("-DwaitForZk=$SOLR_WAIT_FOR_ZK")
  fi

  # If SSL-related system props are set, add them to SOLR_OPTS
  if [ "$SOLR_SSL_ENABLED" == "true" ]; then
    # If using SSL and solr.jetty.https.port not set explicitly, use the jetty.port
    SSL_PORT_PROP="-Dsolr.jetty.https.port=$SOLR_PORT"
    SOLR_OPTS+=($SOLR_SSL_OPTS "$SSL_PORT_PROP")
  fi

  # If authentication system props are set, add them to SOLR_OPTS
  if [ -n "$AUTHC_OPTS" ]; then
    SOLR_OPTS+=($AUTHC_OPTS)
  fi

  # If there are internal options set by Solr (users should not use this variable), add them to SOLR_OPTS
  if [ -n "$SOLR_OPTS_INTERNAL" ]; then
    SOLR_OPTS+=($SOLR_OPTS_INTERNAL)
  fi

  # If a heap dump directory is specified, enable it in SOLR_OPTS
  if [[ -z "${SOLR_HEAP_DUMP_DIR:-}" ]] && [[ "${SOLR_HEAP_DUMP:-}" == "true" ]]; then
    SOLR_HEAP_DUMP_DIR="${SOLR_LOGS_DIR}/dumps"
  fi
  if [[ -n "${SOLR_HEAP_DUMP_DIR:-}" ]]; then
    SOLR_OPTS+=("-XX:+HeapDumpOnOutOfMemoryError")
    SOLR_OPTS+=("-XX:HeapDumpPath=$SOLR_HEAP_DUMP_DIR/solr-$(date +%s)-pid$$.hprof")
  fi

  if $verbose ; then
    echo -e "\nStarting Solr using the following settings:"
    echo -e "    JAVA            = $JAVA"
    echo -e "    SOLR_SERVER_DIR = $SOLR_SERVER_DIR"
    echo -e "    SOLR_HOME       = $SOLR_HOME"
    echo -e "    SOLR_HOST       = ${SOLR_HOST:-}"
    echo -e "    SOLR_PORT       = $SOLR_PORT"
    echo -e "    STOP_PORT       = $STOP_PORT"
    echo -e "    JAVA_MEM_OPTS   = ${JAVA_MEM_OPTS[*]}"
    echo -e "    GC_TUNE         = ${GC_TUNE_ARR[*]}"
    echo -e "    GC_LOG_OPTS     = ${GC_LOG_OPTS[*]}"
    echo -e "    SOLR_TIMEZONE   = $SOLR_TIMEZONE"

    if [ "$SOLR_MODE" == "solrcloud" ]; then
      echo -e "    CLOUD_MODE_OPTS = ${CLOUD_MODE_OPTS[*]}"
    fi

    if [ -n "${SOLR_OPTS:-}" ]; then
      echo -e "    SOLR_OPTS       = ${SOLR_OPTS[*]}"
    fi

    if [ -n "${SOLR_ADDL_ARGS:-}" ]; then
      echo -e "    SOLR_ADDL_ARGS  = $SOLR_ADDL_ARGS"
    fi

    if [ "${ENABLE_REMOTE_JMX_OPTS:-false}" == "true" ]; then
      echo -e "    RMI_PORT        = ${RMI_PORT:-}"
      echo -e "    REMOTE_JMX_OPTS = ${REMOTE_JMX_OPTS[*]}"
    fi

    if [ -n "${SOLR_LOG_LEVEL:-}" ]; then
      echo -e "    SOLR_LOG_LEVEL  = $SOLR_LOG_LEVEL"
    fi

    if [ -n "${SOLR_DATA_HOME:-}" ]; then
      SOLR_OPTS+=("-Dsolr.data.home=$SOLR_DATA_HOME")
      echo -e "    SOLR_DATA_HOME  = $SOLR_DATA_HOME"
    fi
    echo
  fi

  # need to launch solr from the server dir
  cd "$SOLR_SERVER_DIR" || (echo -e "\nCd to SOLR_SERVER_DIR failed" && exit 1)

  if [ ! -e "$SOLR_SERVER_DIR/start.jar" ]; then
    echo -e "\nERROR: start.jar file not found in $SOLR_SERVER_DIR!\nPlease check your -d parameter to set the correct Solr server directory.\n"
    exit 1
  fi

  # Workaround for JIT crash, see https://issues.apache.org/jira/browse/SOLR-16463
  if [[ "$JAVA_VER_NUM" -ge "17" ]] ; then
    SOLR_OPTS+=("-XX:CompileCommand=exclude,com.github.benmanes.caffeine.cache.BoundedLocalCache::put")
    echo "Java $JAVA_VER_NUM detected. Enabled workaround for SOLR-16463"
  fi

  # Added --enable-preview for JDK 19 to enable MemorySegment support in MMapDirectory, see https://issues.apache.org/jira/browse/SOLR-16500
  if [[ "$JAVA_VER_NUM" -eq "19" ]] ; then
    SOLR_OPTS+=("--enable-preview")
    echo "Java $JAVA_VER_NUM detected. Added --enable-preview to enable MemorySegment support in MMapDirectory. See SOLR-16500"
  fi

  SOLR_START_OPTS=('-server' "${JAVA_MEM_OPTS[@]}" "${GC_TUNE_ARR[@]}" "${GC_LOG_OPTS[@]}" "${IP_ACL_OPTS[@]}" \
    "${REMOTE_JMX_OPTS[@]}" "${CLOUD_MODE_OPTS[@]}" ${SOLR_LOG_LEVEL_OPT:-} -Dsolr.log.dir="$SOLR_LOGS_DIR" \
    "-Djetty.port=$SOLR_PORT" "-DSTOP.PORT=$stop_port" "-DSTOP.KEY=$STOP_KEY" \
    # '-OmitStackTraceInFastThrow' ensures stack traces in errors,
    # users who don't care about useful error msgs can override in SOLR_OPTS with +OmitStackTraceInFastThrow
    "${SOLR_HOST_ARG[@]}" "-Duser.timezone=$SOLR_TIMEZONE" "-XX:-OmitStackTraceInFastThrow" \
    # '+CrashOnOutOfMemoryError' ensures that Solr crashes whenever
    # OOME is thrown. Program operation after OOME is unpredictable.
    "-XX:+CrashOnOutOfMemoryError" "-XX:ErrorFile=${SOLR_LOGS_DIR}/jvm_crash_%p.log" \
    "-Djetty.home=$SOLR_SERVER_DIR" "-Dsolr.solr.home=$SOLR_HOME" "-Dsolr.install.dir=$SOLR_TIP" \
    "-Dsolr.default.confdir=$DEFAULT_CONFDIR" "${LOG4J_CONFIG[@]}" "${SOLR_OPTS[@]}" "${SECURITY_MANAGER_OPTS[@]}" "${SOLR_ADMIN_UI}")

  mk_writable_dir "$SOLR_LOGS_DIR" "Logs"
  if [[ -n "${SOLR_HEAP_DUMP_DIR:-}" ]]; then
    mk_writable_dir "$SOLR_HEAP_DUMP_DIR" "Heap Dump"
  fi
  case "$SOLR_LOGS_DIR" in
    contexts|etc|lib|modules|resources|scripts|solr|solr-webapp)
      echo -e "\nERROR: Logs directory $SOLR_LOGS_DIR is invalid. Reserved for the system. Exiting"
      exit 1
      ;;
  esac

  if [ "$run_in_foreground" == "true" ]; then
    # shellcheck disable=SC2086
    exec "$JAVA" "${SOLR_START_OPTS[@]}" $SOLR_ADDL_ARGS -jar start.jar "${SOLR_JETTY_CONFIG[@]}" $SOLR_JETTY_ADDL_CONFIG
  else
    # run Solr in the background
    # shellcheck disable=SC2086
    nohup "$JAVA" "${SOLR_START_OPTS[@]}" $SOLR_ADDL_ARGS -Dsolr.log.muteconsole \
        -jar start.jar "${SOLR_JETTY_CONFIG[@]}" $SOLR_JETTY_ADDL_CONFIG \
	1>"$SOLR_LOGS_DIR/solr-$SOLR_PORT-console.log" 2>&1 & echo $! > "$SOLR_PID_DIR/solr-$SOLR_PORT.pid"

    # check if /proc/sys/kernel/random/entropy_avail exists then check output of cat /proc/sys/kernel/random/entropy_avail to see if less than 300
    if [[ -f /proc/sys/kernel/random/entropy_avail ]] && (( $(cat /proc/sys/kernel/random/entropy_avail) < 300)); then
	echo "Warning: Available entropy is low. As a result, use of the UUIDField, SSL, or any other features that require"
	echo "RNG might not work properly. To check for the amount of available entropy, use 'cat /proc/sys/kernel/random/entropy_avail'."
	echo ""
    fi
    # no lsof on cygwin though
    if lsof -v 2>&1 | grep -q revision; then
      echo -n "Waiting up to $SOLR_START_WAIT seconds to see Solr running on port $SOLR_PORT"
      # Launch in a subshell to show the spinner
      (loops=0
      while true
      do
        running=$(lsof -t -PniTCP:$SOLR_PORT -sTCP:LISTEN || :)
        if [ -z "${running:-}" ]; then
          slept=$((loops * 2))
          if [ $slept -lt $SOLR_START_WAIT ]; then
            sleep 2
            loops=$((loops+1))
          else
            echo -e "Still not seeing Solr listening on $SOLR_PORT after $SOLR_START_WAIT seconds!"
            tail -30 "$SOLR_LOGS_DIR/solr.log"
            exit # subshell!
          fi
        else
          SOLR_PID=$(ps auxww | grep start\.jar | awk "/\-Djetty\.port=$SOLR_PORT/"' {print $2}' | sort -r)
          echo -e "\nStarted Solr server on port $SOLR_PORT (pid=$SOLR_PID). Happy searching!\n"
          exit # subshell!
        fi
      done) &
      spinner $!
    else
      echo -e "NOTE: Please install lsof as this script needs it to determine if Solr is listening on port $SOLR_PORT."
      sleep 10
      SOLR_PID=$(ps auxww | grep start\.jar | awk "/\-Djetty\.port=$SOLR_PORT/"' {print $2}' | sort -r)
      echo -e "\nStarted Solr server on port $SOLR_PORT (pid=$SOLR_PID). Happy searching!\n"
      return;
    fi
  fi
}

start_solr "$FG" "${ADDITIONAL_CMD_OPTS:-}" "${ADDITIONAL_JETTY_CONFIG:-}"

exit $?<|MERGE_RESOLUTION|>--- conflicted
+++ resolved
@@ -1811,16 +1811,12 @@
   SOLR_OPTS+=("-Dsolr.modules=$SOLR_MODULES")
 fi
 
-<<<<<<< HEAD
-: "${SOLR_SERVER_DIR:=$DEFAULT_SERVER_DIR}"
-=======
 # Default placement plugin
 if [[ -n "${SOLR_PLACEMENTPLUGIN_DEFAULT:-}" ]] ; then
   SOLR_OPTS+=("-Dsolr.placementplugin.default=$SOLR_PLACEMENTPLUGIN_DEFAULT")
 fi
 
 : ${SOLR_SERVER_DIR:=$DEFAULT_SERVER_DIR}
->>>>>>> 15dac229
 
 if [ ! -e "$SOLR_SERVER_DIR" ]; then
   echo -e "\nSolr server directory $SOLR_SERVER_DIR not found!\n"
