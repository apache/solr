--- conflicted
+++ resolved
@@ -367,11 +367,7 @@
 
   if [[ "$CMD" == "start" || "$CMD" == "restart" ]]; then
     echo ""
-<<<<<<< HEAD
-    echo "Usage: solr $CMD [-f] [-c] [--host host] [-p port] [-d directory] [-z zkHost] [-m memory] [-e example] [-s solr.solr.home] [--data-home solr.data.home] [--jvm-opts \"jvm-opts\"] [-V]"
-=======
-    echo "Usage: solr $CMD [-f] [-c] [--host host] [-p port] [-d directory] [-z zkHost] [-m memory] [-e example] [--solr-home solr.solr.home] [-t solr.data.home] [--jvm-opts \"jvm-opts\"] [-V]"
->>>>>>> 723bdc50
+    echo "Usage: solr $CMD [-f] [-c] [--host host] [-p port] [-d directory] [-z zkHost] [-m memory] [-e example] [--solr-home solr.solr.home] [--data-home solr.data.home] [--jvm-opts \"jvm-opts\"] [-V]"
     echo ""
     echo "  -f                    Start Solr in foreground; default starts Solr in the background"
     echo "                          and sends stdout / stderr to solr-PORT-console.log"
