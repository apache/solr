--- conflicted
+++ resolved
@@ -1995,22 +1995,6 @@
   echo -e "\nSolr data home directory $SOLR_DATA_HOME not found!\n"
   exit 1
 fi
-<<<<<<< HEAD
-if $verbose ; then
-  q=""
-else
-  q="-q"
-fi
-# Rotate and clean on startup. Default to false since 7.4 as log4j2 handles startup rotation
-if [ "${SOLR_LOG_PRESTART_ROTATION:=false}" == "true" ]; then
-  # Enable any of these if you require old remove/archive behavior
-  #run_tool utils -s "$DEFAULT_SERVER_DIR" -l "$SOLR_LOGS_DIR" $q -remove_old_solr_logs 7 || echo "Failed removing old solr logs"
-  #run_tool utils -s "$DEFAULT_SERVER_DIR" -l "$SOLR_GC_LOGS_DIR" $q -archive_gc_logs $q  || echo "Failed archiving old GC logs"
-  #run_tool utils -s "$DEFAULT_SERVER_DIR" -l "$SOLR_LOGS_DIR" $q -archive_console_logs   || echo "Failed archiving old console logs"
-  run_tool utils -s "$DEFAULT_SERVER_DIR" -l "$SOLR_LOGS_DIR" $q -rotate_solr_logs 10    || echo "Failed rotating old solr logs"
-fi
-=======
->>>>>>> 4b9ea5c0
 
 # Establish default GC logging opts if no env var set (otherwise init to sensible default)
 if [ -z ${GC_LOG_OPTS+x} ]; then
@@ -2287,12 +2271,8 @@
     "-Dsolr.default.confdir=$DEFAULT_CONFDIR" "${LOG4J_CONFIG[@]}" "${SOLR_OPTS[@]}" "${SECURITY_MANAGER_OPTS[@]}" "${SOLR_ADMIN_UI}")
 
   mk_writable_dir "$SOLR_LOGS_DIR" "Logs"
-<<<<<<< HEAD
   mk_writable_dir "$SOLR_GC_LOGS_DIR" "GC Logs"
-  if [[ -n "$SOLR_HEAP_DUMP_DIR" ]]; then
-=======
   if [[ -n "${SOLR_HEAP_DUMP_DIR:-}" ]]; then
->>>>>>> 4b9ea5c0
     mk_writable_dir "$SOLR_HEAP_DUMP_DIR" "Heap Dump"
   fi
   case "$SOLR_LOGS_DIR" in
