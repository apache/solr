#!/usr/bin/env bash
# Licensed to the Apache Software Foundation (ASF) under one or more
# contributor license agreements.  See the NOTICE file distributed with
# this work for additional information regarding copyright ownership.
# The ASF licenses this file to You under the Apache License, Version 2.0
# (the "License"); you may not use this file except in compliance with
# the License.  You may obtain a copy of the License at
#
#     http://www.apache.org/licenses/LICENSE-2.0
#
# Unless required by applicable law or agreed to in writing, software
# distributed under the License is distributed on an "AS IS" BASIS,
# WITHOUT WARRANTIES OR CONDITIONS OF ANY KIND, either express or implied.
# See the License for the specific language governing permissions and
# limitations under the License.


# CONTROLLING STARTUP:
#
# Use solr -help to see available command-line options. In addition
# to passing command-line options, this script looks for an include
# file named solr.in.sh to set environment variables. Specifically,
# the following locations are searched in this order:
#
# <script location>/.
# $HOME/.solr.in.sh
# /usr/share/solr
# /usr/local/share/solr
# /etc/default
# /var/solr
# /opt/solr
#
# Another option is to specify the full path to the include file in the
# environment. For example:
#
#   $ SOLR_INCLUDE=/path/to/solr.in.sh solr start
#
# Note: This is particularly handy for running multiple instances on a
# single installation, or for quick tests.
#
# Finally, developers and enthusiasts who frequently run from an Git
# checkout, and do not want to locally modify bin/solr.in.sh, can put
# a customized include file at ~/.solr.in.sh.
#
# If you would rather configure startup entirely from the environment, you
# can disable the include by exporting an empty SOLR_INCLUDE, or by
# ensuring that no include files exist in the aforementioned search list.

SOLR_SCRIPT="$0"
verbose=false
THIS_OS=$(uname -s)

# What version of Java is required to run this version of Solr.
JAVA_VER_REQ=11

stop_all=false

# for now, we don't support running this script from cygwin due to problems
# like not having lsof, ps auxww, curl, and awkward directory handling
if [ "${THIS_OS:0:6}" == "CYGWIN" ]; then
  echo -e "This script does not support cygwin due to severe limitations and lack of adherence\nto BASH standards, such as lack of lsof, curl, and ps options.\n\nPlease use the native solr.cmd script on Windows!"
  exit 1
fi
# Alpine Linux BusyBox comes with a stripped down ps, make sure we have a fully featured one
# shellcheck disable=SC2046
if [ $$ -ne $(ps -o pid='' -p $$ || echo 0) ] ; then
  echo -e "This script relies on a version of ps that supports the -p flag.\n\nPlease install a POSIX compliant version and try again."
  exit 1
fi

# This helps with debugging when running bats tests but not the whole script is compliant yet
# set -u
# set -o pipefail

# Resolve symlinks to this script
while [ -h "$SOLR_SCRIPT" ] ; do
  ls=$(ls -ld "$SOLR_SCRIPT")
  # Drop everything prior to ->
  link=$(expr "$ls" : '.*-> \(.*\)$')
  if expr "$link" : '/.*' > /dev/null; then
    SOLR_SCRIPT="$link"
  else
    SOLR_SCRIPT=$(dirname "$SOLR_SCRIPT")/"$link"
  fi
done

CDPATH=''  # Prevent "file or directory not found" for 'cdpath' users
SOLR_TIP=$(dirname "$SOLR_SCRIPT")/..
# shellcheck disable=SC2164
SOLR_TIP_SYM=$(cd "$SOLR_TIP"; pwd -L)
# shellcheck disable=SC2164
SOLR_TIP=$(cd "$SOLR_TIP"; pwd -P)
DEFAULT_SERVER_DIR="$SOLR_TIP/server"

# If an include wasn't specified in the environment, then search for one...
if [[ -z "${SOLR_INCLUDE:-}" ]]; then
  # Locations (in order) to use when searching for an include file.
  for include in "$(dirname "$0")/solr.in.sh" \
               "$HOME/.solr.in.sh" \
               /usr/share/solr/solr.in.sh \
               /usr/local/share/solr/solr.in.sh \
               /etc/default/solr.in.sh \
               /var/solr/solr.in.sh \
               /opt/solr/solr.in.sh; do
    if [ -r "$include" ]; then
        SOLR_INCLUDE="$include"
        . "$include"
        break
    fi
  done
elif [ -r "$SOLR_INCLUDE" ]; then
  . "$SOLR_INCLUDE"
fi

# if pid dir is unset, default to $solr_tip/bin
: "${SOLR_PID_DIR:=$SOLR_TIP/bin}"

if [ -n "${SOLR_JAVA_HOME:-}" ]; then
  JAVA="$SOLR_JAVA_HOME/bin/java"
  JSTACK="$SOLR_JAVA_HOME/bin/jstack"
elif [ -n "${JAVA_HOME:-}" ]; then
  for java in "$JAVA_HOME"/bin/amd64 "$JAVA_HOME"/bin; do
    if [ -x "$java/java" ]; then
      JAVA="$java/java"
      if [ -x "$java/jstack" ]; then
        JSTACK="$java/jstack"
      elif [ -x "$(command -v jattach)" ]; then
        JATTACH="$(command -v jattach)"
      else
        echo >&2 "neither jattach nor jstack in $JAVA_HOME could be found, so no thread dumps are possible. Continuing."
      fi
      break
    fi
  done
  if [ -z "$JAVA" ]; then
    echo >&2 "The currently defined JAVA_HOME ($JAVA_HOME) refers"
    echo >&2 "to a location where Java could not be found.  Aborting."
    echo >&2 "Either fix the JAVA_HOME variable or remove it from the"
    echo >&2 "environment so that the system PATH will be searched."
    exit 1
  fi
else
  JAVA=java
  JSTACK=jstack
fi

: "${SOLR_STOP_WAIT:=180}"
: "${SOLR_START_WAIT:=$SOLR_STOP_WAIT}" # defaulting to $SOLR_STOP_WAIT for backwards compatibility reasons

# test that Java exists, is executable and correct version
JAVA_VER=$("$JAVA" -version 2>&1)
# shellcheck disable=SC2181
if [[ $? -ne 0 ]] ; then
  echo >&2 "Java not found, or an error was encountered when running java."
  echo >&2 "A working Java $JAVA_VER_REQ JRE is required to run Solr!"
  echo >&2 "Please install latest version of Java $JAVA_VER_REQ or set JAVA_HOME properly."
  echo >&2 "Command that we tried: '${JAVA} -version', with response:"
  echo >&2 "${JAVA_VER}"
  echo >&2
  echo >&2 "Debug information:"
  echo >&2 "JAVA_HOME: ${JAVA_HOME:-N/A}"
  echo >&2 "Active Path:"
  echo >&2 "${PATH}"
  exit 1
else
  JAVA_VER_NUM=$(echo "$JAVA_VER" | grep -v '_OPTIONS' | head -1 | awk -F '"' '/version/ {print $2}' | sed -e's/^1\.//' | sed -e's/[._-].*$//')
  if [[ "$JAVA_VER_NUM" -lt "$JAVA_VER_REQ" ]] ; then
    echo >&2 "Your current version of Java is too old to run this version of Solr."
    echo >&2 "We found major version $JAVA_VER_NUM, using command '${JAVA} -version', with response:"
    echo >&2 "${JAVA_VER}"
    echo >&2
    echo >&2 "Please install latest version of Java $JAVA_VER_REQ or set JAVA_HOME properly."
    echo >&2
    echo >&2 "Debug information:"
    echo >&2 "JAVA_HOME: ${JAVA_HOME:-N/A}"
    echo >&2 "Active Path:"
    echo >&2 "${PATH}"
    exit 1
  fi
  JAVA_VENDOR="Oracle"
   # OpenJ9 was previously known as IBM J9, this will match both
  if [ "$(echo "$JAVA_VER" | grep -i -E "OpenJ9|IBM J9")" != "" ]; then
      JAVA_VENDOR="OpenJ9"
  fi
fi


# Select HTTP OR HTTPS related configurations
SOLR_URL_SCHEME=http
SOLR_JETTY_CONFIG=()
SOLR_SSL_OPTS=""

if [ -n "${SOLR_HADOOP_CREDENTIAL_PROVIDER_PATH:-}" ]; then
  SOLR_SSL_OPTS+=" -Dhadoop.security.credential.provider.path=$SOLR_HADOOP_CREDENTIAL_PROVIDER_PATH"
fi

if [ -z "${SOLR_SSL_ENABLED:-}" ]; then
  if [ -n "${SOLR_SSL_KEY_STORE:-}" ]; then
    SOLR_SSL_ENABLED="true" # implicitly from earlier behaviour
  else
    SOLR_SSL_ENABLED="false"
  fi
fi
if [ "$SOLR_SSL_ENABLED" == "true" ]; then
  SOLR_JETTY_CONFIG+=("--module=https" "--lib=$DEFAULT_SERVER_DIR/solr-webapp/webapp/WEB-INF/lib/*")
  SOLR_URL_SCHEME=https
  if [ -n "$SOLR_SSL_KEY_STORE" ]; then
    SOLR_SSL_OPTS+=" -Dsolr.jetty.keystore=$SOLR_SSL_KEY_STORE"
  fi
  if [ -n "$SOLR_SSL_KEY_STORE_PASSWORD" ]; then
    export SOLR_SSL_KEY_STORE_PASSWORD=$SOLR_SSL_KEY_STORE_PASSWORD
  fi
  if [ -n "$SOLR_SSL_KEY_STORE_TYPE" ]; then
    SOLR_SSL_OPTS+=" -Dsolr.jetty.keystore.type=$SOLR_SSL_KEY_STORE_TYPE"
  fi

  if [ -n "$SOLR_SSL_TRUST_STORE" ]; then
    SOLR_SSL_OPTS+=" -Dsolr.jetty.truststore=$SOLR_SSL_TRUST_STORE"
  fi
  if [ -n "$SOLR_SSL_TRUST_STORE_PASSWORD" ]; then
    export SOLR_SSL_TRUST_STORE_PASSWORD=$SOLR_SSL_TRUST_STORE_PASSWORD
  fi
  if [ -n "$SOLR_SSL_TRUST_STORE_TYPE" ]; then
    SOLR_SSL_OPTS+=" -Dsolr.jetty.truststore.type=$SOLR_SSL_TRUST_STORE_TYPE"
  fi

  if [ "${SOLR_SSL_CLIENT_HOSTNAME_VERIFICATION:-true}" == "false" ]; then
    SOLR_SSL_OPTS+=" -Dsolr.jetty.ssl.verifyClientHostName=false"
  fi

  if [ -n "$SOLR_SSL_NEED_CLIENT_AUTH" ]; then
    SOLR_SSL_OPTS+=" -Dsolr.jetty.ssl.needClientAuth=$SOLR_SSL_NEED_CLIENT_AUTH"
  fi
  if [ -n "$SOLR_SSL_WANT_CLIENT_AUTH" ]; then
    SOLR_SSL_OPTS+=" -Dsolr.jetty.ssl.wantClientAuth=$SOLR_SSL_WANT_CLIENT_AUTH"
  fi

  if [ -n "$SOLR_SSL_CLIENT_KEY_STORE" ]; then
    SOLR_SSL_OPTS+=" -Djavax.net.ssl.keyStore=$SOLR_SSL_CLIENT_KEY_STORE"

    if [ -n "$SOLR_SSL_CLIENT_KEY_STORE_PASSWORD" ]; then
      export SOLR_SSL_CLIENT_KEY_STORE_PASSWORD=$SOLR_SSL_CLIENT_KEY_STORE_PASSWORD
    fi
    if [ -n "$SOLR_SSL_CLIENT_KEY_STORE_TYPE" ]; then
      SOLR_SSL_OPTS+=" -Djavax.net.ssl.keyStoreType=$SOLR_SSL_CLIENT_KEY_STORE_TYPE"
    fi
  else
    if [ -n "$SOLR_SSL_KEY_STORE" ]; then
      SOLR_SSL_OPTS+=" -Djavax.net.ssl.keyStore=$SOLR_SSL_KEY_STORE"
    fi
    if [ -n "$SOLR_SSL_KEY_STORE_TYPE" ]; then
      SOLR_SSL_OPTS+=" -Djavax.net.ssl.keyStoreType=$SOLR_SSL_KEY_STORE_TYPE"
    fi
  fi

  if [ -n "$SOLR_SSL_CHECK_PEER_NAME" ]; then
    SOLR_SSL_OPTS+=" -Dsolr.ssl.checkPeerName=$SOLR_SSL_CHECK_PEER_NAME"
  fi

  if [ -n "$SOLR_SSL_CLIENT_TRUST_STORE" ]; then
    SOLR_SSL_OPTS+=" -Djavax.net.ssl.trustStore=$SOLR_SSL_CLIENT_TRUST_STORE"

    if [ -n "$SOLR_SSL_CLIENT_TRUST_STORE_PASSWORD" ]; then
      export SOLR_SSL_CLIENT_TRUST_STORE_PASSWORD=$SOLR_SSL_CLIENT_TRUST_STORE_PASSWORD
    fi
    if [ -n "$SOLR_SSL_CLIENT_TRUST_STORE_TYPE" ]; then
      SOLR_SSL_OPTS+=" -Djavax.net.ssl.trustStoreType=$SOLR_SSL_CLIENT_TRUST_STORE_TYPE"
    fi
  else
    if [ -n "$SOLR_SSL_TRUST_STORE" ]; then
      SOLR_SSL_OPTS+=" -Djavax.net.ssl.trustStore=$SOLR_SSL_TRUST_STORE"
    fi

    if [ -n "$SOLR_SSL_TRUST_STORE_TYPE" ]; then
      SOLR_SSL_OPTS+=" -Djavax.net.ssl.trustStoreType=$SOLR_SSL_TRUST_STORE_TYPE"
    fi
  fi
else
  SOLR_JETTY_CONFIG+=("--module=http")
fi

# Requestlog options
if [ "${SOLR_REQUESTLOG_ENABLED:-true}" == "true" ]; then
  SOLR_JETTY_CONFIG+=("--module=requestlog")
fi

# Jetty gzip module enabled by default
if [ "${SOLR_GZIP_ENABLED:-true}" == "true" ]; then
  SOLR_JETTY_CONFIG+=("--module=gzip")
fi

# Authentication options
if [ -z "${SOLR_AUTH_TYPE:-}" ] && [ -n "${SOLR_AUTHENTICATION_OPTS:-}" ]; then
  echo "WARNING: SOLR_AUTHENTICATION_OPTS environment variable configured without associated SOLR_AUTH_TYPE variable"
  echo "         Please configure SOLR_AUTH_TYPE environment variable with the authentication type to be used."
  echo "         Currently supported authentication types are [kerberos, basic]"
fi

if [ -n "${SOLR_AUTH_TYPE:-}" ] && [ -n "${SOLR_AUTHENTICATION_CLIENT_BUILDER:-}" ]; then
  echo "WARNING: SOLR_AUTHENTICATION_CLIENT_BUILDER and SOLR_AUTH_TYPE environment variables are configured together."
  echo "         Use SOLR_AUTH_TYPE environment variable to configure authentication type to be used. "
  echo "         Currently supported authentication types are [kerberos, basic]"
  echo "         The value of SOLR_AUTHENTICATION_CLIENT_BUILDER environment variable will be ignored"
fi

if [ -n "${SOLR_AUTH_TYPE:-}" ]; then
  case "$(echo "$SOLR_AUTH_TYPE" | awk '{print tolower($0)}')" in
    basic)
      SOLR_AUTHENTICATION_CLIENT_BUILDER="org.apache.solr.client.solrj.impl.PreemptiveBasicAuthClientBuilderFactory"
      ;;
    kerberos)
      SOLR_AUTHENTICATION_CLIENT_BUILDER="org.apache.solr.client.solrj.impl.Krb5HttpClientBuilder"
      ;;
    *)
      echo "ERROR: Value specified for SOLR_AUTH_TYPE environment variable is invalid."
      exit 1
   esac
fi

if [ -n "${SOLR_AUTHENTICATION_CLIENT_CONFIGURER:-}" ]; then
  echo "WARNING: Found unsupported configuration variable SOLR_AUTHENTICATION_CLIENT_CONFIGURER"
  echo "         Please start using SOLR_AUTH_TYPE instead"
fi
if [ -n "${SOLR_AUTHENTICATION_CLIENT_BUILDER:-}" ]; then
  AUTHC_CLIENT_BUILDER_ARG="-Dsolr.httpclient.builder.factory=$SOLR_AUTHENTICATION_CLIENT_BUILDER"
  AUTHC_OPTS="${AUTHC_CLIENT_BUILDER_ARG:-}"
fi
# This looks strange, but it is to avoid extra spaces when we have only one of the values set
AUTHC_OPTS="${AUTHC_OPTS:-}${SOLR_AUTHENTICATION_OPTS:+ $SOLR_AUTHENTICATION_OPTS}"

# Set the SOLR_TOOL_HOST variable for use when connecting to a running Solr instance
SOLR_TOOL_HOST="${SOLR_HOST:-localhost}"

function print_usage() {
  CMD="${1:-}"
  ERROR_MSG="${2:-}"

  if [ -n "${ERROR_MSG:-}" ]; then
    echo -e "\nERROR: $ERROR_MSG\n"
  fi

<<<<<<< HEAD
  if [ -z "${CMD:-}" ]; then
    echo ""
    echo "Usage: solr COMMAND OPTIONS"
    echo "       where COMMAND is one of: start, stop, restart, status, healthcheck, create, create_core, create_collection, delete, version, zk, auth, assert, config, export, api, package, postlogs"
    echo ""
    echo "  Standalone server example (start Solr running in the background on port 8984):"
    echo ""
    echo "    ./solr start -p 8984"
    echo ""
    echo "  SolrCloud example (start Solr running in SolrCloud mode using localhost:2181 to connect to Zookeeper, with 1g max heap size and remote Java debug options enabled):"
    echo ""
    echo "    ./solr start -c -m 1g -z localhost:2181 -a \"-Xdebug -Xrunjdwp:transport=dt_socket,server=y,suspend=n,address=1044\""
    echo ""
    echo "  Omit '-z localhost:2181' from the above command if you have defined ZK_HOST in solr.in.sh."
    echo ""
    echo "Pass -help or -h after any COMMAND to see command-specific usage information,"
    echo "  such as:    ./solr start -help or ./solr stop -h"
    echo ""
  elif [[ "$CMD" == "start" || "$CMD" == "restart" ]]; then
=======
  if [[ "$CMD" == "start" || "$CMD" == "restart" ]]; then
>>>>>>> f896ad9c
    echo ""
    echo "Usage: solr $CMD [-f] [-c] [-h hostname] [-p port] [-d directory] [-z zkHost] [-m memory] [-e example] [-s solr.solr.home] [-t solr.data.home] [-a \"additional-options\"] [-V]"
    echo ""
    echo "  -f                    Start Solr in foreground; default starts Solr in the background"
    echo "                          and sends stdout / stderr to solr-PORT-console.log"
    echo ""
    echo "  -c or -cloud          Start Solr in SolrCloud mode; if -z not supplied and ZK_HOST not defined in"
    echo "                          solr.in.sh, an embedded ZooKeeper instance is started on Solr port+1000,"
    echo "                          such as 9983 if Solr is bound to 8983"
    echo ""
    echo "  -h/-host <host>       Specify the hostname for this Solr instance"
    echo ""
    echo "  -p <port>             Specify the port to start the Solr HTTP listener on; default is 8983"
    echo "                          The specified port (SOLR_PORT) will also be used to determine the stop port"
    echo "                          STOP_PORT=(\$SOLR_PORT-1000) and JMX RMI listen port RMI_PORT=(\$SOLR_PORT+10000). "
    echo "                          For instance, if you set -p 8985, then the STOP_PORT=7985 and RMI_PORT=18985"
    echo ""
    echo "  -d <dir>              Specify the Solr server directory; defaults to server"
    echo ""
    echo "  -z/-zkHost <zkHost>   Zookeeper connection string; only used when running in SolrCloud mode using -c"
    echo "                          If neither ZK_HOST is defined in solr.in.sh nor the -z parameter is specified,"
    echo "                          an embedded ZooKeeper instance will be launched."
    echo "                          Set the ZK_CREATE_CHROOT environment variable to true if your ZK host has a chroot path, and you want to create it automatically."
    echo ""
    echo "  -m <memory>           Sets the min (-Xms) and max (-Xmx) heap size for the JVM, such as: -m 4g"
    echo "                          results in: -Xms4g -Xmx4g; by default, this script sets the heap size to 512m"
    echo ""
    echo "  -s <dir>              Sets the solr.solr.home system property; Solr will create core directories under"
    echo "                          this directory. This allows you to run multiple Solr instances on the same host"
    echo "                          while reusing the same server directory set using the -d parameter. If set, the"
    echo "                          specified directory should contain a solr.xml file, unless solr.xml exists in Zookeeper."
    echo "                          This parameter is ignored when running examples (-e), as the solr.solr.home depends"
    echo "                          on which example is run. The default value is server/solr. If passed relative dir,"
    echo "                          validation with current dir will be done, before trying default server/<dir>"
    echo ""
    echo "  -t <dir>              Sets the solr.data.home system property, where Solr will store index data in <instance_dir>/data subdirectories."
    echo "                          If not set, Solr uses solr.solr.home for config and data."
    echo ""
    echo "  -e <example>          Name of the example to run; available examples:"
    echo "      cloud:              SolrCloud example"
    echo "      techproducts:       Comprehensive example illustrating many of Solr's core capabilities"
    echo "      schemaless:         Schema-less example (schema is inferred from data during indexing)"
    echo "      films:              Example of starting with _default configset and adding explicit fields dynamically"
    echo ""
    echo "  -a <jvmParams>        Additional parameters to pass to the JVM when starting Solr, such as to setup"
    echo "                          Java debug options. For example, to enable a Java debugger to attach to the Solr JVM"
    echo "                          you could pass: -a \"-agentlib:jdwp=transport=dt_socket,server=y,suspend=n,address=18983\""
    echo "                          In most cases, you should wrap the additional parameters in double quotes."
    echo ""
    echo "  -j <jettyParams>      Additional parameters to pass to Jetty when starting Solr."
    echo "                          For example, to add configuration folder that jetty should read"
    echo "                          you could pass: -j \"--include-jetty-dir=/etc/jetty/custom/server/\""
    echo "                          In most cases, you should wrap the additional parameters in double quotes."
    echo ""
    echo "  -noprompt             Don't prompt for input; accept all defaults when running examples that accept user input"
    echo ""
    echo "  -force                If attempting to start Solr as the root user, the script will exit with a warning that running Solr as "root" can cause problems."
    echo "                          It is possible to override this warning with the `-force` parameter."
    echo ""
    echo "  -v and -q             Verbose (-v) or quiet (-q) logging. Sets default log level of Solr to DEBUG or WARN instead of INFO"
    echo ""
    echo "  -V/-verbose           Verbose messages from this script"
    echo ""
  elif [ "$CMD" == "stop" ]; then
    echo ""
    echo "Usage: solr stop [-k key] [-p port] [-V]"
    echo ""
    echo "  -k <key>      Stop key; default is solrrocks"
    echo ""
    echo "  -p <port>     Specify the port the Solr HTTP listener is bound to"
    echo ""
    echo "  -all          Find and stop all running Solr servers on this host"
    echo ""
    echo "  -V/-verbose   Verbose messages from this script"
    echo ""
    echo "  NOTE: To see if any Solr servers are running, do: solr status"
    echo ""
  elif [ "$CMD" == "zk" ]; then
    print_short_zk_usage ""
    echo "         Can be run on remote (non-Solr) hosts, as long as valid ZK_HOST information is provided"
    echo "         Be sure to check the Solr logs in case of errors."
    echo ""
    echo "             -z zkHost          Optional Zookeeper connection string for all commands. If specified it"
    echo "                                  overrides the 'ZK_HOST=...'' defined in solr.in.sh."
    echo ""
    echo "             -V/-verbose        Enable more verbose output for this script."
    echo ""
    echo "         upconfig uploads a configset from the local machine to Zookeeper."
    echo ""
    echo "         downconfig downloads a configset from Zookeeper to the local machine."
    echo ""
    echo "             -n <configName>    Name of the configset in Zookeeper that will be the destination of"
    echo "                                  'upconfig' and the source for 'downconfig'."
    echo ""
    echo "             -d <confdir>       The local directory the configuration will be uploaded from for"
    echo "                                  'upconfig' or downloaded to for 'downconfig'. If 'confdir' is a child of"
    echo "                                  ...solr/server/solr/configsets' then the configs will be copied from/to"
    echo "                                  that directory. Otherwise it is interpreted as a simple local path."
    echo ""
    echo "         cp copies files or folders to/from Zookeeper or Zookeeper -> Zookeeper"
    echo ""
    echo "             -r       Recursively copy <src> to <dst>. Command will fail if <src> has children and "
    echo "                        -r is not specified. Optional"
    echo ""
    echo "             <src>, <dest> : [file:][/]path/to/local/file or zk:/path/to/zk/node"
    echo "                             NOTE: <src> and <dest> may both be Zookeeper resources prefixed by 'zk:'"
    echo "             When <src> is a zk resource, <dest> may be '.'"
    echo "             If <dest> ends with '/', then <dest> will be a local folder or parent znode and the last"
    echo "             element of the <src> path will be appended unless <src> also ends in a slash. "
    echo "             <dest> may be zk:, which may be useful when using the cp -r form to backup/restore "
    echo "             the entire zk state."
    echo "             You must enclose local paths that end in a wildcard in quotes or just"
    echo "             end the local path in a slash. That is,"
    echo "             'bin/solr zk cp -r /some/dir/ zk:/ -z localhost:2181' is equivalent to"
    echo "             'bin/solr zk cp -r \"/some/dir/*\" zk:/ -z localhost:2181'"
    echo "             but 'bin/solr zk cp -r /some/dir/* zk:/ -z localhost:2181' will throw an error"
    echo ""
    echo "             here's an example of backup/restore for a ZK configuration:"
    echo "             to copy to local: 'bin/solr zk cp -r zk:/ /some/dir -z localhost:2181'"
    echo "             to restore to ZK: 'bin/solr zk cp -r /some/dir/ zk:/ -z localhost:2181'"
    echo ""
    echo "             The 'file:' prefix is stripped, thus 'file:/wherever' specifies an absolute local path and"
    echo "             'file:somewhere' specifies a relative local path. All paths on Zookeeper are absolute."
    echo ""
    echo "             Zookeeper nodes CAN have data, so moving a single file to a parent znode"
    echo "             will overlay the data on the parent Znode so specifying the trailing slash"
    echo "             can be important."
    echo ""
    echo "             Wildcards are supported when copying from local, trailing only and must be quoted."
    echo ""
    echo "         rm deletes files or folders on Zookeeper"
    echo ""
    echo "             -r       Recursively delete if <path> is a directory. Command will fail if <path>"
    echo "                        has children and -r is not specified. Optional"
    echo "             <path> : [zk:]/path/to/zk/node. <path> may not be the root ('/')"
    echo ""
    echo "         mv moves (renames) znodes on Zookeeper"
    echo ""
    echo "             <src>, <dest> : Zookeeper nodes, the 'zk:' prefix is optional."
    echo "             If <dest> ends with '/', then <dest> will be a parent znode"
    echo "             and the last element of the <src> path will be appended."
    echo "             Zookeeper nodes CAN have data, so moving a single file to a parent znode"
    echo "             will overlay the data on the parent Znode so specifying the trailing slash"
    echo "             is important."
    echo ""
    echo "         ls lists the znodes on Zookeeper"
    echo ""
    echo "             -r       Recursively descends the path listing all znodes. Optional"
    echo "             <path>:  The Zookeeper path to use as the root."
    echo ""
    echo "             Only the node names are listed, not data"
    echo ""
    echo "         mkroot makes a znode in Zookeeper with no data. Can be used to make a path of arbitrary"
    echo "             depth but primarily intended to create a 'chroot'."
    echo ""
    echo "             <path>:  The Zookeeper path to create. Leading slash is assumed if not present."
    echo "                        Intermediate nodes are created as needed if not present."
    echo ""
  elif [ "$CMD" == "auth" ]; then
    echo ""
    echo "Usage: solr auth enable [-type basicAuth] -credentials user:pass [-blockUnknown <true|false>] [-updateIncludeFileOnly <true|false>] [-V]"
    echo "       solr auth enable [-type basicAuth] -prompt <true|false> [-blockUnknown <true|false>] [-updateIncludeFileOnly <true|false>] [-V]"
    echo "       solr auth enable -type kerberos -config \"<kerberos configs>\" [-updateIncludeFileOnly <true|false>] [-V]"
    echo "       solr auth disable [-updateIncludeFileOnly <true|false>] [-V]"
    echo ""
    echo "  Updates or enables/disables authentication.  Must be run on the machine hosting Solr."
    echo ""
    echo "  -type or -t <type>                     The authentication mechanism (basicAuth or kerberos) to enable. Defaults to 'basicAuth'."
    echo ""
    echo "  -credentials <user:pass>               The username and password of the initial user. Applicable for basicAuth only."
    echo "                                          Note: only one of -prompt or -credentials must be provided"
    echo ""
    echo "  -config \"<configs>\"                  Configuration parameters (Solr startup parameters). Required and applicable only for Kerberos"
    echo ""
    echo "  -solrIncludeFile <includeFilePath>     Specify the full path to the include file in the environment."
    echo "                                          If not specified this script looks for an include file named solr.in.sh to set environment variables. "
    echo "                                          Specifically,the following locations are searched in this order:"
    echo "                                              <script location>/."
    echo "                                              $HOME/.solr.in.sh"
    echo "                                              /usr/share/solr"
    echo "                                              /usr/local/share/solr"
    echo "                                              /etc/default"
    echo "                                              /var/solr"
    echo "                                              /opt/solr"
    echo ""
    echo "  -prompt <true|false>                   Prompts the user to provide the credentials. Applicable for basicAuth only."
    echo "                                          Note: only one of -prompt or -credentials must be provided"
    echo ""
    echo "  -blockUnknown <true|false>             When true, this blocks out access to unauthenticated users. When not provided,"
    echo "                                          this defaults to false (i.e. unauthenticated users can access all endpoints, except the"
    echo "                                          operations like collection-edit, security-edit, core-admin-edit etc.). Check the reference"
    echo "                                          guide for Basic Authentication for more details. Applicable for basicAuth only."
    echo ""
    echo "  -updateIncludeFileOnly <true|false>    Only update the solr.in.sh or solr.in.cmd file, and skip actual enabling/disabling"
    echo "                                          authentication (i.e. don't update security.json)"
    echo ""
    echo "  -z or -zkHost <zkHost>                 Zookeeper connection string. Unnecessary if ZK_HOST is defined in solr.in.sh."
    echo ""
    echo "  -d or -dir <dir>                       Specify the Solr server directory"
    echo ""
    echo "  -s or -solr.home <dir>                 Specify the Solr home directory. This is where any credentials or authentication"
    echo "                                          configuration files (e.g. basicAuth.conf) would be placed."
    echo ""
    echo "  -V/-verbose                            Enable more verbose output for this script."
    echo ""
  elif [ "$CMD" == "package" ]; then
    echo ""
    run_tool package -solrUrl "http://fake.to.allow.help.to.run" "help"
  fi
} # end print_usage

function print_short_zk_usage() {

  if [ "$1" != "" ]; then
    echo -e "\nERROR: $1\n"
  fi

  echo "  Usage: solr zk upconfig|downconfig -d <confdir> -n <configName> [-z zkHost]"
  echo "         solr zk cp [-r] <src> <dest> [-z zkHost]"
  echo "         solr zk rm [-r] <path> [-z zkHost]"
  echo "         solr zk mv <src> <dest> [-z zkHost]"
  echo "         solr zk ls [-r] <path> [-z zkHost]"
  echo "         solr zk mkroot <path> [-z zkHost]"
  echo ""

  if [ "$1" == "" ]; then
    echo "Type bin/solr zk -help for full usage help"
  else
    exit 1
  fi
}

# used to show the script is still alive when waiting on work to complete
function spinner() {
  local pid=$1
  local delay=0.5
  # shellcheck disable=SC1003
  local spinstr='|/-\'
  while ps -o pid='' -p "$pid" &> /dev/null ; do
      local temp=${spinstr#?}
      printf " [%c]  " "$spinstr"
      local spinstr=$temp${spinstr%"$temp"}
      sleep $delay
      printf "\b\b\b\b\b\b"
  done
  printf "    \b\b\b\b"
}

# given a port, find the pid for a Solr process
function solr_pid_by_port() {
  THE_PORT="$1"
  if [ -e "$SOLR_PID_DIR/solr-$THE_PORT.pid" ]; then
    PID=$(cat "$SOLR_PID_DIR/solr-$THE_PORT.pid")
    CHECK_PID=$(ps -o pid='' -p "$PID" | tr -d ' ')
    if [ -n "$CHECK_PID" ]; then
      echo "$PID"
    fi
  fi
}

# extract the value of the -Djetty.port parameter from a running Solr process
function jetty_port() {
  SOLR_PID="$1"
  SOLR_PROC=$(ps -f -p "$SOLR_PID" | grep start\.jar | grep jetty\.port)
  IFS=' ' read -a proc_args <<< "$SOLR_PROC"
  for arg in "${proc_args[@]}"
    do
      IFS='=' read -a pair <<< "$arg"
      if [ "${pair[0]}" == "-Djetty.port" ]; then
        local jetty_port="${pair[1]}"
        break
      fi
    done
  echo "$jetty_port"
} # end jetty_port func

# run a Solr command-line tool using the SolrCLI class;
# useful for doing cross-platform work from the command-line using Java
function run_tool() {

  # shellcheck disable=SC2086
  "$JAVA" $SOLR_SSL_OPTS $AUTHC_OPTS ${SOLR_ZK_CREDS_AND_ACLS:-} -Dsolr.install.dir="$SOLR_TIP" \
    -Dlog4j.configurationFile="$DEFAULT_SERVER_DIR/resources/log4j2-console.xml" \
    -classpath "$DEFAULT_SERVER_DIR/solr-webapp/webapp/WEB-INF/lib/*:$DEFAULT_SERVER_DIR/lib/ext/*:$DEFAULT_SERVER_DIR/lib/*" \
    org.apache.solr.cli.SolrCLI "$@"

  return $?
} # end run_tool function

# get status about any Solr nodes running on this host
function get_status() {
  # first, see if Solr is running
  numSolrs=$(find "$SOLR_PID_DIR" -name "solr-*.pid" -type f | wc -l | tr -d ' ')
  if [ "$numSolrs" != "0" ]; then
    echo -e "\nFound $numSolrs Solr nodes: "
    while read PIDF
      do
        ID=$(cat "$PIDF")
        port=$(jetty_port "$ID")
        if [ "$port" != "" ]; then
          echo -e "\nSolr process $ID running on port $port"
          run_tool status -solrUrl "$SOLR_URL_SCHEME://$SOLR_TOOL_HOST:$port/solr" "$@"
          echo ""
        else
          echo -e "\nSolr process $ID from $PIDF not found."
        fi
    done < <(find "$SOLR_PID_DIR" -name "solr-*.pid" -type f)
  else
    # no pid files but check using ps just to be sure
    numSolrs=$(ps auxww | grep start\.jar | grep solr\.solr\.home | grep -v grep | wc -l | sed -e 's/^[ \t]*//')
    if [ "$numSolrs" != "0" ]; then
      echo -e "\nFound $numSolrs Solr nodes: "
      PROCESSES=$(ps auxww | grep start\.jar | grep solr\.solr\.home | grep -v grep | awk '{print $2}' | sort -r)
      for ID in $PROCESSES
        do
          port=$(jetty_port "$ID")
          if [ "$port" != "" ]; then
            echo ""
            echo "Solr process $ID running on port $port"
            run_tool status -solrUrl "$SOLR_URL_SCHEME://$SOLR_TOOL_HOST:$port/solr" "$@"
            echo ""
          fi
      done
    else
      echo -e "\nNo Solr nodes are running.\n"
      run_tool status "$@"
    fi
  fi

} # end get_status

function run_package() {
  runningSolrUrl=""

  numSolrs=$(find "$SOLR_PID_DIR" -name "solr-*.pid" -type f | wc -l | tr -d ' ')
  if [ "$numSolrs" != "0" ]; then
    #echo -e "\nFound $numSolrs Solr nodes: "
    while read PIDF
      do
        ID=$(cat "$PIDF")
        port=$(jetty_port "$ID")
        if [ "$port" != "" ]; then
          #echo -e "\nSolr process $ID running on port $port"
          runningSolrUrl="$SOLR_URL_SCHEME://$SOLR_TOOL_HOST:$port/solr"
          break
          CODE=$?
          echo ""
        else
          echo -e "\nSolr process $ID from $PIDF not found."
          CODE=1
        fi
    done < <(find "$SOLR_PID_DIR" -name "solr-*.pid" -type f)
  else
    # no pid files but check using ps just to be sure
    numSolrs=$(ps auxww | grep start\.jar | grep solr\.solr\.home | grep -v grep | wc -l | sed -e 's/^[ \t]*//')
    if [ "$numSolrs" != "0" ]; then
      echo -e "\nFound $numSolrs Solr nodes: "
      PROCESSES=$(ps auxww | grep start\.jar | grep solr\.solr\.home | grep -v grep | awk '{print $2}' | sort -r)
      for ID in $PROCESSES
        do
          port=$(jetty_port "$ID")
          if [ "$port" != "" ]; then
            echo ""
            echo "Solr process $ID running on port $port"
            runningSolrUrl="$SOLR_URL_SCHEME://$SOLR_TOOL_HOST:$port/solr"
            break
            CODE=$?
            echo ""
          fi
      done
    else
      echo -e "\nNo Solr nodes are running.\n"
      exit 1
      CODE=3
    fi
  fi

  run_tool package -solrUrl "$runningSolrUrl" "$@"
  #exit $?
}

# tries to gracefully stop Solr using the Jetty
# stop command and if that fails, then uses kill -9
# (will attempt to thread dump before killing)
function stop_solr() {

  DIR="$1"
  SOLR_PORT="$2"
  THIS_STOP_PORT="${STOP_PORT:-$((SOLR_PORT - 1000))}"
  STOP_KEY="$3"
  SOLR_PID="$4"

  if [ -n "$SOLR_PID"  ]; then
    echo -e "Sending stop command to Solr running on port $SOLR_PORT ... waiting up to $SOLR_STOP_WAIT seconds to allow Jetty process $SOLR_PID to stop gracefully."
    # shellcheck disable=SC2086
    "$JAVA" $SOLR_SSL_OPTS $AUTHC_OPTS -jar "$DIR/start.jar" "STOP.PORT=$THIS_STOP_PORT" "STOP.KEY=$STOP_KEY" --stop || true
      (loops=0
      while true
      do
        # Check if a process is running with the specified PID.
        # -o stat will output the STAT, where Z indicates a zombie
        # stat='' removes the header (--no-headers isn't supported on all platforms)
        # Note the space after '$('. It is needed to avoid confusion with special bash eval syntax
        STAT=$( (ps -o stat='' -p "$SOLR_PID" || :) | tr -d ' ')
        if [[ "${STAT:-Z}" != "Z" ]]; then
          slept=$((loops * 2))
          if [ $slept -lt $SOLR_STOP_WAIT ]; then
            sleep 2
            loops=$((loops+1))
          else
            exit # subshell!
          fi
        else
          exit # subshell!
        fi
      done) &
    spinner $!
    rm -f "$SOLR_PID_DIR/solr-$SOLR_PORT.pid"
  else
    echo -e "No Solr nodes found to stop."
    exit 0
  fi

  # Note the space after '$('. It is needed to avoid confusion with special bash eval syntax
  STAT=$( (ps -o stat='' -p "$SOLR_PID" || :) | tr -d ' ')
  if [[ "${STAT:-Z}" != "Z" ]]; then
    if [ -n "${JSTACK:-}" ]; then
      echo -e "Solr process $SOLR_PID is still running; jstacking it now."
      $JSTACK "$SOLR_PID"
    elif [ "$JATTACH" != "" ]; then
      echo -e "Solr process $SOLR_PID is still running; jattach threaddumping it now."
      $JATTACH "$SOLR_PID" threaddump
    fi
    echo -e "Solr process $SOLR_PID is still running; forcefully killing it now."
    kill -9 "$SOLR_PID"
    echo "Killed process $SOLR_PID"
    rm -f "$SOLR_PID_DIR/solr-$SOLR_PORT.pid"
    sleep 10
  fi

  # Note the space after '$('. It is needed to avoid confusion with special bash eval syntax
  STAT=$( (ps -o stat='' -p "$SOLR_PID" || :) | tr -d ' ')
  if [ "${STAT:-}" == "Z" ]; then
    # This can happen if, for example, you are running Solr inside a docker container with multiple processes
    # rather than running it is as the only service. The --init flag on docker avoids that particular problem.
    echo -e "Solr process $SOLR_PID has terminated abnormally. Solr has exited but a zombie process entry remains."
    exit 1
  elif [ -n "${STAT:-}" ]; then
    echo "ERROR: Failed to kill previous Solr Java process $SOLR_PID ... script fails."
    exit 1
  fi
} # end stop_solr

if [ $# -eq 1 ]; then
  case $1 in
    -help|-h)    
        run_tool ""    
        exit
    ;;    
  esac
fi

if [ $# -gt 0 ]; then
  SCRIPT_CMD="$1"
  shift
else
  # no args - just show usage and exit
  run_tool "$@"
  exit
fi

# status tool
if [ "$SCRIPT_CMD" == "status" ]; then
  get_status
  exit $?
fi

# assert tool
if [ "$SCRIPT_CMD" == "assert" ]; then
  run_tool assert "$@"
  exit $?
fi

# healthcheck tool
if [ "$SCRIPT_CMD" == "healthcheck" ]; then
  run_tool healthcheck "$@"
  exit $?
fi

# config tool
if [ "$SCRIPT_CMD" == "config" ]; then
  run_tool config "$@"
  exit $?
fi

# create a core or collection
if [[ "$SCRIPT_CMD" == "create" || "$SCRIPT_CMD" == "create_core" || "$SCRIPT_CMD" == "create_collection" ]]; then
  run_tool $SCRIPT_CMD $@
  exit $?
fi

# delete a core or collection
if [[ "$SCRIPT_CMD" == "delete" ]]; then
  run_tool $SCRIPT_CMD $@
  exit $?
fi

ZK_RECURSE=false
# Zookeeper file maintenance (upconfig, downconfig, files up/down etc.)
# It's a little clumsy to have the parsing go round and round for upconfig and downconfig, but that's
# necessary for back-compat
if [[ "$SCRIPT_CMD" == "zk" ]]; then

  VERBOSE=""

  if [ $# -gt 0 ]; then
    while true; do
      case "${1:-}" in
        upconfig|downconfig|cp|rm|mv|ls|mkroot)
            ZK_OP=$1
            shift 1
        ;;      
        -z|-zkhost|-zkHost)
            if [[ -z "$2" || "${2:0:1}" == "-" ]]; then
              print_short_zk_usage "$SCRIPT_CMD" "ZooKeeper connection string is required when using the $1 option!"
            fi
            ZK_HOST="$2"
            shift 2
        ;;
        -n|-confname)
            if [[ -z "$2" || "${2:0:1}" == "-" ]]; then
              print_short_zk_usage "$SCRIPT_CMD" "Configuration name is required when using the $1 option!"
            fi
            CONFIGSET_CONFNAME="$2"
            shift 2
        ;;
        -d|-confdir)
            if [[ -z "$2" || "${2:0:1}" == "-" ]]; then
              print_short_zk_usage "$SCRIPT_CMD" "Configuration directory is required when using the $1 option!"
            fi
            CONFIGSET_CONFDIR="$2"
            shift 2
        ;;
        -r)
            ZK_RECURSE="true"
            shift
        ;;
        -V|-verbose)
            VERBOSE="-verbose"
            shift
        ;;
        -help|-h)
            print_usage "$SCRIPT_CMD"
            exit 0
        ;;
        --)
            shift
            break
        ;;
        *)  # Pick up <src> <dst> or <path> params for rm, ls, cp, mv, mkroot.
            if [ -z "${1:-}" ]; then
              break # out-of-args, stop looping
            fi
            if [ -z "${ZK_SRC:-}" ]; then
              ZK_SRC=$1
            else
              if [ -z "${ZK_DST:-}" ]; then
                ZK_DST=$1
              else
                print_short_zk_usage "Unrecognized or misplaced command $1. 'cp' with trailing asterisk requires quoting, see help text."
              fi
            fi
            shift
        ;;
      esac
    done
  fi

  if [ -z "$ZK_OP" ]; then
    print_short_zk_usage "Zookeeper operation (one of 'upconfig', 'downconfig', 'rm', 'mv', 'cp', 'ls', 'mkroot') is required!"
  fi

  if [ -z "$ZK_HOST" ]; then
    print_short_zk_usage "Zookeeper address (-z) argument is required or ZK_HOST must be specified in the solr.in.sh file."
  fi

  if [[ "$ZK_OP" == "upconfig" ||  "$ZK_OP" == "downconfig" ]]; then
    if [ -z "$CONFIGSET_CONFDIR" ]; then
      print_short_zk_usage "Local directory of the configset (-d) argument is required!"
    fi

    if [ -z "$CONFIGSET_CONFNAME" ]; then
      print_short_zk_usage "Configset name on Zookeeper (-n) argument is required!"
    fi
  fi

  if [[ "$ZK_OP" == "cp" || "$ZK_OP" == "mv" ]]; then
    if [[ -z "$ZK_SRC" || -z "$ZK_DST" ]]; then
      print_short_zk_usage "<source> and <destination> must be specified when using either the 'mv' or 'cp' commands."
    fi
    if [[ "$ZK_OP" == "cp" && "${ZK_SRC:0:3}" != "zk:" && "${ZK_DST:0:3}" != "zk:" ]]; then
      print_short_zk_usage "One of the source or destination paths must be prefixed by 'zk:' for the 'cp' command."
    fi
  fi

  if [[ "$ZK_OP" == "mkroot" ]]; then
    if [[ -z "$ZK_SRC" ]]; then
      print_short_zk_usage "<path> must be specified when using the 'mkroot' command."
    fi
  fi


  case "$ZK_OP" in
    upconfig)
      run_tool "$ZK_OP" -confname "$CONFIGSET_CONFNAME" -confdir "$CONFIGSET_CONFDIR" -zkHost "$ZK_HOST" -configsetsDir "$SOLR_TIP/server/solr/configsets" $VERBOSE
    ;;
    downconfig)
      run_tool "$ZK_OP" -confname "$CONFIGSET_CONFNAME" -confdir "$CONFIGSET_CONFDIR" -zkHost "$ZK_HOST" $VERBOSE
    ;;
    rm)
      if [ -z "$ZK_SRC" ]; then
        print_short_zk_usage "Zookeeper path to remove must be specified when using the 'rm' command"
      fi
      run_tool "$ZK_OP" -path "$ZK_SRC" -zkHost "$ZK_HOST" -recurse "$ZK_RECURSE" $VERBOSE
    ;;
    mv)
      run_tool "$ZK_OP" -src "$ZK_SRC" -dst "$ZK_DST" -zkHost "$ZK_HOST" $VERBOSE
    ;;
    cp)
      run_tool "$ZK_OP" -src "$ZK_SRC" -dst "$ZK_DST" -zkHost "$ZK_HOST" -recurse "$ZK_RECURSE" $VERBOSE
    ;;
    ls)
      if [ -z "$ZK_SRC" ]; then
        print_short_zk_usage "Zookeeper path to list must be specified when using the 'ls' command"
      fi
      run_tool "$ZK_OP" -path "$ZK_SRC" -recurse "$ZK_RECURSE" -zkHost "$ZK_HOST" $VERBOSE
    ;;
    mkroot)
      if [ -z "$ZK_SRC" ]; then
        print_short_zk_usage "Zookeeper path to list must be specified when using the 'mkroot' command"
      fi
      run_tool "$ZK_OP" -path "$ZK_SRC" -zkHost "$ZK_HOST" $VERBOSE
    ;;
    *)
      print_short_zk_usage "Unrecognized Zookeeper operation $ZK_OP"
    ;;
  esac

  exit $?
fi

if [[ "$SCRIPT_CMD" == "package" ]]; then
  if [ $# -gt 0 ]; then
    while true; do
      case "$1" in
          -help|-h)
              print_usage "$SCRIPT_CMD"
              exit 0
          ;;
          --)
              shift
              break
          ;;
          *)
              break # out-of-args, stop looping

          ;;
      esac
    done
  fi
  run_package "$@"
  exit $?
fi

if [[ "$SCRIPT_CMD" == "auth" ]]; then

  VERBOSE=""

  declare -a AUTH_PARAMS
  if [ $# -gt 0 ]; then
    while true; do
      case "${1:-}" in
        enable|disable)
            AUTH_OP=$1
            AUTH_PARAMS=("${AUTH_PARAMS[@]}" "$AUTH_OP")
            shift
        ;;
        -z|-zkhost|-zkHost)
            ZK_HOST="$2"
            AUTH_PARAMS=("${AUTH_PARAMS[@]}" "-zkHost" "$ZK_HOST")
            shift 2
        ;;
        -t|-type)
            AUTH_TYPE="$2"
            AUTH_PARAMS=("${AUTH_PARAMS[@]}" "-type" "$AUTH_TYPE")
            shift 2
        ;;
        -credentials)
            AUTH_CREDENTIALS="$2"
            AUTH_PARAMS=("${AUTH_PARAMS[@]}" "-credentials" "$AUTH_CREDENTIALS")
            shift 2
        ;;
        -config)
            AUTH_CONFIG="$(echo "$2"| base64)"
            AUTH_PARAMS=("${AUTH_PARAMS[@]}" "-config" "$AUTH_CONFIG")
            shift 2
        ;;
        -solrIncludeFile)
            SOLR_INCLUDE="$2"
            shift 2
        ;;
        -prompt)
            AUTH_PARAMS=("${AUTH_PARAMS[@]}" "-prompt" "$2")
            shift 2
        ;;
        -blockUnknown)
            AUTH_PARAMS=("${AUTH_PARAMS[@]}" "-blockUnknown" "$2")
            shift 2
        ;;
        -updateIncludeFileOnly)
            AUTH_PARAMS=("${AUTH_PARAMS[@]}" "-updateIncludeFileOnly" "$2")
            shift 2
        ;;
        -V|-verbose)
            VERBOSE="-verbose"
            shift
        ;;
        -d|-dir)
            if [[ -z "$2" || "${2:0:1}" == "-" ]]; then
              print_usage "$SCRIPT_CMD" "Server directory is required when using the $1 option!"
              exit 1
            fi

            if [[ "$2" == "." || "$2" == "./" || "$2" == ".." || "$2" == "../" ]]; then
              SOLR_SERVER_DIR="$(pwd -P)/$2"
            else
              # see if the arg value is relative to the tip vs full path
              if [[ "$2" != /* ]] && [[ -d "$SOLR_TIP/$2" ]]; then
                SOLR_SERVER_DIR="$SOLR_TIP/$2"
              else
                SOLR_SERVER_DIR="$2"
              fi
            fi
            # resolve it to an absolute path
            SOLR_SERVER_DIR="$(cd "$SOLR_SERVER_DIR" || (echo "SOLR_SERVER_DIR not found" && exit 1); pwd)"
            shift 2
        ;;
        -s|-solr.home)
            if [[ -z "$2" || "${2:0:1}" == "-" ]]; then
              print_usage "$SCRIPT_CMD" "Solr home directory is required when using the $1 option!"
              exit 1
            fi

            SOLR_HOME="$2"
            shift 2
        ;;
        -help|-h)
            print_usage "$SCRIPT_CMD"
            exit 0
        ;;
        --)
            shift
            break
        ;;
        *)
            shift
            break
        ;;
      esac
    done
  fi

  : "${SOLR_SERVER_DIR:=$DEFAULT_SERVER_DIR}"
  if [ ! -e "$SOLR_SERVER_DIR" ]; then
    echo -e "\nSolr server directory $SOLR_SERVER_DIR not found!\n"
    exit 1
  fi

  if [ -z "${SOLR_HOME:-}" ]; then
    SOLR_HOME="$SOLR_SERVER_DIR/solr"
  elif [[ $SOLR_HOME != /* ]]; then
    if [[ -d "$(pwd -P)/$SOLR_HOME" ]]; then
      SOLR_HOME="$(pwd -P)/$SOLR_HOME"
    elif [[ -d "$SOLR_SERVER_DIR/$SOLR_HOME" ]]; then
      SOLR_HOME="$SOLR_SERVER_DIR/$SOLR_HOME"
      SOLR_PID_DIR="$SOLR_HOME"
    fi
  fi

  if [ -z "$AUTH_OP" ]; then
    print_usage "$SCRIPT_CMD"
    exit 0
  fi

  AUTH_PARAMS=("${AUTH_PARAMS[@]}" "-solrIncludeFile" "$SOLR_INCLUDE")

  if [ -z "${AUTH_PORT:-}" ]; then
    for ID in $(ps auxww | grep java | grep start\.jar | awk '{print $2}' | sort -r)
      do
        port=$(jetty_port "$ID")
        if [ "$port" != "" ]; then
          AUTH_PORT=$port
          break
        fi
      done
  fi
  run_tool auth "${AUTH_PARAMS[@]}" -solrUrl "$SOLR_URL_SCHEME://$SOLR_TOOL_HOST:${AUTH_PORT:-8983}/solr" -authConfDir "$SOLR_HOME" $VERBOSE
  exit $?
fi

if [[ "$SCRIPT_CMD" == "api" ]]; then
  run_tool api "$@"
  exit $?
fi

# verify the command given is supported
if [ "$SCRIPT_CMD" != "stop" ] && [ "$SCRIPT_CMD" != "start" ] && [ "$SCRIPT_CMD" != "restart" ] && [ "$SCRIPT_CMD" != "status" ]; then
  # handoff this command to the SolrCLI and let it handle the option parsing and validation
  run_tool "$SCRIPT_CMD" "$@"
  ret=$?
  if [ $ret -ne 0 ]; then
    print_usage ""
    exit $ret
  fi
  exit 0
fi

#Check current Ulimits for Open Files and Max Processes.  Warn if they are below the recommended values.

: "${SOLR_RECOMMENDED_MAX_PROCESSES:=65000}"
: "${SOLR_RECOMMENDED_OPEN_FILES:=65000}"

if [[ "${SOLR_ULIMIT_CHECKS:-}" != "false" ]]; then
  if [ "$SCRIPT_CMD" == "start" ] || [ "$SCRIPT_CMD" == "restart" ] || [ "$SCRIPT_CMD" == "status" ]; then
    if hash ulimit 2>/dev/null; then
       openFiles=$(ulimit -n)
       maxProcs=$(ulimit -u)
       virtualMemory=$(ulimit -v)
       maxMemory=$(ulimit -m)
       if [ "$openFiles" != "unlimited" ] && [ "$openFiles" -lt "$SOLR_RECOMMENDED_OPEN_FILES" ]; then
           echo "*** [WARN] *** Your open file limit is currently $openFiles.  "
           echo " It should be set to $SOLR_RECOMMENDED_OPEN_FILES to avoid operational disruption. "
           echo " If you no longer wish to see this warning, set SOLR_ULIMIT_CHECKS to false in your profile or solr.in.sh"
       fi

       if [ "$maxProcs" != "unlimited" ] && [ "$maxProcs" -lt "$SOLR_RECOMMENDED_MAX_PROCESSES" ]; then
           echo "*** [WARN] ***  Your Max Processes Limit is currently $maxProcs. "
           echo " It should be set to $SOLR_RECOMMENDED_MAX_PROCESSES to avoid operational disruption. "
           echo " If you no longer wish to see this warning, set SOLR_ULIMIT_CHECKS to false in your profile or solr.in.sh"
       fi
       if [ "$virtualMemory" != "unlimited" ]; then
           echo "*** [WARN] ***  Your Virtual Memory limit is $virtualMemory. "
           echo " It should be set to 'unlimited' to avoid operational disruption. "
           echo " If you no longer wish to see this warning, set SOLR_ULIMIT_CHECKS to false in your profile or solr.in.sh"
       fi
       if [ "$maxMemory" != "unlimited" ]; then
           echo "*** [WARN] ***  Your Max Memory Size limit is $maxMemory. "
           echo " It should be set to 'unlimited' to avoid operational disruption. "
           echo " If you no longer wish to see this warning, set SOLR_ULIMIT_CHECKS to false in your profile or solr.in.sh"
       fi

    else
      echo "Could not check ulimits for processes and open files, recommended values are"
      echo "     max processes:   $SOLR_RECOMMENDED_MAX_PROCESSES "
      echo "     open files:      $SOLR_RECOMMENDED_OPEN_FILES"
      echo "     virtual memory:  unlimited"
      echo "     max memory size: unlimited"
    fi
  fi
fi

# Run in foreground (default is to run in the background)
FG="false"
FORCE=false
SOLR_OPTS=(${SOLR_OPTS:-})
PASS_TO_RUN_EXAMPLE=()

if [ $# -gt 0 ]; then
  while true; do
    case "${1:-}" in
        -c|-cloud)
            SOLR_MODE="solrcloud"
            PASS_TO_RUN_EXAMPLE+=("-c")
            shift
        ;;
        -d|-dir)
            if [[ -z "$2" || "${2:0:1}" == "-" ]]; then
              print_usage "$SCRIPT_CMD" "Server directory is required when using the $1 option!"
              exit 1
            fi

            if [[ "$2" == "." || "$2" == "./" || "$2" == ".." || "$2" == "../" ]]; then
              SOLR_SERVER_DIR="$(pwd -P)/$2"
            else
              # see if the arg value is relative to the tip vs full path
              if [[ "$2" != /* ]] && [[ -d "$SOLR_TIP/$2" ]]; then
                SOLR_SERVER_DIR="$SOLR_TIP/$2"
              else
                SOLR_SERVER_DIR="$2"
              fi
            fi
            # resolve it to an absolute path
            SOLR_SERVER_DIR="$(cd "$SOLR_SERVER_DIR" || (echo "SOLR_SERVER_DIR not found" && exit 1); pwd)"
            shift 2
        ;;
        -s|-solr.home)
            if [[ -z "$2" || "${2:0:1}" == "-" ]]; then
              print_usage "$SCRIPT_CMD" "Solr home directory is required when using the $1 option!"
              exit 1
            fi

            SOLR_HOME="$2"
            shift 2
        ;;
        -t|-data.home)
            SOLR_DATA_HOME="$2"
            shift 2
        ;;
        -e|-example)
            if [[ -z "$2" || "${2:0:1}" == "-" ]]; then
              print_usage "$SCRIPT_CMD" "Example name is required when using the $1 option!"
              exit 1
            fi
            EXAMPLE="$2"
            shift 2
        ;;
        -f|-foreground)
            FG="true"
            shift
        ;;
        -h|-host)
            if [[ -z "$2" || "${2:0:1}" == "-" ]]; then
              print_usage "$SCRIPT_CMD" "Hostname is required when using the $1 option!"
              exit 1
            fi
            SOLR_HOST="$2"
            PASS_TO_RUN_EXAMPLE+=("-h" "$SOLR_HOST")
            shift 2
        ;;
        -m|-memory)
            if [[ -z "$2" || "${2:0:1}" == "-" ]]; then
              print_usage "$SCRIPT_CMD" "Memory setting is required when using the $1 option!"
              exit 1
            fi
            SOLR_HEAP="$2"
            PASS_TO_RUN_EXAMPLE+=("-m" "$SOLR_HEAP")
            shift 2
        ;;
        -p|-port)
            if [[ -z "$2" || "${2:0:1}" == "-" ]]; then
              print_usage "$SCRIPT_CMD" "Port number is required when using the $1 option!"
              exit 1
            fi
            SOLR_PORT="$2"
            PASS_TO_RUN_EXAMPLE+=("-p" "$SOLR_PORT")
            shift 2
        ;;
        -z|-zkhost|-zkHost)
            if [[ -z "$2" || "${2:0:1}" == "-" ]]; then
              print_usage "$SCRIPT_CMD" "Zookeeper connection string is required when using the $1 option!"
              exit 1
            fi
            ZK_HOST="$2"
            SOLR_MODE="solrcloud"
            PASS_TO_RUN_EXAMPLE+=("-z" "$ZK_HOST")
            shift 2
        ;;
        -a|-addlopts)
            ADDITIONAL_CMD_OPTS="$2"
            PASS_TO_RUN_EXAMPLE+=("-a" "$ADDITIONAL_CMD_OPTS")
            shift 2
        ;;
        -j|-jettyconfig)
            ADDITIONAL_JETTY_CONFIG="$2"
            PASS_TO_RUN_EXAMPLE+=("-j" "$ADDITIONAL_JETTY_CONFIG")
            shift 2
        ;;
        -k|-key)
            STOP_KEY="$2"
            shift 2
        ;;
        -help|-h)
            print_usage "$SCRIPT_CMD"
            exit 0
        ;;
        -noprompt)
            PASS_TO_RUN_EXAMPLE+=("-noprompt")
            shift
        ;;
        -V|-verbose)
            verbose=true
            PASS_TO_RUN_EXAMPLE+=("-verbose")
            shift
        ;;
        -v)
            SOLR_LOG_LEVEL=DEBUG
            PASS_TO_RUN_EXAMPLE+=("-Dsolr.log.level=$SOLR_LOG_LEVEL")
            shift
        ;;
        -q)
            SOLR_LOG_LEVEL=WARN
            PASS_TO_RUN_EXAMPLE+=("-Dsolr.log.level=$SOLR_LOG_LEVEL")
            shift
        ;;
        -all)
            stop_all=true
            shift
        ;;
        -force)
            FORCE=true
            PASS_TO_RUN_EXAMPLE+=("-force")
            shift
        ;;
        --)
            shift
            break
        ;;
        *)
            if [ -z "${1:-}" ]; then
              break # out-of-args, stop looping
            elif [ "${1:0:2}" == "-D" ]; then
              # pass thru any opts that begin with -D (java system props)
              SOLR_OPTS+=("$1")
              PASS_TO_RUN_EXAMPLE+=("$1")
              shift
            else
              print_usage "$SCRIPT_CMD" "$1 is not supported by this script"
              exit 1
            fi
        ;;
    esac
  done
fi

if [[ -n ${SOLR_LOG_LEVEL:-} ]] ; then
  SOLR_LOG_LEVEL_OPT="-Dsolr.log.level=$SOLR_LOG_LEVEL"
fi

# Solr modules option
if [[ -n "${SOLR_MODULES:-}" ]] ; then
  SOLR_OPTS+=("-Dsolr.modules=$SOLR_MODULES")
fi

# Default placement plugin
if [[ -n "${SOLR_PLACEMENTPLUGIN_DEFAULT:-}" ]] ; then
  SOLR_OPTS+=("-Dsolr.placementplugin.default=$SOLR_PLACEMENTPLUGIN_DEFAULT")
fi

# Remote streaming and stream body
if [ "${SOLR_ENABLE_REMOTE_STREAMING:-false}" == "true" ]; then
  SOLR_OPTS+=("-Dsolr.enableRemoteStreaming=true")
fi
if [ "${SOLR_ENABLE_STREAM_BODY:-false}" == "true" ]; then
  SOLR_OPTS+=("-Dsolr.enableStreamBody=true")
fi

: ${SOLR_SERVER_DIR:=$DEFAULT_SERVER_DIR}

if [ ! -e "$SOLR_SERVER_DIR" ]; then
  echo -e "\nSolr server directory $SOLR_SERVER_DIR not found!\n"
  exit 1
fi

if [[ "$FG" == 'true' && -n "${EXAMPLE:-}" ]]; then
  FG='false'
  echo -e "\nWARNING: Foreground mode (-f) not supported when running examples.\n"
fi

#
# If the user specified an example to run, invoke the run_example tool (Java app) and exit
# otherwise let this script proceed to process the user request
#
if [ -n "${EXAMPLE:-}" ] && [ "$SCRIPT_CMD" == "start" ]; then
  run_tool run_example -e "$EXAMPLE" -d "$SOLR_SERVER_DIR" -urlScheme "$SOLR_URL_SCHEME" "${PASS_TO_RUN_EXAMPLE[@]}"
  exit $?
fi

############# start/stop logic below here ################

if $verbose ; then
  echo "Using Solr root directory: $SOLR_TIP"
  echo "Using Java: $JAVA"
  "$JAVA" -version
fi

if [ -n "${SOLR_HOST:-}" ]; then
  SOLR_HOST_ARG=("-Dhost=$SOLR_HOST")
elif [[ "${SOLR_JETTY_HOST:-127.0.0.1}" == "127.0.0.1" ]]; then
  # Jetty will only bind on localhost interface, so nodes must advertise themselves with localhost
  SOLR_HOST_ARG=("-Dhost=localhost")
else
  SOLR_HOST_ARG=()
fi

: "${STOP_KEY:=solrrocks}"

# stop all if no port specified
if [[ "$SCRIPT_CMD" == "stop" && -z "${SOLR_PORT:-}" ]]; then
  if $stop_all; then
    none_stopped=true
    find "$SOLR_PID_DIR" -name "solr-*.pid" -type f | while read PIDF
      do
        NEXT_PID=$(cat "$PIDF")
        port=$(jetty_port "$NEXT_PID")
        if [ "$port" != "" ]; then
          stop_solr "$SOLR_SERVER_DIR" "$port" "$STOP_KEY" "$NEXT_PID"
          none_stopped=false
        fi
        rm -f "$PIDF"
    done
    # TODO: none_stopped doesn't get reflected across the subshell
    # This can be uncommented once we find a clean way out of it
    # if $none_stopped; then
    #   echo -e "\nNo Solr nodes found to stop.\n"
    # fi
  else
    # not stopping all and don't have a port, but if we can find the pid file for the default port 8983, then use that
    none_stopped=true
    numSolrs=$(find "$SOLR_PID_DIR" -name "solr-*.pid" -type f | wc -l | tr -d ' ')
    if [ "$numSolrs" -eq 1 ]; then
      # only do this if there is only 1 node running, otherwise they must provide the -p or -all
      PID="$(cat "$(find "$SOLR_PID_DIR" -name "solr-*.pid" -type f)")"
      CHECK_PID=$(ps -o pid='' -p "$PID" | tr -d ' ')
      if [ "$CHECK_PID" != "" ]; then
        port=$(jetty_port "$CHECK_PID")
        if [ "$port" != "" ]; then
          stop_solr "$SOLR_SERVER_DIR" "$port" "$STOP_KEY" "$CHECK_PID"
          none_stopped=false
        fi
      fi
    fi

    if $none_stopped; then
      if [ "$numSolrs" -gt 0 ]; then
        echo -e "\nFound $numSolrs Solr nodes running! Must either specify a port using -p or -all to stop all Solr nodes on this host.\n"
      else
        echo -e "\nNo Solr nodes found to stop.\n"
      fi
      exit 1
    fi
  fi
  exit
fi

: "${SOLR_PORT:=8983}"

if [ -n "${SOLR_PORT_ADVERTISE:-}" ]; then
  SOLR_OPTS+=("-Dsolr.port.advertise=$SOLR_PORT_ADVERTISE")
fi

if [ -n "${SOLR_JETTY_HOST:-}" ]; then
  SOLR_OPTS+=("-Dsolr.jetty.host=$SOLR_JETTY_HOST")
fi

: "${STOP_PORT:=$((SOLR_PORT - 1000))}"

if [ "$SCRIPT_CMD" == "start" ] || [ "$SCRIPT_CMD" == "restart" ] ; then
  if [[ $EUID -eq 0 ]] && [[ "$FORCE" == "false" ]] ; then
    echo "WARNING: Starting Solr as the root user is a security risk and not considered best practice. Exiting."
    echo "         Please consult the Reference Guide. To override this check, start with argument '-force'"
    exit 1
  fi
fi

if [[ "$SCRIPT_CMD" == "start" ]]; then
  # see if Solr is already running
  SOLR_PID=$(solr_pid_by_port "$SOLR_PORT")

  if [ -z "${SOLR_PID:-}" ]; then
    # not found using the pid file ... but use ps to ensure not found
    SOLR_PID=$(ps auxww | grep start\.jar | awk "/\-Djetty\.port=$SOLR_PORT/"' {print $2}' | sort -r)
  fi

  if [ -n "${SOLR_PID:-}" ]; then
    echo -e "\nPort $SOLR_PORT is already being used by another process (pid: $SOLR_PID)\nPlease choose a different port using the -p option.\n"
    exit 1
  fi
else
  # either stop or restart
  # see if Solr is already running
  SOLR_PID=$(solr_pid_by_port "$SOLR_PORT")
  if [ -z "$SOLR_PID" ]; then
    # not found using the pid file ... but use ps to ensure not found
    SOLR_PID=$(ps auxww | grep start\.jar | awk "/\-Djetty\.port=$SOLR_PORT/"' {print $2}' | sort -r)
  fi
  if [ "$SOLR_PID" != "" ]; then
    stop_solr "$SOLR_SERVER_DIR" "$SOLR_PORT" "$STOP_KEY" "$SOLR_PID"
  else
    if [ "$SCRIPT_CMD" == "stop" ]; then
      echo -e "No process found for Solr node running on port $SOLR_PORT"
      exit 1
    fi
  fi
fi

if [ -z "${SOLR_HOME:-}" ]; then
  SOLR_HOME="$SOLR_SERVER_DIR/solr"
elif [[ $SOLR_HOME != /* ]]; then
  if [[ -d "$(pwd -P)/$SOLR_HOME" ]]; then
    SOLR_HOME="$(pwd -P)/$SOLR_HOME"
  elif [[ -d "$SOLR_SERVER_DIR/$SOLR_HOME" ]]; then
    SOLR_HOME="$SOLR_SERVER_DIR/$SOLR_HOME"
    SOLR_PID_DIR="$SOLR_HOME"
  fi
fi

# Set the default configset dir to be bootstrapped as _default
: "${DEFAULT_CONFDIR:="$SOLR_SERVER_DIR/solr/configsets/_default/conf"}"

# This is quite hacky, but examples rely on a different log4j2.xml
# so that we can write logs for examples to $SOLR_HOME/../logs
: "${SOLR_LOGS_DIR:="$SOLR_SERVER_DIR/logs"}"
EXAMPLE_DIR="$SOLR_TIP/example"
# if SOLR_HOME is inside of EXAMPLE_DIR
if [ "${SOLR_HOME:0:${#EXAMPLE_DIR}}" = "$EXAMPLE_DIR" ]; then
  LOG4J_PROPS="$DEFAULT_SERVER_DIR/resources/log4j2.xml"
  SOLR_LOGS_DIR="$SOLR_HOME/../logs"
fi

# Set the logging manager by default, so that Lucene JUL logs are included with Solr logs.
LOG4J_CONFIG=("-Djava.util.logging.manager=org.apache.logging.log4j.jul.LogManager")
if [ -n "${LOG4J_PROPS:-}" ]; then
  LOG4J_CONFIG+=("-Dlog4j.configurationFile=$LOG4J_PROPS")
fi

if [ "$SCRIPT_CMD" == "stop" ]; then
  # already stopped, script is done.
  exit 0
fi

# NOTE: If the script gets to here, then it is starting up a Solr node.

if [ ! -e "$SOLR_HOME" ]; then
  echo -e "\nSolr home directory $SOLR_HOME not found!\n"
  exit 1
fi
if [[ -n ${SOLR_DATA_HOME:-} ]] && [ ! -e "$SOLR_DATA_HOME" ]; then
  echo -e "\nSolr data home directory $SOLR_DATA_HOME not found!\n"
  exit 1
fi

# Establish default GC logging opts if no env var set (otherwise init to sensible default)
if [ -z "${GC_LOG_OPTS}" ]; then
  if [[ "$JAVA_VER_NUM" -lt "9" ]] ; then
    GC_LOG_OPTS=('-verbose:gc' '-XX:+PrintHeapAtGC' '-XX:+PrintGCDetails' \
                 '-XX:+PrintGCDateStamps' '-XX:+PrintGCTimeStamps' '-XX:+PrintTenuringDistribution' \
                 '-XX:+PrintGCApplicationStoppedTime')
  else
    GC_LOG_OPTS=('-Xlog:gc*')
  fi
else
  # TODO: Should probably not overload GC_LOG_OPTS as both string and array, but leaving it be for now
  # shellcheck disable=SC2128
  GC_LOG_OPTS=($GC_LOG_OPTS)
fi

# if verbose gc logging enabled, setup the location of the log file and rotation
if [ "${#GC_LOG_OPTS[@]}" -gt 0 ]; then
  if [[ "$JAVA_VER_NUM" -lt "9" ]] || [ "$JAVA_VENDOR" == "OpenJ9" ]; then
    gc_log_flag="-Xloggc"
    if [ "$JAVA_VENDOR" == "OpenJ9" ]; then
      gc_log_flag="-Xverbosegclog"
    fi
    if [ -z ${JAVA8_GC_LOG_FILE_OPTS+x} ]; then
      GC_LOG_OPTS+=("$gc_log_flag:$SOLR_LOGS_DIR/solr_gc.log" '-XX:+UseGCLogFileRotation' '-XX:NumberOfGCLogFiles=9' '-XX:GCLogFileSize=20M')
    else
      GC_LOG_OPTS+=($JAVA8_GC_LOG_FILE_OPTS)
    fi
  else
    # https://openjdk.java.net/jeps/158
    for i in "${!GC_LOG_OPTS[@]}";
    do
      # for simplicity, we only look at the prefix '-Xlog:gc'
      # (if 'all' or multiple tags are used starting with anything other then 'gc' the user is on their own)
      # if a single additional ':' exists in param, then there is already an explicit output specifier
      # shellcheck disable=SC2001
      GC_LOG_OPTS[$i]=$(echo "${GC_LOG_OPTS[$i]}" | sed "s|^\(-Xlog:gc[^:]*$\)|\1:file=$SOLR_LOGS_DIR/solr_gc.log:time,uptime:filecount=9,filesize=20M|")
    done
  fi
fi

# If ZK_HOST is defined, the assume SolrCloud mode
if [[ -n "${ZK_HOST:-}" ]]; then
  SOLR_MODE="solrcloud"
fi

if [ "${SOLR_MODE:-}" == 'solrcloud' ]; then
  : "${ZK_CLIENT_TIMEOUT:=30000}"
  CLOUD_MODE_OPTS=("-DzkClientTimeout=$ZK_CLIENT_TIMEOUT")

  if [ -n "${ZK_HOST:-}" ]; then
    CLOUD_MODE_OPTS+=("-DzkHost=$ZK_HOST")
  else
    if [ $SOLR_PORT -gt 55535 ]; then
      echo -e "\nZK_HOST is not set and Solr port is $SOLR_PORT, which would result in an invalid embedded Zookeeper port!\n"
      exit 1
    fi
    if $verbose ; then
      echo "Configuring SolrCloud to launch an embedded Zookeeper using -DzkRun"
    fi

    CLOUD_MODE_OPTS+=('-DzkRun')
  fi

  if [ -n "${ZK_CREATE_CHROOT:-}" ]; then
    CLOUD_MODE_OPTS+=("-DcreateZkChroot=$ZK_CREATE_CHROOT")
  fi

  # and if collection1 needs to be bootstrapped
  if [ -e "$SOLR_HOME/collection1/core.properties" ]; then
    CLOUD_MODE_OPTS+=('-Dbootstrap_confdir=./solr/collection1/conf' '-Dcollection.configName=myconf' '-DnumShards=1')
  fi

  if [ "${SOLR_SOLRXML_REQUIRED:-false}" == "true" ]; then
    CLOUD_MODE_OPTS+=("-Dsolr.solrxml.required=true")
  fi
else
  if [ ! -e "$SOLR_HOME/solr.xml" ] && [ "${SOLR_SOLRXML_REQUIRED:-}" == "true" ]; then
    echo -e "\nSolr home directory $SOLR_HOME must contain a solr.xml file!\n"
    exit 1
  fi
fi

# Exit if old syntax found
if [ -n "${SOLR_IP_BLACKLIST:-}" ] || [ -n "${SOLR_IP_WHITELIST:-}" ]; then
  echo "ERROR: SOLR_IP_BLACKLIST and SOLR_IP_WHITELIST are no longer supported. Please use SOLR_IP_ALLOWLIST and SOLR_IP_DENYLIST instead."
  exit 1
fi

# IP-based access control
IP_ACL_OPTS=("-Dsolr.jetty.inetaccess.includes=${SOLR_IP_ALLOWLIST:-}" \
             "-Dsolr.jetty.inetaccess.excludes=${SOLR_IP_DENYLIST:-}")

# These are useful for attaching remote profilers like VisualVM/JConsole
if [ "${ENABLE_REMOTE_JMX_OPTS:-false}" == "true" ]; then

  if [ -z "$RMI_PORT" ]; then
    RMI_PORT=$((SOLR_PORT + 10000))
    if [ $RMI_PORT -gt 65535 ]; then
      echo -e "\nRMI_PORT is $RMI_PORT, which is invalid!\n"
      exit 1
    fi
  fi

  REMOTE_JMX_OPTS=('-Dcom.sun.management.jmxremote' \
    '-Dcom.sun.management.jmxremote.local.only=false' \
    '-Dcom.sun.management.jmxremote.ssl=false' \
    '-Dcom.sun.management.jmxremote.authenticate=false' \
    "-Dcom.sun.management.jmxremote.port=$RMI_PORT" \
    "-Dcom.sun.management.jmxremote.rmi.port=$RMI_PORT")

  # if the host is set, then set that as the rmi server hostname
  if [ "$SOLR_HOST" != "" ]; then
    REMOTE_JMX_OPTS+=("-Djava.rmi.server.hostname=$SOLR_HOST")
  fi
else
  REMOTE_JMX_OPTS=()
fi

# Enable java security manager (allowing filesystem access and other things)
if [ "${SOLR_SECURITY_MANAGER_ENABLED:-true}" == "true" ]; then
  SECURITY_MANAGER_OPTS=('-Djava.security.manager' \
      "-Djava.security.policy=${SOLR_SERVER_DIR}/etc/security.policy" \
      "-Djava.security.properties=${SOLR_SERVER_DIR}/etc/security.properties" \
      '-Dsolr.internal.network.permission=*')
else
  SECURITY_MANAGER_OPTS=()
fi

# Enable ADMIN UI by default, and give the option for users to disable it
if [ "${SOLR_ADMIN_UI_DISABLED:-false}" == "true" ]; then
  SOLR_ADMIN_UI="-DdisableAdminUI=true"
  echo -e "ADMIN UI Disabled"
else
  SOLR_ADMIN_UI="-DdisableAdminUI=false"
fi

JAVA_MEM_OPTS=()
if [ -z "${SOLR_HEAP:-}" ] && [ -n "${SOLR_JAVA_MEM:-}" ]; then
  JAVA_MEM_OPTS=($SOLR_JAVA_MEM)
else
  SOLR_HEAP="${SOLR_HEAP:-512m}"
  JAVA_MEM_OPTS=("-Xms$SOLR_HEAP" "-Xmx$SOLR_HEAP")
fi

# Pick default for Java thread stack size, and then add to SOLR_OPTS
SOLR_OPTS+=(${SOLR_JAVA_STACK_SIZE:-"-Xss256k"})

: "${SOLR_TIMEZONE:=UTC}"

function mk_writable_dir() {
  local DIRNAME="$1"
  local DESCRIPTION="$2"
  if ! mkdir -p "$DIRNAME" 2> /dev/null ; then
    echo -e "\nERROR: $DESCRIPTION directory $DIRNAME could not be created. Exiting"
    exit 1
  fi
  if [ ! -w "$DIRNAME" ]; then
    echo -e "\nERROR: $DESCRIPTION directory $DIRNAME is not writable. Exiting"
    exit 1
  fi
}

# Launches Solr in foreground/background depending on parameters
function start_solr() {

  run_in_foreground="$1"
  stop_port="$STOP_PORT"

  SOLR_ADDL_ARGS="$2"
  SOLR_JETTY_ADDL_CONFIG="$3"

  # define default GC_TUNE
  if [ -z "${GC_TUNE}" ]; then
      GC_TUNE_ARR=('-XX:+UseG1GC' \
        '-XX:+PerfDisableSharedMem' \
        '-XX:+ParallelRefProcEnabled' \
        '-XX:MaxGCPauseMillis=250' \
        '-XX:+UseLargePages' \
        '-XX:+AlwaysPreTouch' \
        '-XX:+ExplicitGCInvokesConcurrent')
  else
    # shellcheck disable=SC2128
    GC_TUNE_ARR=($GC_TUNE) # Stuff the string from outside into first value of the array
  fi

  if [ -n "${SOLR_WAIT_FOR_ZK:-}" ]; then
    SOLR_OPTS+=("-DwaitForZk=$SOLR_WAIT_FOR_ZK")
  fi

  if [ -n "${SOLR_DATA_HOME:-}" ]; then
    SOLR_OPTS+=("-Dsolr.data.home=$SOLR_DATA_HOME")
  fi

  if [ -n "${SOLR_DELETE_UNKNOWN_CORES:-}" ]; then
    SOLR_OPTS+=("-Dsolr.deleteUnknownCores=$SOLR_DELETE_UNKNOWN_CORES")
  fi

  # If SSL-related system props are set, add them to SOLR_OPTS
  if [ "$SOLR_SSL_ENABLED" == "true" ]; then
    # If using SSL and solr.jetty.https.port not set explicitly, use the jetty.port
    SSL_PORT_PROP="-Dsolr.jetty.https.port=$SOLR_PORT"
    SOLR_OPTS+=($SOLR_SSL_OPTS "$SSL_PORT_PROP")
  fi

  # If authentication system props are set, add them to SOLR_OPTS
  if [ -n "$AUTHC_OPTS" ]; then
    SOLR_OPTS+=($AUTHC_OPTS)
  fi

  # If there are internal options set by Solr (users should not use this variable), add them to SOLR_OPTS
  if [ -n "$SOLR_OPTS_INTERNAL" ]; then
    SOLR_OPTS+=($SOLR_OPTS_INTERNAL)
  fi

  # If a heap dump directory is specified, enable it in SOLR_OPTS
  if [[ -z "${SOLR_HEAP_DUMP_DIR:-}" ]] && [[ "${SOLR_HEAP_DUMP:-}" == "true" ]]; then
    SOLR_HEAP_DUMP_DIR="${SOLR_LOGS_DIR}/dumps"
  fi
  if [[ -n "${SOLR_HEAP_DUMP_DIR:-}" ]]; then
    SOLR_OPTS+=("-XX:+HeapDumpOnOutOfMemoryError")
    SOLR_OPTS+=("-XX:HeapDumpPath=$SOLR_HEAP_DUMP_DIR/solr-$(date +%s)-pid$$.hprof")
  fi

  if $verbose ; then
    echo -e "\nStarting Solr using the following settings:"
    echo -e "    JAVA            = $JAVA"
    echo -e "    SOLR_SERVER_DIR = $SOLR_SERVER_DIR"
    echo -e "    SOLR_HOME       = $SOLR_HOME"
    echo -e "    SOLR_HOST       = ${SOLR_HOST:-}"
    echo -e "    SOLR_PORT       = $SOLR_PORT"
    echo -e "    STOP_PORT       = $STOP_PORT"
    echo -e "    JAVA_MEM_OPTS   = ${JAVA_MEM_OPTS[*]}"
    echo -e "    GC_TUNE         = ${GC_TUNE_ARR[*]}"
    echo -e "    GC_LOG_OPTS     = ${GC_LOG_OPTS[*]}"
    echo -e "    SOLR_TIMEZONE   = $SOLR_TIMEZONE"

    if [ "$SOLR_MODE" == "solrcloud" ]; then
      echo -e "    CLOUD_MODE_OPTS = ${CLOUD_MODE_OPTS[*]}"
    fi

    if [ -n "${SOLR_OPTS:-}" ]; then
      echo -e "    SOLR_OPTS       = ${SOLR_OPTS[*]}"
    fi

    if [ -n "${SOLR_ADDL_ARGS:-}" ]; then
      echo -e "    SOLR_ADDL_ARGS  = $SOLR_ADDL_ARGS"
    fi

    if [ "${ENABLE_REMOTE_JMX_OPTS:-false}" == "true" ]; then
      echo -e "    RMI_PORT        = ${RMI_PORT:-}"
      echo -e "    REMOTE_JMX_OPTS = ${REMOTE_JMX_OPTS[*]}"
    fi

    if [ -n "${SOLR_LOG_LEVEL:-}" ]; then
      echo -e "    SOLR_LOG_LEVEL  = $SOLR_LOG_LEVEL"
    fi

    if [ -n "${SOLR_DATA_HOME:-}" ]; then
      echo -e "    SOLR_DATA_HOME  = $SOLR_DATA_HOME"
    fi
    echo
  fi

  # need to launch solr from the server dir
  cd "$SOLR_SERVER_DIR" || (echo -e "\nCd to SOLR_SERVER_DIR failed" && exit 1)

  if [ ! -e "$SOLR_SERVER_DIR/start.jar" ]; then
    echo -e "\nERROR: start.jar file not found in $SOLR_SERVER_DIR!\nPlease check your -d parameter to set the correct Solr server directory.\n"
    exit 1
  fi

  # Workaround for JIT crash, see https://issues.apache.org/jira/browse/SOLR-16463
  if [[ "$JAVA_VER_NUM" -ge "17" ]] ; then
    SOLR_OPTS+=("-XX:CompileCommand=exclude,com.github.benmanes.caffeine.cache.BoundedLocalCache::put")
    echo "Java $JAVA_VER_NUM detected. Enabled workaround for SOLR-16463"
  fi

  # Vector optimizations are only supported for Java 20 and 21 for now.
  # This will need to change as Lucene is upgraded and newer Java versions are released
  if [[ "$JAVA_VER_NUM" -ge "20" ]] && [[ "$JAVA_VER_NUM" -le "21" ]] ; then
    SOLR_OPTS+=("--add-modules" "jdk.incubator.vector")
    echo "Java $JAVA_VER_NUM detected. Incubating Panama Vector APIs have been enabled"
  fi

  SOLR_START_OPTS=('-server' "${JAVA_MEM_OPTS[@]}" "${GC_TUNE_ARR[@]}" "${GC_LOG_OPTS[@]}" "${IP_ACL_OPTS[@]}" \
    "${REMOTE_JMX_OPTS[@]}" "${CLOUD_MODE_OPTS[@]}" ${SOLR_LOG_LEVEL_OPT:-} -Dsolr.log.dir="$SOLR_LOGS_DIR" \
    "-Djetty.port=$SOLR_PORT" "-DSTOP.PORT=$stop_port" "-DSTOP.KEY=$STOP_KEY" \
    # '-OmitStackTraceInFastThrow' ensures stack traces in errors,
    # users who don't care about useful error msgs can override in SOLR_OPTS with +OmitStackTraceInFastThrow
    "${SOLR_HOST_ARG[@]}" "-Duser.timezone=$SOLR_TIMEZONE" "-XX:-OmitStackTraceInFastThrow" \
    # '+CrashOnOutOfMemoryError' ensures that Solr crashes whenever
    # OOME is thrown. Program operation after OOME is unpredictable.
    "-XX:+CrashOnOutOfMemoryError" "-XX:ErrorFile=${SOLR_LOGS_DIR}/jvm_crash_%p.log" \
    "-Djetty.home=$SOLR_SERVER_DIR" "-Dsolr.solr.home=$SOLR_HOME" "-Dsolr.install.dir=$SOLR_TIP" "-Dsolr.install.symDir=$SOLR_TIP_SYM" \
    "-Dsolr.default.confdir=$DEFAULT_CONFDIR" "${LOG4J_CONFIG[@]}" "${SOLR_OPTS[@]}" "${SECURITY_MANAGER_OPTS[@]}" "${SOLR_ADMIN_UI}")

  mk_writable_dir "$SOLR_LOGS_DIR" "Logs"
  if [[ -n "${SOLR_HEAP_DUMP_DIR:-}" ]]; then
    mk_writable_dir "$SOLR_HEAP_DUMP_DIR" "Heap Dump"
  fi
  case "$SOLR_LOGS_DIR" in
    contexts|etc|lib|modules|resources|scripts|solr|solr-webapp)
      echo -e "\nERROR: Logs directory $SOLR_LOGS_DIR is invalid. Reserved for the system. Exiting"
      exit 1
      ;;
  esac

  if [ "$run_in_foreground" == "true" ]; then
    # shellcheck disable=SC2086
    exec "$JAVA" "${SOLR_START_OPTS[@]}" $SOLR_ADDL_ARGS -jar start.jar "${SOLR_JETTY_CONFIG[@]}" $SOLR_JETTY_ADDL_CONFIG
  else
    # run Solr in the background
    # shellcheck disable=SC2086
    nohup "$JAVA" "${SOLR_START_OPTS[@]}" $SOLR_ADDL_ARGS -Dsolr.log.muteconsole \
        -jar start.jar "${SOLR_JETTY_CONFIG[@]}" $SOLR_JETTY_ADDL_CONFIG \
	1>"$SOLR_LOGS_DIR/solr-$SOLR_PORT-console.log" 2>&1 & echo $! > "$SOLR_PID_DIR/solr-$SOLR_PORT.pid"

    # check if /proc/sys/kernel/random/entropy_avail exists then check output of cat /proc/sys/kernel/random/entropy_avail to see if less than 300
    if [[ -f /proc/sys/kernel/random/entropy_avail ]] && (( $(cat /proc/sys/kernel/random/entropy_avail) < 300)); then
	echo "Warning: Available entropy is low. As a result, use of the UUIDField, SSL, or any other features that require"
	echo "RNG might not work properly. To check for the amount of available entropy, use 'cat /proc/sys/kernel/random/entropy_avail'."
	echo ""
    fi
    # no lsof on cygwin though
    if lsof -v 2>&1 | grep -q revision; then
      echo -n "Waiting up to $SOLR_START_WAIT seconds to see Solr running on port $SOLR_PORT"
      # Launch in a subshell to show the spinner
      (loops=0
      while true
      do
        running=$(lsof -t -PniTCP:$SOLR_PORT -sTCP:LISTEN || :)
        if [ -z "${running:-}" ]; then
          slept=$((loops * 2))
          if [ $slept -lt $SOLR_START_WAIT ]; then
            sleep 2
            loops=$((loops+1))
          else
            echo -e "Still not seeing Solr listening on $SOLR_PORT after $SOLR_START_WAIT seconds!"
            tail -30 "$SOLR_LOGS_DIR/solr.log"
            exit # subshell!
          fi
        else
          SOLR_PID=$(ps auxww | grep start\.jar | awk "/\-Djetty\.port=$SOLR_PORT/"' {print $2}' | sort -r)
          echo -e "\nStarted Solr server on port $SOLR_PORT (pid=$SOLR_PID). Happy searching!\n"
          exit # subshell!
        fi
      done) &
      spinner $!
    else
      echo -e "NOTE: Please install lsof as this script needs it to determine if Solr is listening on port $SOLR_PORT."
      sleep 10
      SOLR_PID=$(ps auxww | grep start\.jar | awk "/\-Djetty\.port=$SOLR_PORT/"' {print $2}' | sort -r)
      echo -e "\nStarted Solr server on port $SOLR_PORT (pid=$SOLR_PID). Happy searching!\n"
      return;
    fi
  fi
}

start_solr "$FG" "${ADDITIONAL_CMD_OPTS:-}" "${ADDITIONAL_JETTY_CONFIG:-}"

exit $?<|MERGE_RESOLUTION|>--- conflicted
+++ resolved
@@ -339,29 +339,7 @@
     echo -e "\nERROR: $ERROR_MSG\n"
   fi
 
-<<<<<<< HEAD
-  if [ -z "${CMD:-}" ]; then
-    echo ""
-    echo "Usage: solr COMMAND OPTIONS"
-    echo "       where COMMAND is one of: start, stop, restart, status, healthcheck, create, create_core, create_collection, delete, version, zk, auth, assert, config, export, api, package, postlogs"
-    echo ""
-    echo "  Standalone server example (start Solr running in the background on port 8984):"
-    echo ""
-    echo "    ./solr start -p 8984"
-    echo ""
-    echo "  SolrCloud example (start Solr running in SolrCloud mode using localhost:2181 to connect to Zookeeper, with 1g max heap size and remote Java debug options enabled):"
-    echo ""
-    echo "    ./solr start -c -m 1g -z localhost:2181 -a \"-Xdebug -Xrunjdwp:transport=dt_socket,server=y,suspend=n,address=1044\""
-    echo ""
-    echo "  Omit '-z localhost:2181' from the above command if you have defined ZK_HOST in solr.in.sh."
-    echo ""
-    echo "Pass -help or -h after any COMMAND to see command-specific usage information,"
-    echo "  such as:    ./solr start -help or ./solr stop -h"
-    echo ""
-  elif [[ "$CMD" == "start" || "$CMD" == "restart" ]]; then
-=======
   if [[ "$CMD" == "start" || "$CMD" == "restart" ]]; then
->>>>>>> f896ad9c
     echo ""
     echo "Usage: solr $CMD [-f] [-c] [-h hostname] [-p port] [-d directory] [-z zkHost] [-m memory] [-e example] [-s solr.solr.home] [-t solr.data.home] [-a \"additional-options\"] [-V]"
     echo ""
@@ -817,10 +795,10 @@
 
 if [ $# -eq 1 ]; then
   case $1 in
-    -help|-h)    
-        run_tool ""    
+    -help|-h)
+        run_tool ""
         exit
-    ;;    
+    ;;
   esac
 fi
 
@@ -883,7 +861,7 @@
         upconfig|downconfig|cp|rm|mv|ls|mkroot)
             ZK_OP=$1
             shift 1
-        ;;      
+        ;;
         -z|-zkhost|-zkHost)
             if [[ -z "$2" || "${2:0:1}" == "-" ]]; then
               print_short_zk_usage "$SCRIPT_CMD" "ZooKeeper connection string is required when using the $1 option!"
