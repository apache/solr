--- conflicted
+++ resolved
@@ -1150,13 +1150,7 @@
 if [ "${SOLR_MODE:-}" == 'solrcloud' ]; then
   : "${ZK_CLIENT_TIMEOUT:=30000}"
   CLOUD_MODE_OPTS=("-DzkClientTimeout=$ZK_CLIENT_TIMEOUT")
-<<<<<<< HEAD
-
-  echo -e "\nSolr will start in SolrCloud mode by default in version 10, even if no -c or --cloud flag is specified.\n"
-
-=======
-  
->>>>>>> 78920854
+
   if [ -n "${ZK_HOST:-}" ]; then
     CLOUD_MODE_OPTS+=("-DzkHost=$ZK_HOST")
   else
@@ -1188,11 +1182,6 @@
     echo -e "\nSolr home directory $SOLR_HOME must contain a solr.xml file!\n"
     exit 1
   fi
-<<<<<<< HEAD
-
-  echo -e "\nSolr will start in SolrCloud mode by default in version 10.  You will need to pass in --user-managed flag to run in User Managed (aka Standalone) mode.\n"
-=======
->>>>>>> 78920854
 fi
 
 # Exit if old syntax found
