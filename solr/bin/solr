#!/usr/bin/env bash
# Licensed to the Apache Software Foundation (ASF) under one or more
# contributor license agreements.  See the NOTICE file distributed with
# this work for additional information regarding copyright ownership.
# The ASF licenses this file to You under the Apache License, Version 2.0
# (the "License"); you may not use this file except in compliance with
# the License.  You may obtain a copy of the License at
#
#     http://www.apache.org/licenses/LICENSE-2.0
#
# Unless required by applicable law or agreed to in writing, software
# distributed under the License is distributed on an "AS IS" BASIS,
# WITHOUT WARRANTIES OR CONDITIONS OF ANY KIND, either express or implied.
# See the License for the specific language governing permissions and
# limitations under the License.


# CONTROLLING STARTUP:
#
# Use solr --help to see available command-line options. In addition
# to passing command-line options, this script looks for an include
# file named solr.in.sh to set environment variables. Specifically,
# the following locations are searched in this order:
#
# <script location>/.
# $HOME/.solr.in.sh
# /usr/share/solr
# /usr/local/share/solr
# /etc/default
# /var/solr
# /opt/solr
#
# Another option is to specify the full path to the include file in the
# environment. For example:
#
#   $ SOLR_INCLUDE=/path/to/solr.in.sh solr start
#
# Note: This is particularly handy for running multiple instances on a
# single installation, or for quick tests.
#
# Finally, developers and enthusiasts who frequently run from an Git
# checkout, and do not want to locally modify bin/solr.in.sh, can put
# a customized include file at ~/.solr.in.sh.
#
# If you would rather configure startup entirely from the environment, you
# can disable the include by exporting an empty SOLR_INCLUDE, or by
# ensuring that no include files exist in the aforementioned search list.

SOLR_SCRIPT="$0"
verbose=false
THIS_OS=$(uname -s)

# What version of Java is required to run this version of Solr.
JAVA_VER_REQ=11

stop_all=false

# for now, we don't support running this script from cygwin due to problems
# like not having lsof, ps auxww, curl, and awkward directory handling
if [ "${THIS_OS:0:6}" == "CYGWIN" ]; then
  echo -e "This script does not support cygwin due to severe limitations and lack of adherence\nto BASH standards, such as lack of lsof, curl, and ps options.\n\nPlease use the native solr.cmd script on Windows!"
  exit 1
fi
# Alpine Linux BusyBox comes with a stripped down ps, make sure we have a fully featured one
# shellcheck disable=SC2046
if [ $$ -ne $(ps -o pid='' -p $$ || echo 0) ] ; then
  echo -e "This script relies on a version of ps that supports the -p flag.\n\nPlease install a POSIX compliant version and try again."
  exit 1
fi

# This helps with debugging when running bats tests but not the whole script is compliant yet
# set -u
# set -o pipefail

# Resolve symlinks to this script
while [ -h "$SOLR_SCRIPT" ] ; do
  ls=$(ls -ld "$SOLR_SCRIPT")
  # Drop everything prior to ->
  link=$(expr "$ls" : '.*-> \(.*\)$')
  if expr "$link" : '/.*' > /dev/null; then
    SOLR_SCRIPT="$link"
  else
    SOLR_SCRIPT=$(dirname "$SOLR_SCRIPT")/"$link"
  fi
done

CDPATH=''  # Prevent "file or directory not found" for 'cdpath' users
SOLR_TIP=$(dirname "$SOLR_SCRIPT")/..
# shellcheck disable=SC2164
SOLR_TIP_SYM=$(cd "$SOLR_TIP"; pwd -L)
# shellcheck disable=SC2164
SOLR_TIP=$(cd "$SOLR_TIP"; pwd -P)
DEFAULT_SERVER_DIR="$SOLR_TIP/server"

# If an include wasn't specified in the environment, then search for one...
if [[ -z "${SOLR_INCLUDE:-}" ]]; then
  # Locations (in order) to use when searching for an include file.
  for include in "$(dirname "$0")/solr.in.sh" \
               "$HOME/.solr.in.sh" \
               /usr/share/solr/solr.in.sh \
               /usr/local/share/solr/solr.in.sh \
               /etc/default/solr.in.sh \
               /var/solr/solr.in.sh \
               /opt/solr/solr.in.sh; do
    if [ -r "$include" ]; then
        SOLR_INCLUDE="$include"
        . "$include"
        break
    fi
  done
elif [ -r "$SOLR_INCLUDE" ]; then
  . "$SOLR_INCLUDE"
fi

# Export variables we want to make visible to Solr sub-process
for var in $(compgen -v); do
  if [[ "$var" =~ ^(SOLR_.*|DEFAULT_CONFDIR|ZK_.*|GCS_BUCKET|GCS_.*|S3_.*|OTEL_.*|AWS_.*)$ ]]; then
    export "${var?}"
  fi
done

# if pid dir is unset, default to $solr_tip/bin
: "${SOLR_PID_DIR:=$SOLR_TIP/bin}"

if [ -n "${SOLR_JAVA_HOME:-}" ]; then
  JAVA="$SOLR_JAVA_HOME/bin/java"
  JSTACK="$SOLR_JAVA_HOME/bin/jstack"
elif [ -n "${JAVA_HOME:-}" ]; then
  for java in "$JAVA_HOME"/bin/amd64 "$JAVA_HOME"/bin; do
    if [ -x "$java/java" ]; then
      JAVA="$java/java"
      if [ -x "$java/jstack" ]; then
        JSTACK="$java/jstack"
      elif [ -x "$(command -v jattach)" ]; then
        JATTACH="$(command -v jattach)"
      else
        echo >&2 "neither jattach nor jstack in $JAVA_HOME could be found, so no thread dumps are possible. Continuing."
      fi
      break
    fi
  done
  if [ -z "$JAVA" ]; then
    echo >&2 "The currently defined JAVA_HOME ($JAVA_HOME) refers"
    echo >&2 "to a location where Java could not be found.  Aborting."
    echo >&2 "Either fix the JAVA_HOME variable or remove it from the"
    echo >&2 "environment so that the system PATH will be searched."
    exit 1
  fi
else
  JAVA=java
  JSTACK=jstack
fi

: "${SOLR_STOP_WAIT:=180}"
: "${SOLR_START_WAIT:=$SOLR_STOP_WAIT}" # defaulting to $SOLR_STOP_WAIT for backwards compatibility reasons

# Store whether a solr port was explicitly provided, for the "solr stop" command.
PROVIDED_SOLR_PORT="${SOLR_PORT:-}"
: "${SOLR_PORT:=8983}"
export SOLR_PORT

# test that Java exists, is executable and correct version
JAVA_VER=$("$JAVA" -version 2>&1)
# shellcheck disable=SC2181
if [[ $? -ne 0 ]] ; then
  echo >&2 "Java not found, or an error was encountered when running java."
  echo >&2 "A working Java $JAVA_VER_REQ JRE is required to run Solr!"
  echo >&2 "Please install latest version of Java $JAVA_VER_REQ or set JAVA_HOME properly."
  echo >&2 "Command that we tried: '${JAVA} -version', with response:"
  echo >&2 "${JAVA_VER}"
  echo >&2
  echo >&2 "Debug information:"
  echo >&2 "JAVA_HOME: ${JAVA_HOME:-N/A}"
  echo >&2 "Active Path:"
  echo >&2 "${PATH}"
  exit 1
else
  JAVA_VER_NUM=$(echo "$JAVA_VER" | grep -v '_OPTIONS' | head -1 | awk -F '"' '/version/ {print $2}' | sed -e's/^1\.//' | sed -e's/[._-].*$//')
  if [[ "$JAVA_VER_NUM" -lt "$JAVA_VER_REQ" ]] ; then
    echo >&2 "Your current version of Java is too old to run this version of Solr."
    echo >&2 "We found major version $JAVA_VER_NUM, using command '${JAVA} -version', with response:"
    echo >&2 "${JAVA_VER}"
    echo >&2
    echo >&2 "Please install latest version of Java $JAVA_VER_REQ or set JAVA_HOME properly."
    echo >&2
    echo >&2 "Debug information:"
    echo >&2 "JAVA_HOME: ${JAVA_HOME:-N/A}"
    echo >&2 "Active Path:"
    echo >&2 "${PATH}"
    exit 1
  fi
  JAVA_VENDOR="Oracle"
   # OpenJ9 was previously known as IBM J9, this will match both
  if [ "$(echo "$JAVA_VER" | grep -i -E "OpenJ9|IBM J9")" != "" ]; then
      JAVA_VENDOR="OpenJ9"
  fi
fi


# Select HTTP OR HTTPS related configurations
SOLR_URL_SCHEME=http
SOLR_JETTY_CONFIG=()
SOLR_SSL_OPTS=""

if [ -n "${SOLR_HADOOP_CREDENTIAL_PROVIDER_PATH:-}" ]; then
  SOLR_SSL_OPTS+=" -Dhadoop.security.credential.provider.path=$SOLR_HADOOP_CREDENTIAL_PROVIDER_PATH"
fi

if [ -z "${SOLR_SSL_ENABLED:-}" ]; then
  if [ -n "${SOLR_SSL_KEY_STORE:-}" ]; then
    SOLR_SSL_ENABLED="true" # implicitly from earlier behaviour
  else
    SOLR_SSL_ENABLED="false"
  fi
fi
if [ "$SOLR_SSL_ENABLED" == "true" ]; then
  SOLR_JETTY_CONFIG+=("--module=https" "--lib=$DEFAULT_SERVER_DIR/solr-webapp/webapp/WEB-INF/lib/*")
  if [ "${SOLR_SSL_RELOAD_ENABLED:-true}" == "true" ]; then
    SOLR_JETTY_CONFIG+=("--module=ssl-reload")
    SOLR_SSL_OPTS+=" -Dsolr.keyStoreReload.enabled=true"
  fi
  SOLR_URL_SCHEME=https
  if [ -n "$SOLR_SSL_KEY_STORE" ]; then
    SOLR_SSL_OPTS+=" -Dsolr.jetty.keystore=$SOLR_SSL_KEY_STORE"
    if [ "${SOLR_SSL_RELOAD_ENABLED:-true}" == "true" ] && [ "${SOLR_SECURITY_MANAGER_ENABLED:-true}" == "true"  ]; then
      # In this case we need to allow reads from the parent directory of the keystore
      SOLR_SSL_OPTS+=" -Dsolr.jetty.keystoreParentPath=$SOLR_SSL_KEY_STORE/.."
    fi
  fi
  if [ -n "$SOLR_SSL_KEY_STORE_PASSWORD" ]; then
    export SOLR_SSL_KEY_STORE_PASSWORD=$SOLR_SSL_KEY_STORE_PASSWORD
  fi
  if [ -n "$SOLR_SSL_KEY_STORE_TYPE" ]; then
    SOLR_SSL_OPTS+=" -Dsolr.jetty.keystore.type=$SOLR_SSL_KEY_STORE_TYPE"
  fi

  if [ -n "$SOLR_SSL_TRUST_STORE" ]; then
    SOLR_SSL_OPTS+=" -Dsolr.jetty.truststore=$SOLR_SSL_TRUST_STORE"
  fi
  if [ -n "$SOLR_SSL_TRUST_STORE_PASSWORD" ]; then
    export SOLR_SSL_TRUST_STORE_PASSWORD=$SOLR_SSL_TRUST_STORE_PASSWORD
  fi
  if [ -n "$SOLR_SSL_TRUST_STORE_TYPE" ]; then
    SOLR_SSL_OPTS+=" -Dsolr.jetty.truststore.type=$SOLR_SSL_TRUST_STORE_TYPE"
  fi

  if [ "${SOLR_SSL_CLIENT_HOSTNAME_VERIFICATION:true}" == "true" ] ; then
    SOLR_SSL_OPTS+=" -Dsolr.jetty.ssl.verifyClientHostName=HTTPS"
  fi

  if [ -n "$SOLR_SSL_NEED_CLIENT_AUTH" ]; then
    SOLR_SSL_OPTS+=" -Dsolr.jetty.ssl.needClientAuth=$SOLR_SSL_NEED_CLIENT_AUTH"
  fi
  if [ -n "$SOLR_SSL_WANT_CLIENT_AUTH" ]; then
    SOLR_SSL_OPTS+=" -Dsolr.jetty.ssl.wantClientAuth=$SOLR_SSL_WANT_CLIENT_AUTH"
  fi

  if [ -n "$SOLR_SSL_CLIENT_KEY_STORE" ]; then
    SOLR_SSL_OPTS+=" -Djavax.net.ssl.keyStore=$SOLR_SSL_CLIENT_KEY_STORE"

    if [ -n "$SOLR_SSL_CLIENT_KEY_STORE_PASSWORD" ]; then
      export SOLR_SSL_CLIENT_KEY_STORE_PASSWORD=$SOLR_SSL_CLIENT_KEY_STORE_PASSWORD
    fi
    if [ -n "$SOLR_SSL_CLIENT_KEY_STORE_TYPE" ]; then
      SOLR_SSL_OPTS+=" -Djavax.net.ssl.keyStoreType=$SOLR_SSL_CLIENT_KEY_STORE_TYPE"
    fi
    if [ "${SOLR_SSL_RELOAD_ENABLED:-true}" == "true" ] && [ "${SOLR_SECURITY_MANAGER_ENABLED:-true}" == "true"  ]; then
      # In this case we need to allow reads from the parent directory of the keystore
      SOLR_SSL_OPTS+=" -Djavax.net.ssl.keyStoreParentPath=$SOLR_SSL_CLIENT_KEY_STORE/.."
    fi
  else
    if [ -n "$SOLR_SSL_KEY_STORE" ]; then
      SOLR_SSL_OPTS+=" -Djavax.net.ssl.keyStore=$SOLR_SSL_KEY_STORE"
    fi
    if [ -n "$SOLR_SSL_KEY_STORE_TYPE" ]; then
      SOLR_SSL_OPTS+=" -Djavax.net.ssl.keyStoreType=$SOLR_SSL_KEY_STORE_TYPE"
    fi
  fi

  if [ -n "$SOLR_SSL_CHECK_PEER_NAME" ]; then
    SOLR_SSL_OPTS+=" -Dsolr.ssl.checkPeerName=$SOLR_SSL_CHECK_PEER_NAME -Dsolr.jetty.ssl.sniHostCheck=$SOLR_SSL_CHECK_PEER_NAME"
  fi

  if [ -n "$SOLR_SSL_CLIENT_TRUST_STORE" ]; then
    SOLR_SSL_OPTS+=" -Djavax.net.ssl.trustStore=$SOLR_SSL_CLIENT_TRUST_STORE"

    if [ -n "$SOLR_SSL_CLIENT_TRUST_STORE_PASSWORD" ]; then
      export SOLR_SSL_CLIENT_TRUST_STORE_PASSWORD=$SOLR_SSL_CLIENT_TRUST_STORE_PASSWORD
    fi
    if [ -n "$SOLR_SSL_CLIENT_TRUST_STORE_TYPE" ]; then
      SOLR_SSL_OPTS+=" -Djavax.net.ssl.trustStoreType=$SOLR_SSL_CLIENT_TRUST_STORE_TYPE"
    fi
  else
    if [ -n "$SOLR_SSL_TRUST_STORE" ]; then
      SOLR_SSL_OPTS+=" -Djavax.net.ssl.trustStore=$SOLR_SSL_TRUST_STORE"
    fi

    if [ -n "$SOLR_SSL_TRUST_STORE_TYPE" ]; then
      SOLR_SSL_OPTS+=" -Djavax.net.ssl.trustStoreType=$SOLR_SSL_TRUST_STORE_TYPE"
    fi
  fi
else
  SOLR_JETTY_CONFIG+=("--module=http")
fi
export SOLR_URL_SCHEME

# Requestlog options
if [ "${SOLR_REQUESTLOG_ENABLED:-true}" == "true" ]; then
  SOLR_JETTY_CONFIG+=("--module=requestlog")
fi

# Jetty gzip module enabled by default
if [ "${SOLR_GZIP_ENABLED:-true}" == "true" ]; then
  SOLR_JETTY_CONFIG+=("--module=gzip")
fi

# Authentication options
if [ -z "${SOLR_AUTH_TYPE:-}" ] && [ -n "${SOLR_AUTHENTICATION_OPTS:-}" ]; then
  echo "WARNING: SOLR_AUTHENTICATION_OPTS environment variable configured without associated SOLR_AUTH_TYPE variable"
  echo "         Please configure SOLR_AUTH_TYPE environment variable with the authentication type to be used."
  echo "         Currently supported authentication types are [kerberos, basic]"
fi

if [ -n "${SOLR_AUTH_TYPE:-}" ] && [ -n "${SOLR_AUTHENTICATION_CLIENT_BUILDER:-}" ]; then
  echo "WARNING: SOLR_AUTHENTICATION_CLIENT_BUILDER and SOLR_AUTH_TYPE environment variables are configured together."
  echo "         Use SOLR_AUTH_TYPE environment variable to configure authentication type to be used. "
  echo "         Currently supported authentication types are [kerberos, basic]"
  echo "         The value of SOLR_AUTHENTICATION_CLIENT_BUILDER environment variable will be ignored"
fi

if [ -n "${SOLR_AUTH_TYPE:-}" ]; then
  case "$(echo "$SOLR_AUTH_TYPE" | awk '{print tolower($0)}')" in
    basic)
      SOLR_AUTHENTICATION_CLIENT_BUILDER="org.apache.solr.client.solrj.impl.PreemptiveBasicAuthClientBuilderFactory"
      ;;
    kerberos)
      SOLR_AUTHENTICATION_CLIENT_BUILDER="org.apache.solr.client.solrj.impl.Krb5HttpClientBuilder"
      ;;
    *)
      echo "ERROR: Value specified for SOLR_AUTH_TYPE environment variable is invalid."
      exit 1
   esac
fi

if [ -n "${SOLR_AUTHENTICATION_CLIENT_CONFIGURER:-}" ]; then
  echo "WARNING: Found unsupported configuration variable SOLR_AUTHENTICATION_CLIENT_CONFIGURER"
  echo "         Please start using SOLR_AUTH_TYPE instead"
fi
if [ -n "${SOLR_AUTHENTICATION_CLIENT_BUILDER:-}" ]; then
  AUTHC_CLIENT_BUILDER_ARG="-Dsolr.httpclient.builder.factory=$SOLR_AUTHENTICATION_CLIENT_BUILDER"
  AUTHC_OPTS="${AUTHC_CLIENT_BUILDER_ARG:-}"
fi
# This looks strange, but it is to avoid extra spaces when we have only one of the values set
AUTHC_OPTS="${AUTHC_OPTS:-}${SOLR_AUTHENTICATION_OPTS:+ $SOLR_AUTHENTICATION_OPTS}"

# Set the SOLR_TOOL_HOST variable for use when connecting to a running Solr instance
SOLR_TOOL_HOST="${SOLR_HOST:-localhost}"
export SOLR_TOOL_HOST

function print_usage() {
  CMD="${1:-}"
  ERROR_MSG="${2:-}"

  if [ -n "${ERROR_MSG:-}" ]; then
    echo -e "\nERROR: $ERROR_MSG\n"
  fi

  if [[ "$CMD" == "start" || "$CMD" == "restart" ]]; then
    echo ""
    echo "Usage: solr $CMD [-f] [-c] [--host host] [-p port] [-d directory] [-z zkHost] [-m memory] [-e example] [-s solr.solr.home] [-t solr.data.home] [-a \"additional-options\"] [-V]"
    echo ""
    echo "  -f                    Start Solr in foreground; default starts Solr in the background"
    echo "                          and sends stdout / stderr to solr-PORT-console.log"
    echo ""
    echo "  -c or --cloud         Start Solr in SolrCloud mode; if -z not supplied and ZK_HOST not defined in"
    echo "                          solr.in.sh, an embedded ZooKeeper instance is started on Solr port+1000,"
    echo "                          such as 9983 if Solr is bound to 8983"
    echo ""
    echo "  --host <host>         Specify the hostname for this Solr instance"
    echo ""
    echo "  -p/--port <port>      Specify the port to start the Solr HTTP listener on; default is 8983"
    echo "                          The specified port (SOLR_PORT) will also be used to determine the stop port"
    echo "                          STOP_PORT=(\$SOLR_PORT-1000) and JMX RMI listen port RMI_PORT=(\$SOLR_PORT+10000). "
    echo "                          For instance, if you set -p 8985, then the STOP_PORT=7985 and RMI_PORT=18985"
    echo ""
    echo "  -d <dir>              Specify the Solr server directory; defaults to server"
    echo ""
    echo "  -z/--zk-host <zkHost> Zookeeper connection string; only used when running in SolrCloud mode using -c"
    echo "                          If neither ZK_HOST is defined in solr.in.sh nor the -z parameter is specified,"
    echo "                          an embedded ZooKeeper instance will be launched."
    echo "                          Set the ZK_CREATE_CHROOT environment variable to true if your ZK host has a chroot path, and you want to create it automatically."
    echo ""
    echo "  -m/--memory <memory>  Sets the min (-Xms) and max (-Xmx) heap size for the JVM, such as: -m 4g"
    echo "                          results in: -Xms4g -Xmx4g; by default, this script sets the heap size to 512m"
    echo ""
    echo "  -s <dir>              Sets the solr.solr.home system property; Solr will create core directories under"
    echo "                          this directory. This allows you to run multiple Solr instances on the same host"
    echo "                          while reusing the same server directory set using the -d parameter. If set, the"
    echo "                          specified directory should contain a solr.xml file, unless solr.xml exists in Zookeeper."
    echo "                          This parameter is ignored when running examples (-e), as the solr.solr.home depends"
    echo "                          on which example is run. The default value is server/solr. If passed relative dir,"
    echo "                          validation with current dir will be done, before trying default server/<dir>"
    echo ""
    echo "  -t/--data-home <dir>  Sets the solr.data.home system property, where Solr will store index data in <instance_dir>/data subdirectories."
    echo "                          If not set, Solr uses solr.solr.home for config and data."
    echo ""
    echo "  -e <example>          Name of the example to run; available examples:"
    echo "      cloud:              SolrCloud example"
    echo "      techproducts:       Comprehensive example illustrating many of Solr's core capabilities"
    echo "      schemaless:         Schema-less example (schema is inferred from data during indexing)"
    echo "      films:              Example of starting with _default configset and adding explicit fields dynamically"
    echo ""
    echo "  -a <jvmParams>        Additional parameters to pass to the JVM when starting Solr, such as to setup"
    echo "                          Java debug options. For example, to enable a Java debugger to attach to the Solr JVM"
    echo "                          you could pass: -a \"-agentlib:jdwp=transport=dt_socket,server=y,suspend=n,address=18983\""
    echo "                          In most cases, you should wrap the additional parameters in double quotes."
    echo ""
    echo "  -j <jettyParams>      Additional parameters to pass to Jetty when starting Solr."
    echo "                          For example, to add configuration folder that jetty should read"
    echo "                          you could pass: -j \"--include-jetty-dir=/etc/jetty/custom/server/\""
    echo "                          In most cases, you should wrap the additional parameters in double quotes."
    echo ""
    echo "  --no-prompt            Don't prompt for input; accept all defaults when running examples that accept user input"
    echo ""
    echo "  --force               If attempting to start Solr as the root user, the script will exit with a warning that running Solr as \"root\" can cause problems."
    echo "                          It is possible to override this warning with the '--force' parameter."
    echo ""
    echo "  -v and -q             Verbose (-v) or quiet (-q) logging. Sets default log level of Solr to DEBUG or WARN instead of INFO"
    echo ""
    echo "  -V/--verbose           Verbose messages from this script"
    echo ""
  elif [ "$CMD" == "stop" ]; then
    echo ""
    echo "Usage: solr stop [-k key] [-p port] [-V]"
    echo ""
    echo "  -k <key>      Stop key; default is solrrocks"
    echo ""
    echo "  -p <port>     Specify the port the Solr HTTP listener is bound to"
    echo ""
    echo "  --all         Find and stop all running Solr servers on this host"
    echo ""
    echo "  -V/--verbose   Verbose messages from this script"
    echo ""
    echo "  NOTE: To see if any Solr servers are running, do: solr status"
    echo ""
  elif [ "$CMD" == "zk" ]; then
    print_short_zk_usage ""
    echo "         Can be run on remote (non-Solr) hosts, as long as valid ZK_HOST information is provided"
    echo "         Be sure to check the Solr logs in case of errors."
    echo ""
    echo "             -z zkHost          Optional Zookeeper connection string for all commands. If specified it"
    echo "                                  overrides the 'ZK_HOST=...'' defined in solr.in.sh."
    echo ""
    echo "             -s solrUrl         Optional Solr URL to look up the correct zkHost connection string via."
    echo ""
    echo "             -v/--verbose       Enable more verbose output for this script."
    echo ""
    echo "         upconfig uploads a configset from the local machine to Zookeeper."
    echo ""
    echo "         downconfig downloads a configset from Zookeeper to the local machine."
    echo ""
    echo "             -n <configName>    Name of the configset in Zookeeper that will be the destination of"
    echo "                                  'upconfig' and the source for 'downconfig'."
    echo ""
    echo "             -d <confdir>       The local directory the configuration will be uploaded from for"
    echo "                                  'upconfig' or downloaded to for 'downconfig'. If 'confdir' is a child of"
    echo "                                  ...solr/server/solr/configsets' then the configs will be copied from/to"
    echo "                                  that directory. Otherwise it is interpreted as a simple local path."
    echo ""
    echo "         cp copies files or folders to/from Zookeeper or Zookeeper -> Zookeeper"
    echo ""
    echo "             -r       Recursively copy <src> to <dst>. Command will fail if <src> has children and "
    echo "                        -r is not specified. Optional"
    echo ""
    echo "             <src>, <dest> : [file:][/]path/to/local/file or zk:/path/to/zk/node"
    echo "                             NOTE: <src> and <dest> may both be Zookeeper resources prefixed by 'zk:'"
    echo "             When <src> is a zk resource, <dest> may be '.'"
    echo "             If <dest> ends with '/', then <dest> will be a local folder or parent znode and the last"
    echo "             element of the <src> path will be appended unless <src> also ends in a slash. "
    echo "             <dest> may be zk:, which may be useful when using the cp -r form to backup/restore "
    echo "             the entire zk state."
    echo "             You must enclose local paths that end in a wildcard in quotes or just"
    echo "             end the local path in a slash. That is,"
    echo "             'bin/solr zk cp -r /some/dir/ zk:/ -z localhost:2181' is equivalent to"
    echo "             'bin/solr zk cp -r \"/some/dir/*\" zk:/ -z localhost:2181'"
    echo "             but 'bin/solr zk cp -r /some/dir/* zk:/ -z localhost:2181' will throw an error"
    echo ""
    echo "             here's an example of backup/restore for a ZK configuration:"
    echo "             to copy to local: 'bin/solr zk cp -r zk:/ /some/dir -z localhost:2181'"
    echo "             to restore to ZK: 'bin/solr zk cp -r /some/dir/ zk:/ -z localhost:2181'"
    echo ""
    echo "             The 'file:' prefix is stripped, thus 'file:/wherever' specifies an absolute local path and"
    echo "             'file:somewhere' specifies a relative local path. All paths on Zookeeper are absolute."
    echo ""
    echo "             Zookeeper nodes CAN have data, so moving a single file to a parent znode"
    echo "             will overlay the data on the parent Znode so specifying the trailing slash"
    echo "             can be important."
    echo ""
    echo "             Wildcards are supported when copying from local, trailing only and must be quoted."
    echo ""
    echo "         rm deletes files or folders on Zookeeper"
    echo ""
    echo "             -r       Recursively delete if <path> is a directory. Command will fail if <path>"
    echo "                        has children and -r is not specified. Optional"
    echo "             <path> : [zk:]/path/to/zk/node. <path> may not be the root ('/')"
    echo ""
    echo "         mv moves (renames) znodes on Zookeeper"
    echo ""
    echo "             <src>, <dest> : Zookeeper nodes, the 'zk:' prefix is optional."
    echo "             If <dest> ends with '/', then <dest> will be a parent znode"
    echo "             and the last element of the <src> path will be appended."
    echo "             Zookeeper nodes CAN have data, so moving a single file to a parent znode"
    echo "             will overlay the data on the parent Znode so specifying the trailing slash"
    echo "             is important."
    echo ""
    echo "         ls lists the znodes on Zookeeper"
    echo ""
    echo "             -r       Recursively descends the path listing all znodes. Optional"
    echo "             <path>:  The Zookeeper path to use as the root."
    echo ""
    echo "             Only the node names are listed, not data"
    echo ""
    echo "         mkroot makes a znode in Zookeeper with no data. Can be used to make a path of arbitrary"
    echo "             depth but primarily intended to create a 'chroot'."
    echo ""
    echo "             <path>:  The Zookeeper path to create. Leading slash is assumed if not present."
    echo "                        Intermediate nodes are created as needed if not present."
    echo ""
  fi
} # end print_usage

function print_short_zk_usage() {

  if [ "$1" != "" ]; then
    echo -e "\nERROR: $1\n"
  fi

  echo "  Usage: solr zk upconfig|downconfig -d <confdir> -n <configName> [-z zkHost] [-s solrUrl]"
  echo "         solr zk cp [-r] <src> <dest> [-z zkHost] [-s solrUrl]"
  echo "         solr zk rm [-r] <path> [-z zkHost] [-s solrUrl]"
  echo "         solr zk mv <src> <dest> [-z zkHost] [-s solrUrl]"
  echo "         solr zk ls [-r] <path> [-z zkHost] [-s solrUrl]"
  echo "         solr zk mkroot <path> [-z zkHost] [-s solrUrl]"
  echo "         solr zk linkconfig --conf-name <confname> -c <collection> [-z zkHost] [-s solrUrl]"
  echo "         solr zk updateacls <path> [-z zkHost] [-s solrUrl]"
  echo ""

  if [ "$1" == "" ]; then
    echo "Type bin/solr zk --help for full usage help"
  else
    exit 1
  fi
}

# used to show the script is still alive when waiting on work to complete
function spinner() {
  local pid=$1
  local delay=0.5
  # shellcheck disable=SC1003
  local spinstr='|/-\'
  while ps -o pid='' -p "$pid" &> /dev/null ; do
      local temp=${spinstr#?}
      printf " [%c]  " "$spinstr"
      local spinstr=$temp${spinstr%"$temp"}
      sleep $delay
      printf "\b\b\b\b\b\b"
  done
  printf "    \b\b\b\b"
}

# given a port, find the pid for a Solr process
function solr_pid_by_port() {
  THE_PORT="$1"
  if [ -e "$SOLR_PID_DIR/solr-$THE_PORT.pid" ]; then
    PID=$(cat "$SOLR_PID_DIR/solr-$THE_PORT.pid")
    CHECK_PID=$(ps -o pid='' -p "$PID" | tr -d ' ')
    if [ -n "$CHECK_PID" ]; then
      echo "$PID"
    fi
  fi
}

# extract the value of the -Djetty.port parameter from a running Solr process
function jetty_port() {
  SOLR_PID="$1"
  SOLR_PROC=$(ps -fww -p "$SOLR_PID" | grep start\.jar | grep jetty\.port)
  IFS=' ' read -a proc_args <<< "$SOLR_PROC"
  for arg in "${proc_args[@]}"
    do
      IFS='=' read -a pair <<< "$arg"
      if [ "${pair[0]}" == "-Djetty.port" ]; then
        local jetty_port="${pair[1]}"
        break
      fi
    done
  echo "$jetty_port"
} # end jetty_port func

# run a Solr command-line tool using the SolrCLI class;
# useful for doing cross-platform work from the command-line using Java
function run_tool() {

  # shellcheck disable=SC2086
  "$JAVA" $SOLR_SSL_OPTS $AUTHC_OPTS ${SOLR_ZK_CREDS_AND_ACLS:-} ${SOLR_TOOL_OPTS:-} -Dsolr.install.dir="$SOLR_TIP" \
    -Dlog4j.configurationFile="$DEFAULT_SERVER_DIR/resources/log4j2-console.xml" \
    -classpath "$DEFAULT_SERVER_DIR/solr-webapp/webapp/WEB-INF/lib/*:$DEFAULT_SERVER_DIR/lib/ext/*:$DEFAULT_SERVER_DIR/lib/*" \
    org.apache.solr.cli.SolrCLI "$@"

  return $?
} # end run_tool function

# get status about any Solr nodes running on this host
function get_status() {
  # first, see if Solr is running
  numSolrs=$(find "$SOLR_PID_DIR" -name "solr-*.pid" -type f | wc -l | tr -d ' ')
  if [ "$numSolrs" != "0" ]; then
    echo -e "\nFound $numSolrs Solr nodes: "
    while read PIDF
      do
        ID=$(cat "$PIDF")
        port=$(jetty_port "$ID")
        if [ "$port" != "" ]; then
          echo -e "\nSolr process $ID running on port $port"
          run_tool status --solr-url "$SOLR_URL_SCHEME://$SOLR_TOOL_HOST:$port" "$@"
          echo ""
        else
          echo -e "\nSolr process $ID from $PIDF not found."
        fi
    done < <(find "$SOLR_PID_DIR" -name "solr-*.pid" -type f)
  else
    # no pid files but check using ps just to be sure
    numSolrs=$(ps auxww | grep start\.jar | grep solr\.solr\.home | grep -v grep | wc -l | sed -e 's/^[ \t]*//')
    if [ "$numSolrs" != "0" ]; then
      echo -e "\nFound $numSolrs Solr nodes: "
      PROCESSES=$(ps auxww | grep start\.jar | grep solr\.solr\.home | grep -v grep | awk '{print $2}' | sort -r)
      for ID in $PROCESSES
        do
          port=$(jetty_port "$ID")
          if [ "$port" != "" ]; then
            echo ""
            echo "Solr process $ID running on port $port"
            run_tool status --solr-url "$SOLR_URL_SCHEME://$SOLR_TOOL_HOST:$port" "$@"
            echo ""
          fi
      done
    else
      echo -e "\nNo Solr nodes are running.\n"
      run_tool status "$@"
    fi
  fi

} # end get_status

# tries to gracefully stop Solr using the Jetty
# stop command and if that fails, then uses kill -9
# (will attempt to thread dump before killing)
function stop_solr() {

  DIR="$1"
  SOLR_PORT="$2"
  THIS_STOP_PORT="${STOP_PORT:-$((SOLR_PORT - 1000))}"
  STOP_KEY="$3"
  SOLR_PID="$4"

  if [ -n "$SOLR_PID"  ]; then
    echo -e "Sending stop command to Solr running on port $SOLR_PORT ... waiting up to $SOLR_STOP_WAIT seconds to allow Jetty process $SOLR_PID to stop gracefully."
    # shellcheck disable=SC2086
    "$JAVA" $SOLR_SSL_OPTS $AUTHC_OPTS ${SOLR_TOOL_OPTS:-} -jar "$DIR/start.jar" "STOP.PORT=$THIS_STOP_PORT" "STOP.KEY=$STOP_KEY" --stop || true
      (loops=0
      while true
      do
        # Check if a process is running with the specified PID.
        # -o stat will output the STAT, where Z indicates a zombie
        # stat='' removes the header (--no-headers isn't supported on all platforms)
        # Note the space after '$('. It is needed to avoid confusion with special bash eval syntax
        STAT=$( (ps -o stat='' -p "$SOLR_PID" || :) | tr -d ' ')
        if [[ "${STAT:-Z}" != "Z" ]]; then
          slept=$((loops * 2))
          if [ $slept -lt $SOLR_STOP_WAIT ]; then
            sleep 2
            loops=$((loops+1))
          else
            exit # subshell!
          fi
        else
          exit # subshell!
        fi
      done) &
    spinner $!
    rm -f "$SOLR_PID_DIR/solr-$SOLR_PORT.pid"
  else
    echo -e "No Solr nodes found to stop."
    exit 0
  fi

  # Note the space after '$('. It is needed to avoid confusion with special bash eval syntax
  STAT=$( (ps -o stat='' -p "$SOLR_PID" || :) | tr -d ' ')
  if [[ "${STAT:-Z}" != "Z" ]]; then
    if [ -n "${JSTACK:-}" ]; then
      echo -e "Solr process $SOLR_PID is still running; jstacking it now."
      $JSTACK "$SOLR_PID"
    elif [ "$JATTACH" != "" ]; then
      echo -e "Solr process $SOLR_PID is still running; jattach threaddumping it now."
      $JATTACH "$SOLR_PID" threaddump
    fi
    echo -e "Solr process $SOLR_PID is still running; forcefully killing it now."
    kill -9 "$SOLR_PID"
    echo "Killed process $SOLR_PID"
    rm -f "$SOLR_PID_DIR/solr-$SOLR_PORT.pid"
    sleep 10
  fi

  # Note the space after '$('. It is needed to avoid confusion with special bash eval syntax
  STAT=$( (ps -o stat='' -p "$SOLR_PID" || :) | tr -d ' ')
  if [ "${STAT:-}" == "Z" ]; then
    # This can happen if, for example, you are running Solr inside a docker container with multiple processes
    # rather than running it is as the only service. The --init flag on docker avoids that particular problem.
    echo -e "Solr process $SOLR_PID has terminated abnormally. Solr has exited but a zombie process entry remains."
    exit 1
  elif [ -n "${STAT:-}" ]; then
    echo "ERROR: Failed to kill previous Solr Java process $SOLR_PID ... script fails."
    exit 1
  fi
} # end stop_solr

if [ $# -eq 1 ]; then
  case $1 in
    --help|-h|-help)
        run_tool ""
        exit
    ;;
  esac
fi

if [ $# -gt 0 ]; then
  SCRIPT_CMD="$1"
  shift
else
  # no args - just show usage and exit
  run_tool "$@"
  exit
fi

# status tool
if [ "$SCRIPT_CMD" == "status" ]; then
  get_status
  exit $?
fi

# assert tool
if [ "$SCRIPT_CMD" == "assert" ]; then
  run_tool assert "$@"
  exit $?
fi

# healthcheck tool
if [ "$SCRIPT_CMD" == "healthcheck" ]; then
  run_tool healthcheck "$@"
  exit $?
fi

# config tool
if [ "$SCRIPT_CMD" == "config" ]; then
  run_tool config "$@"
  exit $?
fi

# create a core or collection
if [[ "$SCRIPT_CMD" == "create" ]]; then
  run_tool $SCRIPT_CMD $@
  exit $?
fi

# delete a core or collection
if [[ "$SCRIPT_CMD" == "delete" ]]; then
  run_tool $SCRIPT_CMD $@
  exit $?
fi

<<<<<<< HEAD
# run a streaming expression
if [[ "$SCRIPT_CMD" == "stream" ]]; then
  run_tool $SCRIPT_CMD "$@"
=======
# manage packages
if [[ "$SCRIPT_CMD" == "package" ]]; then
  run_tool $SCRIPT_CMD $@
  exit $?
fi

# configure authentication
if [[ "$SCRIPT_CMD" == "auth" ]]; then
  : "${SOLR_SERVER_DIR:=$DEFAULT_SERVER_DIR}"
  if [ ! -e "$SOLR_SERVER_DIR" ]; then
    echo -e "\nSolr server directory $SOLR_SERVER_DIR not found!\n"
    exit 1
  fi
  
  if [ -z "${SOLR_HOME:-}" ]; then
    SOLR_HOME="$SOLR_SERVER_DIR/solr"
  elif [[ $SOLR_HOME != /* ]]; then
    if [[ -d "$(pwd -P)/$SOLR_HOME" ]]; then
      SOLR_HOME="$(pwd -P)/$SOLR_HOME"
    elif [[ -d "$SOLR_SERVER_DIR/$SOLR_HOME" ]]; then
      SOLR_HOME="$SOLR_SERVER_DIR/$SOLR_HOME"
      SOLR_PID_DIR="$SOLR_HOME"
    fi
  fi
  
  if [ -z "${AUTH_PORT:-}" ]; then
    for ID in $(ps auxww | grep java | grep start\.jar | awk '{print $2}' | sort -r)
      do
        port=$(jetty_port "$ID")
        if [ "$port" != "" ]; then
          AUTH_PORT=$port
          break
        fi
      done
  fi  
  
  run_tool auth $@ --solr-url "$SOLR_URL_SCHEME://$SOLR_TOOL_HOST:${AUTH_PORT:-8983}" --auth-conf-dir "$SOLR_HOME" "--solr-include-file" "$SOLR_INCLUDE"
>>>>>>> 14375b62
  exit $?
fi

# Prevent any zk subcommands from going through with out invoking zk command
if [[ "$SCRIPT_CMD" == "upconfig" || $SCRIPT_CMD == "downconfig" || $SCRIPT_CMD == "cp" || $SCRIPT_CMD == "rm" || $SCRIPT_CMD == "mv" || $SCRIPT_CMD == "ls" || $SCRIPT_CMD == "mkroot" || $SCRIPT_CMD == "linkconfig" || $SCRIPT_CMD == "updateacls" ]]; then
  print_short_zk_usage "You must invoke this subcommand using the zk command.   bin/solr zk $SCRIPT_CMD."
  exit $?
fi

ZK_RECURSE=false
# Zookeeper file maintenance (upconfig, downconfig, files up/down etc.)
# It's a little clumsy to have the parsing go round and round for upconfig and downconfig, but that's
# necessary for back-compat
if [[ "$SCRIPT_CMD" == "zk" ]]; then

  VERBOSE=""
  ZK_SOLR_URL=""

  if [ $# -gt 0 ]; then
    while true; do
      case "${1:-}" in
        upconfig|downconfig|cp|rm|mv|ls|mkroot|linkconfig|updateacls)
            ZK_OP=$1
            shift 1
        ;;
        -z|--zk-host|-zkHost|--zkHost)
            if [[ -z "$2" || "${2:0:1}" == "-" ]]; then
              print_short_zk_usage "$SCRIPT_CMD" "ZooKeeper connection string is required when using the $1 option!"
            fi
            ZK_HOST="$2"
            shift 2
        ;;
        -s|--solr-url|-solrUrl)
            if [[ -z "$2" || "${2:0:1}" == "-" ]]; then
              print_short_zk_usage "$SCRIPT_CMD" "Solr Url is required when using the $1 option!"
            fi
            ZK_SOLR_URL="$2"
            shift 2
        ;;
        -n|--confname|--conf-name)
            if [[ -z "$2" || "${2:0:1}" == "-" ]]; then
              print_short_zk_usage "$SCRIPT_CMD" "Configuration name is required when using the $1 option!"
            fi
            CONFIGSET_CONFNAME="$2"
            shift 2
        ;;
        -d|--confdir|--conf-dir)
            if [[ -z "$2" || "${2:0:1}" == "-" ]]; then
              print_short_zk_usage "$SCRIPT_CMD" "Configuration directory is required when using the $1 option!"
            fi
            CONFIGSET_CONFDIR="$2"
            shift 2
        ;;
        --solr-home)
            ZK_SOLR_HOME="$2"
            shift 2
        ;;
        -r)
            ZK_RECURSE="true"
            shift
        ;;
        -c|-collection)
            ZK_COLLECTION="$2"
            shift
        ;;
        -V|-verbose|--verbose)
            VERBOSE="--verbose"
            shift
        ;;
        --help|-h|-help)
            print_usage "$SCRIPT_CMD"
            exit 0
        ;;
        --)
            shift
            break
        ;;
        *)  # Pick up <src> <dst> or <path> params for rm, ls, cp, mv, mkroot.
            if [ -z "${1:-}" ]; then
              break # out-of-args, stop looping
            fi
            if [ -z "${ZK_SRC:-}" ]; then
              ZK_SRC=$1
            else
              if [ -z "${ZK_DST:-}" ]; then
                ZK_DST=$1
              else
                print_short_zk_usage "Unrecognized or misplaced command $1. 'cp' with trailing asterisk requires quoting, see help text."
              fi
            fi
            shift
        ;;
      esac
    done
  fi

  if [ -z "$ZK_OP" ]; then
    print_short_zk_usage "Zookeeper operation (one of 'upconfig', 'downconfig', 'rm', 'mv', 'cp', 'ls', 'mkroot', 'linkconfig', 'updateacls') is required!"
  fi

  if [[ "$ZK_OP" == "upconfig" ||  "$ZK_OP" == "downconfig" ]]; then
    if [ -z "$CONFIGSET_CONFDIR" ]; then
      print_short_zk_usage "Local directory of the configset (-d) argument is required!"
    fi

    if [ -z "$CONFIGSET_CONFNAME" ]; then
      print_short_zk_usage "Configset name on Zookeeper (-n) argument is required!"
    fi
  fi

  if [[ "$ZK_OP" == "cp" || "$ZK_OP" == "mv" ]]; then
    if [[ -z "$ZK_SRC" || -z "$ZK_DST" ]]; then
      print_short_zk_usage "<source> and <destination> must be specified when using either the 'mv' or 'cp' commands."
    fi
    if [[ "$ZK_OP" == "cp" && "${ZK_SRC:0:3}" != "zk:" && "${ZK_DST:0:3}" != "zk:" ]]; then
      print_short_zk_usage "One of the source or destination paths must be prefixed by 'zk:' for the 'cp' command."
    fi
  fi

  if [[ "$ZK_OP" == "mkroot" ]]; then
    if [[ -z "$ZK_SRC" ]]; then
      print_short_zk_usage "<path> must be specified when using the 'mkroot' command."
    fi
  fi

  CONNECTION_PARAMS=""

  if [[ -z "$ZK_HOST" ]]; then
    if [[ -z "$ZK_SOLR_URL" ]]; then
      CONNECTION_PARAMS=""
    else
      CONNECTION_PARAMS="--solr-url ${ZK_SOLR_URL}"
    fi

  else
    CONNECTION_PARAMS="--zk-host ${ZK_HOST}"
  fi

  case "$ZK_OP" in
    upconfig)
      run_tool "$ZK_OP" --conf-name "$CONFIGSET_CONFNAME" --conf-dir "$CONFIGSET_CONFDIR" $CONNECTION_PARAMS $VERBOSE
    ;;
    downconfig)
      run_tool "$ZK_OP" --conf-name "$CONFIGSET_CONFNAME" --conf-dir "$CONFIGSET_CONFDIR" $CONNECTION_PARAMS $VERBOSE
    ;;
    rm)
      if [ -z "$ZK_SRC" ]; then
        print_short_zk_usage "Zookeeper path to remove must be specified when using the 'rm' command"
      fi
      run_tool "$ZK_OP" --path "$ZK_SRC" $CONNECTION_PARAMS --recurse "$ZK_RECURSE" $VERBOSE
    ;;
    mv)
      run_tool "$ZK_OP" --source "$ZK_SRC" --destination "$ZK_DST" $CONNECTION_PARAMS $VERBOSE
    ;;
    cp)
      if [ -z "$ZK_SOLR_HOME" ]; then
        run_tool "$ZK_OP" --source "$ZK_SRC" --destination "$ZK_DST" $CONNECTION_PARAMS --recurse "$ZK_RECURSE" $VERBOSE
      else
        run_tool "$ZK_OP" --source "$ZK_SRC" --destination "$ZK_DST" $CONNECTION_PARAMS --recurse "$ZK_RECURSE" $VERBOSE --solr-home "$ZK_SOLR_HOME"
      fi

    ;;
    ls)
      if [ -z "$ZK_SRC" ]; then
        print_short_zk_usage "Zookeeper path to list must be specified when using the 'ls' command"
      fi
      run_tool "$ZK_OP" --path "$ZK_SRC" --recurse "$ZK_RECURSE" $CONNECTION_PARAMS $VERBOSE
    ;;
    mkroot)
      if [ -z "$ZK_SRC" ]; then
        print_short_zk_usage "Zookeeper path to list must be specified when using the 'mkroot' command"
      fi
      run_tool "$ZK_OP" --path "$ZK_SRC" $CONNECTION_PARAMS $VERBOSE
    ;;
    linkconfig)
      run_tool "$ZK_OP" --conf-name "$CONFIGSET_CONFNAME" -c "$ZK_COLLECTION" $CONNECTION_PARAMS $VERBOSE
    ;;
    updateacls)
      run_tool "$ZK_OP" --path "$ZK_SRC" $CONNECTION_PARAMS $VERBOSE
    ;;
    *)
      print_short_zk_usage "Unrecognized Zookeeper operation $ZK_OP"
    ;;
  esac

  exit $?
fi

if [[ "$SCRIPT_CMD" == "api" ]]; then
  run_tool api "$@"
  exit $?
fi

# verify the command given is supported
if [ "$SCRIPT_CMD" != "stop" ] && [ "$SCRIPT_CMD" != "start" ] && [ "$SCRIPT_CMD" != "restart" ] && [ "$SCRIPT_CMD" != "status" ]; then
  # handoff this command to the SolrCLI and let it handle the option parsing and validation
  run_tool "$SCRIPT_CMD" "$@"
  ret=$?
  if [ $ret -ne 0 ]; then
    print_usage ""
    exit $ret
  fi
  exit 0
fi

#Check current Ulimits for Open Files and Max Processes.  Warn if they are below the recommended values.

: "${SOLR_RECOMMENDED_MAX_PROCESSES:=65000}"
: "${SOLR_RECOMMENDED_OPEN_FILES:=65000}"

if [[ "${SOLR_ULIMIT_CHECKS:-}" != "false" ]]; then
  if [ "$SCRIPT_CMD" == "start" ] || [ "$SCRIPT_CMD" == "restart" ] || [ "$SCRIPT_CMD" == "status" ]; then
    if hash ulimit 2>/dev/null; then
       openFiles=$(ulimit -n)
       maxProcs=$(ulimit -u)
       virtualMemory=$(ulimit -v)
       maxMemory=$(ulimit -m)
       if [ "$openFiles" != "unlimited" ] && [ "$openFiles" -lt "$SOLR_RECOMMENDED_OPEN_FILES" ]; then
           echo "*** [WARN] *** Your open file limit is currently $openFiles.  "
           echo " It should be set to $SOLR_RECOMMENDED_OPEN_FILES to avoid operational disruption. "
           echo " If you no longer wish to see this warning, set SOLR_ULIMIT_CHECKS to false in your profile or solr.in.sh"
       fi

       if [ "$maxProcs" != "unlimited" ] && [ "$maxProcs" -lt "$SOLR_RECOMMENDED_MAX_PROCESSES" ]; then
           echo "*** [WARN] ***  Your Max Processes Limit is currently $maxProcs. "
           echo " It should be set to $SOLR_RECOMMENDED_MAX_PROCESSES to avoid operational disruption. "
           echo " If you no longer wish to see this warning, set SOLR_ULIMIT_CHECKS to false in your profile or solr.in.sh"
       fi
       if [ "$virtualMemory" != "unlimited" ]; then
           echo "*** [WARN] ***  Your Virtual Memory limit is $virtualMemory. "
           echo " It should be set to 'unlimited' to avoid operational disruption. "
           echo " If you no longer wish to see this warning, set SOLR_ULIMIT_CHECKS to false in your profile or solr.in.sh"
       fi
       if [ "$maxMemory" != "unlimited" ]; then
           echo "*** [WARN] ***  Your Max Memory Size limit is $maxMemory. "
           echo " It should be set to 'unlimited' to avoid operational disruption. "
           echo " If you no longer wish to see this warning, set SOLR_ULIMIT_CHECKS to false in your profile or solr.in.sh"
       fi

    else
      echo "Could not check ulimits for processes and open files, recommended values are"
      echo "     max processes:   $SOLR_RECOMMENDED_MAX_PROCESSES "
      echo "     open files:      $SOLR_RECOMMENDED_OPEN_FILES"
      echo "     virtual memory:  unlimited"
      echo "     max memory size: unlimited"
    fi
  fi
fi

# Run in foreground (default is to run in the background)
FG="false"
FORCE=false
SOLR_OPTS=(${SOLR_OPTS:-})
SCRIPT_SOLR_OPTS=()
PASS_TO_RUN_EXAMPLE=()

if [ $# -gt 0 ]; then
  while true; do
    case "${1:-}" in
        -c|--cloud|-cloud)
            SOLR_MODE="solrcloud"
            PASS_TO_RUN_EXAMPLE+=("-c")
            shift
        ;;
        -d|--dir|-dir)
            if [[ -z "$2" || "${2:0:1}" == "-" ]]; then
              print_usage "$SCRIPT_CMD" "Server directory is required when using the $1 option!"
              exit 1
            fi

            if [[ "$2" == "." || "$2" == "./" || "$2" == ".." || "$2" == "../" ]]; then
              SOLR_SERVER_DIR="$(pwd -P)/$2"
            else
              # see if the arg value is relative to the tip vs full path
              if [[ "$2" != /* ]] && [[ -d "$SOLR_TIP/$2" ]]; then
                SOLR_SERVER_DIR="$SOLR_TIP/$2"
              else
                SOLR_SERVER_DIR="$2"
              fi
            fi
            # resolve it to an absolute path
            SOLR_SERVER_DIR="$(cd "$SOLR_SERVER_DIR" || (echo "SOLR_SERVER_DIR not found" && exit 1); pwd)"
            shift 2
        ;;
        -s|--solr-home|-solr.home)
            if [[ -z "$2" || "${2:0:1}" == "-" ]]; then
              print_usage "$SCRIPT_CMD" "Solr home directory is required when using the $1 option!"
              exit 1
            fi

            SOLR_HOME="$2"
            shift 2
        ;;
        -t|--data-home|-data.home)
            SOLR_DATA_HOME="$2"
            shift 2
        ;;
        -e|--example|-example)
            if [[ -z "$2" || "${2:0:1}" == "-" ]]; then
              print_usage "$SCRIPT_CMD" "Example name is required when using the $1 option!"
              exit 1
            fi
            EXAMPLE="$2"
            shift 2
        ;;
        -f|--foreground|-foreground)
            FG="true"
            shift
        ;;
        --host|-host)
            if [[ -z "$2" || "${2:0:1}" == "-" ]]; then
              print_usage "$SCRIPT_CMD" "Hostname is required when using the $1 option!"
              exit 1
            fi
            SOLR_HOST="$2"
            PASS_TO_RUN_EXAMPLE+=("--host" "$SOLR_HOST")
            shift 2
        ;;
        -m|--memory|-memory)
            if [[ -z "$2" || "${2:0:1}" == "-" ]]; then
              print_usage "$SCRIPT_CMD" "Memory setting is required when using the $1 option!"
              exit 1
            fi
            SOLR_HEAP="$2"
            PASS_TO_RUN_EXAMPLE+=("-m" "$SOLR_HEAP")
            shift 2
        ;;
        -p|--port|-port)
            if [[ -z "$2" || "${2:0:1}" == "-" ]]; then
              print_usage "$SCRIPT_CMD" "Port number is required when using the $1 option!"
              exit 1
            fi
            SOLR_PORT="$2"
            PROVIDED_SOLR_PORT="${SOLR_PORT}"
            PASS_TO_RUN_EXAMPLE+=("-p" "$SOLR_PORT")
            shift 2
        ;;
        -z|--zk-host|-zkHost|--zkHost)
            if [[ -z "$2" || "${2:0:1}" == "-" ]]; then
              print_usage "$SCRIPT_CMD" "Zookeeper connection string is required when using the $1 option!"
              exit 1
            fi
            ZK_HOST="$2"
            SOLR_MODE="solrcloud"
            PASS_TO_RUN_EXAMPLE+=("-z" "$ZK_HOST")
            shift 2
        ;;
        -a|--additional-options|-addlopts)
            ADDITIONAL_CMD_OPTS="$2"
            PASS_TO_RUN_EXAMPLE+=("-a" "$ADDITIONAL_CMD_OPTS")
            shift 2
        ;;
        -j|--jettyconfig|-jettyconfig)
            ADDITIONAL_JETTY_CONFIG="$2"
            PASS_TO_RUN_EXAMPLE+=("-j" "$ADDITIONAL_JETTY_CONFIG")
            shift 2
        ;;
        -k|--key|-key)
            STOP_KEY="$2"
            shift 2
        ;;
        -h|--help|-help)
            print_usage "$SCRIPT_CMD"
            exit 0
        ;;
        --noprompt|-noprompt|--no-prompt)
            PASS_TO_RUN_EXAMPLE+=("--no-prompt")
            shift
        ;;
        -V|--verbose|-verbose)
            verbose=true
            PASS_TO_RUN_EXAMPLE+=("--verbose")
            shift
        ;;
        -v)
            SOLR_LOG_LEVEL=DEBUG
            shift
        ;;
        -q)
            SOLR_LOG_LEVEL=WARN
            shift
        ;;
        --all|-all)
            stop_all=true
            shift
        ;;
        --force|-force)
            FORCE=true
            PASS_TO_RUN_EXAMPLE+=("--force")
            shift
        ;;
        --)
            shift
            break
        ;;
        *)
            if [ -z "${1:-}" ]; then
              break # out-of-args, stop looping
            elif [ "${1:0:2}" == "-D" ]; then
              # pass thru any opts that begin with -D (java system props)
              # These should go to the end of SOLR_OPTS, as they should override everything else
              SOLR_OPTS+=("$1")
              PASS_TO_RUN_EXAMPLE+=("$1")
              shift
            else
              print_usage "$SCRIPT_CMD" "$1 is not supported by this script"
              exit 1
            fi
        ;;
    esac
  done
fi

# Default placement plugin
if [[ -n "${SOLR_PLACEMENTPLUGIN_DEFAULT:-}" ]] ; then
  SCRIPT_SOLR_OPTS+=("-Dsolr.placementplugin.default=$SOLR_PLACEMENTPLUGIN_DEFAULT")
fi

# Remote streaming and stream body
if [ "${SOLR_ENABLE_REMOTE_STREAMING:-false}" == "true" ]; then
  SCRIPT_SOLR_OPTS+=("-Dsolr.enableRemoteStreaming=true")
fi
if [ "${SOLR_ENABLE_STREAM_BODY:-false}" == "true" ]; then
  SCRIPT_SOLR_OPTS+=("-Dsolr.enableStreamBody=true")
fi

: ${SOLR_SERVER_DIR:=$DEFAULT_SERVER_DIR}

if [ ! -e "$SOLR_SERVER_DIR" ]; then
  echo -e "\nSolr server directory $SOLR_SERVER_DIR not found!\n"
  exit 1
fi

if [[ "$FG" == 'true' && -n "${EXAMPLE:-}" ]]; then
  FG='false'
  echo -e "\nWARNING: Foreground mode (-f) not supported when running examples.\n"
fi

#
# If the user specified an example to run, invoke the run_example tool (Java app) and exit
# otherwise let this script proceed to process the user request
#
if [ -n "${EXAMPLE:-}" ] && [ "$SCRIPT_CMD" == "start" ]; then
  run_tool run_example -e "$EXAMPLE" -d "$SOLR_SERVER_DIR" --url-scheme "$SOLR_URL_SCHEME" "${PASS_TO_RUN_EXAMPLE[@]}"
  exit $?
fi

############# start/stop logic below here ################

if $verbose ; then
  echo "Using Solr root directory: $SOLR_TIP"
  echo "Using Java: $JAVA"
  "$JAVA" -version
fi

if [ -n "${SOLR_HOST:-}" ]; then
  SOLR_HOST_ARG=("-Dhost=$SOLR_HOST")
elif [[ "${SOLR_JETTY_HOST:-127.0.0.1}" == "127.0.0.1" ]]; then
  # Jetty will only bind on localhost interface, so nodes must advertise themselves with localhost
  SOLR_HOST_ARG=("-Dhost=localhost")
else
  SOLR_HOST_ARG=()
fi

: "${STOP_KEY:=solrrocks}"

# stop all if no port specified or "all" is used
if [[ "$SCRIPT_CMD" == "stop" ]]; then
  if $stop_all; then
    none_stopped=true
    find "$SOLR_PID_DIR" -name "solr-*.pid" -type f | while read PIDF
      do
        NEXT_PID=$(cat "$PIDF")
        port=$(jetty_port "$NEXT_PID")
        if [ "$port" != "" ]; then
          stop_solr "$SOLR_SERVER_DIR" "$port" "$STOP_KEY" "$NEXT_PID"
          none_stopped=false
        fi
        rm -f "$PIDF"
    done
    # TODO: none_stopped doesn't get reflected across the subshell
    # This can be uncommented once we find a clean way out of it
    # if $none_stopped; then
    #   echo -e "\nNo Solr nodes found to stop.\n"
    # fi
    exit
  elif [[ -z "${PROVIDED_SOLR_PORT:-}" ]]; then
    # not stopping all and don't have a port, but if we can find a single pid file for Solr, then use that
    none_stopped=true
    numSolrs=$(find "$SOLR_PID_DIR" -name "solr-*.pid" -type f | wc -l | tr -d ' ')
    if [ "$numSolrs" -eq 1 ]; then
      # only do this if there is only 1 node running, otherwise they must provide the -p or --all
      PID="$(cat "$(find "$SOLR_PID_DIR" -name "solr-*.pid" -type f)")"
      CHECK_PID=$(ps -o pid='' -p "$PID" | tr -d ' ')
      if [ "$CHECK_PID" != "" ]; then
        port=$(jetty_port "$CHECK_PID")
        if [ "$port" != "" ]; then
          stop_solr "$SOLR_SERVER_DIR" "$port" "$STOP_KEY" "$CHECK_PID"
          none_stopped=false
        fi
      fi
    fi

    if $none_stopped; then
      if [ "$numSolrs" -gt 0 ]; then
        echo -e "\nFound $numSolrs Solr nodes running! Must either specify a port using -p or --all to stop all Solr nodes on this host.\n"
      else
        echo -e "\nNo Solr nodes found to stop.\n"
      fi
      exit 1
    fi
    exit
  fi
fi

if [ -n "${SOLR_PORT_ADVERTISE:-}" ]; then
  SCRIPT_SOLR_OPTS+=("-Dsolr.port.advertise=$SOLR_PORT_ADVERTISE")
fi

if [ -n "${SOLR_JETTY_HOST:-}" ]; then
  SCRIPT_SOLR_OPTS+=("-Dsolr.jetty.host=$SOLR_JETTY_HOST")
fi

if [ -n "${SOLR_ZK_EMBEDDED_HOST:-}" ]; then
  SCRIPT_SOLR_OPTS+=("-Dsolr.zk.embedded.host=$SOLR_ZK_EMBEDDED_HOST")
fi

: "${STOP_PORT:=$((SOLR_PORT - 1000))}"

if [ "$SCRIPT_CMD" == "start" ] || [ "$SCRIPT_CMD" == "restart" ] ; then
  if [[ $EUID -eq 0 ]] && [[ "$FORCE" == "false" ]] ; then
    echo "WARNING: Starting Solr as the root user is a security risk and not considered best practice. Exiting."
    echo "         Please consult the Reference Guide. To override this check, start with argument '--force'"
    exit 1
  fi
fi

if [[ "$SCRIPT_CMD" == "start" ]]; then
  # see if Solr is already running
  SOLR_PID=$(solr_pid_by_port "$SOLR_PORT")

  if [ -z "${SOLR_PID:-}" ]; then
    # not found using the pid file ... but use ps to ensure not found
    SOLR_PID=$(ps auxww | grep start\.jar | awk "/\-Djetty\.port=$SOLR_PORT/"' {print $2}' | sort -r)
  fi

  if [ -n "${SOLR_PID:-}" ]; then
    echo -e "\nPort $SOLR_PORT is already being used by another process (pid: $SOLR_PID)\nPlease choose a different port using the -p option.\n"
    exit 1
  fi
else
  # either stop or restart
  # see if Solr is already running
  SOLR_PID=$(solr_pid_by_port "$SOLR_PORT")
  if [ -z "$SOLR_PID" ]; then
    # not found using the pid file ... but use ps to ensure not found
    SOLR_PID=$(ps auxww | grep start\.jar | awk "/\-Djetty\.port=$SOLR_PORT/"' {print $2}' | sort -r)
  fi
  if [ "$SOLR_PID" != "" ]; then
    stop_solr "$SOLR_SERVER_DIR" "$SOLR_PORT" "$STOP_KEY" "$SOLR_PID"
  else
    if [ "$SCRIPT_CMD" == "stop" ]; then
      echo -e "No process found for Solr node running on port $SOLR_PORT"
      exit 1
    fi
  fi
fi

if [ -z "${SOLR_HOME:-}" ]; then
  SOLR_HOME="$SOLR_SERVER_DIR/solr"
elif [[ $SOLR_HOME != /* ]]; then
  if [[ -d "$(pwd -P)/$SOLR_HOME" ]]; then
    SOLR_HOME="$(pwd -P)/$SOLR_HOME"
  elif [[ -d "$SOLR_SERVER_DIR/$SOLR_HOME" ]]; then
    SOLR_HOME="$SOLR_SERVER_DIR/$SOLR_HOME"
    SOLR_PID_DIR="$SOLR_HOME"
  fi
fi

# Set the default configset dir to be bootstrapped as _default
: "${DEFAULT_CONFDIR:="$SOLR_SERVER_DIR/solr/configsets/_default/conf"}"

# This is quite hacky, but examples rely on a different log4j2.xml
# so that we can write logs for examples to $SOLR_HOME/../logs
: "${SOLR_LOGS_DIR:="$SOLR_SERVER_DIR/logs"}"
EXAMPLE_DIR="$SOLR_TIP/example"
# if SOLR_HOME is inside of EXAMPLE_DIR
if [ "${SOLR_HOME:0:${#EXAMPLE_DIR}}" = "$EXAMPLE_DIR" ]; then
  LOG4J_PROPS="$DEFAULT_SERVER_DIR/resources/log4j2.xml"
  SOLR_LOGS_DIR="$SOLR_HOME/../logs"
fi

# Set the logging manager by default, so that Lucene JUL logs are included with Solr logs.
LOG4J_CONFIG=("-Djava.util.logging.manager=org.apache.logging.log4j.jul.LogManager")
if [ -n "${LOG4J_PROPS:-}" ]; then
  LOG4J_CONFIG+=("-Dlog4j.configurationFile=$LOG4J_PROPS")
fi

if [ "$SCRIPT_CMD" == "stop" ]; then
  # already stopped, script is done.
  exit 0
fi

# NOTE: If the script gets to here, then it is starting up a Solr node.

if [ ! -e "$SOLR_HOME" ]; then
  echo -e "\nSolr home directory $SOLR_HOME not found!\n"
  exit 1
fi
if [[ -n ${SOLR_DATA_HOME:-} ]] && [ ! -e "$SOLR_DATA_HOME" ]; then
  echo -e "\nSolr data home directory $SOLR_DATA_HOME not found!\n"
  exit 1
fi

# Establish default GC logging opts if no env var set (otherwise init to sensible default)
if [ -z "${GC_LOG_OPTS}" ]; then
  if [[ "$JAVA_VER_NUM" -lt "9" ]] ; then
    GC_LOG_OPTS=('-verbose:gc' '-XX:+PrintHeapAtGC' '-XX:+PrintGCDetails' \
                 '-XX:+PrintGCDateStamps' '-XX:+PrintGCTimeStamps' '-XX:+PrintTenuringDistribution' \
                 '-XX:+PrintGCApplicationStoppedTime')
  else
    GC_LOG_OPTS=('-Xlog:gc*')
  fi
else
  # TODO: Should probably not overload GC_LOG_OPTS as both string and array, but leaving it be for now
  # shellcheck disable=SC2128
  GC_LOG_OPTS=($GC_LOG_OPTS)
fi

# if verbose gc logging enabled, setup the location of the log file and rotation
if [ "${#GC_LOG_OPTS[@]}" -gt 0 ]; then
  if [[ "$JAVA_VER_NUM" -lt "9" ]] || [ "$JAVA_VENDOR" == "OpenJ9" ]; then
    gc_log_flag="-Xloggc"
    if [ "$JAVA_VENDOR" == "OpenJ9" ]; then
      gc_log_flag="-Xverbosegclog"
    fi
    if [ -z ${JAVA8_GC_LOG_FILE_OPTS+x} ]; then
      GC_LOG_OPTS+=("$gc_log_flag:$SOLR_LOGS_DIR/solr_gc.log" '-XX:+UseGCLogFileRotation' '-XX:NumberOfGCLogFiles=9' '-XX:GCLogFileSize=20M')
    else
      GC_LOG_OPTS+=($JAVA8_GC_LOG_FILE_OPTS)
    fi
  else
    # https://openjdk.java.net/jeps/158
    for i in "${!GC_LOG_OPTS[@]}";
    do
      # for simplicity, we only look at the prefix '-Xlog:gc'
      # (if 'all' or multiple tags are used starting with anything other then 'gc' the user is on their own)
      # if a single additional ':' exists in param, then there is already an explicit output specifier
      # shellcheck disable=SC2001
      GC_LOG_OPTS[$i]=$(echo "${GC_LOG_OPTS[$i]}" | sed "s|^\(-Xlog:gc[^:]*$\)|\1:file=$SOLR_LOGS_DIR/solr_gc.log:time,uptime:filecount=9,filesize=20M|")
    done
  fi
fi

# If ZK_HOST is defined, the assume SolrCloud mode
if [[ -n "${ZK_HOST:-}" ]]; then
  SOLR_MODE="solrcloud"
fi

if [ "${SOLR_MODE:-}" == 'solrcloud' ]; then
  : "${ZK_CLIENT_TIMEOUT:=30000}"
  CLOUD_MODE_OPTS=("-DzkClientTimeout=$ZK_CLIENT_TIMEOUT")

  if [ -n "${ZK_HOST:-}" ]; then
    CLOUD_MODE_OPTS+=("-DzkHost=$ZK_HOST")
  else
    if [ $SOLR_PORT -gt 64535 ]; then
      echo -e "\nZK_HOST is not set and Solr port is $SOLR_PORT, which would result in an invalid embedded Zookeeper port!\n"
      exit 1
    fi
    if $verbose ; then
      echo "Configuring SolrCloud to launch an embedded Zookeeper using -DzkRun"
    fi

    CLOUD_MODE_OPTS+=('-DzkRun')
  fi

  if [ -n "${ZK_CREATE_CHROOT:-}" ]; then
    CLOUD_MODE_OPTS+=("-DcreateZkChroot=$ZK_CREATE_CHROOT")
  fi

  # and if collection1 needs to be bootstrapped
  if [ -e "$SOLR_HOME/collection1/core.properties" ]; then
    CLOUD_MODE_OPTS+=('-Dbootstrap_confdir=./solr/collection1/conf' '-Dcollection.configName=myconf' '-DnumShards=1')
  fi

  if [ "${SOLR_SOLRXML_REQUIRED:-false}" == "true" ]; then
    CLOUD_MODE_OPTS+=("-Dsolr.solrxml.required=true")
  fi
else
  if [ ! -e "$SOLR_HOME/solr.xml" ] && [ "${SOLR_SOLRXML_REQUIRED:-}" == "true" ]; then
    echo -e "\nSolr home directory $SOLR_HOME must contain a solr.xml file!\n"
    exit 1
  fi
fi

# Exit if old syntax found
if [ -n "${SOLR_IP_BLACKLIST:-}" ] || [ -n "${SOLR_IP_WHITELIST:-}" ]; then
  echo "ERROR: SOLR_IP_BLACKLIST and SOLR_IP_WHITELIST are no longer supported. Please use SOLR_IP_ALLOWLIST and SOLR_IP_DENYLIST instead."
  exit 1
fi

# IP-based access control
IP_ACL_OPTS=("-Dsolr.jetty.inetaccess.includes=${SOLR_IP_ALLOWLIST:-}" \
             "-Dsolr.jetty.inetaccess.excludes=${SOLR_IP_DENYLIST:-}")

# These are useful for attaching remote profilers like VisualVM/JConsole
if [ "${ENABLE_REMOTE_JMX_OPTS:-false}" == "true" ]; then

  if [ -z "$RMI_PORT" ]; then
    RMI_PORT=$((SOLR_PORT + 10000))
    if [ $RMI_PORT -gt 65535 ]; then
      echo -e "\nRMI_PORT is $RMI_PORT, which is invalid!\n"
      exit 1
    fi
  fi

  REMOTE_JMX_OPTS=('-Dcom.sun.management.jmxremote' \
    '-Dcom.sun.management.jmxremote.local.only=false' \
    '-Dcom.sun.management.jmxremote.ssl=false' \
    '-Dcom.sun.management.jmxremote.authenticate=false' \
    "-Dcom.sun.management.jmxremote.port=$RMI_PORT" \
    "-Dcom.sun.management.jmxremote.rmi.port=$RMI_PORT")

  # if the host is set, then set that as the rmi server hostname
  if [ "$SOLR_HOST" != "" ]; then
    REMOTE_JMX_OPTS+=("-Djava.rmi.server.hostname=$SOLR_HOST")
  fi
else
  REMOTE_JMX_OPTS=()
fi

# Enable java security manager (allowing filesystem access and other things)
if [ "${SOLR_SECURITY_MANAGER_ENABLED:-true}" == "true" ]; then
  SECURITY_MANAGER_OPTS=('-Djava.security.manager' \
      "-Djava.security.policy=${SOLR_SERVER_DIR}/etc/security.policy" \
      "-Djava.security.properties=${SOLR_SERVER_DIR}/etc/security.properties" \
      '-Dsolr.internal.network.permission=*')
else
  SECURITY_MANAGER_OPTS=()
fi

# Enable ADMIN UI by default, and give the option for users to disable it
if [ "${SOLR_ADMIN_UI_DISABLED:-false}" == "true" ]; then
  SOLR_ADMIN_UI="-DdisableAdminUI=true"
  echo -e "ADMIN UI Disabled"
else
  SOLR_ADMIN_UI="-DdisableAdminUI=false"
fi

JAVA_MEM_OPTS=()
if [ -z "${SOLR_HEAP:-}" ] && [ -n "${SOLR_JAVA_MEM:-}" ]; then
  JAVA_MEM_OPTS=($SOLR_JAVA_MEM)
else
  SOLR_HEAP="${SOLR_HEAP:-512m}"
  JAVA_MEM_OPTS=("-Xms$SOLR_HEAP" "-Xmx$SOLR_HEAP")
fi

# Pick default for Java thread stack size, and then add to SCRIPT_SOLR_OPTS
SCRIPT_SOLR_OPTS+=(${SOLR_JAVA_STACK_SIZE:-"-Xss256k"})

: "${SOLR_TIMEZONE:=UTC}"

function mk_writable_dir() {
  local DIRNAME="$1"
  local DESCRIPTION="$2"
  if ! mkdir -p "$DIRNAME" 2> /dev/null ; then
    echo -e "\nERROR: $DESCRIPTION directory $DIRNAME could not be created. Exiting"
    exit 1
  fi
  if [ ! -w "$DIRNAME" ]; then
    echo -e "\nERROR: $DESCRIPTION directory $DIRNAME is not writable. Exiting"
    exit 1
  fi
}

# Launches Solr in foreground/background depending on parameters
function start_solr() {

  run_in_foreground="$1"
  stop_port="$STOP_PORT"

  SOLR_ADDL_ARGS="$2"
  SOLR_JETTY_ADDL_CONFIG="$3"

  # define default GC_TUNE
  if [ -z "${GC_TUNE}" ]; then
      GC_TUNE_ARR=('-XX:+UseG1GC' \
        '-XX:+PerfDisableSharedMem' \
        '-XX:+ParallelRefProcEnabled' \
        '-XX:MaxGCPauseMillis=250' \
        '-XX:+UseLargePages' \
        '-XX:+AlwaysPreTouch' \
        '-XX:+ExplicitGCInvokesConcurrent')
  else
    # shellcheck disable=SC2128
    GC_TUNE_ARR=($GC_TUNE) # Stuff the string from outside into first value of the array
  fi

  if [ -n "${SOLR_WAIT_FOR_ZK:-}" ]; then
    SCRIPT_SOLR_OPTS+=("-DwaitForZk=$SOLR_WAIT_FOR_ZK")
  fi

  if [ -n "${SOLR_DATA_HOME:-}" ]; then
    SCRIPT_SOLR_OPTS+=("-Dsolr.data.home=$SOLR_DATA_HOME")
  fi

  if [ -n "${SOLR_DELETE_UNKNOWN_CORES:-}" ]; then
    SCRIPT_SOLR_OPTS+=("-Dsolr.deleteUnknownCores=$SOLR_DELETE_UNKNOWN_CORES")
  fi

  # If SSL-related system props are set, add them to SCRIPT_SOLR_OPTS
  if [ "$SOLR_SSL_ENABLED" == "true" ]; then
    # If using SSL and solr.jetty.https.port not set explicitly, use the jetty.port
    SSL_PORT_PROP="-Dsolr.jetty.https.port=$SOLR_PORT"
    SCRIPT_SOLR_OPTS+=($SOLR_SSL_OPTS "$SSL_PORT_PROP")
  fi

  # If authentication system props are set, add them to SCRIPT_SOLR_OPTS
  if [ -n "$AUTHC_OPTS" ]; then
    SCRIPT_SOLR_OPTS+=($AUTHC_OPTS)
  fi

  # If there are internal options set by Solr (users should not use this variable), add them to SCRIPT_SOLR_OPTS
  if [ -n "$SOLR_OPTS_INTERNAL" ]; then
    SCRIPT_SOLR_OPTS+=($SOLR_OPTS_INTERNAL)
  fi

  # If a heap dump directory is specified, enable it in SCRIPT_SOLR_OPTS
  if [[ -z "${SOLR_HEAP_DUMP_DIR:-}" ]] && [[ "${SOLR_HEAP_DUMP:-}" == "true" ]]; then
    SOLR_HEAP_DUMP_DIR="${SOLR_LOGS_DIR}/dumps"
  fi
  if [[ -n "${SOLR_HEAP_DUMP_DIR:-}" ]]; then
    SCRIPT_SOLR_OPTS+=("-XX:+HeapDumpOnOutOfMemoryError")
    SCRIPT_SOLR_OPTS+=("-XX:HeapDumpPath=$SOLR_HEAP_DUMP_DIR/solr-$(date +%s)-pid$$.hprof")
  fi

  if $verbose ; then
    echo -e "\nStarting Solr using the following settings:"
    echo -e "    JAVA               = $JAVA"
    echo -e "    SOLR_SERVER_DIR    = $SOLR_SERVER_DIR"
    echo -e "    SOLR_HOME          = $SOLR_HOME"
    echo -e "    SOLR_HOST          = ${SOLR_HOST:-}"
    echo -e "    SOLR_PORT          = $SOLR_PORT"
    echo -e "    STOP_PORT          = $STOP_PORT"
    echo -e "    JAVA_MEM_OPTS      = ${JAVA_MEM_OPTS[*]}"
    echo -e "    GC_TUNE            = ${GC_TUNE_ARR[*]}"
    echo -e "    GC_LOG_OPTS        = ${GC_LOG_OPTS[*]}"
    echo -e "    SOLR_TIMEZONE      = $SOLR_TIMEZONE"

    if [ "$SOLR_MODE" == "solrcloud" ]; then
      echo -e "    CLOUD_MODE_OPTS    = ${CLOUD_MODE_OPTS[*]}"
    fi

    if [ -n "${SOLR_OPTS:-}" ]; then
      echo -e "    SOLR_OPTS (USER)   = ${SOLR_OPTS[*]}"
    fi

    if [ -n "${SCRIPT_SOLR_OPTS:-}" ]; then
      echo -e "    SOLR_OPTS (SCRIPT) = ${SCRIPT_SOLR_OPTS[*]}"
    fi

    if [ -n "${SOLR_ADDL_ARGS:-}" ]; then
      echo -e "    SOLR_ADDL_ARGS     = $SOLR_ADDL_ARGS"
    fi

    if [ "${ENABLE_REMOTE_JMX_OPTS:-false}" == "true" ]; then
      echo -e "    RMI_PORT           = ${RMI_PORT:-}"
      echo -e "    REMOTE_JMX_OPTS    = ${REMOTE_JMX_OPTS[*]}"
    fi

    if [ -n "${SOLR_LOG_LEVEL:-}" ]; then
      echo -e "    SOLR_LOG_LEVEL     = $SOLR_LOG_LEVEL"
    fi

    if [ -n "${SOLR_DATA_HOME:-}" ]; then
      echo -e "    SOLR_DATA_HOME     = $SOLR_DATA_HOME"
    fi
    echo
  fi

  # need to launch solr from the server dir
  cd "$SOLR_SERVER_DIR" || (echo -e "\nCd to SOLR_SERVER_DIR failed" && exit 1)

  if [ ! -e "$SOLR_SERVER_DIR/start.jar" ]; then
    echo -e "\nERROR: start.jar file not found in $SOLR_SERVER_DIR!\nPlease check your -d parameter to set the correct Solr server directory.\n"
    exit 1
  fi

  # Workaround for JIT crash, see https://issues.apache.org/jira/browse/SOLR-16463
  if [[ "$JAVA_VER_NUM" -ge "17" ]] ; then
    SCRIPT_SOLR_OPTS+=("-XX:CompileCommand=exclude,com.github.benmanes.caffeine.cache.BoundedLocalCache::put")
    echo "Java $JAVA_VER_NUM detected. Enabled workaround for SOLR-16463"
  fi

  # Vector optimizations are only supported for Java 20 and 21 for now.
  # This will need to change as Lucene is upgraded and newer Java versions are released
  if [[ "$JAVA_VER_NUM" -ge "20" ]] && [[ "$JAVA_VER_NUM" -le "21" ]] ; then
    SCRIPT_SOLR_OPTS+=("--add-modules" "jdk.incubator.vector")
    echo "Java $JAVA_VER_NUM detected. Incubating Panama Vector APIs have been enabled"
  fi

  SOLR_START_OPTS=('-server' "${JAVA_MEM_OPTS[@]}" "${GC_TUNE_ARR[@]}" "${GC_LOG_OPTS[@]}" "${IP_ACL_OPTS[@]}" \
    "${REMOTE_JMX_OPTS[@]}" "${CLOUD_MODE_OPTS[@]}" -Dsolr.log.dir="$SOLR_LOGS_DIR" \
    "-Djetty.port=$SOLR_PORT" "-DSTOP.PORT=$stop_port" "-DSTOP.KEY=$STOP_KEY" \
    # '-OmitStackTraceInFastThrow' ensures stack traces in errors,
    # users who don't care about useful error msgs can override in SOLR_OPTS with +OmitStackTraceInFastThrow
    "${SOLR_HOST_ARG[@]}" "-Duser.timezone=$SOLR_TIMEZONE" "-XX:-OmitStackTraceInFastThrow" \
    # '+CrashOnOutOfMemoryError' ensures that Solr crashes whenever
    # OOME is thrown. Program operation after OOME is unpredictable.
    "-XX:+CrashOnOutOfMemoryError" "-XX:ErrorFile=${SOLR_LOGS_DIR}/jvm_crash_%p.log" \
    "-Djetty.home=$SOLR_SERVER_DIR" "-Dsolr.solr.home=$SOLR_HOME" "-Dsolr.install.dir=$SOLR_TIP" "-Dsolr.install.symDir=$SOLR_TIP_SYM" \
    "-Dsolr.default.confdir=$DEFAULT_CONFDIR" "${LOG4J_CONFIG[@]}" "${SCRIPT_SOLR_OPTS[@]}" "${SECURITY_MANAGER_OPTS[@]}" "${SOLR_ADMIN_UI}" "${SOLR_OPTS[@]}")

  mk_writable_dir "$SOLR_LOGS_DIR" "Logs"
  if [[ -n "${SOLR_HEAP_DUMP_DIR:-}" ]]; then
    mk_writable_dir "$SOLR_HEAP_DUMP_DIR" "Heap Dump"
  fi
  case "$SOLR_LOGS_DIR" in
    contexts|etc|lib|modules|resources|scripts|solr|solr-webapp)
      echo -e "\nERROR: Logs directory $SOLR_LOGS_DIR is invalid. Reserved for the system. Exiting"
      exit 1
      ;;
  esac

  if [ "$run_in_foreground" == "true" ]; then
    # shellcheck disable=SC2086
    exec "$JAVA" "${SOLR_START_OPTS[@]}" $SOLR_ADDL_ARGS -jar start.jar "${SOLR_JETTY_CONFIG[@]}" $SOLR_JETTY_ADDL_CONFIG
  else
    # run Solr in the background
    # shellcheck disable=SC2086
    nohup "$JAVA" "${SOLR_START_OPTS[@]}" $SOLR_ADDL_ARGS -Dsolr.log.muteconsole \
        -jar start.jar "${SOLR_JETTY_CONFIG[@]}" $SOLR_JETTY_ADDL_CONFIG \
        1>"$SOLR_LOGS_DIR/solr-$SOLR_PORT-console.log" 2>&1 & echo $! > "$SOLR_PID_DIR/solr-$SOLR_PORT.pid"

    # Check and warn about low entropy on Linux systems
    if [ -e /proc/sys/kernel/random ]; then
      # Get the current entropy available
      entropy_avail=$(cat /proc/sys/kernel/random/entropy_avail)

      # Get the pool size
      pool_size=$(cat /proc/sys/kernel/random/poolsize)

      # Check if entropy is available and pool size is non-zero
      if [[ $entropy_avail -gt 0 && $pool_size -ne 0 ]]; then
        # Compute the ratio of entropy available to pool size
        ratio=$(awk -v ea="$entropy_avail" -v ps="$pool_size" 'BEGIN {print int((ea/ps)*100)}')

        # Check if the ratio is less than 25%
        if (( ratio < 25 )); then
          echo "Warning: Available entropy is low. As a result, use of the UUIDField, SSL, or any other features that require"
          echo "RNG might not work properly. To check for the amount of available entropy, use 'cat /proc/sys/kernel/random/entropy_avail'."
        fi
      else
        echo "Error: Either no entropy is available or the pool size is zero."
      fi
    fi

    # no lsof on cygwin though
    if lsof -v 2>&1 | grep -q revision; then
      echo -n "Waiting up to $SOLR_START_WAIT seconds to see Solr running on port $SOLR_PORT"
      # Launch in a subshell to show the spinner
      (loops=0
      while true
      do
        running=$(lsof -t -PniTCP:$SOLR_PORT -sTCP:LISTEN || :)
        if [ -z "${running:-}" ]; then
          slept=$((loops * 2))
          if [ $slept -lt $SOLR_START_WAIT ]; then
            sleep 2
            loops=$((loops+1))
          else
            echo -e "Still not seeing Solr listening on $SOLR_PORT after $SOLR_START_WAIT seconds!"
            tail -30 "$SOLR_LOGS_DIR/solr.log"
            exit # subshell!
          fi
        else
          SOLR_PID=$(ps auxww | grep start\.jar | awk "/\-Djetty\.port=$SOLR_PORT/"' {print $2}' | sort -r)
          echo -e "\nStarted Solr server on port $SOLR_PORT (pid=$SOLR_PID). Happy searching!\n"
          exit # subshell!
        fi
      done) &
      spinner $!
    else
      echo -e "NOTE: Please install lsof as this script needs it to determine if Solr is listening on port $SOLR_PORT."
      sleep 10
      SOLR_PID=$(ps auxww | grep start\.jar | awk "/\-Djetty\.port=$SOLR_PORT/"' {print $2}' | sort -r)
      echo -e "\nStarted Solr server on port $SOLR_PORT (pid=$SOLR_PID). Happy searching!\n"
      return;
    fi
  fi
}

start_solr "$FG" "${ADDITIONAL_CMD_OPTS:-}" "${ADDITIONAL_JETTY_CONFIG:-}"

exit $?<|MERGE_RESOLUTION|>--- conflicted
+++ resolved
@@ -777,11 +777,12 @@
   exit $?
 fi
 
-<<<<<<< HEAD
 # run a streaming expression
 if [[ "$SCRIPT_CMD" == "stream" ]]; then
   run_tool $SCRIPT_CMD "$@"
-=======
+  exit $?
+fi
+
 # manage packages
 if [[ "$SCRIPT_CMD" == "package" ]]; then
   run_tool $SCRIPT_CMD $@
@@ -795,7 +796,7 @@
     echo -e "\nSolr server directory $SOLR_SERVER_DIR not found!\n"
     exit 1
   fi
-  
+
   if [ -z "${SOLR_HOME:-}" ]; then
     SOLR_HOME="$SOLR_SERVER_DIR/solr"
   elif [[ $SOLR_HOME != /* ]]; then
@@ -806,7 +807,7 @@
       SOLR_PID_DIR="$SOLR_HOME"
     fi
   fi
-  
+
   if [ -z "${AUTH_PORT:-}" ]; then
     for ID in $(ps auxww | grep java | grep start\.jar | awk '{print $2}' | sort -r)
       do
@@ -816,10 +817,9 @@
           break
         fi
       done
-  fi  
-  
+  fi
+
   run_tool auth $@ --solr-url "$SOLR_URL_SCHEME://$SOLR_TOOL_HOST:${AUTH_PORT:-8983}" --auth-conf-dir "$SOLR_HOME" "--solr-include-file" "$SOLR_INCLUDE"
->>>>>>> 14375b62
   exit $?
 fi
 
