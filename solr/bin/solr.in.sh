# Licensed to the Apache Software Foundation (ASF) under one or more
# contributor license agreements.  See the NOTICE file distributed with
# this work for additional information regarding copyright ownership.
# The ASF licenses this file to You under the Apache License, Version 2.0
# (the "License"); you may not use this file except in compliance with
# the License.  You may obtain a copy of the License at
#
#     http://www.apache.org/licenses/LICENSE-2.0
#
# Unless required by applicable law or agreed to in writing, software
# distributed under the License is distributed on an "AS IS" BASIS,
# WITHOUT WARRANTIES OR CONDITIONS OF ANY KIND, either express or implied.
# See the License for the specific language governing permissions and
# limitations under the License.

# Settings here will override settings in existing env vars or in bin/solr.  The default shipped state
# of this file is completely commented.

# By default the script will use JAVA_HOME to determine which java
# to use, but you can set a specific path for Solr to use without
# affecting other Java applications on your server/workstation.
#SOLR_JAVA_HOME=""

# This controls the number of seconds that the solr script will wait for
# Solr to stop gracefully.  If the graceful stop fails, the script will
# forcibly stop Solr.
#SOLR_STOP_WAIT="180"

# This controls the number of seconds that the solr script will wait for
# Solr to start.  If the start fails, the script will give up waiting and
# display the last few lines of the logfile.
#SOLR_START_WAIT="$SOLR_STOP_WAIT"

# Increase Java Heap as needed to support your indexing / query needs
#SOLR_HEAP="512m"

# Expert: If you want finer control over memory options, specify them directly
# Comment out SOLR_HEAP if you are using this though, that takes precedence
#SOLR_JAVA_MEM="-Xms512m -Xmx512m"

# Enable verbose GC logging...
#  * If this is unset, various default options will be selected depending on which JVM version is in use
#  * For Java 8: if this is set, additional params will be added to specify the log file & rotation
#  * For Java 9 or higher: each included opt param that starts with '-Xlog:gc', but does not include an
#    output specifier, will have a 'file' output specifier (as well as formatting & rollover options)
#    appended, using the effective value of the SOLR_GC_LOGS_DIR.
#
#GC_LOG_OPTS='-Xlog:gc*'  # (Java 9+)
#GC_LOG_OPTS="-verbose:gc -XX:+PrintHeapAtGC -XX:+PrintGCDetails \
#  -XX:+PrintGCDateStamps -XX:+PrintGCTimeStamps -XX:+PrintTenuringDistribution -XX:+PrintGCApplicationStoppedTime"

# These GC settings have shown to work well for a number of common Solr workloads
#GC_TUNE=" \
#-XX:+ExplicitGCInvokesConcurrent \
#-XX:SurvivorRatio=4 \
#-XX:TargetSurvivorRatio=90 \
#-XX:MaxTenuringThreshold=8 \
#-XX:+UseConcMarkSweepGC \
#-XX:ConcGCThreads=4 -XX:ParallelGCThreads=4 \
#-XX:+CMSScavengeBeforeRemark \
#-XX:PretenureSizeThreshold=64m \
#-XX:+UseCMSInitiatingOccupancyOnly \
#-XX:CMSInitiatingOccupancyFraction=50 \
#-XX:CMSMaxAbortablePrecleanTime=6000 \
#-XX:+CMSParallelRemarkEnabled \
#-XX:+ParallelRefProcEnabled        etc.

# Set the ZooKeeper connection string if using an external ZooKeeper ensemble
# e.g. host1:2181,host2:2181/chroot
# Leave empty if not using SolrCloud
#ZK_HOST=""

# Set to true if your ZK host has a chroot path, and you want to create it automatically.
#ZK_CREATE_CHROOT=true

# Set the ZooKeeper client timeout (for SolrCloud mode)
#ZK_CLIENT_TIMEOUT="30000"

# By default the start script uses "localhost"; override the hostname here
# for production SolrCloud environments to control the hostname exposed to cluster state
#SOLR_HOST="192.168.1.1"

# By default Solr will try to connect to Zookeeper with 30 seconds in timeout; override the timeout if needed
#SOLR_WAIT_FOR_ZK="30"

# By default the start script uses UTC; override the timezone if needed
#SOLR_TIMEZONE="UTC"

# Set to true to activate the JMX RMI connector to allow remote JMX client applications
# to monitor the JVM hosting Solr; set to "false" to disable that behavior
# (false is recommended in production environments)
#ENABLE_REMOTE_JMX_OPTS="false"

# The script will use SOLR_PORT+10000 for the RMI_PORT or you can set it here
# RMI_PORT=18983

# Anything you add to the SOLR_OPTS variable will be included in the java
# start command line as-is, in ADDITION to other options. If you specify the
# -a option on start script, those options will be appended as well. Examples:
#SOLR_OPTS="$SOLR_OPTS -Dsolr.autoSoftCommit.maxTime=3000"
#SOLR_OPTS="$SOLR_OPTS -Dsolr.autoCommit.maxTime=60000"
#SOLR_OPTS="$SOLR_OPTS -Dsolr.clustering.enabled=true"

# Location where the bin/solr script will save PID files for running instances
# If not set, the script will create PID files in $SOLR_TIP/bin
#SOLR_PID_DIR=

# Path to a directory for Solr to store cores and their data. By default, Solr will use server/solr
# If solr.xml is not stored in ZooKeeper, this directory needs to contain solr.xml
#SOLR_HOME=

# Path to a directory that Solr will use as root for data folders for each core.
# If not set, defaults to <instance_dir>/data. Overridable per core through 'dataDir' core property
#SOLR_DATA_HOME=

# Solr provides a default Log4J configuration xml file in server/resources
# however, you may want to customize the log settings and file appender location
# so you can point the script to use a different log4j2.xml file
#LOG4J_PROPS=/var/solr/log4j2.xml

# Changes the logging level. Valid values: ALL, TRACE, DEBUG, INFO, WARN, ERROR, FATAL, OFF. Default is INFO
# This is an alternative to changing the rootLogger in log4j2.xml
#SOLR_LOG_LEVEL=INFO

# Location where Solr should write logs to. Absolute or relative to solr start dir
#SOLR_LOGS_DIR=logs

<<<<<<< HEAD
# Location where Solr should write GC logs to. Defaults to SOLR_LOGS_DIR.
#SOLR_GC_LOGS_DIR=$SOLR_LOGS_DIR

# The GC log file name. Defaults to solr_gc.log if not specified here.
#SOLR_GC_LOG_FILE=solr_gc.log

# Enables log rotation before starting Solr. Setting SOLR_LOG_PRESTART_ROTATION=true will let Solr take care of pre
# start rotation of logs. This is false by default as log4j2 handles this for us. If you choose to use another log
# framework that cannot do startup rotation, you may want to enable this to let Solr rotate logs on startup.
#SOLR_LOG_PRESTART_ROTATION=false

=======
>>>>>>> 4b9ea5c0
# Enables jetty request log for all requests
#SOLR_REQUESTLOG_ENABLED=true

# Sets the port Solr binds to, default is 8983
#SOLR_PORT=8983

# Restrict access to solr by IP address.
# Specify a comma-separated list of addresses or networks, for example:
#   127.0.0.1, 192.168.0.0/24, [::1], [2000:123:4:5::]/64
#SOLR_IP_ALLOWLIST=

# Block access to solr from specific IP addresses.
# Specify a comma-separated list of addresses or networks, for example:
#   127.0.0.1, 192.168.0.0/24, [::1], [2000:123:4:5::]/64
#SOLR_IP_DENYLIST=

# Sets the network interface the Solr binds to. To prevent administrators from
# accidentally exposing Solr more widely than intended, this defaults to 127.0.0.1.
# Administrators should think carefully about their deployment environment and
# set this value as narrowly as required before going to production. In
# environments where security is not a concern, 0.0.0.0 can be used to allow
# Solr to accept connections on all network interfaces.
#SOLR_JETTY_HOST="127.0.0.1"

# Enables HTTPS. It is implictly true if you set SOLR_SSL_KEY_STORE. Use this config
# to enable https module with custom jetty configuration.
#SOLR_SSL_ENABLED=true
# Uncomment to set SSL-related system properties
# Be sure to update the paths to the correct keystore for your environment
#SOLR_SSL_KEY_STORE=etc/solr-ssl.keystore.p12
#SOLR_SSL_KEY_STORE_PASSWORD=secret
#SOLR_SSL_TRUST_STORE=etc/solr-ssl.keystore.p12
#SOLR_SSL_TRUST_STORE_PASSWORD=secret
# Require clients to authenticate
#SOLR_SSL_NEED_CLIENT_AUTH=false
# Enable clients to authenticate (but not require)
#SOLR_SSL_WANT_CLIENT_AUTH=false
# Verify client's hostname during SSL handshake
#SOLR_SSL_CLIENT_HOSTNAME_VERIFICATION=false
# SSL Certificates contain host/ip "peer name" information that is validated by default. Setting
# this to false can be useful to disable these checks when re-using a certificate on many hosts
#SOLR_SSL_CHECK_PEER_NAME=true
# Override Key/Trust Store types if necessary
#SOLR_SSL_KEY_STORE_TYPE=PKCS12
#SOLR_SSL_TRUST_STORE_TYPE=PKCS12

# Uncomment if you want to override previously defined SSL values for HTTP client
# otherwise keep them commented and the above values will automatically be set for HTTP clients
#SOLR_SSL_CLIENT_KEY_STORE=
#SOLR_SSL_CLIENT_KEY_STORE_PASSWORD=
#SOLR_SSL_CLIENT_TRUST_STORE=
#SOLR_SSL_CLIENT_TRUST_STORE_PASSWORD=
#SOLR_SSL_CLIENT_KEY_STORE_TYPE=
#SOLR_SSL_CLIENT_TRUST_STORE_TYPE=

# Sets path of Hadoop credential provider (hadoop.security.credential.provider.path property) and
# enables usage of credential store.
# Credential provider should store the following keys:
# * solr.jetty.keystore.password
# * solr.jetty.truststore.password
# Set the two below if you want to set specific store passwords for HTTP client
# * javax.net.ssl.keyStorePassword
# * javax.net.ssl.trustStorePassword
# More info: https://hadoop.apache.org/docs/current/hadoop-project-dist/hadoop-common/CredentialProviderAPI.html
#SOLR_HADOOP_CREDENTIAL_PROVIDER_PATH=localjceks://file/home/solr/hadoop-credential-provider.jceks
#SOLR_OPTS=" -Dsolr.ssl.credential.provider.chain=hadoop"

# Settings for authentication
# Please configure only one of SOLR_AUTHENTICATION_CLIENT_BUILDER or SOLR_AUTH_TYPE parameters
#SOLR_AUTHENTICATION_CLIENT_BUILDER="org.apache.solr.client.solrj.impl.PreemptiveBasicAuthClientBuilderFactory"
#SOLR_AUTH_TYPE="basic"
#SOLR_AUTHENTICATION_OPTS="-Dbasicauth=solr:SolrRocks"

# Settings for ZK ACL
#SOLR_ZK_CREDS_AND_ACLS="-DzkACLProvider=org.apache.solr.common.cloud.DigestZkACLProvider \
#  -DzkCredentialsProvider=org.apache.solr.common.cloud.DigestZkCredentialsProvider \
#  -DzkCredentialsInjector=org.apache.solr.common.cloud.VMParamsZkCredentialsInjector \
#  -DzkDigestUsername=admin-user -DzkDigestPassword=CHANGEME-ADMIN-PASSWORD \
#  -DzkDigestReadonlyUsername=readonly-user -DzkDigestReadonlyPassword=CHANGEME-READONLY-PASSWORD"
#SOLR_OPTS="$SOLR_OPTS $SOLR_ZK_CREDS_AND_ACLS"

# optionally, you can use using a a Java properties file 'zkDigestCredentialsFile'
#...
#   -DzkDigestCredentialsFile=/path/to/zkDigestCredentialsFile.properties
#...

# Use a custom injector to inject ZK credentials into DigestZkACLProvider
# -DzkCredentialsInjector expects a class implementing org.apache.solr.common.cloud.ZkCredentialsInjector
# ...
#   -DzkCredentialsInjector=fully.qualified.class.CustomInjectorClassName"
# ...

# Jetty GZIP module enabled by default
#SOLR_GZIP_ENABLED=true

# Settings for common system values that may cause operational imparement when system defaults are used.
# Solr can use many processes and many file handles. On modern operating systems the savings by leaving
# these settings low is minuscule, while the consequence can be Solr instability. To turn these checks off, set
# SOLR_ULIMIT_CHECKS=false either here or as part of your profile.

# Different limits can be set in solr.in.sh or your profile if you prefer as well.
#SOLR_RECOMMENDED_OPEN_FILES=
#SOLR_RECOMMENDED_MAX_PROCESSES=
#SOLR_ULIMIT_CHECKS=

# When running Solr in non-cloud mode and if planning to do distributed search (using the "shards" parameter), the
# list of hosts needs to be defined in an allow-list or Solr will forbid the request. The allow-list can be configured
# in solr.xml, or if you are using the OOTB solr.xml, can be specified using the system property "solr.allowUrls".
# Alternatively host checking can be disabled by using the system property "solr.disable.allowUrls"
#SOLR_OPTS="$SOLR_OPTS -Dsolr.allowUrls=http://localhost:8983,http://localhost:8984"

# For a visual indication in the Admin UI of what type of environment this cluster is, configure
# a -Dsolr.environment property below. Valid values are prod, stage, test, dev, with an optional
# label or color, e.g. -Dsolr.environment=test,label=Functional+test,color=brown
#SOLR_OPTS="$SOLR_OPTS -Dsolr.environment=prod"

# Specifies the path to a common library directory that will be shared across all cores.
# Any JAR files in this directory will be added to the search path for Solr plugins.
# If the specified path is not absolute, it will be relative to `$SOLR_HOME`.
#SOLR_OPTS="$SOLR_OPTS -Dsolr.sharedLib=/path/to/lib"

# Runs solr in java security manager sandbox. This can protect against some attacks.
# Runtime properties are passed to the security policy file (server/etc/security.policy)
# You can also tweak via standard JDK files such as ~/.java.policy, see https://s.apache.org/java8policy
# This is experimental! It may not work at all with Hadoop/HDFS features.
#SOLR_SECURITY_MANAGER_ENABLED=true
# This variable provides you with the option to disable the Admin UI. if you uncomment the variable below and
# change the value to true. The option is configured as a system property as defined in SOLR_START_OPTS in the start
# scripts.
# SOLR_ADMIN_UI_DISABLED=false

# Solr is by default allowed to read and write data from/to SOLR_HOME and a few other well defined locations
# Sometimes it may be necessary to place a core or a backup on a different location or a different disk
# This parameter lets you specify file system path(s) to explicitly allow. The special value of '*' will allow any path
#SOLR_OPTS="$SOLR_OPTS -Dsolr.allowPaths=/mnt/bigdisk,/other/path"

# Solr can attempt to take a heap dump on out of memory errors. To enable this, uncomment the line setting
# SOLR_HEAP_DUMP below. Heap dumps will be saved to SOLR_LOG_DIR/dumps by default. Alternatively, you can specify any
# other directory, which will implicitly enable heap dumping. Dump name pattern will be solr-[timestamp]-pid[###].hprof
# When using this feature, it is recommended to have an external service monitoring the given dir.
# If more fine grained control is required, you can manually add the appropriate flags to SOLR_OPTS
# See https://docs.oracle.com/en/java/javase/11/troubleshoot/command-line-options1.html
# You can test this behaviour by setting SOLR_HEAP=25m
#SOLR_HEAP_DUMP=true
#SOLR_HEAP_DUMP_DIR=/var/log/dumps

# Before version 9.0, Solr required a copy of solr.xml file in $SOLR_HOME. Now Solr will use a default file if not found.
# To restore the old behaviour, set the variable below to true
#SOLR_SOLRXML_REQUIRED=false

# Some previous versions of Solr use an outdated log4j dependency. If you are unable to use at least log4j version 2.15.0
# then enable the following setting to address CVE-2021-44228
# SOLR_OPTS="$SOLR_OPTS -Dlog4j2.formatMsgNoLookups=true"

# The bundled plugins in the "modules" folder can easily be enabled as a comma-separated list in SOLR_MODULES variable
# SOLR_MODULES=extraction,ltr<|MERGE_RESOLUTION|>--- conflicted
+++ resolved
@@ -125,20 +125,12 @@
 # Location where Solr should write logs to. Absolute or relative to solr start dir
 #SOLR_LOGS_DIR=logs
 
-<<<<<<< HEAD
 # Location where Solr should write GC logs to. Defaults to SOLR_LOGS_DIR.
 #SOLR_GC_LOGS_DIR=$SOLR_LOGS_DIR
 
 # The GC log file name. Defaults to solr_gc.log if not specified here.
 #SOLR_GC_LOG_FILE=solr_gc.log
 
-# Enables log rotation before starting Solr. Setting SOLR_LOG_PRESTART_ROTATION=true will let Solr take care of pre
-# start rotation of logs. This is false by default as log4j2 handles this for us. If you choose to use another log
-# framework that cannot do startup rotation, you may want to enable this to let Solr rotate logs on startup.
-#SOLR_LOG_PRESTART_ROTATION=false
-
-=======
->>>>>>> 4b9ea5c0
 # Enables jetty request log for all requests
 #SOLR_REQUESTLOG_ENABLED=true
 
