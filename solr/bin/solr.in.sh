--- conflicted
+++ resolved
@@ -91,13 +91,8 @@
 # (false is recommended in production environments)
 #ENABLE_REMOTE_JMX_OPTS="false"
 
-<<<<<<< HEAD
-# The script will use SOLR_PORT+10000 for the RMI_PORT or you can set it here
-#RMI_PORT=18983
-=======
 # The script will use SOLR_PORT_LISTEN+10000 for the RMI_PORT or you can set it here
 # RMI_PORT=18983
->>>>>>> 19ec3263
 
 # Anything you add to the SOLR_OPTS variable will be included in the java
 # start command line as-is, in ADDITION to other options. If you specify the
