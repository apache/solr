--- conflicted
+++ resolved
@@ -25,9 +25,10 @@
   public MigrateReplicasRequestBody() {}
 
   public MigrateReplicasRequestBody(
-      Set<String> sourceNodes, Set<String> targetNodes, String async) {
+      Set<String> sourceNodes, Set<String> targetNodes, Boolean waitForFinalState, String async) {
     this.sourceNodes = sourceNodes;
     this.targetNodes = targetNodes;
+    this.waitForFinalState = waitForFinalState;
     this.async = async;
   }
 
@@ -41,8 +42,6 @@
   @JsonProperty
   public Set<String> targetNodes;
 
-<<<<<<< HEAD
-=======
   @Schema(
       description =
           "If true, the request will complete only when all affected replicas become active. "
@@ -52,7 +51,6 @@
   @Deprecated(since = "9.10")
   public Boolean waitForFinalState = false;
 
->>>>>>> 512e02ae
   @Schema(description = "Request ID to track this action which will be processed asynchronously.")
   @JsonProperty
   public String async;
