/*
 * Licensed to the Apache Software Foundation (ASF) under one or more
 * contributor license agreements.  See the NOTICE file distributed with
 * this work for additional information regarding copyright ownership.
 * The ASF licenses this file to You under the Apache License, Version 2.0
 * (the "License"); you may not use this file except in compliance with
 * the License.  You may obtain a copy of the License at
 *
 *     http://www.apache.org/licenses/LICENSE-2.0
 *
 * Unless required by applicable law or agreed to in writing, software
 * distributed under the License is distributed on an "AS IS" BASIS,
 * WITHOUT WARRANTIES OR CONDITIONS OF ANY KIND, either express or implied.
 * See the License for the specific language governing permissions and
 * limitations under the License.
 */
package org.apache.solr.client.api.model;

import com.fasterxml.jackson.annotation.JsonProperty;
import io.swagger.v3.oas.annotations.media.Schema;
import java.util.List;
import java.util.Map;

public class CreateShardRequestBody {
  @Schema(name = "shardName")
  @JsonProperty("name")
  public String shardName;

  @JsonProperty public Integer replicationFactor;

  @JsonProperty public Integer nrtReplicas;

  @JsonProperty public Integer tlogReplicas;

  @JsonProperty public Integer pullReplicas;

  @JsonProperty("createReplicas")
  public Boolean createReplicas;

  @JsonProperty("nodeSet")
  public List<String> nodeSet;

<<<<<<< HEAD
=======
  @JsonProperty
  @Deprecated(since = "9.10")
  public Boolean waitForFinalState;

>>>>>>> 512e02ae
  @JsonProperty public Boolean followAliases;

  @JsonProperty public String async;

  @JsonProperty public Map<String, String> properties;
}<|MERGE_RESOLUTION|>--- conflicted
+++ resolved
@@ -40,13 +40,10 @@
   @JsonProperty("nodeSet")
   public List<String> nodeSet;
 
-<<<<<<< HEAD
-=======
   @JsonProperty
   @Deprecated(since = "9.10")
   public Boolean waitForFinalState;
 
->>>>>>> 512e02ae
   @JsonProperty public Boolean followAliases;
 
   @JsonProperty public String async;
