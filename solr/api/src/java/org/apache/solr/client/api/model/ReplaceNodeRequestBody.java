--- conflicted
+++ resolved
@@ -23,8 +23,9 @@
 
   public ReplaceNodeRequestBody() {}
 
-  public ReplaceNodeRequestBody(String targetNodeName, String async) {
+  public ReplaceNodeRequestBody(String targetNodeName, Boolean waitForFinalState, String async) {
     this.targetNodeName = targetNodeName;
+    this.waitForFinalState = waitForFinalState;
     this.async = async;
   }
 
@@ -35,8 +36,6 @@
   @JsonProperty("targetNodeName")
   public String targetNodeName;
 
-<<<<<<< HEAD
-=======
   @Schema(
       description =
           "If true, the request will complete only when all affected replicas become active. "
@@ -46,7 +45,6 @@
   @Deprecated(since = "9.10")
   public Boolean waitForFinalState = false;
 
->>>>>>> 512e02ae
   @Schema(description = "Request ID to track this action which will be processed asynchronously.")
   @JsonProperty("async")
   public String async;
