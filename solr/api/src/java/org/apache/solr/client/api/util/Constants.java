/*
 * Licensed to the Apache Software Foundation (ASF) under one or more
 * contributor license agreements.  See the NOTICE file distributed with
 * this work for additional information regarding copyright ownership.
 * The ASF licenses this file to You under the Apache License, Version 2.0
 * (the "License"); you may not use this file except in compliance with
 * the License.  You may obtain a copy of the License at
 *
 *     http://www.apache.org/licenses/LICENSE-2.0
 *
 * Unless required by applicable law or agreed to in writing, software
 * distributed under the License is distributed on an "AS IS" BASIS,
 * WITHOUT WARRANTIES OR CONDITIONS OF ANY KIND, either express or implied.
 * See the License for the specific language governing permissions and
 * limitations under the License.
 */

package org.apache.solr.client.api.util;

public class Constants {
  private Constants() {
    /* Private ctor prevents instantiation */
  }

  public static final String INDEX_TYPE_PATH_PARAMETER = "indexType";
  public static final String INDEX_NAME_PATH_PARAMETER = "indexName";
  public static final String INDEX_PATH_PREFIX =
      "/{" + INDEX_TYPE_PATH_PARAMETER + ":cores|collections}/{" + INDEX_NAME_PATH_PARAMETER + "}";

  public static final String CORE_NAME_PATH_PARAMETER = "coreName";

  // Annotation used on endpoints that should be skipped by code-generation
  public static final String OMIT_FROM_CODEGEN_PROPERTY = "omitFromCodegen";
  // Annotation used to indicate that the specified API can return arbitrary, unparseable content
  // such as ZK or filestore files
  public static final String RAW_OUTPUT_PROPERTY = "rawOutput";

  public static final String GENERIC_ENTITY_PROPERTY = "genericEntity";

<<<<<<< HEAD
  // Swagger "extension" property name used to indicate that a request/response POJO has dynamic
  // properties (typically handled during serialization/deserialization by Jackson's
  // @JsonAnyGetter and @JsonAnySetter).
  //
  // This "extension" is utilized by our SolrJ code generation, but isn't currently handled by
  // generators for other languages, so it should be avoided where possible in favor of defining
  // request and response fields statically.
  public static final String ADDTL_FIELDS_PROPERTY = "hasAdditionalFields";

  public static final String BINARY_CONTENT_TYPE_V2 = "application/vnd.apache.solr.javabin";
=======
  public static final String JAVABIN_CONTENT_TYPE_V2 = "application/vnd.apache.solr.javabin";
>>>>>>> e17078a9
}<|MERGE_RESOLUTION|>--- conflicted
+++ resolved
@@ -37,7 +37,6 @@
 
   public static final String GENERIC_ENTITY_PROPERTY = "genericEntity";
 
-<<<<<<< HEAD
   // Swagger "extension" property name used to indicate that a request/response POJO has dynamic
   // properties (typically handled during serialization/deserialization by Jackson's
   // @JsonAnyGetter and @JsonAnySetter).
@@ -47,8 +46,5 @@
   // request and response fields statically.
   public static final String ADDTL_FIELDS_PROPERTY = "hasAdditionalFields";
 
-  public static final String BINARY_CONTENT_TYPE_V2 = "application/vnd.apache.solr.javabin";
-=======
   public static final String JAVABIN_CONTENT_TYPE_V2 = "application/vnd.apache.solr.javabin";
->>>>>>> e17078a9
 }