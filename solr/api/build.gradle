--- conflicted
+++ resolved
@@ -26,6 +26,7 @@
 
 ext {
     jsClientDir = "${buildDir}/generated/js"
+    pythonClientDir = "${buildDir}/generated/python"
     openApiSpecDir = "${buildDir}/generated/openapi"
     openApiSpecFile = "${project.openApiSpecDir}/openapi.json"
 }
@@ -61,11 +62,7 @@
     testImplementation 'org.apache.lucene:lucene-test-framework'
 }
 
-<<<<<<< HEAD
-// Ensure the OAS is available to other modules who want to generate code (i.e. solrj)
-=======
 // Non-Java client generation tasks below:
-
 task buildJSClient(type: org.openapitools.generator.gradle.plugin.tasks.GenerateTask) {
   generatorName.set("javascript")
   inputSpec.set("$openApiSpecFile")
@@ -75,25 +72,10 @@
   generateModelTests.set(false)
 }
 
-tasks.withType(org.openapitools.generator.gradle.plugin.tasks.GenerateTask) {
-  dependsOn(resolve)
-}
-
->>>>>>> fb9b6fd5
-artifacts {
-    // Ensure the OAS is available to other modules who want to generate code (i.e. solrj)
-    openapiSpec resolve.outputDir, {
-        builtBy resolve
-    }
-<<<<<<< HEAD
-}
-
-// Non-Java client generation tasks below:
-
 task buildPythonClient(type: org.openapitools.generator.gradle.plugin.tasks.GenerateTask) {
   generatorName.set("python")
   inputSpec.set("$openApiSpecFile")
-  outputDir.set("${buildDir}/generated/python")
+  outputDir.set("$pythonClientDir")
   packageName.set("solr")
   generateApiTests.set(false)
   generateModelTests.set(false)
@@ -101,11 +83,16 @@
 
 tasks.withType(org.openapitools.generator.gradle.plugin.tasks.GenerateTask) {
   dependsOn(resolve)
-=======
+}
+
+artifacts {
+    // Ensure the OAS is available to other modules who want to generate code (i.e. solrj)
+    openapiSpec resolve.outputDir, {
+        builtBy resolve
+    }
 
     // Makes our Javascript client available to the Admin UI build
     jsClient file(project.jsClientDir), {
         builtBy buildJSClient
     }
->>>>>>> fb9b6fd5
 }