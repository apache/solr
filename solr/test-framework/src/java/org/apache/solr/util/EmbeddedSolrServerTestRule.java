--- conflicted
+++ resolved
@@ -34,10 +34,6 @@
 
   private static final String CORE_DIR_PROP = "coreRootDirectory";
   private EmbeddedSolrServer adminClient = null;
-<<<<<<< HEAD
-  private CoreContainer container = null;
-=======
->>>>>>> 19fbede9
 
   /**
    * Shuts down the EmbeddedSolrServer instance and clears the coreRootDirectory system property if
@@ -93,22 +89,12 @@
         .setCoreRootDirectory(LuceneTestCase.createTempDir("cores").toString());
   }
 
-<<<<<<< HEAD
-  /**
-   * Shuts down the EmbeddedSolrServer instance and clears the coreRootDirectory system property if
-   * necessary
-   */
-  @Override
-  protected void after() {
-    if (container != null) container.shutdown();
-=======
   /** Provides an EmbeddedSolrServer instance for administration actions */
   public EmbeddedSolrServer getAdminClient() {
     if (adminClient == null) {
       throw new RuntimeException("Solr must be started first");
     }
     return adminClient;
->>>>>>> 19fbede9
   }
 
   /** Returns EmbeddedSolrServer instance for the collection named "collection1" */
