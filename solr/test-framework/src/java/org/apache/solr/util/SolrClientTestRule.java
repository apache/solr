--- conflicted
+++ resolved
@@ -121,18 +121,12 @@
     }
 
     req.process(getAdminClient());
-<<<<<<< HEAD
-=======
 
->>>>>>> 19fbede9
   }
 
   protected abstract SolrClient getAdminClient();
 
-<<<<<<< HEAD
-=======
 
->>>>>>> 19fbede9
   protected abstract void startSolr(Path solrHome);
 
   public void clearIndex() throws SolrServerException, IOException {
