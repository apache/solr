--- conflicted
+++ resolved
@@ -23,87 +23,10 @@
 @Deprecated // simply use EmbeddedSolrServerTestRule
 public abstract class EmbeddedSolrServerTestBase extends SolrTestCase {
 
-<<<<<<< HEAD
-  public static EmbeddedSolrServer client = null;
-
-  @After
-  public synchronized void afterClass() throws Exception {
-    if (client != null) client.close();
-    client = null;
-  }
-
-  @AfterClass
-  public static void afterEmbeddedSolrServerTestBase() throws Exception {}
-
-  public synchronized EmbeddedSolrServer getSolrClient() {
-    if (client == null) {
-      client = createNewSolrClient();
-    }
-    return client;
-  }
-
-  /** Create a new solr client. Subclasses should override for other options. */
-  public EmbeddedSolrServer createNewSolrClient() {
-    return new EmbeddedSolrServer(h.getCoreContainer(), DEFAULT_TEST_CORENAME);
-  }
-
-  public void upload(final String collection, final ContentStream... contents) {
-    final Path base = Paths.get(getSolrClient().getCoreContainer().getSolrHome(), collection);
-    writeTo(base, contents);
-  }
-
-  private void writeTo(final Path base, final ContentStream... contents) {
-    try {
-      Files.createDirectories(base);
-
-      for (final ContentStream content : contents) {
-        final File file = new File(base.toFile(), content.getName());
-        file.getParentFile().mkdirs();
-
-        try (OutputStream os = new FileOutputStream(file)) {
-          ByteStreams.copy(content.getStream(), os);
-        }
-      }
-    } catch (final IOException e) {
-      throw new UncheckedIOException(e);
-    }
-  }
-
-  public Collection<ContentStream> download(final String collection, final String... names) {
-    final Path base = Paths.get(getSolrClient().getCoreContainer().getSolrHome(), collection);
-    final List<ContentStream> result = new ArrayList<>();
-
-    if (Files.exists(base)) {
-      for (final String name : names) {
-        final File file = new File(base.toFile(), name);
-        if (file.exists() && file.canRead()) {
-          try {
-            final ByteArrayOutputStream os = new ByteArrayOutputStream();
-            ByteStreams.copy(new FileInputStream(file), os);
-            final ByteArrayStream stream =
-                new ContentStreamBase.ByteArrayStream(os.toByteArray(), name);
-            result.add(stream);
-          } catch (final IOException e) {
-            throw new RuntimeException(e);
-          }
-        }
-      }
-    }
-
-    return result;
-  }
-
-  public static void initCore() throws Exception {
-    final String home = SolrJettyTestBase.legacyExampleCollection1SolrHome();
-    final String config = home + "/" + DEFAULT_TEST_CORENAME + "/conf/solrconfig.xml";
-    final String schema = home + "/" + DEFAULT_TEST_CORENAME + "/conf/schema.xml";
-    initCore(config, schema, home);
-=======
   @ClassRule
   public static EmbeddedSolrServerTestRule solrClientTestRule = new EmbeddedSolrServerTestRule();
 
   public static SolrClient getSolrClient() {
     return solrClientTestRule.getSolrClient();
->>>>>>> 47b7f6c7
   }
 }