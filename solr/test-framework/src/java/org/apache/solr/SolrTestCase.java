--- conflicted
+++ resolved
@@ -120,13 +120,9 @@
   @BeforeClass
   public static void beforeSolrTestCase() {
     final String existingValue =
-<<<<<<< HEAD
-        System.getProperty(SolrDispatchFilter.SOLR_DEFAULT_CONFDIR_ATTRIBUTE);
+        EnvUtils.getProp(SolrDispatchFilter.SOLR_DEFAULT_CONFDIR_ATTRIBUTE);
     System.setProperty(
         LocalFileSystemRepository.PARAM_SOLR_BACKUP_REPOSITORY_LOCALFS_ENABLED, "true");
-=======
-        EnvUtils.getProp(SolrDispatchFilter.SOLR_DEFAULT_CONFDIR_ATTRIBUTE);
->>>>>>> 0b1d6649
     if (null != existingValue) {
       log.info(
           "Test env includes configset dir system property '{}'='{}'",
