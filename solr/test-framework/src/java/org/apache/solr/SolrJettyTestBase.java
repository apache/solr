--- conflicted
+++ resolved
@@ -119,18 +119,17 @@
     return getBaseUrl() + "/" + DEFAULT_TEST_CORENAME;
   }
 
-<<<<<<< HEAD
   protected SolrClient getSolrClient() {
     return solrClientTestRule.getSolrClient();
-=======
+  }
+
   /**
    * Create a new solr client. If createJetty was called, a http implementation will be created,
    * otherwise an embedded implementation will be created. Subclasses should override for other
    * options.
    */
   public SolrClient createNewSolrClient() {
-    return new HttpSolrClient.Builder(getServerUrl()).build();
->>>>>>> 9c911e73
+    return new HttpSolrClient.Builder(getCoreUrl()).build();
   }
 
   protected HttpClient getHttpClient() {
