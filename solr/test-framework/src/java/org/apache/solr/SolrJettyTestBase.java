--- conflicted
+++ resolved
@@ -160,18 +160,7 @@
    * options.
    */
   public SolrClient createNewSolrClient() {
-<<<<<<< HEAD
-    try {
-      // setup the client...
-      final String url = jetty.getBaseUrl().toString() + "/" + DEFAULT_TEST_COLLECTION_NAME;
-      final SolrClient client = getHttpSolrClient(url, DEFAULT_CONNECTION_TIMEOUT);
-      return client;
-    } catch (final Exception ex) {
-      throw new RuntimeException(ex);
-    }
-=======
     return getHttpSolrClient(getServerUrl());
->>>>>>> 47b7f6c7
   }
 
   public HttpClient getHttpClient() {
