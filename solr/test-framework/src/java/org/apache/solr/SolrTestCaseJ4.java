--- conflicted
+++ resolved
@@ -571,13 +571,8 @@
     assertNotNull(solrHome);
     configString = config;
     schemaString = schema;
-<<<<<<< HEAD
-    testSolrHome = Path.of(solrHome);
-    System.setProperty("solr.solr.home", solrHome);
-=======
     testSolrHome = solrHome;
     System.setProperty("solr.solr.home", solrHome.toString());
->>>>>>> 86f2afde
     initCore();
   }
 
