/*
 * Licensed to the Apache Software Foundation (ASF) under one or more
 * contributor license agreements.  See the NOTICE file distributed with
 * this work for additional information regarding copyright ownership.
 * The ASF licenses this file to You under the Apache License, Version 2.0
 * (the "License"); you may not use this file except in compliance with
 * the License.  You may obtain a copy of the License at
 *
 *     http://www.apache.org/licenses/LICENSE-2.0
 *
 * Unless required by applicable law or agreed to in writing, software
 * distributed under the License is distributed on an "AS IS" BASIS,
 * WITHOUT WARRANTIES OR CONDITIONS OF ANY KIND, either express or implied.
 * See the License for the specific language governing permissions and
 * limitations under the License.
 */
package org.apache.solr.cloud.api.collections;

import static org.apache.solr.common.cloud.ZkStateReader.CORE_NAME_PROP;
import static org.apache.solr.common.cloud.ZkStateReader.REPLICATION_FACTOR;

import java.io.IOException;
import java.lang.invoke.MethodHandles;
import java.lang.management.ManagementFactory;
import java.nio.file.Files;
import java.nio.file.Path;
import java.util.ArrayList;
import java.util.Collection;
import java.util.Collections;
import java.util.HashMap;
import java.util.HashSet;
import java.util.List;
import java.util.Map;
import java.util.Map.Entry;
import java.util.Optional;
import java.util.Set;
import java.util.concurrent.TimeUnit;
import javax.management.MBeanServer;
import javax.management.MBeanServerFactory;
import javax.management.ObjectName;
import org.apache.lucene.tests.util.TestUtil;
import org.apache.solr.client.api.model.CoreStatusResponse;
import org.apache.solr.client.solrj.SolrClient;
import org.apache.solr.client.solrj.SolrQuery;
import org.apache.solr.client.solrj.SolrServerException;
import org.apache.solr.client.solrj.request.CollectionAdminRequest;
import org.apache.solr.client.solrj.request.CoreAdminRequest;
import org.apache.solr.client.solrj.request.QueryRequest;
import org.apache.solr.client.solrj.request.UpdateRequest;
import org.apache.solr.client.solrj.response.CollectionAdminResponse;
import org.apache.solr.client.solrj.response.CoreAdminResponse;
import org.apache.solr.cloud.SolrCloudTestCase;
import org.apache.solr.common.SolrException;
import org.apache.solr.common.cloud.DocCollection;
import org.apache.solr.common.cloud.Replica;
import org.apache.solr.common.cloud.Slice;
import org.apache.solr.common.cloud.ZkCoreNodeProps;
import org.apache.solr.common.cloud.ZkStateReader;
import org.apache.solr.common.params.CollectionParams.CollectionAction;
import org.apache.solr.common.params.CoreAdminParams;
import org.apache.solr.common.params.ModifiableSolrParams;
import org.apache.solr.common.util.TimeSource;
import org.apache.solr.core.CoreContainer;
import org.apache.solr.core.SolrCore;
import org.apache.solr.core.SolrInfoBean.Category;
import org.apache.solr.embedded.JettySolrRunner;
import org.apache.solr.util.TestInjection;
import org.apache.solr.util.TimeOut;
import org.junit.After;
import org.junit.BeforeClass;
import org.junit.Test;
import org.slf4j.Logger;
import org.slf4j.LoggerFactory;

/**
 * Tests the Cloud Collections API.
 *
 * <p>Because the different setups require distinct config-sets, we have to push down cluster
 * creation to subclasses
 */
public abstract class AbstractCollectionsAPIDistributedZkTestBase extends SolrCloudTestCase {
  private static final Logger log = LoggerFactory.getLogger(MethodHandles.lookup().lookupClass());

  @BeforeClass
  public static void setupCluster() {
    // we don't want this test to have zk timeouts
    System.setProperty("zkClientTimeout", "60000");
    System.setProperty("createCollectionWaitTimeTillActive", "5");
    TestInjection.randomDelayInCoreCreation = "true:5";
    System.setProperty("validateAfterInactivity", "200");
    System.setProperty("solr.allowPaths", "*");
  }

  @Override
  @After
  public void tearDown() throws Exception {
    cluster.deleteAllCollections();
    super.tearDown();
  }

  @Test
  public void testCreationAndDeletion() throws Exception {
    String collectionName = "created_and_deleted";

    CollectionAdminRequest.createCollection(collectionName, "conf", 1, 1)
        .process(cluster.getSolrClient());
    assertTrue(
        CollectionAdminRequest.listCollections(cluster.getSolrClient()).contains(collectionName));

    CollectionAdminRequest.deleteCollection(collectionName).process(cluster.getSolrClient());
    assertFalse(
        CollectionAdminRequest.listCollections(cluster.getSolrClient()).contains(collectionName));

    assertFalse(
        cluster
            .getZkClient()
            .exists(ZkStateReader.COLLECTIONS_ZKNODE + "/" + collectionName, true));
  }

  @Test
  public void deleteCollectionRemovesStaleZkCollectionsNode() throws Exception {
    String collectionName = "out_of_sync_collection";

    // manually create a collections zknode
    cluster.getZkClient().makePath(ZkStateReader.COLLECTIONS_ZKNODE + "/" + collectionName, true);

    CollectionAdminRequest.deleteCollection(collectionName).process(cluster.getSolrClient());

    assertFalse(
        CollectionAdminRequest.listCollections(cluster.getSolrClient()).contains(collectionName));

    assertFalse(
        cluster
            .getZkClient()
            .exists(ZkStateReader.COLLECTIONS_ZKNODE + "/" + collectionName, true));
  }

  @Test
  public void deletePartiallyCreatedCollection() throws Exception {
    final String collectionName = "halfdeletedcollection";

    assertEquals(
        0,
        CollectionAdminRequest.createCollection(collectionName, "conf", 2, 1)
            .setCreateNodeSet("")
            .process(cluster.getSolrClient())
            .getStatus());
    String dataDir = createTempDir().toString();
    // create a core that simulates something left over from a partially-deleted collection
    assertTrue(
        CollectionAdminRequest.addReplicaToShard(collectionName, "shard1")
            .setDataDir(dataDir)
            .process(cluster.getSolrClient())
            .isSuccess());

    CollectionAdminRequest.deleteCollection(collectionName).process(cluster.getSolrClient());

    assertFalse(
        CollectionAdminRequest.listCollections(cluster.getSolrClient()).contains(collectionName));

    CollectionAdminRequest.createCollection(collectionName, "conf", 2, 1)
        .process(cluster.getSolrClient());

    assertTrue(
        CollectionAdminRequest.listCollections(cluster.getSolrClient()).contains(collectionName));
  }

  @Test
  public void deleteCollectionOnlyInZk() throws Exception {
    final String collectionName = "onlyinzk";

    // create the collections node, but nothing else
    cluster.getZkClient().makePath(ZkStateReader.COLLECTIONS_ZKNODE + "/" + collectionName, true);

    // delete via API - should remove collections node
    CollectionAdminRequest.deleteCollection(collectionName).process(cluster.getSolrClient());
    assertFalse(
        CollectionAdminRequest.listCollections(cluster.getSolrClient()).contains(collectionName));

    // now creating that collection should work
    CollectionAdminRequest.createCollection(collectionName, "conf", 2, 1)
        .process(cluster.getSolrClient());
    assertTrue(
        CollectionAdminRequest.listCollections(cluster.getSolrClient()).contains(collectionName));
  }

  @Test
  public void testBadActionNames() {
    // try a bad action
    ModifiableSolrParams params = new ModifiableSolrParams();
    params.set("action", "BADACTION");
    String collectionName = "badactioncollection";
    params.set("name", collectionName);
    params.set("numShards", 2);
    final QueryRequest request = new QueryRequest(params);
    request.setPath("/admin/collections");

    expectThrows(
        Exception.class,
        () -> {
          cluster.getSolrClient().request(request);
        });
  }

  @Test
  public void testMissingRequiredParameters() {
    ModifiableSolrParams params = new ModifiableSolrParams();
    params.set("action", CollectionAction.CREATE.toString());
    params.set("numShards", 2);
    // missing required collection parameter
    final QueryRequest request = new QueryRequest(params);
    request.setPath("/admin/collections");

    expectThrows(
        Exception.class,
        () -> {
          cluster.getSolrClient().request(request);
        });
  }

  @Test
  public void testMissingNumShards() {
    // No numShards should fail
    ModifiableSolrParams params = new ModifiableSolrParams();
    params.set("action", CollectionAction.CREATE.toString());
    params.set("name", "acollection");
    params.set(REPLICATION_FACTOR, 10);
    params.set("collection.configName", "conf");

    final QueryRequest request = new QueryRequest(params);
    request.setPath("/admin/collections");

    expectThrows(
        Exception.class,
        () -> {
          cluster.getSolrClient().request(request);
        });
  }

  @Test
  public void testZeroNumShards() {
    ModifiableSolrParams params = new ModifiableSolrParams();
    params.set("action", CollectionAction.CREATE.toString());
    params.set("name", "acollection");
    params.set(REPLICATION_FACTOR, 10);
    params.set("numShards", 0);
    params.set("collection.configName", "conf");

    final QueryRequest request = new QueryRequest(params);
    request.setPath("/admin/collections");
    expectThrows(
        Exception.class,
        () -> {
          cluster.getSolrClient().request(request);
        });
  }

  @Test
  public void testCreateShouldFailOnExistingCore() throws Exception {
    String nn1 = cluster.getJettySolrRunner(0).getNodeName();
    String nn2 = cluster.getJettySolrRunner(1).getNodeName();

    assertEquals(
        0,
        CollectionAdminRequest.createCollection("halfcollectionblocker", "conf", 1, 1)
            .setCreateNodeSet("")
            .process(cluster.getSolrClient())
            .getStatus());
    assertTrue(
        CollectionAdminRequest.addReplicaToShard("halfcollectionblocker", "shard1")
            .setNode(cluster.getJettySolrRunner(0).getNodeName())
            .setCoreName("halfcollection_shard1_replica_n1")
            .process(cluster.getSolrClient())
            .isSuccess());

    assertEquals(
        0,
        CollectionAdminRequest.createCollection("halfcollectionblocker2", "conf", 1, 1)
            .setCreateNodeSet("")
            .process(cluster.getSolrClient())
            .getStatus());
    assertTrue(
        CollectionAdminRequest.addReplicaToShard("halfcollectionblocker2", "shard1")
            .setNode(cluster.getJettySolrRunner(1).getNodeName())
            .setCoreName("halfcollection_shard1_replica_n1")
            .process(cluster.getSolrClient())
            .isSuccess());

    expectThrows(
        SolrClient.RemoteSolrException.class,
        () -> {
          CollectionAdminRequest.createCollection("halfcollection", "conf", 1, 1)
              .setCreateNodeSet(nn1 + "," + nn2)
              .process(cluster.getSolrClient());
        });
  }

  @Test
  public void testNoConfigSetExist() throws Exception {
    expectThrows(
        Exception.class,
        () -> {
          CollectionAdminRequest.createCollection("noconfig", "conf123", 1, 1)
              .process(cluster.getSolrClient());
        });

    TimeUnit.MILLISECONDS.sleep(1000);
    // in both cases, the collection should have default to the core name
    cluster.getZkStateReader().forceUpdateCollection("noconfig");
    assertFalse(
        CollectionAdminRequest.listCollections(cluster.getSolrClient()).contains("noconfig"));
  }

  @Test
  public void testCoresAreDistributedAcrossNodes() throws Exception {
    CollectionAdminRequest.createCollection("nodes_used_collection", "conf", 2, 2)
        .process(cluster.getSolrClient());

    Set<String> liveNodes = cluster.getSolrClient().getClusterState().getLiveNodes();

    List<String> createNodeList = new ArrayList<>(liveNodes);

    DocCollection collection = getCollectionState("nodes_used_collection");
    for (Slice slice : collection.getSlices()) {
      for (Replica replica : slice.getReplicas()) {
        createNodeList.remove(replica.getNodeName());
      }
    }

    assertEquals(createNodeList.toString(), 0, createNodeList.size());
  }

  @Test
  public void testDeleteNonExistentCollection() throws Exception {

    expectThrows(
        SolrException.class,
        () -> {
          CollectionAdminRequest.deleteCollection("unknown_collection")
              .process(cluster.getSolrClient());
        });

    // create another collection should still work
    CollectionAdminRequest.createCollection("acollectionafterbaddelete", "conf", 1, 2)
        .process(cluster.getSolrClient());
    waitForState(
        "Collection creation after a bad delete failed",
        "acollectionafterbaddelete",
        (n, c) -> DocCollection.isFullyActive(n, c, 1, 2));
  }

  @Test
  public void testSpecificConfigsets() throws Exception {
    CollectionAdminRequest.createCollection("withconfigset2", "conf2", 1, 1)
        .process(cluster.getSolrClient());
    String configName =
        cluster
            .getSolrClient()
            .getClusterStateProvider()
            .getCollection("withconfigset2")
            .getConfigName();
    assertEquals("conf2", configName);
  }

  @Test
  public void testCreateNodeSet() throws Exception {
    JettySolrRunner jetty1 = cluster.getRandomJetty(random());
    JettySolrRunner jetty2 = cluster.getRandomJetty(random());

    List<String> baseUrls = List.of(jetty1.getBaseUrl().toString(), jetty2.getBaseUrl().toString());

    CollectionAdminRequest.createCollection("nodeset_collection", "conf", 2, 1)
        .setCreateNodeSet(baseUrls.get(0) + "," + baseUrls.get(1))
        .process(cluster.getSolrClient());

    DocCollection collectionState = getCollectionState("nodeset_collection");
    for (Replica replica : collectionState.getReplicas()) {
      String replicaUrl = replica.getCoreUrl();
      boolean matchingJetty = false;
      for (String jettyUrl : baseUrls) {
        if (replicaUrl.startsWith(jettyUrl)) {
          matchingJetty = true;
        }
      }
      if (matchingJetty == false) {
        fail("Expected replica to be on " + baseUrls + " but was on " + replicaUrl);
      }
    }
  }

  @Test
  public void testCollectionsAPI() throws Exception {

    // create new collections rapid fire
    int cnt = random().nextInt(TEST_NIGHTLY ? 3 : 1) + 1;
    CollectionAdminRequest.Create[] createRequests = new CollectionAdminRequest.Create[cnt];

    class Coll {
      String name;
      int numShards;
      int replicationFactor;
    }

    List<Coll> colls = new ArrayList<>();

    for (int i = 0; i < cnt; i++) {

      int numShards = TestUtil.nextInt(random(), 0, cluster.getJettySolrRunners().size()) + 1;
      int replicationFactor = TestUtil.nextInt(random(), 0, 3) + 1;

      createRequests[i] =
          CollectionAdminRequest.createCollection(
              "awhollynewcollection_" + i, "conf2", numShards, replicationFactor);
      createRequests[i].processAsync(cluster.getSolrClient());

      Coll coll = new Coll();
      coll.name = "awhollynewcollection_" + i;
      coll.numShards = numShards;
      coll.replicationFactor = replicationFactor;
      colls.add(coll);
    }

    for (Coll coll : colls) {
      cluster.waitForActiveCollection(
          coll.name, coll.numShards, coll.numShards * coll.replicationFactor);
    }

    waitForStable(cnt, createRequests);

    for (int i = 0; i < cluster.getJettySolrRunners().size(); i++) {
      checkInstanceDirs(cluster.getJettySolrRunner(i));
    }

    String collectionName =
        createRequests[random().nextInt(createRequests.length)].getCollectionName();

    // TODO: we should not need this...beast test well when trying to fix
    Thread.sleep(1000);

    cluster.getZkStateReader().forciblyRefreshAllClusterStateSlow();

    new UpdateRequest()
        .add("id", "6")
        .add("id", "7")
        .add("id", "8")
        .commit(cluster.getSolrClient(), collectionName);
    long numFound = 0;
    TimeOut timeOut = new TimeOut(10, TimeUnit.SECONDS, TimeSource.NANO_TIME);
    while (!timeOut.hasTimedOut()) {

      numFound =
          cluster
              .getSolrClient()
              .query(collectionName, new SolrQuery("*:*"))
              .getResults()
              .getNumFound();
      if (numFound == 3) {
        break;
      }

      Thread.sleep(500);
    }

    if (timeOut.hasTimedOut()) {
      fail(
          "Timeout waiting to see 3 found, instead saw "
              + numFound
              + " for collection "
              + collectionName);
    }

    checkNoTwoShardsUseTheSameIndexDir();
  }

  private void waitForStable(int cnt, CollectionAdminRequest.Create[] createRequests)
      throws InterruptedException {
    for (int i = 0; i < cnt; i++) {
      String collectionName = "awhollynewcollection_" + i;
      final int j = i;
      waitForState(
          "Expected to see collection " + collectionName,
          collectionName,
          (n, c) -> {
            CollectionAdminRequest.Create req = createRequests[j];
            return DocCollection.isFullyActive(
                n, c, req.getNumShards(), req.getReplicationFactor());
          });

      ZkStateReader zkStateReader = cluster.getZkStateReader();
      // make sure we have leaders for each shard
      for (int z = 1; z < createRequests[j].getNumShards(); z++) {
        zkStateReader.getLeaderRetry(collectionName, "shard" + z, 10000);
      } // make sure we again have leaders for each shard
    }
  }

  @Test
  public void testCollectionReload() throws Exception {
    final String collectionName = "reloaded_collection";
    CollectionAdminRequest.createCollection(collectionName, "conf", 2, 2)
        .process(cluster.getSolrClient());

    // get core open times
    Map<String, Long> urlToTimeBefore = new HashMap<>();
    collectStartTimes(collectionName, urlToTimeBefore);
    assertTrue(urlToTimeBefore.size() > 0);

    CollectionAdminRequest.reloadCollection(collectionName).processAsync(cluster.getSolrClient());

    // reloads make take a short while
    boolean allTimesAreCorrect = waitForReloads(collectionName, urlToTimeBefore);
    assertTrue("some core start times did not change on reload", allTimesAreCorrect);
  }

  private void checkInstanceDirs(JettySolrRunner jetty) throws IOException {
    CoreContainer cores = jetty.getCoreContainer();
    Collection<SolrCore> theCores = cores.getCores();
    for (SolrCore core : theCores) {
      // look for core props file
      Path instancedir = core.getInstancePath();
      assertTrue(
          "Could not find expected core.properties file",
          Files.exists(instancedir.resolve("core.properties")));

<<<<<<< HEAD
      Path expected = Path.of(jetty.getSolrHome()).toAbsolutePath().resolve(core.getName());
=======
      Path expected = Paths.get(jetty.getSolrHome()).resolve(core.getName());
>>>>>>> 86f2afde

      assertTrue(
          "Expected: " + expected + "\nFrom core stats: " + instancedir,
          Files.isSameFile(expected, instancedir));
    }
  }

  private boolean waitForReloads(String collectionName, Map<String, Long> urlToTimeBefore)
      throws SolrServerException, IOException {
    TimeOut timeout = new TimeOut(45, TimeUnit.SECONDS, TimeSource.NANO_TIME);

    boolean allTimesAreCorrect = false;
    while (!timeout.hasTimedOut()) {
      Map<String, Long> urlToTimeAfter = new HashMap<>();
      collectStartTimes(collectionName, urlToTimeAfter);

      boolean retry = false;
      Set<Entry<String, Long>> entries = urlToTimeBefore.entrySet();
      for (Entry<String, Long> entry : entries) {
        Long beforeTime = entry.getValue();
        Long afterTime = urlToTimeAfter.get(entry.getKey());
        assertNotNull(afterTime);
        if (afterTime <= beforeTime) {
          retry = true;
          break;
        }
      }
      if (!retry) {
        allTimesAreCorrect = true;
        break;
      }
    }
    return allTimesAreCorrect;
  }

  private void collectStartTimes(String collectionName, Map<String, Long> urlToTime)
      throws SolrServerException, IOException {

    DocCollection collectionState = getCollectionState(collectionName);
    if (collectionState != null) {
      for (Slice shard : collectionState) {
        for (Replica replica : shard) {
          ZkCoreNodeProps coreProps = new ZkCoreNodeProps(replica);
          CoreStatusResponse.SingleCoreData coreStatus;
          try (SolrClient server = getHttpSolrClient(coreProps.getBaseUrl())) {
            coreStatus = CoreAdminRequest.getCoreStatus(coreProps.getCoreName(), false, server);
          }
          long before = coreStatus.startTime.getTime();
          urlToTime.put(coreProps.getCoreUrl(), before);
        }
      }
    } else {
      throw new IllegalArgumentException("Could not find collection " + collectionName);
    }
  }

  private void checkNoTwoShardsUseTheSameIndexDir() {
    Map<String, Set<String>> indexDirToShardNamesMap = new HashMap<>();

    List<MBeanServer> servers = new ArrayList<>();
    servers.add(ManagementFactory.getPlatformMBeanServer());
    servers.addAll(MBeanServerFactory.findMBeanServer(null));
    for (final MBeanServer server : servers) {
      Set<ObjectName> mbeans = new HashSet<>(server.queryNames(null, null));
      for (final ObjectName mbean : mbeans) {
        try {
          Map<String, String> props = mbean.getKeyPropertyList();
          String category = props.get("category");
          String name = props.get("name");
          if ((category != null && category.equals(Category.CORE.toString()))
              && (name != null && name.equals("indexDir"))) {
            String indexDir = server.getAttribute(mbean, "Value").toString();
            String key = props.get("dom2") + "." + props.get("dom3") + "." + props.get("dom4");
            if (!indexDirToShardNamesMap.containsKey(indexDir)) {
              indexDirToShardNamesMap.put(indexDir, new HashSet<>());
            }
            indexDirToShardNamesMap.get(indexDir).add(key);
          }
        } catch (Exception e) {
          // ignore, just continue - probably a "Value" attribute
          // not found
        }
      }
    }

    assertTrue(
        "Something is broken in the assert for no shards using the same indexDir - probably something was changed in the attributes published in the MBean of "
            + SolrCore.class.getSimpleName()
            + " : "
            + indexDirToShardNamesMap,
        indexDirToShardNamesMap.size() > 0);
    for (Entry<String, Set<String>> entry : indexDirToShardNamesMap.entrySet()) {
      if (entry.getValue().size() > 1) {
        fail(
            "We have shards using the same indexDir. E.g. shards "
                + entry.getValue().toString()
                + " all use indexDir "
                + entry.getKey());
      }
    }
  }

  @Test
  public void addReplicaTest() throws Exception {
    String collectionName = "addReplicaColl";

    CollectionAdminRequest.createCollection(collectionName, "conf", 2, 2)
        .process(cluster.getSolrClient());
    cluster.waitForActiveCollection(collectionName, 2, 4);

    ArrayList<String> nodeList =
        new ArrayList<>(cluster.getSolrClient().getClusterState().getLiveNodes());
    Collections.shuffle(nodeList, random());

    CollectionAdminResponse response =
        CollectionAdminRequest.addReplicaToShard(collectionName, "shard1")
            .setNode(nodeList.get(0))
            .process(cluster.getSolrClient());
    Replica newReplica = grabNewReplica(response, getCollectionState(collectionName));

    assertEquals(
        "Replica should be created on the right node",
        cluster.getZkStateReader().getBaseUrlForNodeName(nodeList.get(0)),
        newReplica.getBaseUrl());

    Path instancePath = createTempDir();
    response =
        CollectionAdminRequest.addReplicaToShard(collectionName, "shard1")
            .withProperty(CoreAdminParams.INSTANCE_DIR, instancePath.toString())
            .process(cluster.getSolrClient());
    newReplica = grabNewReplica(response, getCollectionState(collectionName));
    assertNotNull(newReplica);

    try (SolrClient coreclient = getHttpSolrClient(newReplica.getBaseUrl())) {
      CoreAdminResponse status = CoreAdminRequest.getStatus(newReplica.getStr("core"), coreclient);
      final var coreStatus = status.getCoreStatus(newReplica.getStr("core"));
      String instanceDirStr = coreStatus.instanceDir;
      assertEquals(instanceDirStr, instancePath.toString());
    }

    // Test to make sure we can't create another replica with an existing core_name of that
    // collection
    String coreName = newReplica.getStr(CORE_NAME_PROP);
    SolrException e =
        expectThrows(
            SolrException.class,
            () -> {
              ModifiableSolrParams params = new ModifiableSolrParams();
              params.set("action", "addreplica");
              params.set("collection", collectionName);
              params.set("shard", "shard1");
              params.set("name", coreName);
              QueryRequest request = new QueryRequest(params);
              request.setPath("/admin/collections");
              cluster.getSolrClient().request(request);
            });

    assertTrue(
        e.getMessage()
            .contains(
                "Another replica with the same core name already exists for this collection"));

    // Check that specifying property.name works. DO NOT remove this when the "name" property is
    // deprecated
    // for ADDREPLICA, this is "property.name". See SOLR-7132
    response =
        CollectionAdminRequest.addReplicaToShard(collectionName, "shard1")
            .withProperty(CoreAdminParams.NAME, "propertyDotName")
            .process(cluster.getSolrClient());

    newReplica = grabNewReplica(response, getCollectionState(collectionName));
    assertEquals(
        "'core' should be 'propertyDotName' ", "propertyDotName", newReplica.getStr("core"));
  }

  private Replica grabNewReplica(CollectionAdminResponse response, DocCollection docCollection) {
    String replicaName = response.getCollectionCoresStatus().keySet().iterator().next();
    Optional<Replica> optional =
        docCollection.getReplicas().stream()
            .filter(replica -> replicaName.equals(replica.getCoreName()))
            .findAny();
    if (optional.isPresent()) {
      return optional.get();
    }
    throw new AssertionError("Can not find " + replicaName + " from " + docCollection);
  }
}<|MERGE_RESOLUTION|>--- conflicted
+++ resolved
@@ -522,11 +522,7 @@
           "Could not find expected core.properties file",
           Files.exists(instancedir.resolve("core.properties")));
 
-<<<<<<< HEAD
-      Path expected = Path.of(jetty.getSolrHome()).toAbsolutePath().resolve(core.getName());
-=======
-      Path expected = Paths.get(jetty.getSolrHome()).resolve(core.getName());
->>>>>>> 86f2afde
+      Path expected = Path.of(jetty.getSolrHome()).resolve(core.getName());
 
       assertTrue(
           "Expected: " + expected + "\nFrom core stats: " + instancedir,
