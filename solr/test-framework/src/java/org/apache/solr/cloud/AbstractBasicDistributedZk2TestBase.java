/*
 * Licensed to the Apache Software Foundation (ASF) under one or more
 * contributor license agreements.  See the NOTICE file distributed with
 * this work for additional information regarding copyright ownership.
 * The ASF licenses this file to You under the Apache License, Version 2.0
 * (the "License"); you may not use this file except in compliance with
 * the License.  You may obtain a copy of the License at
 *
 *     http://www.apache.org/licenses/LICENSE-2.0
 *
 * Unless required by applicable law or agreed to in writing, software
 * distributed under the License is distributed on an "AS IS" BASIS,
 * WITHOUT WARRANTIES OR CONDITIONS OF ANY KIND, either express or implied.
 * See the License for the specific language governing permissions and
 * limitations under the License.
 */
package org.apache.solr.cloud;

import java.nio.file.Files;
import java.nio.file.Path;
import java.util.concurrent.TimeUnit;
import org.apache.lucene.mockfile.FilterPath;
import org.apache.lucene.util.LuceneTestCase;
import org.apache.solr.client.solrj.SolrClient;
import org.apache.solr.client.solrj.SolrQuery;
import org.apache.solr.client.solrj.SolrServerException;
import org.apache.solr.client.solrj.impl.HttpSolrClient;
import org.apache.solr.client.solrj.request.CollectionAdminRequest;
import org.apache.solr.client.solrj.request.QueryRequest;
import org.apache.solr.client.solrj.request.UpdateRequest;
import org.apache.solr.client.solrj.response.QueryResponse;
import org.apache.solr.common.SolrException;
import org.apache.solr.common.SolrInputDocument;
import org.apache.solr.common.cloud.ZkNodeProps;
import org.apache.solr.common.cloud.ZkStateReader;
import org.apache.solr.common.params.CommonParams;
import org.apache.solr.common.params.ModifiableSolrParams;
import org.apache.solr.handler.BackupStatusChecker;
import org.apache.solr.handler.ReplicationHandler;
import org.junit.Test;

/**
 * This test simply does a bunch of basic things in solrcloud mode and asserts things work as
 * expected.
 */
// Backups do checksum validation against a footer value not present in 'SimpleText'
@LuceneTestCase.SuppressCodecs({"SimpleText"})
public abstract class AbstractBasicDistributedZk2TestBase extends AbstractFullDistribZkTestBase {
  private static final String SHARD2 = "shard2";
  private static final String SHARD1 = "shard1";
  private static final String ONE_NODE_COLLECTION = "onenodecollection";
  private final boolean onlyLeaderIndexes = random().nextBoolean();

  public AbstractBasicDistributedZk2TestBase() {
    super();
    // we need DVs on point fields to compute stats & facets
    if (Boolean.getBoolean(NUMERIC_POINTS_SYSPROP))
      System.setProperty(NUMERIC_DOCVALUES_SYSPROP, "true");

    sliceCount = 2;
  }

  @Override
  protected boolean useTlogReplicas() {
    return false; // TODO: tlog replicas makes commits take way to long due to what is likely a bug
    // and it's TestInjection use
  }

  @Test
  @ShardsFixed(num = 4)
  public void test() throws Exception {
    boolean testFinished = false;
    try {
      handle.clear();
      handle.put("timestamp", SKIPVAL);

      testNodeWithoutCollectionForwarding();

      indexr(
          id,
          1,
          i1,
          100,
          tlong,
          100,
          t1,
          "now is the time for all good men",
          "foo_f",
          1.414f,
          "foo_b",
          "true",
          "foo_d",
          1.414d);

      commit();

      // make sure we are in a steady state...
      waitForRecoveriesToFinish(false);

      assertDocCounts(false);

      indexAbunchOfDocs();

      // check again
      waitForRecoveriesToFinish(false);

      commit();

      assertDocCounts(VERBOSE);
      checkQueries();

      assertDocCounts(VERBOSE);

      query("q", "*:*", "sort", "n_tl1 desc");

      bringDownShardIndexSomeDocsAndRecover();

      query("q", "*:*", "sort", "n_tl1 desc");

      // test adding another replica to a shard - it should do a
      // recovery/replication to pick up the index from the leader
      addNewReplica();

      long docId = testUpdateAndDelete();

      // index a bad doc...
      expectThrows(SolrException.class, () -> indexr(t1, "a doc with no id"));

      // TODO: bring this to its own method?
      // try indexing to a leader that has no replicas up
<<<<<<< HEAD
      ZkStateReader zkStateReader = ZkStateReader.from(cloudClient);
      ZkNodeProps leaderProps = zkStateReader.getLeaderRetry(
          DEFAULT_COLLECTION, SHARD2);
=======
      ZkStateReader zkStateReader = cloudClient.getZkStateReader();
      ZkNodeProps leaderProps = zkStateReader.getLeaderRetry(DEFAULT_COLLECTION, SHARD2);
>>>>>>> f07b7b0c

      String nodeName = leaderProps.getStr(ZkStateReader.NODE_NAME_PROP);
      chaosMonkey.stopShardExcept(SHARD2, nodeName);

      SolrClient client = getClient(nodeName);

      index_specific(client, "id", docId + 1, t1, "what happens here?");

      // expire a session...
      CloudJettyRunner cloudJetty = shardToJetty.get(SHARD1).get(0);
      chaosMonkey.expireSession(cloudJetty.jetty);

      indexr("id", docId + 1, t1, "slip this doc in");

      waitForRecoveriesToFinish(false);

      checkShardConsistency(SHARD1);
      checkShardConsistency(SHARD2);

      testFinished = true;
    } finally {
      if (!testFinished) {
        printLayoutOnTearDown = true;
      }
    }
  }

  private void testNodeWithoutCollectionForwarding() throws Exception {
    assertEquals(
        0,
        CollectionAdminRequest.createCollection(ONE_NODE_COLLECTION, "conf1", 1, 1)
            .setCreateNodeSet("")
            .process(cloudClient)
            .getStatus());
    assertTrue(
        CollectionAdminRequest.addReplicaToShard(ONE_NODE_COLLECTION, "shard1")
            .setCoreName(ONE_NODE_COLLECTION + "core")
            .process(cloudClient)
            .isSuccess());

    waitForCollection(ZkStateReader.from(cloudClient), ONE_NODE_COLLECTION, 1);
    waitForRecoveriesToFinish(ONE_NODE_COLLECTION, ZkStateReader.from(cloudClient), false);

    ZkStateReader.from(cloudClient).getLeaderRetry(ONE_NODE_COLLECTION, SHARD1, 30000);

    int docs = 2;
    for (SolrClient client : clients) {
      final String clientUrl = getBaseUrl((HttpSolrClient) client);
      addAndQueryDocs(clientUrl, docs);
      docs += 2;
    }
  }

  // 2 docs added every call
  private void addAndQueryDocs(final String baseUrl, int docs) throws Exception {

    SolrQuery query = new SolrQuery("*:*");

    try (HttpSolrClient qclient = getHttpSolrClient(baseUrl + "/onenodecollection" + "core")) {

      // it might take a moment for the proxy node to see us in their cloud state
      waitForNon403or404or503(qclient);

      // add a doc
      SolrInputDocument doc = new SolrInputDocument();
      doc.addField("id", docs);
      qclient.add(doc);
      qclient.commit();

      QueryResponse results = qclient.query(query);
      assertEquals(docs - 1, results.getResults().getNumFound());
    }

    try (HttpSolrClient qclient = getHttpSolrClient(baseUrl + "/onenodecollection")) {
      QueryResponse results = qclient.query(query);
      assertEquals(docs - 1, results.getResults().getNumFound());

      SolrInputDocument doc = new SolrInputDocument();
      doc.addField("id", docs + 1);
      qclient.add(doc);
      qclient.commit();

      query = new SolrQuery("*:*");
      query.set("rows", 0);
      results = qclient.query(query);
      assertEquals(docs, results.getResults().getNumFound());
    }
  }

  private long testUpdateAndDelete() throws Exception {
    long docId = 99999999L;
    indexr("id", docId, t1, "originalcontent");

    commit();

    ModifiableSolrParams params = new ModifiableSolrParams();
    params.add("q", t1 + ":originalcontent");
    QueryResponse results = clients.get(0).query(params);
    assertEquals(1, results.getResults().getNumFound());

    // update doc
    indexr("id", docId, t1, "updatedcontent");

    commit();

    results = clients.get(0).query(params);
    assertEquals(0, results.getResults().getNumFound());

    params.set("q", t1 + ":updatedcontent");

    results = clients.get(0).query(params);
    assertEquals(1, results.getResults().getNumFound());

    UpdateRequest uReq = new UpdateRequest();
    // uReq.setParam(UpdateParams.UPDATE_CHAIN, DISTRIB_UPDATE_CHAIN);
    uReq.deleteById(Long.toString(docId)).process(clients.get(0));

    commit();

    results = clients.get(0).query(params);
    assertEquals(0, results.getResults().getNumFound());
    return docId;
  }

  private void bringDownShardIndexSomeDocsAndRecover() throws Exception {
    SolrQuery query = new SolrQuery("*:*");
    query.set("distrib", false);

    commit();

    long deadShardCount =
        shardToJetty.get(SHARD2).get(0).client.solrClient.query(query).getResults().getNumFound();

    query("q", "*:*", "sort", "n_tl1 desc");

<<<<<<< HEAD
    int oldLiveNodes = ZkStateReader.from(cloudClient).getZkClient().getChildren(ZkStateReader.LIVE_NODES_ZKNODE, null, true).size();
=======
    int oldLiveNodes =
        cloudClient
            .getZkStateReader()
            .getZkClient()
            .getChildren(ZkStateReader.LIVE_NODES_ZKNODE, null, true)
            .size();
>>>>>>> f07b7b0c

    assertEquals(5, oldLiveNodes);

    // kill a shard
    CloudJettyRunner deadShard = chaosMonkey.stopShard(SHARD1, 0);

    // ensure shard is dead
    expectThrows(
        SolrServerException.class,
        "This server should be down and this update should have failed",
        () -> index_specific(deadShard.client.solrClient, id, 999, i1, 107, t1, "specific doc!"));

    commit();

    query("q", "*:*", "sort", "n_tl1 desc");

    // long cloudClientDocs = cloudClient.query(new
    // SolrQuery("*:*")).getResults().getNumFound();
    // System.out.println("clouddocs:" + cloudClientDocs);

    // try to index to a living shard at shard2

    long numFound1 = cloudClient.query(new SolrQuery("*:*")).getResults().getNumFound();

    ZkStateReader.from(cloudClient).getLeaderRetry(DEFAULT_COLLECTION, SHARD1, 60000);

    try {
      index_specific(
          shardToJetty.get(SHARD1).get(1).client.solrClient,
          id,
          1000,
          i1,
          108,
          t1,
          "specific doc!");
    } catch (Exception e) {
      // wait and try again
      Thread.sleep(4000);
      index_specific(
          shardToJetty.get(SHARD1).get(1).client.solrClient,
          id,
          1000,
          i1,
          108,
          t1,
          "specific doc!");
    }

    commit();

    checkShardConsistency(true, false);

    query("q", "*:*", "sort", "n_tl1 desc");

    cloudClient.setDefaultCollection(DEFAULT_COLLECTION);

    long numFound2 = cloudClient.query(new SolrQuery("*:*")).getResults().getNumFound();

    assertEquals(numFound1 + 1, numFound2);

    SolrInputDocument doc = new SolrInputDocument();
    doc.addField("id", 1001);

    controlClient.add(doc);

    // try adding a doc with CloudSolrServer
    UpdateRequest ureq = new UpdateRequest();
    ureq.add(doc);
    // ureq.setParam("update.chain", DISTRIB_UPDATE_CHAIN);

    try {
      ureq.process(cloudClient);
    } catch (SolrServerException e) {
      // try again
      Thread.sleep(3500);
      ureq.process(cloudClient);
    }

    commit();

    query("q", "*:*", "sort", "n_tl1 desc");

    long numFound3 = cloudClient.query(new SolrQuery("*:*")).getResults().getNumFound();

    // lets just check that the one doc since last commit made it in...
    assertEquals(numFound2 + 1, numFound3);

    // test debugging
    testDebugQueries();

    if (VERBOSE) {
      System.err.println(controlClient.query(new SolrQuery("*:*")).getResults().getNumFound());

      for (SolrClient client : clients) {
        try {
          SolrQuery q = new SolrQuery("*:*");
          q.set("distrib", false);
          System.err.println(client.query(q).getResults().getNumFound());
        } catch (Exception e) {

        }
      }
    }
    // TODO: This test currently fails because debug info is obtained only
    // on shards with matches.
    // query("q","matchesnothing","fl","*,score", "debugQuery", "true");

    // this should trigger a recovery phase on deadShard
    deadShard.jetty.start();

    // make sure we have published we are recovering
    Thread.sleep(1500);

    waitForRecoveriesToFinish(false);

    deadShardCount =
        shardToJetty.get(SHARD1).get(0).client.solrClient.query(query).getResults().getNumFound();
    // if we properly recovered, we should now have the couple missing docs that
    // came in while shard was down
    checkShardConsistency(true, false);

    // recover over 100 docs so we do more than just peer sync (replicate recovery)
    chaosMonkey.stopJetty(deadShard);

    for (int i = 0; i < 226; i++) {
      doc = new SolrInputDocument();
      doc.addField("id", 2000 + i);
      controlClient.add(doc);
      ureq = new UpdateRequest();
      ureq.add(doc);
      // ureq.setParam("update.chain", DISTRIB_UPDATE_CHAIN);
      ureq.process(cloudClient);
    }
    commit();

    Thread.sleep(1500);

    deadShard.jetty.start();

    // make sure we have published we are recovering
    Thread.sleep(1500);

    waitForThingsToLevelOut(1, TimeUnit.MINUTES);

    Thread.sleep(500);

    waitForRecoveriesToFinish(false);

    checkShardConsistency(true, false);

    // try a backup command
    try (final HttpSolrClient client =
        getHttpSolrClient((String) shardToJetty.get(SHARD2).get(0).info.get("base_url"))) {
      final String backupName = "the_backup";
      ModifiableSolrParams params = new ModifiableSolrParams();
      params.set("qt", ReplicationHandler.PATH);
      params.set("command", "backup");
      params.set("name", backupName);
      final Path location = FilterPath.unwrap(createTempDir()).toRealPath();
      // Allow non-standard location outside SOLR_HOME
      jettys.forEach(j -> j.getCoreContainer().getAllowPaths().add(location));
      params.set("location", location.toString());

      QueryRequest request = new QueryRequest(params);
      client.request(request, DEFAULT_TEST_COLLECTION_NAME);

      final BackupStatusChecker backupStatus =
          new BackupStatusChecker(client, "/" + DEFAULT_TEST_COLLECTION_NAME + "/replication");
      final String backupDirName = backupStatus.waitForBackupSuccess(backupName, 30);
      assertTrue(
          "Backup dir does not exist: " + backupDirName,
          Files.exists(location.resolve(backupDirName)));
    }
  }

  private void addNewReplica() throws Exception {

    waitForRecoveriesToFinish(false);

    // new server should be part of first shard
    // how many docs are on the new shard?
    for (CloudJettyRunner cjetty : shardToJetty.get(SHARD1)) {
      if (VERBOSE)
        System.err.println(
            "shard1 total:"
                + cjetty.client.solrClient.query(new SolrQuery("*:*")).getResults().getNumFound());
    }
    for (CloudJettyRunner cjetty : shardToJetty.get(SHARD2)) {
      if (VERBOSE)
        System.err.println(
            "shard2 total:"
                + cjetty.client.solrClient.query(new SolrQuery("*:*")).getResults().getNumFound());
    }

    checkShardConsistency(SHARD1);
    checkShardConsistency(SHARD2);

    assertDocCounts(VERBOSE);
  }

  private void testDebugQueries() throws Exception {
    handle.put("explain", SKIPVAL);
    handle.put("debug", UNORDERED);
    handle.put("time", SKIPVAL);
    handle.put("track", SKIP);
    query("q", "now their fox sat had put", "fl", "*,score", CommonParams.DEBUG_QUERY, "true");
    query("q", "id_i1:[1 TO 5]", CommonParams.DEBUG_QUERY, "true");
    query("q", "id_i1:[1 TO 5]", CommonParams.DEBUG, CommonParams.TIMING);
    query("q", "id_i1:[1 TO 5]", CommonParams.DEBUG, CommonParams.RESULTS);
    query("q", "id_i1:[1 TO 5]", CommonParams.DEBUG, CommonParams.QUERY);
  }
}<|MERGE_RESOLUTION|>--- conflicted
+++ resolved
@@ -128,14 +128,8 @@
 
       // TODO: bring this to its own method?
       // try indexing to a leader that has no replicas up
-<<<<<<< HEAD
       ZkStateReader zkStateReader = ZkStateReader.from(cloudClient);
-      ZkNodeProps leaderProps = zkStateReader.getLeaderRetry(
-          DEFAULT_COLLECTION, SHARD2);
-=======
-      ZkStateReader zkStateReader = cloudClient.getZkStateReader();
       ZkNodeProps leaderProps = zkStateReader.getLeaderRetry(DEFAULT_COLLECTION, SHARD2);
->>>>>>> f07b7b0c
 
       String nodeName = leaderProps.getStr(ZkStateReader.NODE_NAME_PROP);
       chaosMonkey.stopShardExcept(SHARD2, nodeName);
@@ -271,16 +265,12 @@
 
     query("q", "*:*", "sort", "n_tl1 desc");
 
-<<<<<<< HEAD
-    int oldLiveNodes = ZkStateReader.from(cloudClient).getZkClient().getChildren(ZkStateReader.LIVE_NODES_ZKNODE, null, true).size();
-=======
     int oldLiveNodes =
-        cloudClient
-            .getZkStateReader()
+        ZkStateReader.from(cloudClient
+            )
             .getZkClient()
             .getChildren(ZkStateReader.LIVE_NODES_ZKNODE, null, true)
             .size();
->>>>>>> f07b7b0c
 
     assertEquals(5, oldLiveNodes);
 
