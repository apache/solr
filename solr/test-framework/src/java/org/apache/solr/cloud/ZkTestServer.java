--- conflicted
+++ resolved
@@ -499,17 +499,12 @@
    * @throws IOException if an IO exception occurs
    */
   public void ensurePathExists(String path) throws IOException {
-<<<<<<< HEAD
-    try (SolrZkClient client = new SolrZkClient(getZkHost(), 10000)) {
-      client.makePath(path, null, CreateMode.PERSISTENT, null, false);
-=======
     try (SolrZkClient client =
         new SolrZkClient.Builder()
             .withUrl(getZkHost())
             .withTimeout(10000, TimeUnit.MILLISECONDS)
             .build()) {
-      client.makePath(path, null, CreateMode.PERSISTENT, null, false, true, 0);
->>>>>>> 16d57e93
+      client.makePath(path, null, CreateMode.PERSISTENT, null, false);
     } catch (InterruptedException | KeeperException e) {
       log.error("Error checking path {}", path, e);
       throw new IOException("Error checking path " + path, SolrZkClient.checkInterrupted(e));
