/*
 * Licensed to the Apache Software Foundation (ASF) under one or more
 * contributor license agreements.  See the NOTICE file distributed with
 * this work for additional information regarding copyright ownership.
 * The ASF licenses this file to You under the Apache License, Version 2.0
 * (the "License"); you may not use this file except in compliance with
 * the License.  You may obtain a copy of the License at
 *
 *     http://www.apache.org/licenses/LICENSE-2.0
 *
 * Unless required by applicable law or agreed to in writing, software
 * distributed under the License is distributed on an "AS IS" BASIS,
 * WITHOUT WARRANTIES OR CONDITIONS OF ANY KIND, either express or implied.
 * See the License for the specific language governing permissions and
 * limitations under the License.
 */

package org.apache.solr.cloud.api.collections;

import static org.apache.solr.core.TrackingBackupRepository.copiedFiles;

import java.io.File;
import java.io.FileInputStream;
import java.io.FileOutputStream;
import java.io.IOException;
import java.io.OutputStream;
import java.lang.invoke.MethodHandles;
import java.net.URI;
import java.util.ArrayList;
import java.util.Arrays;
import java.util.Collection;
import java.util.HashMap;
import java.util.HashSet;
import java.util.List;
import java.util.Map;
import java.util.Objects;
import java.util.Optional;
import java.util.Random;
import java.util.Set;
import java.util.concurrent.TimeUnit;
import java.util.stream.Collectors;
import java.util.stream.Stream;
import org.apache.lucene.codecs.CodecUtil;
import org.apache.lucene.index.IndexCommit;
import org.apache.lucene.store.Directory;
import org.apache.lucene.store.IOContext;
import org.apache.lucene.store.IndexInput;
import org.apache.solr.client.solrj.SolrQuery;
import org.apache.solr.client.solrj.SolrServerException;
import org.apache.solr.client.solrj.embedded.JettySolrRunner;
import org.apache.solr.client.solrj.impl.CloudSolrClient;
import org.apache.solr.client.solrj.request.CollectionAdminRequest;
import org.apache.solr.client.solrj.request.QueryRequest;
import org.apache.solr.client.solrj.request.UpdateRequest;
import org.apache.solr.client.solrj.response.CollectionAdminResponse;
import org.apache.solr.client.solrj.response.RequestStatusState;
import org.apache.solr.cloud.AbstractDistribZkTestBase;
import org.apache.solr.cloud.SolrCloudTestCase;
import org.apache.solr.common.SolrInputDocument;
import org.apache.solr.common.cloud.Replica;
import org.apache.solr.common.cloud.Slice;
import org.apache.solr.common.cloud.ZkStateReader;
import org.apache.solr.common.util.NamedList;
import org.apache.solr.core.DirectoryFactory;
import org.apache.solr.core.SolrCore;
import org.apache.solr.core.TrackingBackupRepository;
import org.apache.solr.core.backup.BackupFilePaths;
import org.apache.solr.core.backup.BackupId;
import org.apache.solr.core.backup.BackupProperties;
import org.apache.solr.core.backup.Checksum;
import org.apache.solr.core.backup.ShardBackupId;
import org.apache.solr.core.backup.ShardBackupMetadata;
import org.apache.solr.core.backup.repository.BackupRepository;
import org.junit.Before;
import org.junit.BeforeClass;
import org.junit.Test;
import org.slf4j.Logger;
import org.slf4j.LoggerFactory;

/**
 * Used to test the incremental method of backup/restoration (as opposed to the deprecated 'full
 * snapshot' method).
 *
 * <p>For a similar test harness for snapshot backup/restoration see {@link
 * AbstractCloudBackupRestoreTestCase}
 */
public abstract class AbstractIncrementalBackupTest extends SolrCloudTestCase {
  private static final Logger log = LoggerFactory.getLogger(MethodHandles.lookup().lookupClass());

  private static long docsSeed; // see indexDocs()
  protected static final int NUM_SHARDS = 2; // granted we sometimes shard split to get more
  protected static final int REPL_FACTOR = 2;
  protected static final String BACKUPNAME_PREFIX = "mytestbackup";
  protected static final String BACKUP_REPO_NAME = "trackingBackupRepository";

  protected String testSuffix = "test1";

  @BeforeClass
  public static void createCluster() throws Exception {
    docsSeed = random().nextLong();
    System.setProperty("solr.directoryFactory", "solr.StandardDirectoryFactory");
  }

  @Before
  public void setUpTrackingRepo() {
    TrackingBackupRepository.clear();
  }

  /**
   * @return The name of the collection to use.
   */
  public abstract String getCollectionNamePrefix();

  public String getCollectionName() {
    return getCollectionNamePrefix() + "_" + testSuffix;
  }

  public void setTestSuffix(String testSuffix) {
    this.testSuffix = testSuffix;
  }

  /**
   * @return The absolute path for the backup location. Could return null.
   */
  public abstract String getBackupLocation();

  @Test
  public void testSimple() throws Exception {
    setTestSuffix("testbackupincsimple");
    final String backupCollectionName = getCollectionName();
    final String restoreCollectionName = backupCollectionName + "_restore";

    CloudSolrClient solrClient = cluster.getSolrClient();

    CollectionAdminRequest.createCollection(backupCollectionName, "conf1", NUM_SHARDS, 1)
        .process(solrClient);
    int totalIndexedDocs = indexDocs(backupCollectionName, true);
    String backupName = BACKUPNAME_PREFIX + testSuffix;
    try (BackupRepository repository =
        cluster.getJettySolrRunner(0).getCoreContainer().newBackupRepository(BACKUP_REPO_NAME)) {
      String backupLocation = repository.getBackupLocation(getBackupLocation());
      long t = System.nanoTime();
      int expectedDocsForFirstBackup = totalIndexedDocs;
      CollectionAdminRequest.backupCollection(backupCollectionName, backupName)
          .setLocation(backupLocation)
          .setIncremental(true)
          .setRepositoryName(BACKUP_REPO_NAME)
          .processAndWait(cluster.getSolrClient(), 100);
      long timeTaken = TimeUnit.NANOSECONDS.toMillis(System.nanoTime() - t);
      log.info("Created backup with {} docs, took {}ms", totalIndexedDocs, timeTaken);
      totalIndexedDocs += indexDocs(backupCollectionName, true);

      t = System.nanoTime();
      CollectionAdminRequest.backupCollection(backupCollectionName, backupName)
          .setLocation(backupLocation)
          .setIncremental(true)
          .setRepositoryName(BACKUP_REPO_NAME)
          .processAndWait(cluster.getSolrClient(), 100);
      timeTaken = TimeUnit.NANOSECONDS.toMillis(System.nanoTime() - t);
      long numFound =
          cluster
              .getSolrClient()
              .query(backupCollectionName, new SolrQuery("*:*"))
              .getResults()
              .getNumFound();
      log.info("Created backup with {} docs, took {}ms", numFound, timeTaken);

      t = System.nanoTime();
      randomlyPrecreateRestoreCollection(restoreCollectionName, "conf1", NUM_SHARDS, 1);
      CollectionAdminRequest.restoreCollection(restoreCollectionName, backupName)
          .setBackupId(0)
          .setLocation(backupLocation)
          .setRepositoryName(BACKUP_REPO_NAME)
          .processAndWait(solrClient, 500);
      timeTaken = TimeUnit.NANOSECONDS.toMillis(System.nanoTime() - t);
      log.info("Restored from backup, took {}ms", timeTaken);
      t = System.nanoTime();
      AbstractDistribZkTestBase.waitForRecoveriesToFinish(
          restoreCollectionName,
          cluster.getSolrClient().getZkStateReader(),
          log.isDebugEnabled(),
          false,
          3);
      timeTaken = TimeUnit.NANOSECONDS.toMillis(System.nanoTime() - t);
      log.info("Restored collection healthy, took {}ms", timeTaken);
      numFound =
          cluster
              .getSolrClient()
              .query(restoreCollectionName, new SolrQuery("*:*"))
              .getResults()
              .getNumFound();
      assertEquals(expectedDocsForFirstBackup, numFound);
    }
  }

  @Test
  public void testRestoreToOriginalCollection() throws Exception {
    setTestSuffix("testbackuprestoretooriginal");
    final String backupCollectionName = getCollectionName();
    final String backupName = BACKUPNAME_PREFIX + testSuffix;

    // Bootstrap the backup collection with seed docs
    CollectionAdminRequest.createCollection(backupCollectionName, "conf1", NUM_SHARDS, REPL_FACTOR)
        .process(cluster.getSolrClient());
    final int firstBatchNumDocs = indexDocs(backupCollectionName, true);

    // Backup and immediately add more docs to the collection
    try (BackupRepository repository =
        cluster.getJettySolrRunner(0).getCoreContainer().newBackupRepository(BACKUP_REPO_NAME)) {
      final String backupLocation = repository.getBackupLocation(getBackupLocation());
      final RequestStatusState result =
          CollectionAdminRequest.backupCollection(backupCollectionName, backupName)
              .setLocation(backupLocation)
              .setRepositoryName(BACKUP_REPO_NAME)
              .processAndWait(cluster.getSolrClient(), 10 * 1000);
      assertEquals(RequestStatusState.COMPLETED, result);
    }
    final int secondBatchNumDocs = indexDocs(backupCollectionName, true);
    final int maxDocs = secondBatchNumDocs + firstBatchNumDocs;
    assertEquals(maxDocs, getNumDocsInCollection(backupCollectionName));

    // Restore original docs and validate that doc count is correct
    try (BackupRepository repository =
        cluster.getJettySolrRunner(0).getCoreContainer().newBackupRepository(BACKUP_REPO_NAME)) {
      final String backupLocation = repository.getBackupLocation(getBackupLocation());
      final RequestStatusState result =
          CollectionAdminRequest.restoreCollection(backupCollectionName, backupName)
              .setLocation(backupLocation)
              .setRepositoryName(BACKUP_REPO_NAME)
              .processAndWait(cluster.getSolrClient(), 20 * 1000);
      assertEquals(RequestStatusState.COMPLETED, result);
    }
<<<<<<< HEAD

    public void setTestSuffix(String testSuffix) {
        this.testSuffix = testSuffix;
    }

    /**
     * @return The absolute path for the backup location.
     *         Could return null.
     */
    public abstract String getBackupLocation();

    @Test
    public void testSimple() throws Exception {
        setTestSuffix("testbackupincsimple");
        final String backupCollectionName = getCollectionName();
        final String restoreCollectionName = backupCollectionName + "_restore";

        CloudSolrClient solrClient = cluster.getSolrClient();

        CollectionAdminRequest
                .createCollection(backupCollectionName, "conf1", NUM_SHARDS, 1)
                .process(solrClient);
        int totalIndexedDocs = indexDocs(backupCollectionName, true);
        String backupName = BACKUPNAME_PREFIX + testSuffix;
        try (BackupRepository repository = cluster.getJettySolrRunner(0).getCoreContainer()
                .newBackupRepository(BACKUP_REPO_NAME)) {
            String backupLocation = repository.getBackupLocation(getBackupLocation());
            long t = System.nanoTime();
            int expectedDocsForFirstBackup = totalIndexedDocs;
            CollectionAdminRequest.backupCollection(backupCollectionName, backupName)
                    .setLocation(backupLocation)
                    .setIncremental(true)
                    .setRepositoryName(BACKUP_REPO_NAME)
                    .processAndWait(cluster.getSolrClient(), 100);
            long timeTaken = TimeUnit.NANOSECONDS.toMillis(System.nanoTime() - t);
            log.info("Created backup with {} docs, took {}ms", totalIndexedDocs, timeTaken);
            totalIndexedDocs += indexDocs(backupCollectionName, true);

            t = System.nanoTime();
            CollectionAdminRequest.backupCollection(backupCollectionName, backupName)
                    .setLocation(backupLocation)
                    .setIncremental(true)
                    .setRepositoryName(BACKUP_REPO_NAME)
                    .processAndWait(cluster.getSolrClient(), 100);
            timeTaken = TimeUnit.NANOSECONDS.toMillis(System.nanoTime() - t);
            long numFound = cluster.getSolrClient().query(backupCollectionName,
                    new SolrQuery("*:*")).getResults().getNumFound();
            log.info("Created backup with {} docs, took {}ms", numFound, timeTaken);

            t = System.nanoTime();
            randomlyPrecreateRestoreCollection(restoreCollectionName, "conf1", NUM_SHARDS, 1);
            CollectionAdminRequest.restoreCollection(restoreCollectionName, backupName)
                    .setBackupId(0)
                    .setLocation(backupLocation)
                    .setRepositoryName(BACKUP_REPO_NAME)
                    .processAndWait(solrClient, 500);
            timeTaken = TimeUnit.NANOSECONDS.toMillis(System.nanoTime() - t);
            log.info("Restored from backup, took {}ms", timeTaken);
            t = System.nanoTime();
            AbstractDistribZkTestBase.waitForRecoveriesToFinish(
                restoreCollectionName, ZkStateReader.from(solrClient), log.isDebugEnabled(), false, 3);
            timeTaken = TimeUnit.NANOSECONDS.toMillis(System.nanoTime() - t);
            log.info("Restored collection healthy, took {}ms", timeTaken);
            numFound = cluster.getSolrClient().query(restoreCollectionName,
                    new SolrQuery("*:*")).getResults().getNumFound();
            assertEquals(expectedDocsForFirstBackup, numFound);
=======
    assertEquals(firstBatchNumDocs, getNumDocsInCollection(backupCollectionName));
  }

  @Test
  @Slow
  @SuppressWarnings("rawtypes")
  public void testBackupIncremental() throws Exception {
    setTestSuffix("testbackupinc");
    CloudSolrClient solrClient = cluster.getSolrClient();

    CollectionAdminRequest.createCollection(getCollectionName(), "conf1", NUM_SHARDS, REPL_FACTOR)
        .process(solrClient);

    indexDocs(getCollectionName(), false);

    String backupName = BACKUPNAME_PREFIX + testSuffix;
    try (BackupRepository repository =
        cluster.getJettySolrRunner(0).getCoreContainer().newBackupRepository(BACKUP_REPO_NAME)) {
      String backupLocation = repository.getBackupLocation(getBackupLocation());
      URI fullBackupLocationURI =
          repository.resolveDirectory(
              repository.createDirectoryURI(backupLocation), backupName, getCollectionName());
      BackupFilePaths backupPaths = new BackupFilePaths(repository, fullBackupLocationURI);
      IncrementalBackupVerifier verifier =
          new IncrementalBackupVerifier(
              repository, backupLocation, backupName, getCollectionName(), 3);

      backupRestoreThenCheck(solrClient, verifier);
      indexDocs(getCollectionName(), false);
      backupRestoreThenCheck(solrClient, verifier);

      // adding more commits to trigger merging segments
      for (int i = 0; i < 15; i++) {
        indexDocs(getCollectionName(), 5, false);
      }

      backupRestoreThenCheck(solrClient, verifier);
      indexDocs(getCollectionName(), false);
      backupRestoreThenCheck(solrClient, verifier);

      // test list backups
      CollectionAdminResponse resp =
          CollectionAdminRequest.listBackup(backupName)
              .setBackupLocation(backupLocation)
              .setBackupRepository(BACKUP_REPO_NAME)
              .process(cluster.getSolrClient());
      ArrayList backups = (ArrayList) resp.getResponse().get("backups");
      assertEquals(3, backups.size());

      // test delete backups
      resp =
          CollectionAdminRequest.deleteBackupByRecency(backupName, 4)
              .setRepositoryName(BACKUP_REPO_NAME)
              .setLocation(backupLocation)
              .process(cluster.getSolrClient());
      assertEquals(null, resp.getResponse().get("deleted"));

      resp =
          CollectionAdminRequest.deleteBackupByRecency(backupName, 3)
              .setRepositoryName(BACKUP_REPO_NAME)
              .setLocation(backupLocation)
              .process(cluster.getSolrClient());
      assertEquals(null, resp.getResponse().get("deleted"));

      resp =
          CollectionAdminRequest.deleteBackupByRecency(backupName, 2)
              .setRepositoryName(BACKUP_REPO_NAME)
              .setLocation(backupLocation)
              .process(cluster.getSolrClient());
      assertEquals(1, resp.getResponse()._get("deleted[0]/backupId", null));

      resp =
          CollectionAdminRequest.deleteBackupById(backupName, 3)
              .setRepositoryName(BACKUP_REPO_NAME)
              .setLocation(backupLocation)
              .process(cluster.getSolrClient());
      assertEquals(3, resp.getResponse()._get("deleted[0]/backupId", null));

      simpleRestoreAndCheckDocCount(solrClient, backupLocation, backupName);

      // test purge backups
      // purging first since there may corrupted files were uploaded
      resp =
          CollectionAdminRequest.deleteBackupPurgeUnusedFiles(backupName)
              .setRepositoryName(BACKUP_REPO_NAME)
              .setLocation(backupLocation)
              .process(cluster.getSolrClient());

      addDummyFileToIndex(repository, backupPaths.getIndexDir(), "dummy-files-1");
      addDummyFileToIndex(repository, backupPaths.getIndexDir(), "dummy-files-2");
      resp =
          CollectionAdminRequest.deleteBackupPurgeUnusedFiles(backupName)
              .setRepositoryName(BACKUP_REPO_NAME)
              .setLocation(backupLocation)
              .process(cluster.getSolrClient());
      assertEquals(2, ((NamedList) resp.getResponse().get("deleted")).get("numIndexFiles"));

      new UpdateRequest().deleteByQuery("*:*").commit(cluster.getSolrClient(), getCollectionName());
      indexDocs(getCollectionName(), false);
      // corrupt index files
      corruptIndexFiles();
      try {
        log.info("Create backup after corrupt index files");
        CollectionAdminRequest.Backup backup =
            CollectionAdminRequest.backupCollection(getCollectionName(), backupName)
                .setLocation(backupLocation)
                .setIncremental(true)
                .setMaxNumberBackupPoints(3)
                .setRepositoryName(BACKUP_REPO_NAME);
        if (random().nextBoolean()) {
          RequestStatusState state = backup.processAndWait(cluster.getSolrClient(), 1000);
          if (state != RequestStatusState.FAILED) {
            fail("This backup should be failed");
          }
        } else {
          CollectionAdminResponse rsp = backup.process(cluster.getSolrClient());
          fail("This backup should be failed");
>>>>>>> f07b7b0c
        }
      } catch (Exception e) {
        // expected
        e.printStackTrace();
      }
    }
  }

  protected void corruptIndexFiles() throws IOException {
    Collection<Slice> slices = getCollectionState(getCollectionName()).getSlices();
    Slice slice = slices.iterator().next();
    JettySolrRunner leaderNode = cluster.getReplicaJetty(slice.getLeader());

    SolrCore solrCore = leaderNode.getCoreContainer().getCore(slice.getLeader().getCoreName());
    Set<String> fileNames =
        new HashSet<>(solrCore.getDeletionPolicy().getLatestCommit().getFileNames());
    File indexFolder = new File(solrCore.getIndexDir());
    File fileGetCorrupted =
        Stream.of(Objects.requireNonNull(indexFolder.listFiles()))
            .filter(x -> fileNames.contains(x.getName()))
            .findAny()
            .get();
    try (FileInputStream fis = new FileInputStream(fileGetCorrupted)) {
      byte[] contents = fis.readAllBytes();
      contents[contents.length - CodecUtil.footerLength() - 1] += 1;
      contents[contents.length - CodecUtil.footerLength() - 2] += 1;
      contents[contents.length - CodecUtil.footerLength() - 3] += 1;
      contents[contents.length - CodecUtil.footerLength() - 4] += 1;
      try (FileOutputStream fos = new FileOutputStream(fileGetCorrupted)) {
        fos.write(contents);
      }
    } finally {
      solrCore.close();
    }
  }

  private void addDummyFileToIndex(BackupRepository repository, URI indexDir, String fileName)
      throws IOException {
    try (OutputStream os = repository.createOutput(repository.resolve(indexDir, fileName))) {
      os.write(100);
      os.write(101);
      os.write(102);
    }
  }

  private void backupRestoreThenCheck(
      CloudSolrClient solrClient, IncrementalBackupVerifier verifier) throws Exception {
    verifier.incrementalBackupThenVerify();

    if (random().nextBoolean())
      simpleRestoreAndCheckDocCount(solrClient, verifier.backupLocation, verifier.backupName);
  }

  private void simpleRestoreAndCheckDocCount(
      CloudSolrClient solrClient, String backupLocation, String backupName) throws Exception {
    Map<String, Integer> origShardToDocCount =
        AbstractCloudBackupRestoreTestCase.getShardToDocCountMap(
            solrClient, getCollectionState(getCollectionName()));

    String restoreCollectionName = getCollectionName() + "_restored";

    randomlyPrecreateRestoreCollection(restoreCollectionName, "conf1", NUM_SHARDS, REPL_FACTOR);
    CollectionAdminRequest.restoreCollection(restoreCollectionName, backupName)
        .setLocation(backupLocation)
        .setRepositoryName(BACKUP_REPO_NAME)
        .process(solrClient);

    AbstractDistribZkTestBase.waitForRecoveriesToFinish(
        restoreCollectionName,
        cluster.getSolrClient().getZkStateReader(),
        log.isDebugEnabled(),
        true,
        30);

    // check num docs are the same
    assertEquals(
        origShardToDocCount,
        AbstractCloudBackupRestoreTestCase.getShardToDocCountMap(
            solrClient, getCollectionState(restoreCollectionName)));

    // this methods may get invoked multiple times, collection must be cleanup
    CollectionAdminRequest.deleteCollection(restoreCollectionName).process(solrClient);
  }

  private void indexDocs(String collectionName, int numDocs, boolean useUUID) throws Exception {
    Random random = new Random(docsSeed);

    List<SolrInputDocument> docs = new ArrayList<>(numDocs);
    for (int i = 0; i < numDocs; i++) {
      SolrInputDocument doc = new SolrInputDocument();
      doc.addField("id", (useUUID ? java.util.UUID.randomUUID().toString() : i));
      doc.addField("shard_s", "shard" + (1 + random.nextInt(NUM_SHARDS))); // for implicit router
      docs.add(doc);
    }

    CloudSolrClient client = cluster.getSolrClient();
    client.add(collectionName, docs); // batch
    client.commit(collectionName);

    log.info("Indexed {} docs to collection: {}", numDocs, collectionName);
  }

  private int indexDocs(String collectionName, boolean useUUID) throws Exception {
    Random random =
        new Random(
            docsSeed); // use a constant seed for the whole test run so that we can easily re-index.
    int numDocs = random.nextInt(100) + 5;
    indexDocs(collectionName, numDocs, useUUID);
    return numDocs;
  }

  private void randomlyPrecreateRestoreCollection(
      String restoreCollectionName, String configName, int numShards, int numReplicas)
      throws Exception {
    if (random().nextBoolean()) {
      CollectionAdminRequest.createCollection(
              restoreCollectionName, configName, numShards, numReplicas)
          .process(cluster.getSolrClient());
      cluster.waitForActiveCollection(restoreCollectionName, numShards, numShards * numReplicas);
    }
  }

  private long getNumDocsInCollection(String collectionName) throws Exception {
    return new QueryRequest(new SolrQuery("*:*"))
        .process(cluster.getSolrClient(), collectionName)
        .getResults()
        .getNumFound();
  }

  private class IncrementalBackupVerifier {
    private BackupRepository repository;
    private URI backupURI;
    private String backupLocation;
    private String backupName;
    private BackupFilePaths incBackupFiles;

    private Map<String, Collection<String>> lastShardCommitToBackupFiles = new HashMap<>();
    // the first generation after calling backup is zero
    private int numBackup = -1;
    private int maxNumberOfBackupToKeep = 4;

    IncrementalBackupVerifier(
        BackupRepository repository,
        String backupLocation,
        String backupName,
        String collection,
        int maxNumberOfBackupToKeep) {
      this.repository = repository;
      this.backupLocation = backupLocation;
      this.backupURI =
          repository.resolveDirectory(repository.createURI(backupLocation), backupName, collection);
      this.incBackupFiles = new BackupFilePaths(repository, this.backupURI);
      this.backupName = backupName;
      this.maxNumberOfBackupToKeep = maxNumberOfBackupToKeep;
    }

<<<<<<< HEAD
    private void simpleRestoreAndCheckDocCount(CloudSolrClient solrClient, String backupLocation, String backupName) throws Exception{
        Map<String, Integer> origShardToDocCount = AbstractCloudBackupRestoreTestCase.getShardToDocCountMap(solrClient, getCollectionState(getCollectionName()));

        String restoreCollectionName = getCollectionName() + "_restored";

        randomlyPrecreateRestoreCollection(restoreCollectionName, "conf1", NUM_SHARDS, REPL_FACTOR);
        CollectionAdminRequest.restoreCollection(restoreCollectionName, backupName)
                .setLocation(backupLocation)
                .setRepositoryName(BACKUP_REPO_NAME)
                .process(solrClient);

        AbstractDistribZkTestBase.waitForRecoveriesToFinish(
            restoreCollectionName, ZkStateReader.from(solrClient), log.isDebugEnabled(), true, 30);

        // check num docs are the same
        assertEquals(origShardToDocCount, AbstractCloudBackupRestoreTestCase.getShardToDocCountMap(solrClient, getCollectionState(restoreCollectionName)));

        // this methods may get invoked multiple times, collection must be cleanup
        CollectionAdminRequest.deleteCollection(restoreCollectionName).process(solrClient);
    }


    private void indexDocs(String collectionName, int numDocs, boolean useUUID) throws Exception {
        Random random = new Random(docsSeed);

        List<SolrInputDocument> docs = new ArrayList<>(numDocs);
        for (int i=0; i<numDocs; i++) {
            SolrInputDocument doc = new SolrInputDocument();
            doc.addField("id", (useUUID ? java.util.UUID.randomUUID().toString() : i));
            doc.addField("shard_s", "shard" + (1 + random.nextInt(NUM_SHARDS))); // for implicit router
            docs.add(doc);
=======
    @SuppressWarnings("rawtypes")
    private void backupThenWait() throws SolrServerException, IOException {
      CollectionAdminRequest.Backup backup =
          CollectionAdminRequest.backupCollection(getCollectionName(), backupName)
              .setLocation(backupLocation)
              .setIncremental(true)
              .setMaxNumberBackupPoints(maxNumberOfBackupToKeep)
              .setRepositoryName(BACKUP_REPO_NAME);
      if (random().nextBoolean()) {
        try {
          RequestStatusState state = backup.processAndWait(cluster.getSolrClient(), 1000);
          assertEquals(RequestStatusState.COMPLETED, state);
        } catch (InterruptedException e) {
          e.printStackTrace();
>>>>>>> f07b7b0c
        }
        numBackup++;
      } else {
        CollectionAdminResponse rsp = backup.process(cluster.getSolrClient());
        assertEquals(0, rsp.getStatus());
        NamedList resp = (NamedList) rsp.getResponse().get("response");
        numBackup++;
        assertEquals(numBackup, resp.get("backupId"));
        ;
      }
    }

    void incrementalBackupThenVerify() throws IOException, SolrServerException {
      int numCopiedFiles = copiedFiles().size();
      backupThenWait();
      List<URI> newFilesCopiedOver = copiedFiles().subList(numCopiedFiles, copiedFiles().size());
      verify(newFilesCopiedOver);
    }

    ShardBackupMetadata getLastShardBackupId(String shardName) throws IOException {
      ShardBackupId shardBackupId =
          BackupProperties.readFromLatest(repository, backupURI)
              .flatMap(bp -> bp.getShardBackupIdFor(shardName))
              .get();
      return ShardBackupMetadata.from(
          repository,
          new BackupFilePaths(repository, backupURI).getShardBackupMetadataDir(),
          shardBackupId);
    }

    private void assertIndexInputEquals(IndexInput in1, IndexInput in2) throws IOException {
      assertEquals(in1.length(), in2.length());
      for (int i = 0; i < in1.length(); i++) {
        assertEquals(in1.readByte(), in2.readByte());
      }
    }

    private void assertFolderAreSame(URI uri1, URI uri2) throws IOException {
      String[] files1 = repository.listAll(uri1);
      String[] files2 = repository.listAll(uri2);
      Arrays.sort(files1);
      Arrays.sort(files2);

      assertArrayEquals(files1, files2);

      for (int i = 0; i < files1.length; i++) {
        URI file1Uri = repository.resolve(uri1, files1[i]);
        URI file2Uri = repository.resolve(uri2, files2[i]);
        assertEquals(repository.getPathType(file1Uri), repository.getPathType(file2Uri));
        if (repository.getPathType(file1Uri) == BackupRepository.PathType.DIRECTORY) {
          assertFolderAreSame(file1Uri, file2Uri);
        } else {
          try (IndexInput in1 = repository.openInput(uri1, files1[i], IOContext.READONCE);
              IndexInput in2 = repository.openInput(uri1, files1[i], IOContext.READONCE)) {
            assertIndexInputEquals(in1, in2);
          }
        }
      }
    }

    public void verify(List<URI> newFilesCopiedOver) throws IOException {
      // Verify zk files are reuploaded to a appropriate each time a backup is called
      // TODO make a little change to zk files and make sure that backed up files match with zk data
      BackupId prevBackupId = new BackupId(Math.max(0, numBackup - 1));

      URI backupPropertiesFile =
          repository.resolve(backupURI, "backup_" + numBackup + ".properties");
      URI zkBackupFolder = repository.resolve(backupURI, "zk_backup_" + numBackup);
      assertTrue(repository.exists(backupPropertiesFile));
      assertTrue(repository.exists(zkBackupFolder));
      assertFolderAreSame(
          repository.resolveDirectory(backupURI, BackupFilePaths.getZkStateDir(prevBackupId)),
          zkBackupFolder);

      // verify indexes file
      for (Slice slice : getCollectionState(getCollectionName()).getSlices()) {
        Replica leader = slice.getLeader();
        final ShardBackupMetadata shardBackupMetadata = getLastShardBackupId(slice.getName());
        assertNotNull(shardBackupMetadata);

        try (SolrCore solrCore =
            cluster.getReplicaJetty(leader).getCoreContainer().getCore(leader.getCoreName())) {
          Directory dir =
              solrCore
                  .getDirectoryFactory()
                  .get(
                      solrCore.getIndexDir(),
                      DirectoryFactory.DirContext.DEFAULT,
                      solrCore.getSolrConfig().indexConfig.lockType);
          try {
            URI indexDir = incBackupFiles.getIndexDir();
            IndexCommit lastCommit = solrCore.getDeletionPolicy().getLatestCommit();

            Collection<String> newBackupFiles =
                newIndexFilesComparedToLastBackup(slice.getName(), lastCommit).stream()
                    .map(
                        indexFile -> {
                          Optional<ShardBackupMetadata.BackedFile> backedFile =
                              shardBackupMetadata.getFile(indexFile);
                          assertTrue(backedFile.isPresent());
                          return backedFile.get().uniqueFileName;
                        })
                    .collect(Collectors.toList());

            lastCommit
                .getFileNames()
                .forEach(
                    f -> {
                      Optional<ShardBackupMetadata.BackedFile> backedFile =
                          shardBackupMetadata.getFile(f);
                      assertTrue(backedFile.isPresent());
                      String uniqueFileName = backedFile.get().uniqueFileName;

                      if (newBackupFiles.contains(uniqueFileName)) {
                        assertTrue(
                            newFilesCopiedOver.contains(
                                repository.resolve(indexDir, uniqueFileName)));
                      }

                      try {
                        Checksum localChecksum = repository.checksum(dir, f);
                        Checksum remoteChecksum = backedFile.get().fileChecksum;
                        assertEquals(localChecksum.checksum, remoteChecksum.checksum);
                        assertEquals(localChecksum.size, remoteChecksum.size);
                      } catch (IOException e) {
                        throw new AssertionError(e);
                      }
                    });

            assertEquals(
                "Incremental backup stored more files than needed",
                lastCommit.getFileNames().size(),
                shardBackupMetadata.listOriginalFileNames().size());
          } finally {
            solrCore.getDirectoryFactory().release(dir);
          }
        }
      }
    }

    private Collection<String> newIndexFilesComparedToLastBackup(
        String shardName, IndexCommit currentCommit) throws IOException {
      Collection<String> oldFiles =
          lastShardCommitToBackupFiles.put(shardName, currentCommit.getFileNames());
      if (oldFiles == null) oldFiles = new ArrayList<>();

      List<String> newFiles = new ArrayList<>(currentCommit.getFileNames());
      newFiles.removeAll(oldFiles);
      return newFiles;
    }
  }
}<|MERGE_RESOLUTION|>--- conflicted
+++ resolved
@@ -177,7 +177,7 @@
       t = System.nanoTime();
       AbstractDistribZkTestBase.waitForRecoveriesToFinish(
           restoreCollectionName,
-          cluster.getSolrClient().getZkStateReader(),
+          ZkStateReader.from(solrClient),
           log.isDebugEnabled(),
           false,
           3);
@@ -230,74 +230,6 @@
               .processAndWait(cluster.getSolrClient(), 20 * 1000);
       assertEquals(RequestStatusState.COMPLETED, result);
     }
-<<<<<<< HEAD
-
-    public void setTestSuffix(String testSuffix) {
-        this.testSuffix = testSuffix;
-    }
-
-    /**
-     * @return The absolute path for the backup location.
-     *         Could return null.
-     */
-    public abstract String getBackupLocation();
-
-    @Test
-    public void testSimple() throws Exception {
-        setTestSuffix("testbackupincsimple");
-        final String backupCollectionName = getCollectionName();
-        final String restoreCollectionName = backupCollectionName + "_restore";
-
-        CloudSolrClient solrClient = cluster.getSolrClient();
-
-        CollectionAdminRequest
-                .createCollection(backupCollectionName, "conf1", NUM_SHARDS, 1)
-                .process(solrClient);
-        int totalIndexedDocs = indexDocs(backupCollectionName, true);
-        String backupName = BACKUPNAME_PREFIX + testSuffix;
-        try (BackupRepository repository = cluster.getJettySolrRunner(0).getCoreContainer()
-                .newBackupRepository(BACKUP_REPO_NAME)) {
-            String backupLocation = repository.getBackupLocation(getBackupLocation());
-            long t = System.nanoTime();
-            int expectedDocsForFirstBackup = totalIndexedDocs;
-            CollectionAdminRequest.backupCollection(backupCollectionName, backupName)
-                    .setLocation(backupLocation)
-                    .setIncremental(true)
-                    .setRepositoryName(BACKUP_REPO_NAME)
-                    .processAndWait(cluster.getSolrClient(), 100);
-            long timeTaken = TimeUnit.NANOSECONDS.toMillis(System.nanoTime() - t);
-            log.info("Created backup with {} docs, took {}ms", totalIndexedDocs, timeTaken);
-            totalIndexedDocs += indexDocs(backupCollectionName, true);
-
-            t = System.nanoTime();
-            CollectionAdminRequest.backupCollection(backupCollectionName, backupName)
-                    .setLocation(backupLocation)
-                    .setIncremental(true)
-                    .setRepositoryName(BACKUP_REPO_NAME)
-                    .processAndWait(cluster.getSolrClient(), 100);
-            timeTaken = TimeUnit.NANOSECONDS.toMillis(System.nanoTime() - t);
-            long numFound = cluster.getSolrClient().query(backupCollectionName,
-                    new SolrQuery("*:*")).getResults().getNumFound();
-            log.info("Created backup with {} docs, took {}ms", numFound, timeTaken);
-
-            t = System.nanoTime();
-            randomlyPrecreateRestoreCollection(restoreCollectionName, "conf1", NUM_SHARDS, 1);
-            CollectionAdminRequest.restoreCollection(restoreCollectionName, backupName)
-                    .setBackupId(0)
-                    .setLocation(backupLocation)
-                    .setRepositoryName(BACKUP_REPO_NAME)
-                    .processAndWait(solrClient, 500);
-            timeTaken = TimeUnit.NANOSECONDS.toMillis(System.nanoTime() - t);
-            log.info("Restored from backup, took {}ms", timeTaken);
-            t = System.nanoTime();
-            AbstractDistribZkTestBase.waitForRecoveriesToFinish(
-                restoreCollectionName, ZkStateReader.from(solrClient), log.isDebugEnabled(), false, 3);
-            timeTaken = TimeUnit.NANOSECONDS.toMillis(System.nanoTime() - t);
-            log.info("Restored collection healthy, took {}ms", timeTaken);
-            numFound = cluster.getSolrClient().query(restoreCollectionName,
-                    new SolrQuery("*:*")).getResults().getNumFound();
-            assertEquals(expectedDocsForFirstBackup, numFound);
-=======
     assertEquals(firstBatchNumDocs, getNumDocsInCollection(backupCollectionName));
   }
 
@@ -415,7 +347,6 @@
         } else {
           CollectionAdminResponse rsp = backup.process(cluster.getSolrClient());
           fail("This backup should be failed");
->>>>>>> f07b7b0c
         }
       } catch (Exception e) {
         // expected
@@ -483,9 +414,8 @@
         .setRepositoryName(BACKUP_REPO_NAME)
         .process(solrClient);
 
-    AbstractDistribZkTestBase.waitForRecoveriesToFinish(
-        restoreCollectionName,
-        cluster.getSolrClient().getZkStateReader(),
+        AbstractDistribZkTestBase.waitForRecoveriesToFinish(
+            restoreCollectionName, ZkStateReader.from(solrClient),
         log.isDebugEnabled(),
         true,
         30);
@@ -572,39 +502,6 @@
       this.maxNumberOfBackupToKeep = maxNumberOfBackupToKeep;
     }
 
-<<<<<<< HEAD
-    private void simpleRestoreAndCheckDocCount(CloudSolrClient solrClient, String backupLocation, String backupName) throws Exception{
-        Map<String, Integer> origShardToDocCount = AbstractCloudBackupRestoreTestCase.getShardToDocCountMap(solrClient, getCollectionState(getCollectionName()));
-
-        String restoreCollectionName = getCollectionName() + "_restored";
-
-        randomlyPrecreateRestoreCollection(restoreCollectionName, "conf1", NUM_SHARDS, REPL_FACTOR);
-        CollectionAdminRequest.restoreCollection(restoreCollectionName, backupName)
-                .setLocation(backupLocation)
-                .setRepositoryName(BACKUP_REPO_NAME)
-                .process(solrClient);
-
-        AbstractDistribZkTestBase.waitForRecoveriesToFinish(
-            restoreCollectionName, ZkStateReader.from(solrClient), log.isDebugEnabled(), true, 30);
-
-        // check num docs are the same
-        assertEquals(origShardToDocCount, AbstractCloudBackupRestoreTestCase.getShardToDocCountMap(solrClient, getCollectionState(restoreCollectionName)));
-
-        // this methods may get invoked multiple times, collection must be cleanup
-        CollectionAdminRequest.deleteCollection(restoreCollectionName).process(solrClient);
-    }
-
-
-    private void indexDocs(String collectionName, int numDocs, boolean useUUID) throws Exception {
-        Random random = new Random(docsSeed);
-
-        List<SolrInputDocument> docs = new ArrayList<>(numDocs);
-        for (int i=0; i<numDocs; i++) {
-            SolrInputDocument doc = new SolrInputDocument();
-            doc.addField("id", (useUUID ? java.util.UUID.randomUUID().toString() : i));
-            doc.addField("shard_s", "shard" + (1 + random.nextInt(NUM_SHARDS))); // for implicit router
-            docs.add(doc);
-=======
     @SuppressWarnings("rawtypes")
     private void backupThenWait() throws SolrServerException, IOException {
       CollectionAdminRequest.Backup backup =
@@ -619,7 +516,6 @@
           assertEquals(RequestStatusState.COMPLETED, state);
         } catch (InterruptedException e) {
           e.printStackTrace();
->>>>>>> f07b7b0c
         }
         numBackup++;
       } else {
