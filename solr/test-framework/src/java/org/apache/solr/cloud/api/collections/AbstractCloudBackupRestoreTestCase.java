/*
 * Licensed to the Apache Software Foundation (ASF) under one or more
 * contributor license agreements.  See the NOTICE file distributed with
 * this work for additional information regarding copyright ownership.
 * The ASF licenses this file to You under the Apache License, Version 2.0
 * (the "License"); you may not use this file except in compliance with
 * the License.  You may obtain a copy of the License at
 *
 *     http://www.apache.org/licenses/LICENSE-2.0
 *
 * Unless required by applicable law or agreed to in writing, software
 * distributed under the License is distributed on an "AS IS" BASIS,
 * WITHOUT WARRANTIES OR CONDITIONS OF ANY KIND, either express or implied.
 * See the License for the specific language governing permissions and
 * limitations under the License.
 */
package org.apache.solr.cloud.api.collections;

import static org.hamcrest.CoreMatchers.hasItem;
import static org.hamcrest.CoreMatchers.not;

import java.io.IOException;
import java.lang.invoke.MethodHandles;
import java.util.ArrayList;
import java.util.HashMap;
import java.util.List;
import java.util.Map;
import java.util.Properties;
import java.util.Random;
import java.util.TreeMap;
import org.apache.lucene.util.TestUtil;
import org.apache.solr.client.solrj.SolrQuery;
import org.apache.solr.client.solrj.SolrServerException;
import org.apache.solr.client.solrj.impl.CloudSolrClient;
import org.apache.solr.client.solrj.impl.HttpSolrClient;
import org.apache.solr.client.solrj.request.CollectionAdminRequest;
import org.apache.solr.client.solrj.request.CollectionAdminRequest.ClusterProp;
import org.apache.solr.client.solrj.response.RequestStatusState;
import org.apache.solr.cloud.AbstractDistribZkTestBase;
import org.apache.solr.cloud.SolrCloudTestCase;
import org.apache.solr.common.SolrException;
import org.apache.solr.common.SolrException.ErrorCode;
import org.apache.solr.common.SolrInputDocument;
import org.apache.solr.common.cloud.DocCollection;
import org.apache.solr.common.cloud.ImplicitDocRouter;
import org.apache.solr.common.cloud.Slice;
import org.apache.solr.common.cloud.ZkStateReader;
import org.apache.solr.common.params.CollectionAdminParams;
import org.apache.solr.common.params.CoreAdminParams;
import org.junit.AfterClass;
import org.junit.BeforeClass;
import org.junit.Test;
import org.slf4j.Logger;
import org.slf4j.LoggerFactory;

/**
 * Used to test the traditional (now deprecated) 'full-snapshot' method of backup/restoration.
 *
 * <p>For a similar test harness for incremental backup/restoration see {@link
 * AbstractIncrementalBackupTest}
 */
public abstract class AbstractCloudBackupRestoreTestCase extends SolrCloudTestCase {
  private static final Logger log = LoggerFactory.getLogger(MethodHandles.lookup().lookupClass());

  protected static final int NUM_SHARDS = 2; // granted we sometimes shard split to get more
  protected static final int NUM_SPLIT_SHARDS =
      3; // We always split shard1 so total shards post split will be 3
  protected static final String BACKUPNAME_PREFIX = "mytestbackup";

  int replFactor;
  int numTlogReplicas;
  int numPullReplicas;

  private static long docsSeed; // see indexDocs()
  protected String testSuffix = "test1";

  @BeforeClass
  public static void createCluster() throws Exception {
    docsSeed = random().nextLong();
    System.setProperty("solr.allowPaths", "*");
  }

  @AfterClass
  public static void afterClass() throws Exception {
    System.clearProperty("solr.allowPaths");
  }

  /**
   * @return The name of the collection to use.
   */
  public abstract String getCollectionNamePrefix();

  /**
   * @return The name of the backup repository to use.
   */
  public abstract String getBackupRepoName();

  /**
   * @return The absolute path for the backup location. Could return null.
   */
  public abstract String getBackupLocation();

  public String getCollectionName() {
    return getCollectionNamePrefix() + "_" + testSuffix;
  }

  public void setTestSuffix(String testSuffix) {
    this.testSuffix = testSuffix;
  }

  @Test
  public void test() throws Exception {
    setTestSuffix("testok");
    boolean isImplicit = random().nextBoolean();
    boolean doSplitShardOperation = !isImplicit && random().nextBoolean();
    replFactor = TestUtil.nextInt(random(), 1, 2);
    numTlogReplicas = TestUtil.nextInt(random(), 0, 1);
    numPullReplicas = TestUtil.nextInt(random(), 0, 1);
    int backupReplFactor = replFactor + numPullReplicas + numTlogReplicas;

    CollectionAdminRequest.Create create =
        isImplicit
            ?
            // NOTE: use shard list with same # of shards as NUM_SHARDS; we assume this later
            CollectionAdminRequest.createCollectionWithImplicitRouter(
                getCollectionName(),
                "conf1",
                "shard1,shard2",
                replFactor,
                numTlogReplicas,
                numPullReplicas)
            : CollectionAdminRequest.createCollection(
                getCollectionName(),
                "conf1",
                NUM_SHARDS,
                replFactor,
                numTlogReplicas,
                numPullReplicas);

    Properties coreProps = new Properties();
    coreProps.put("customKey", "customValue"); // just to assert it survives the restoration
    create.setProperties(coreProps);
    if (isImplicit) { // implicit router
      create.setRouterField("shard_s");
    } else { // composite id router
      if (random().nextBoolean()) {
        create.setRouterField("shard_s");
      }
    }

    CloudSolrClient solrClient = cluster.getSolrClient();
    create.process(solrClient);

    indexDocs(getCollectionName(), false);

    if (doSplitShardOperation) {
      // shard split the first shard
      int prevActiveSliceCount = getActiveSliceCount(getCollectionName());
      CollectionAdminRequest.SplitShard splitShard =
          CollectionAdminRequest.splitShard(getCollectionName());
      splitShard.setShardName("shard1");
      splitShard.process(solrClient);
      // wait until we see one more active slice...
      for (int i = 0; getActiveSliceCount(getCollectionName()) != prevActiveSliceCount + 1; i++) {
        assertTrue(i < 30);
        Thread.sleep(500);
      }
      // issue a hard commit.  Split shard does a soft commit which isn't good enough for the
      // backup/snapshooter to see
      solrClient.commit(getCollectionName());
    }

    testBackupAndRestore(getCollectionName(), backupReplFactor);
    testConfigBackupOnly("conf1", getCollectionName());
    testInvalidPath(getCollectionName());
  }

  @Test
  public void testRestoreFailure() throws Exception {
    setTestSuffix("testfailure");
    replFactor = TestUtil.nextInt(random(), 1, 2);
    numTlogReplicas = TestUtil.nextInt(random(), 0, 1);
    numPullReplicas = TestUtil.nextInt(random(), 0, 1);

    CollectionAdminRequest.Create create =
        CollectionAdminRequest.createCollection(
            getCollectionName(), "conf1", NUM_SHARDS, replFactor, numTlogReplicas, numPullReplicas);

    CloudSolrClient solrClient = cluster.getSolrClient();
    create.process(solrClient);

    indexDocs(getCollectionName(), false);

    String backupLocation = getBackupLocation();
    String backupName = BACKUPNAME_PREFIX + testSuffix;

<<<<<<< HEAD
=======
    DocCollection backupCollection =
        solrClient.getZkStateReader().getClusterState().getCollection(getCollectionName());

>>>>>>> f07b7b0c
    log.info("Triggering Backup command");

    {
      CollectionAdminRequest.Backup backup =
          CollectionAdminRequest.backupCollection(getCollectionName(), backupName)
              .setLocation(backupLocation)
              .setIncremental(false)
              .setRepositoryName(getBackupRepoName());
      assertEquals(0, backup.process(solrClient).getStatus());
    }

    log.info("Triggering Restore command");

    String restoreCollectionName = getCollectionName() + "_restored";

    {
      CollectionAdminRequest.Restore restore =
          CollectionAdminRequest.restoreCollection(restoreCollectionName, backupName)
              .setLocation(backupLocation)
              .setRepositoryName(getBackupRepoName());

      restore.setConfigName("confFaulty");
      assertEquals(RequestStatusState.FAILED, restore.processAndWait(solrClient, 30));
<<<<<<< HEAD
      assertThat("Failed collection is still in the clusterstate: " + cluster.getSolrClient().getClusterState().getCollectionOrNull(restoreCollectionName), 
          CollectionAdminRequest.listCollections(solrClient), not(hasItem(restoreCollectionName)));
=======
      assertThat(
          "Failed collection is still in the clusterstate: "
              + cluster
                  .getSolrClient()
                  .getClusterStateProvider()
                  .getClusterState()
                  .getCollectionOrNull(restoreCollectionName),
          CollectionAdminRequest.listCollections(solrClient),
          not(hasItem(restoreCollectionName)));
>>>>>>> f07b7b0c
    }
  }

  /**
   * This test validates the backup of collection configuration using {@linkplain
   * CollectionAdminParams#NO_INDEX_BACKUP_STRATEGY}.
   *
   * @param configName The config name for the collection to be backed up.
   * @param collectionName The name of the collection to be backed up.
   * @throws Exception in case of errors.
   */
  protected void testConfigBackupOnly(String configName, String collectionName) throws Exception {
    // This is deliberately no-op since we want to run this test only for one of the backup
    // repository
    // implementation (mainly to avoid redundant test execution). Currently HDFS backup repository
    // test
    // implements this.
  }

  // This test verifies the system behavior when the backup location cluster property is configured
  // with an invalid
  // value for the specified repository (and the default backup location is not configured in
  // solr.xml).
  private void testInvalidPath(String collectionName) throws Exception {
    // Execute this test only if the default backup location is NOT configured in solr.xml
    if (getBackupLocation() == null) {
      return;
    }

    String backupName = "invalidbackuprequest";
    CloudSolrClient solrClient = cluster.getSolrClient();

    ClusterProp req =
        CollectionAdminRequest.setClusterProperty(
            CoreAdminParams.BACKUP_LOCATION, "/location/does/not/exist");
    assertEquals(0, req.process(solrClient).getStatus());

    // Do not specify the backup location.
    CollectionAdminRequest.Backup backup =
        CollectionAdminRequest.backupCollection(collectionName, backupName)
            .setIncremental(false)
            .setRepositoryName(getBackupRepoName());
    try {
      backup.process(solrClient);
      fail(
          "This request should have failed since the cluster property value for backup location property is invalid.");
    } catch (SolrException ex) {
      assertEquals(ErrorCode.SERVER_ERROR.code, ex.code());
    }

    String restoreCollectionName = collectionName + "_invalidrequest";
    CollectionAdminRequest.Restore restore =
        CollectionAdminRequest.restoreCollection(restoreCollectionName, backupName)
            .setRepositoryName(getBackupRepoName());
    try {
      restore.process(solrClient);
      fail(
          "This request should have failed since the cluster property value for backup location property is invalid.");
    } catch (SolrException ex) {
      assertEquals(ErrorCode.SERVER_ERROR.code, ex.code());
    }
  }

  private int getActiveSliceCount(String collectionName) {
<<<<<<< HEAD
    return ZkStateReader.from(cluster.getSolrClient()).getClusterState().getCollection(collectionName).getActiveSlices().size();
=======
    return cluster
        .getSolrClient()
        .getZkStateReader()
        .getClusterState()
        .getCollection(collectionName)
        .getActiveSlices()
        .size();
>>>>>>> f07b7b0c
  }

  private int indexDocs(String collectionName, boolean useUUID) throws Exception {
    Random random =
        new Random(
            docsSeed); // use a constant seed for the whole test run so that we can easily re-index.
    int numDocs = random.nextInt(100);
    if (numDocs == 0) {
      log.info("Indexing ZERO test docs");
      return 0;
    }

    List<SolrInputDocument> docs = new ArrayList<>(numDocs);
    for (int i = 0; i < numDocs; i++) {
      SolrInputDocument doc = new SolrInputDocument();
      doc.addField("id", ((useUUID == true) ? java.util.UUID.randomUUID().toString() : i));
      doc.addField("shard_s", "shard" + (1 + random.nextInt(NUM_SHARDS))); // for implicit router
      docs.add(doc);
    }

    CloudSolrClient client = cluster.getSolrClient();
    client.add(collectionName, docs); // batch
    client.commit(collectionName);

    log.info("Indexed {} docs to collection: {}", numDocs, collectionName);

    return numDocs;
  }

  private void testBackupAndRestore(String collectionName, int backupReplFactor) throws Exception {
    String backupLocation = getBackupLocation();
    String backupName = BACKUPNAME_PREFIX + testSuffix;

    CloudSolrClient client = cluster.getSolrClient();
<<<<<<< HEAD
    DocCollection backupCollection = ZkStateReader.from(client).getClusterState().getCollection(collectionName);
=======
    DocCollection backupCollection =
        client.getZkStateReader().getClusterState().getCollection(collectionName);
>>>>>>> f07b7b0c

    Map<String, Integer> origShardToDocCount = getShardToDocCountMap(client, backupCollection);
    assert origShardToDocCount.isEmpty() == false;

    log.info("Triggering Backup command");

    {
      CollectionAdminRequest.Backup backup =
          CollectionAdminRequest.backupCollection(collectionName, backupName)
              .setIncremental(false)
              .setLocation(backupLocation)
              .setRepositoryName(getBackupRepoName());
      if (random().nextBoolean()) {
        assertEquals(0, backup.process(client).getStatus());
      } else {
        assertEquals(RequestStatusState.COMPLETED, backup.processAndWait(client, 30)); // async
      }
    }

    log.info("Triggering Restore command");

    String restoreCollectionName = collectionName + "_restored";
    boolean sameConfig = random().nextBoolean();

    int restoreReplcationFactor = replFactor;
    int restoreTlogReplicas = numTlogReplicas;
    int restorePullReplicas = numPullReplicas;
    boolean setExternalReplicationFactor = false;
    if (random().nextBoolean()) { // Override replicationFactor / tLogReplicas / pullReplicas
      setExternalReplicationFactor = true;
      restoreTlogReplicas = TestUtil.nextInt(random(), 0, 1);
      restoreReplcationFactor = TestUtil.nextInt(random(), 1, 2);
      restorePullReplicas = TestUtil.nextInt(random(), 0, 1);
    }
    int numShards = backupCollection.getActiveSlices().size();

    int restoreReplFactor = restoreReplcationFactor + restoreTlogReplicas + restorePullReplicas;

    CollectionAdminRequest.Restore restore =
        CollectionAdminRequest.restoreCollection(restoreCollectionName, backupName)
            .setLocation(backupLocation)
            .setRepositoryName(getBackupRepoName());

    // explicitly specify the replicationFactor/pullReplicas/nrtReplicas/tlogReplicas.
    if (setExternalReplicationFactor) {
      restore.setReplicationFactor(restoreReplcationFactor);
      restore.setTlogReplicas(restoreTlogReplicas);
      restore.setPullReplicas(restorePullReplicas);
    }
    int restoreNodeSetSize = cluster.getJettySolrRunners().size();
    if (rarely()) { // Test that restore command obeys createNodeSet if provided.
      restore.setCreateNodeSet(cluster.getJettySolrRunners().get(0).getNodeName());
      restoreNodeSetSize = 1;
    }
    final int restoreMaxShardsPerNode =
        (int) Math.ceil((restoreReplFactor * numShards / (double) restoreNodeSetSize));

    Properties props = new Properties();
    props.setProperty("customKey", "customVal");
    restore.setProperties(props);
    if (sameConfig == false) {
      restore.setConfigName("customConfigName");
    }
    if (random().nextBoolean()) {
      assertEquals(0, restore.process(client).getStatus());
    } else {
      assertEquals(RequestStatusState.COMPLETED, restore.processAndWait(client, 60)); // async
    }
    AbstractDistribZkTestBase.waitForRecoveriesToFinish(
<<<<<<< HEAD
      restoreCollectionName, ZkStateReader.from(client), log.isDebugEnabled(), true, 30);

    //Check the number of results are the same
    DocCollection restoreCollection = ZkStateReader.from(client).getClusterState().getCollection(restoreCollectionName);
=======
        restoreCollectionName,
        cluster.getSolrClient().getZkStateReader(),
        log.isDebugEnabled(),
        true,
        30);

    // Check the number of results are the same
    DocCollection restoreCollection =
        client.getZkStateReader().getClusterState().getCollection(restoreCollectionName);
>>>>>>> f07b7b0c
    assertEquals(origShardToDocCount, getShardToDocCountMap(client, restoreCollection));
    // Re-index same docs (should be identical docs given same random seed) and test we have the
    // same result.  Helps
    //  test we reconstituted the hash ranges / doc router.
    if (!(restoreCollection.getRouter() instanceof ImplicitDocRouter) && random().nextBoolean()) {
      indexDocs(restoreCollectionName, false);
      assertEquals(origShardToDocCount, getShardToDocCountMap(client, restoreCollection));
    }

    assertEquals(sameConfig ? "conf1" : "customConfigName", restoreCollection.getConfigName());

    Map<String, Integer> numReplicasByNodeName = new HashMap<>();
    restoreCollection
        .getReplicas()
        .forEach(
            x -> {
              numReplicasByNodeName.put(
                  x.getNodeName(), numReplicasByNodeName.getOrDefault(x.getNodeName(), 0) + 1);
            });
    numReplicasByNodeName.forEach(
        (k, v) -> {
          assertTrue(
              "Node "
                  + k
                  + " has "
                  + v
                  + " replicas. Expected num replicas : "
                  + restoreMaxShardsPerNode
                  + ". state: \n"
                  + restoreCollection,
              v <= restoreMaxShardsPerNode);
        });

    assertEquals(
        restoreCollection.toString(),
        restoreReplcationFactor,
        restoreCollection.getReplicationFactor().intValue());
    assertEquals(
        restoreCollection.toString(),
        restoreReplcationFactor,
        restoreCollection.getNumNrtReplicas().intValue());
    assertEquals(
        restoreCollection.toString(),
        restorePullReplicas,
        restoreCollection.getNumPullReplicas().intValue());
    assertEquals(
        restoreCollection.toString(),
        restoreTlogReplicas,
        restoreCollection.getNumTlogReplicas().intValue());

    // SOLR-12605: Add more docs after restore is complete to see if they are getting added fine
    // explicitly querying the leaders. If we use CloudSolrClient there is no guarantee that we'll
    // hit a nrtReplica
    {
      Map<String, Integer> restoredCollectionPerShardCount =
          getShardToDocCountMap(client, restoreCollection);
      long restoredCollectionDocCount =
          restoredCollectionPerShardCount.values().stream().mapToInt(Number::intValue).sum();
      int numberNewDocsIndexed = indexDocs(restoreCollectionName, true);
      Map<String, Integer> restoredCollectionPerShardCountAfterIndexing =
          getShardToDocCountMap(client, restoreCollection);
      int restoredCollectionFinalDocCount =
          restoredCollectionPerShardCountAfterIndexing.values().stream()
              .mapToInt(Number::intValue)
              .sum();

      log.info(
          "Original doc count in restored collection:{} , number of newly added documents to the restored collection: {}"
              + ", after indexing: {}",
          restoredCollectionDocCount,
          numberNewDocsIndexed,
          restoredCollectionFinalDocCount);
      assertEquals(
          (restoredCollectionDocCount + numberNewDocsIndexed), restoredCollectionFinalDocCount);
    }

    // assert added core properties:
    // DWS: did via manual inspection.
    // TODO Find the applicable core.properties on the file system but how?
  }

  public static Map<String, Integer> getShardToDocCountMap(
      CloudSolrClient client, DocCollection docCollection) throws SolrServerException, IOException {
    Map<String, Integer> shardToDocCount = new TreeMap<>();
    for (Slice slice : docCollection.getActiveSlices()) {
      String shardName = slice.getName();
      try (HttpSolrClient leaderClient =
          new HttpSolrClient.Builder(slice.getLeader().getCoreUrl())
              .withHttpClient(client.getHttpClient())
              .build()) {
        long docsInShard =
            leaderClient
                .query(new SolrQuery("*:*").setParam("distrib", "false"))
                .getResults()
                .getNumFound();
        shardToDocCount.put(shardName, (int) docsInShard);
      }
    }
    return shardToDocCount;
  }
}<|MERGE_RESOLUTION|>--- conflicted
+++ resolved
@@ -194,12 +194,9 @@
     String backupLocation = getBackupLocation();
     String backupName = BACKUPNAME_PREFIX + testSuffix;
 
-<<<<<<< HEAD
-=======
     DocCollection backupCollection =
         solrClient.getZkStateReader().getClusterState().getCollection(getCollectionName());
 
->>>>>>> f07b7b0c
     log.info("Triggering Backup command");
 
     {
@@ -223,20 +220,14 @@
 
       restore.setConfigName("confFaulty");
       assertEquals(RequestStatusState.FAILED, restore.processAndWait(solrClient, 30));
-<<<<<<< HEAD
-      assertThat("Failed collection is still in the clusterstate: " + cluster.getSolrClient().getClusterState().getCollectionOrNull(restoreCollectionName), 
-          CollectionAdminRequest.listCollections(solrClient), not(hasItem(restoreCollectionName)));
-=======
       assertThat(
           "Failed collection is still in the clusterstate: "
               + cluster
                   .getSolrClient()
-                  .getClusterStateProvider()
                   .getClusterState()
                   .getCollectionOrNull(restoreCollectionName),
           CollectionAdminRequest.listCollections(solrClient),
           not(hasItem(restoreCollectionName)));
->>>>>>> f07b7b0c
     }
   }
 
@@ -301,17 +292,13 @@
   }
 
   private int getActiveSliceCount(String collectionName) {
-<<<<<<< HEAD
-    return ZkStateReader.from(cluster.getSolrClient()).getClusterState().getCollection(collectionName).getActiveSlices().size();
-=======
-    return cluster
+    return ZkStateReader.from(cluster
         .getSolrClient()
-        .getZkStateReader()
+        )
         .getClusterState()
         .getCollection(collectionName)
         .getActiveSlices()
         .size();
->>>>>>> f07b7b0c
   }
 
   private int indexDocs(String collectionName, boolean useUUID) throws Exception {
@@ -346,12 +333,8 @@
     String backupName = BACKUPNAME_PREFIX + testSuffix;
 
     CloudSolrClient client = cluster.getSolrClient();
-<<<<<<< HEAD
-    DocCollection backupCollection = ZkStateReader.from(client).getClusterState().getCollection(collectionName);
-=======
     DocCollection backupCollection =
-        client.getZkStateReader().getClusterState().getCollection(collectionName);
->>>>>>> f07b7b0c
+        ZkStateReader.from(client).getClusterState().getCollection(collectionName);
 
     Map<String, Integer> origShardToDocCount = getShardToDocCountMap(client, backupCollection);
     assert origShardToDocCount.isEmpty() == false;
@@ -421,22 +404,14 @@
       assertEquals(RequestStatusState.COMPLETED, restore.processAndWait(client, 60)); // async
     }
     AbstractDistribZkTestBase.waitForRecoveriesToFinish(
-<<<<<<< HEAD
-      restoreCollectionName, ZkStateReader.from(client), log.isDebugEnabled(), true, 30);
-
-    //Check the number of results are the same
-    DocCollection restoreCollection = ZkStateReader.from(client).getClusterState().getCollection(restoreCollectionName);
-=======
-        restoreCollectionName,
-        cluster.getSolrClient().getZkStateReader(),
+      restoreCollectionName, ZkStateReader.from(client),
         log.isDebugEnabled(),
         true,
         30);
 
     // Check the number of results are the same
     DocCollection restoreCollection =
-        client.getZkStateReader().getClusterState().getCollection(restoreCollectionName);
->>>>>>> f07b7b0c
+        ZkStateReader.from(client).getClusterState().getCollection(restoreCollectionName);
     assertEquals(origShardToDocCount, getShardToDocCountMap(client, restoreCollection));
     // Re-index same docs (should be identical docs given same random seed) and test we have the
     // same result.  Helps
