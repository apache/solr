/*
 * Licensed to the Apache Software Foundation (ASF) under one or more
 * contributor license agreements.  See the NOTICE file distributed with
 * this work for additional information regarding copyright ownership.
 * The ASF licenses this file to You under the Apache License, Version 2.0
 * (the "License"); you may not use this file except in compliance with
 * the License.  You may obtain a copy of the License at
 *
 *     http://www.apache.org/licenses/LICENSE-2.0
 *
 * Unless required by applicable law or agreed to in writing, software
 * distributed under the License is distributed on an "AS IS" BASIS,
 * WITHOUT WARRANTIES OR CONDITIONS OF ANY KIND, either express or implied.
 * See the License for the specific language governing permissions and
 * limitations under the License.
 */
package org.apache.solr.cloud;

import static org.apache.solr.core.ConfigSetProperties.DEFAULT_FILENAME;

import com.codahale.metrics.MetricRegistry;
import java.io.File;
import java.io.IOException;
import java.io.PrintStream;
import java.lang.invoke.MethodHandles;
import java.nio.charset.Charset;
import java.nio.charset.StandardCharsets;
import java.nio.file.Files;
import java.nio.file.Path;
import java.util.*;
import java.util.concurrent.Callable;
import java.util.concurrent.CopyOnWriteArrayList;
import java.util.concurrent.CountDownLatch;
import java.util.concurrent.ExecutionException;
import java.util.concurrent.ExecutorService;
import java.util.concurrent.Future;
import java.util.concurrent.TimeUnit;
import java.util.concurrent.TimeoutException;
import java.util.concurrent.atomic.AtomicInteger;
import java.util.concurrent.atomic.AtomicReference;
import java.util.function.Consumer;
import javax.servlet.Filter;
import org.apache.lucene.util.LuceneTestCase;
import org.apache.solr.SolrTestCaseJ4;
import org.apache.solr.client.solrj.embedded.JettyConfig;
import org.apache.solr.client.solrj.embedded.JettySolrRunner;
import org.apache.solr.client.solrj.embedded.SSLConfig;
import org.apache.solr.client.solrj.impl.CloudSolrClient;
import org.apache.solr.client.solrj.request.CollectionAdminRequest;
import org.apache.solr.client.solrj.request.ConfigSetAdminRequest;
import org.apache.solr.common.SolrException;
import org.apache.solr.common.SolrException.ErrorCode;
import org.apache.solr.common.cloud.*;
import org.apache.solr.common.params.CollectionAdminParams;
import org.apache.solr.common.util.ExecutorUtil;
import org.apache.solr.common.util.IOUtils;
import org.apache.solr.common.util.SolrNamedThreadFactory;
import org.apache.solr.common.util.TimeSource;
import org.apache.solr.core.CoreContainer;
import org.apache.solr.util.TimeOut;
import org.apache.zookeeper.KeeperException;
import org.eclipse.jetty.server.handler.HandlerWrapper;
import org.eclipse.jetty.servlet.ServletHolder;
import org.slf4j.Logger;
import org.slf4j.LoggerFactory;

/** "Mini" SolrCloud cluster to be used for testing */
public class MiniSolrCloudCluster {

  private static final Logger log = LoggerFactory.getLogger(MethodHandles.lookup().lookupClass());

  public static final String TEST_URL_ALLOW_LIST = SolrTestCaseJ4.TEST_URL_ALLOW_LIST;

  public static final int DEFAULT_TIMEOUT = 30;

  public static final String DEFAULT_CLOUD_SOLR_XML =
      "<solr>\n"
          + "\n"
          + "  <str name=\"shareSchema\">${shareSchema:false}</str>\n"
          + "  <str name=\"allowPaths\">${solr.allowPaths:}</str>\n"
          + "  <str name=\"configSetBaseDir\">${configSetBaseDir:configsets}</str>\n"
          + "  <str name=\"coreRootDirectory\">${coreRootDirectory:.}</str>\n"
          + "  <str name=\"collectionsHandler\">${collectionsHandler:solr.CollectionsHandler}</str>\n"
          + "  <str name=\"allowUrls\">${"
          + TEST_URL_ALLOW_LIST
          + ":}</str>\n"
          + "\n"
          + "  <shardHandlerFactory name=\"shardHandlerFactory\" class=\"HttpShardHandlerFactory\">\n"
          + "    <str name=\"urlScheme\">${urlScheme:}</str>\n"
          + "    <int name=\"socketTimeout\">${socketTimeout:90000}</int>\n"
          + "    <int name=\"connTimeout\">${connTimeout:15000}</int>\n"
          + "  </shardHandlerFactory>\n"
          + "\n"
          + "  <solrcloud>\n"
          + "    <str name=\"host\">127.0.0.1</str>\n"
          + "    <int name=\"hostPort\">${hostPort:8983}</int>\n"
          + "    <str name=\"hostContext\">${hostContext:solr}</str>\n"
          + "    <int name=\"zkClientTimeout\">${solr.zkclienttimeout:30000}</int>\n"
          + "    <bool name=\"genericCoreNodeNames\">${genericCoreNodeNames:true}</bool>\n"
          + "    <int name=\"leaderVoteWait\">${leaderVoteWait:10000}</int>\n"
          + "    <int name=\"distribUpdateConnTimeout\">${distribUpdateConnTimeout:45000}</int>\n"
          + "    <int name=\"distribUpdateSoTimeout\">${distribUpdateSoTimeout:340000}</int>\n"
          + "    <str name=\"zkCredentialsProvider\">${zkCredentialsProvider:org.apache.solr.common.cloud.DefaultZkCredentialsProvider}</str> \n"
          + "    <str name=\"zkACLProvider\">${zkACLProvider:org.apache.solr.common.cloud.DefaultZkACLProvider}</str> \n"
          + "    <str name=\"pkiHandlerPrivateKeyPath\">${pkiHandlerPrivateKeyPath:cryptokeys/priv_key512_pkcs8.pem}</str> \n"
          + "    <str name=\"pkiHandlerPublicKeyPath\">${pkiHandlerPublicKeyPath:cryptokeys/pub_key512.der}</str> \n"
          + "    <str name=\"distributedClusterStateUpdates\">${solr.distributedClusterStateUpdates:false}</str> \n"
          + "    <str name=\"distributedCollectionConfigSetExecution\">${solr.distributedCollectionConfigSetExecution:false}</str> \n"
          + "  </solrcloud>\n"
          +
          // NOTE: this turns off the metrics collection unless overridden by a sysprop
          "  <metrics enabled=\"${metricsEnabled:false}\">\n"
          + "    <reporter name=\"default\" class=\"org.apache.solr.metrics.reporters.SolrJmxReporter\">\n"
          + "      <str name=\"rootName\">solr_${hostPort:8983}</str>\n"
          + "    </reporter>\n"
          + "  </metrics>\n"
          + "  \n"
          + "</solr>\n";

  private final Object startupWait = new Object();
  private volatile ZkTestServer zkServer; // non-final due to injectChaos()
  private final boolean externalZkServer;
  private final List<JettySolrRunner> jettys = new CopyOnWriteArrayList<>();
  private final Path baseDir;
  private final CloudSolrClient solrClient;
  private final JettyConfig jettyConfig;
  private final boolean trackJettyMetrics;

  private final AtomicInteger nodeIds = new AtomicInteger();

  /**
   * Create a MiniSolrCloudCluster with default solr.xml
   *
   * @param numServers number of Solr servers to start
   * @param baseDir base directory that the mini cluster should be run from
   * @param jettyConfig Jetty configuration
   * @throws Exception if there was an error starting the cluster
   */
  public MiniSolrCloudCluster(int numServers, Path baseDir, JettyConfig jettyConfig)
      throws Exception {
    this(numServers, baseDir, DEFAULT_CLOUD_SOLR_XML, jettyConfig, null, false);
  }

  /**
   * Create a MiniSolrCloudCluster
   *
   * @param numServers number of Solr servers to start
   * @param hostContext context path of Solr servers used by Jetty
   * @param baseDir base directory that the mini cluster should be run from
   * @param solrXml solr.xml file to be uploaded to ZooKeeper
   * @param extraServlets Extra servlets to be started by Jetty
   * @param extraRequestFilters extra filters to be started by Jetty
   * @throws Exception if there was an error starting the cluster
   */
  public MiniSolrCloudCluster(
      int numServers,
      String hostContext,
      Path baseDir,
      String solrXml,
      SortedMap<ServletHolder, String> extraServlets,
      SortedMap<Class<? extends Filter>, String> extraRequestFilters)
      throws Exception {
    this(numServers, hostContext, baseDir, solrXml, extraServlets, extraRequestFilters, null);
  }

  /**
   * Create a MiniSolrCloudCluster
   *
   * @param numServers number of Solr servers to start
   * @param hostContext context path of Solr servers used by Jetty
   * @param baseDir base directory that the mini cluster should be run from
   * @param solrXml solr.xml file to be uploaded to ZooKeeper
   * @param extraServlets Extra servlets to be started by Jetty
   * @param extraRequestFilters extra filters to be started by Jetty
   * @param sslConfig SSL configuration
   * @throws Exception if there was an error starting the cluster
   */
  public MiniSolrCloudCluster(
      int numServers,
      String hostContext,
      Path baseDir,
      String solrXml,
      SortedMap<ServletHolder, String> extraServlets,
      SortedMap<Class<? extends Filter>, String> extraRequestFilters,
      SSLConfig sslConfig)
      throws Exception {
    this(
        numServers,
        baseDir,
        solrXml,
        JettyConfig.builder()
            .setContext(hostContext)
            .withSSLConfig(sslConfig)
            .withFilters(extraRequestFilters)
            .withServlets(extraServlets)
            .build());
  }

  /**
   * Create a MiniSolrCloudCluster
   *
   * @param numServers number of Solr servers to start
   * @param baseDir base directory that the mini cluster should be run from
   * @param solrXml solr.xml file to be uploaded to ZooKeeper
   * @param jettyConfig Jetty configuration
   * @throws Exception if there was an error starting the cluster
   */
  public MiniSolrCloudCluster(int numServers, Path baseDir, String solrXml, JettyConfig jettyConfig)
      throws Exception {
    this(numServers, baseDir, solrXml, jettyConfig, null, false);
  }

  /**
   * Create a MiniSolrCloudCluster
   *
   * @param numServers number of Solr servers to start
   * @param baseDir base directory that the mini cluster should be run from
   * @param solrXml solr.xml file to be uploaded to ZooKeeper
   * @param jettyConfig Jetty configuration
   * @param zkTestServer ZkTestServer to use. If null, one will be created
   * @throws Exception if there was an error starting the cluster
   */
  public MiniSolrCloudCluster(
      int numServers,
      Path baseDir,
      String solrXml,
      JettyConfig jettyConfig,
      ZkTestServer zkTestServer,
      boolean formatZkServer)
      throws Exception {
    this(numServers, baseDir, solrXml, jettyConfig, zkTestServer, Optional.empty(), formatZkServer);
  }

  /**
   * Create a MiniSolrCloudCluster. Note - this constructor visibility is changed to package
   * protected so as to discourage its usage. Ideally *new* functionality should use {@linkplain
   * SolrCloudTestCase} to configure any additional parameters.
   *
   * @param numServers number of Solr servers to start
   * @param baseDir base directory that the mini cluster should be run from
   * @param solrXml solr.xml file to be uploaded to ZooKeeper
   * @param jettyConfig Jetty configuration
   * @param zkTestServer ZkTestServer to use. If null, one will be created
   * @param securityJson A string representation of security.json file (optional).
   * @throws Exception if there was an error starting the cluster
   */
  MiniSolrCloudCluster(
      int numServers,
      Path baseDir,
      String solrXml,
      JettyConfig jettyConfig,
      ZkTestServer zkTestServer,
      Optional<String> securityJson,
      boolean formatZkServer)
      throws Exception {
    this(
        numServers,
        baseDir,
        solrXml,
        jettyConfig,
        zkTestServer,
        securityJson,
        false,
        formatZkServer);
  }
  /**
   * Create a MiniSolrCloudCluster. Note - this constructor visibility is changed to package
   * protected so as to discourage its usage. Ideally *new* functionality should use {@linkplain
   * SolrCloudTestCase} to configure any additional parameters.
   *
   * @param numServers number of Solr servers to start
   * @param baseDir base directory that the mini cluster should be run from
   * @param solrXml solr.xml file to be uploaded to ZooKeeper
   * @param jettyConfig Jetty configuration
   * @param zkTestServer ZkTestServer to use. If null, one will be created
   * @param securityJson A string representation of security.json file (optional).
   * @param trackJettyMetrics supply jetties with metrics registry
   * @throws Exception if there was an error starting the cluster
   */
  MiniSolrCloudCluster(
      int numServers,
      Path baseDir,
      String solrXml,
      JettyConfig jettyConfig,
      ZkTestServer zkTestServer,
      Optional<String> securityJson,
      boolean trackJettyMetrics,
      boolean formatZkServer)
      throws Exception {

    Objects.requireNonNull(securityJson);
    this.baseDir = Objects.requireNonNull(baseDir);
    this.jettyConfig = Objects.requireNonNull(jettyConfig);
    this.trackJettyMetrics = trackJettyMetrics;

    log.info("Starting cluster of {} servers in {}", numServers, baseDir);

    Files.createDirectories(baseDir);

    this.externalZkServer = zkTestServer != null;
    if (!externalZkServer) {
      Path zkDir = baseDir.resolve("zookeeper/server1/data");
      zkTestServer = new ZkTestServer(zkDir);
      try {
        zkTestServer.run(formatZkServer);
      } catch (Exception e) {
        log.error("Error starting Zk Test Server, trying again ...");
        zkTestServer.shutdown();
        zkTestServer = new ZkTestServer(zkDir);
        zkTestServer.run();
      }
    }
    this.zkServer = zkTestServer;

    try (SolrZkClient zkClient =
        new SolrZkClient(zkServer.getZkHost(), AbstractZkTestCase.TIMEOUT)) {
      if (!zkClient.exists("/solr/solr.xml", true)) {
        zkClient.makePath("/solr/solr.xml", solrXml.getBytes(Charset.defaultCharset()), true);
        if (jettyConfig.sslConfig != null && jettyConfig.sslConfig.isSSLMode()) {
          zkClient.makePath(
              "/solr" + ZkStateReader.CLUSTER_PROPS,
              "{'urlScheme':'https'}".getBytes(StandardCharsets.UTF_8),
              true);
        }
        if (securityJson.isPresent()) { // configure Solr security
          zkClient.makePath(
              "/solr/security.json", securityJson.get().getBytes(Charset.defaultCharset()), true);
        }
      }
    }

    List<Callable<JettySolrRunner>> startups = new ArrayList<>(numServers);
    for (int i = 0; i < numServers; ++i) {
      startups.add(() -> startJettySolrRunner(newNodeName(), jettyConfig.context, jettyConfig));
    }

    final ExecutorService executorLauncher =
        ExecutorUtil.newMDCAwareCachedThreadPool(new SolrNamedThreadFactory("jetty-launcher"));
    Collection<Future<JettySolrRunner>> futures = executorLauncher.invokeAll(startups);
    ExecutorUtil.shutdownAndAwaitTermination(executorLauncher);
    Exception startupError = checkForExceptions("Error starting up MiniSolrCloudCluster", futures);
    if (startupError != null) {
      try {
        this.shutdown();
      } catch (Throwable t) {
        startupError.addSuppressed(t);
      }
      throw startupError;
    }

    solrClient = buildSolrClient();

    if (numServers > 0) {
      waitForAllNodes(numServers, 60);
    }
  }

  private void waitForAllNodes(int numServers, int timeoutSeconds)
      throws IOException, InterruptedException, TimeoutException {
    log.info("waitForAllNodes: numServers={}", numServers);

    int numRunning;

    if (timeoutSeconds == 0) {
      timeoutSeconds = DEFAULT_TIMEOUT;
    }
    TimeOut timeout = new TimeOut(timeoutSeconds, TimeUnit.SECONDS, TimeSource.NANO_TIME);

    synchronized (startupWait) {
      while (numServers != (numRunning = numRunningJetty(getJettySolrRunners()))) {
        if (timeout.hasTimedOut()) {
          throw new IllegalStateException(
              "giving up waiting for all jetty instances to be running. numServers="
                  + numServers
                  + " numRunning="
                  + numRunning);
        }
        startupWait.wait(500);
      }
    }
    for (JettySolrRunner runner : getJettySolrRunners()) {
      waitForNode(runner, (int) timeout.timeLeft(TimeUnit.SECONDS));
    }
  }

  private int numRunningJetty(List<JettySolrRunner> runners) {
    int numRunning = 0;
    for (JettySolrRunner jsr : runners) {
      if (jsr.isRunning()) numRunning++;
    }
    return numRunning;
  }

  public void waitForNode(JettySolrRunner jetty, int timeoutSeconds)
      throws InterruptedException, TimeoutException {
    String nodeName = jetty.getNodeName();
    if (nodeName == null) {
      throw new IllegalArgumentException("Cannot wait for Jetty with null node name");
    }
    log.info("waitForNode: {}", nodeName);

<<<<<<< HEAD
    ZkStateReader.from(solrClient).waitForLiveNodes(timeoutSeconds, TimeUnit.SECONDS, (o, n) -> n != null && n.contains(nodeName));
=======
    ZkStateReader reader = getSolrClient().getZkStateReader();

    reader.waitForLiveNodes(
        timeoutSeconds, TimeUnit.SECONDS, (o, n) -> n != null && n.contains(nodeName));
>>>>>>> f07b7b0c
  }

  /**
   * This method wait till all Solr JVMs ( Jettys ) are running . It waits up to the timeout (in
   * seconds) for the JVMs to be up before throwing IllegalStateException. This is called
   * automatically on cluster startup and so is only needed when starting additional Jetty
   * instances.
   *
   * @param timeout number of seconds to wait before throwing an IllegalStateException
   * @throws IOException if there was an error communicating with ZooKeeper
   * @throws InterruptedException if the calling thread is interrupted during the wait operation
   * @throws TimeoutException on timeout before all nodes being ready
   */
  public void waitForAllNodes(int timeout)
      throws IOException, InterruptedException, TimeoutException {
    waitForAllNodes(jettys.size(), timeout);
  }

  private String newNodeName() {
    return "node" + nodeIds.incrementAndGet();
  }

  private Path createInstancePath(String name) throws IOException {
    Path instancePath = baseDir.resolve(name);
    Files.createDirectory(instancePath);
    return instancePath;
  }

  /**
   * @return ZooKeeper server used by the MiniCluster
   */
  public ZkTestServer getZkServer() {
    return zkServer;
  }

  /**
   * @return Unmodifiable list of all the currently started Solr Jettys.
   */
  public List<JettySolrRunner> getJettySolrRunners() {
    return Collections.unmodifiableList(jettys);
  }

  /**
   * @return a randomly-selected Jetty
   */
  public JettySolrRunner getRandomJetty(Random random) {
    int index = random.nextInt(jettys.size());
    return jettys.get(index);
  }

  /**
   * Start a new Solr instance
   *
   * @param hostContext context path of Solr servers used by Jetty
   * @param extraServlets Extra servlets to be started by Jetty
   * @param extraRequestFilters extra filters to be started by Jetty
   * @return new Solr instance
   */
  public JettySolrRunner startJettySolrRunner(
      String name,
      String hostContext,
      SortedMap<ServletHolder, String> extraServlets,
      SortedMap<Class<? extends Filter>, String> extraRequestFilters)
      throws Exception {
    return startJettySolrRunner(name, hostContext, extraServlets, extraRequestFilters, null);
  }

  /**
   * Start a new Solr instance
   *
   * @param hostContext context path of Solr servers used by Jetty
   * @param extraServlets Extra servlets to be started by Jetty
   * @param extraRequestFilters extra filters to be started by Jetty
   * @param sslConfig SSL configuration
   * @return new Solr instance
   */
  public JettySolrRunner startJettySolrRunner(
      String name,
      String hostContext,
      SortedMap<ServletHolder, String> extraServlets,
      SortedMap<Class<? extends Filter>, String> extraRequestFilters,
      SSLConfig sslConfig)
      throws Exception {
    return startJettySolrRunner(
        name,
        hostContext,
        JettyConfig.builder()
            .withServlets(extraServlets)
            .withFilters(extraRequestFilters)
            .withSSLConfig(sslConfig)
            .build());
  }

  public JettySolrRunner getJettySolrRunner(int index) {
    return jettys.get(index);
  }

  /**
   * Start a new Solr instance on a particular servlet context
   *
   * @param name the instance name
   * @param hostContext the context to run on
   * @param config a JettyConfig for the instance's {@link
   *     org.apache.solr.client.solrj.embedded.JettySolrRunner}
   * @return a JettySolrRunner
   */
  public JettySolrRunner startJettySolrRunner(String name, String hostContext, JettyConfig config)
      throws Exception {
    // tell solr node to look in zookeeper for solr.xml
    final Properties nodeProps = new Properties();
    nodeProps.setProperty("zkHost", zkServer.getZkAddress());

    Path runnerPath = createInstancePath(name);
    String context = getHostContextSuitableForServletContext(hostContext);
    JettyConfig newConfig = JettyConfig.builder(config).setContext(context).build();
    JettySolrRunner jetty =
        !trackJettyMetrics
            ? new JettySolrRunner(runnerPath.toString(), nodeProps, newConfig)
            : new JettySolrRunnerWithMetrics(runnerPath.toString(), nodeProps, newConfig);
    jetty.start();
    jettys.add(jetty);
    synchronized (startupWait) {
      startupWait.notifyAll();
    }
    return jetty;
  }

  /**
   * Start a new Solr instance, using the default config
   *
   * @return a JettySolrRunner
   */
  public JettySolrRunner startJettySolrRunner() throws Exception {
    return startJettySolrRunner(newNodeName(), jettyConfig.context, jettyConfig);
  }

  /**
   * Stop a Solr instance
   *
   * @param index the index of node in collection returned by {@link #getJettySolrRunners()}
   * @return the shut down node
   */
  public JettySolrRunner stopJettySolrRunner(int index) throws Exception {
    JettySolrRunner jetty = jettys.get(index);
    jetty.stop();
    jettys.remove(index);
    return jetty;
  }

  /**
   * Add a previously stopped node back to the cluster
   *
   * @param jetty a {@link JettySolrRunner} previously returned by {@link #stopJettySolrRunner(int)}
   * @return the started node
   * @throws Exception on error
   */
  public JettySolrRunner startJettySolrRunner(JettySolrRunner jetty) throws Exception {
    jetty.start(false);
    if (!jettys.contains(jetty)) jettys.add(jetty);
    return jetty;
  }

  /**
   * Stop the given Solr instance. It will be removed from the cluster's list of running instances.
   *
   * @param jetty a {@link JettySolrRunner} to be stopped
   * @return the same {@link JettySolrRunner} instance provided to this method
   * @throws Exception on error
   */
  public JettySolrRunner stopJettySolrRunner(JettySolrRunner jetty) throws Exception {
    jetty.stop();
    jettys.remove(jetty);
    return jetty;
  }

  /**
   * Upload a config set
   *
   * @param configDir a path to the config set to upload
   * @param configName the name to give the configset
   */
  public void uploadConfigSet(Path configDir, String configName) throws IOException {
    try (SolrZkClient zkClient =
        new SolrZkClient(
            zkServer.getZkAddress(),
            AbstractZkTestCase.TIMEOUT,
            AbstractZkTestCase.TIMEOUT,
            null)) {
      ZkMaintenanceUtils.uploadToZK(
          zkClient,
          configDir,
          ZkMaintenanceUtils.CONFIGS_ZKNODE + "/" + configName,
          ZkMaintenanceUtils.UPLOAD_FILENAME_EXCLUDE_PATTERN);
    }
  }

  /** Delete all collections (and aliases) */
  public void deleteAllCollections() throws Exception {
    try (ZkStateReader reader = new ZkStateReader(ZkStateReader.from(solrClient).getZkClient())) {
      final CountDownLatch latch = new CountDownLatch(1);
<<<<<<< HEAD
      reader.registerCloudCollectionsListener((oldCollections, newCollections) -> {
        if (newCollections != null && newCollections.size() == 0) {
          latch.countDown();
        }
      });
      
=======
      reader.registerCloudCollectionsListener(
          new CloudCollectionsListener() {

            @Override
            public void onChange(Set<String> oldCollections, Set<String> newCollections) {
              if (newCollections != null && newCollections.size() == 0) {
                latch.countDown();
              }
            }
          });

>>>>>>> f07b7b0c
      reader.createClusterStateWatchersAndUpdate(); // up to date aliases & collections
      reader.aliasesManager.applyModificationAndExportToZk(aliases -> Aliases.EMPTY);
      for (String collection : reader.getClusterState().getCollectionStates().keySet()) {
        CollectionAdminRequest.deleteCollection(collection).process(solrClient);
      }

      boolean success = latch.await(60, TimeUnit.SECONDS);
      if (!success) {
        throw new IllegalStateException(
            "Still waiting to see all collections removed from clusterstate.");
      }

      for (String collection : reader.getClusterState().getCollectionStates().keySet()) {
<<<<<<< HEAD
        reader.waitForState(collection, 15, TimeUnit.SECONDS, Objects::isNull);
=======
        reader.waitForState(
            collection,
            15,
            TimeUnit.SECONDS,
            (collectionState) -> collectionState == null ? true : false);
>>>>>>> f07b7b0c
      }
    }

    // may be deleted, but may not be gone yet - we only wait to not see it in ZK, not for core
    // unloads
    TimeOut timeout = new TimeOut(30, TimeUnit.SECONDS, TimeSource.NANO_TIME);
    while (true) {

      if (timeout.hasTimedOut()) {
        throw new TimeoutException("Timed out waiting for all collections to be fully removed.");
      }

      boolean allContainersEmpty = true;
      for (JettySolrRunner jetty : jettys) {
        CoreContainer cc = jetty.getCoreContainer();
        if (cc != null && cc.getCores().size() != 0) {
          allContainersEmpty = false;
        }
      }
      if (allContainersEmpty) {
        break;
      }
    }
  }

  public void deleteAllConfigSets() throws Exception {

    List<String> configSetNames =
        new ConfigSetAdminRequest.List().process(solrClient).getConfigSets();

    for (String configSet : configSetNames) {
      if (configSet.equals("_default")) {
        continue;
      }
      try {
        // cleanup any property before removing the configset
        getZkClient()
            .delete(
                ZkConfigSetService.CONFIGS_ZKNODE + "/" + configSet + "/" + DEFAULT_FILENAME,
                -1,
                true);
      } catch (KeeperException.NoNodeException nne) {
      }
      new ConfigSetAdminRequest.Delete().setConfigSetName(configSet).process(solrClient);
    }
  }

  /** Shut down the cluster, including all Solr nodes and ZooKeeper */
  public void shutdown() throws Exception {
    try {

      IOUtils.closeQuietly(solrClient);
      List<Callable<JettySolrRunner>> shutdowns = new ArrayList<>(jettys.size());
      for (final JettySolrRunner jetty : jettys) {
        shutdowns.add(() -> stopJettySolrRunner(jetty));
      }
      jettys.clear();
      final ExecutorService executorCloser =
          ExecutorUtil.newMDCAwareCachedThreadPool(new SolrNamedThreadFactory("jetty-closer"));
      Collection<Future<JettySolrRunner>> futures = executorCloser.invokeAll(shutdowns);
      ExecutorUtil.shutdownAndAwaitTermination(executorCloser);
      Exception shutdownError =
          checkForExceptions("Error shutting down MiniSolrCloudCluster", futures);
      if (shutdownError != null) {
        throw shutdownError;
      }
    } finally {
      if (!externalZkServer) {
        zkServer.shutdown();
      }
    }
  }

  public Path getBaseDir() {
    return baseDir;
  }

  public CloudSolrClient getSolrClient() {
    return solrClient;
  }

  public SolrZkClient getZkClient() {
    return ZkStateReader.from(solrClient).getZkClient();
  }

  /**
   * Set data in zk without exposing caller to the ZK API, i.e. tests won't need to include
   * Zookeeper dependencies
   */
  public void zkSetData(String path, byte[] data, boolean retryOnConnLoss)
      throws InterruptedException {
    try {
      getZkClient().setData(path, data, -1, retryOnConnLoss);
    } catch (KeeperException e) {
      throw new SolrException(ErrorCode.UNKNOWN, "Failed writing to Zookeeper", e);
    }
  }

  protected CloudSolrClient buildSolrClient() {
    return new CloudSolrClient.Builder(
            Collections.singletonList(getZkServer().getZkAddress()), Optional.empty())
        .withSocketTimeout(90000)
        .withConnectionTimeout(15000)
        .build(); // we choose 90 because we run in some harsh envs
  }

  private static String getHostContextSuitableForServletContext(String ctx) {
    if (ctx == null || "".equals(ctx)) ctx = "/solr";
    if (ctx.endsWith("/")) ctx = ctx.substring(0, ctx.length() - 1);
    if (!ctx.startsWith("/")) ctx = "/" + ctx;
    return ctx;
  }

  private Exception checkForExceptions(String message, Collection<Future<JettySolrRunner>> futures)
      throws InterruptedException {
    Exception parsed = new Exception(message);
    boolean ok = true;
    for (Future<JettySolrRunner> future : futures) {
      try {
        future.get();
      } catch (ExecutionException e) {
        parsed.addSuppressed(e.getCause());
        ok = false;
      } catch (InterruptedException e) {
        Thread.interrupted();
        throw e;
      }
    }
    return ok ? null : parsed;
  }

  /** Return the jetty that a particular replica resides on */
  public JettySolrRunner getReplicaJetty(Replica replica) {
    for (JettySolrRunner jetty : jettys) {
      if (jetty.isStopped()) continue;
      if (replica.getCoreUrl().startsWith(jetty.getBaseUrl().toString())) return jetty;
    }
    throw new IllegalArgumentException(
        "Cannot find Jetty for a replica with core url " + replica.getCoreUrl());
  }

  /** Make the zookeeper session on a particular jetty expire */
  public void expireZkSession(JettySolrRunner jetty) {
    CoreContainer cores = jetty.getCoreContainer();
    if (cores != null) {
      SolrZkClient zkClient = cores.getZkController().getZkClient();
      zkClient.getSolrZooKeeper().closeCnxn();
      long sessionId = zkClient.getSolrZooKeeper().getSessionId();
      zkServer.expire(sessionId);
      if (log.isInfoEnabled()) {
        log.info("Expired zookeeper session {} from node {}", sessionId, jetty.getBaseUrl());
      }
    }
  }

  public synchronized void injectChaos(Random random) throws Exception {

    // sometimes we restart one of the jetty nodes
    if (random.nextBoolean()) {
      JettySolrRunner jetty = jettys.get(random.nextInt(jettys.size()));
      jetty.stop();
      log.info("============ Restarting jetty");
      jetty.start();
    }

    // sometimes we restart zookeeper
    if (random.nextBoolean()) {
      zkServer.shutdown();
      log.info("============ Restarting zookeeper");
      zkServer = new ZkTestServer(zkServer.getZkDir(), zkServer.getPort());
      zkServer.run(false);
    }

    // sometimes we cause a connection loss - sometimes it will hit the overseer
    if (random.nextBoolean()) {
      JettySolrRunner jetty = jettys.get(random.nextInt(jettys.size()));
      ChaosMonkey.causeConnectionLoss(jetty);
    }
  }

  public Overseer getOpenOverseer() {
    List<Overseer> overseers = new ArrayList<>();
    for (int i = 0; i < jettys.size(); i++) {
      JettySolrRunner runner = getJettySolrRunner(i);
      if (runner.getCoreContainer() != null) {
        overseers.add(runner.getCoreContainer().getZkController().getOverseer());
      }
    }

    return getOpenOverseer(overseers);
  }

  public static Overseer getOpenOverseer(List<Overseer> overseers) {
    ArrayList<Overseer> shuffledOverseers = new ArrayList<Overseer>(overseers);
    Collections.shuffle(shuffledOverseers, LuceneTestCase.random());
    for (Overseer overseer : shuffledOverseers) {
      if (!overseer.isClosed()) {
        return overseer;
      }
    }
    throw new SolrException(ErrorCode.NOT_FOUND, "No open Overseer found");
  }

  public void waitForActiveCollection(
      String collection, long wait, TimeUnit unit, int shards, int totalReplicas) {
    log.info("waitForActiveCollection: {}", collection);
    CollectionStatePredicate predicate = expectedShardsAndActiveReplicas(shards, totalReplicas);

    AtomicReference<DocCollection> state = new AtomicReference<>();
    AtomicReference<Set<String>> liveNodesLastSeen = new AtomicReference<>();
    try {
<<<<<<< HEAD
        ZkStateReader.from(getSolrClient()).waitForState(collection, wait, unit, (n, c) -> {
        state.set(c);
        liveNodesLastSeen.set(n);

        return predicate.matches(n, c);
      });
=======
      getSolrClient()
          .waitForState(
              collection,
              wait,
              unit,
              (n, c) -> {
                state.set(c);
                liveNodesLastSeen.set(n);

                return predicate.matches(n, c);
              });
>>>>>>> f07b7b0c
    } catch (TimeoutException | InterruptedException e) {
      throw new RuntimeException(
          "Failed while waiting for active collection"
              + "\n"
              + e.getMessage()
              + "\nLive Nodes: "
              + Arrays.toString(liveNodesLastSeen.get().toArray())
              + "\nLast available state: "
              + state.get());
    }
  }

  public void waitForActiveCollection(String collection, int shards, int totalReplicas) {
    waitForActiveCollection(collection, 30, TimeUnit.SECONDS, shards, totalReplicas);
  }

  public void waitForActiveCollection(String collection, long wait, TimeUnit unit) {
    log.info("waitForActiveCollection: {}", collection);
    CollectionStatePredicate predicate = expectedActive();

    AtomicReference<DocCollection> state = new AtomicReference<>();
    AtomicReference<Set<String>> liveNodesLastSeen = new AtomicReference<>();
    try {
<<<<<<< HEAD
        ZkStateReader.from(getSolrClient()).waitForState(collection, wait, unit, (n, c) -> {
        state.set(c);
        liveNodesLastSeen.set(n);

        return predicate.matches(n, c);
      });
=======
      getSolrClient()
          .waitForState(
              collection,
              wait,
              unit,
              (n, c) -> {
                state.set(c);
                liveNodesLastSeen.set(n);

                return predicate.matches(n, c);
              });
>>>>>>> f07b7b0c
    } catch (TimeoutException | InterruptedException e) {
      throw new RuntimeException(
          "Failed while waiting for active collection"
              + "\n"
              + e.getMessage()
              + "\nLive Nodes: "
              + Arrays.toString(liveNodesLastSeen.get().toArray())
              + "\nLast available state: "
              + state.get());
    }
  }

  public static CollectionStatePredicate expectedShardsAndActiveReplicas(
      int expectedShards, int expectedReplicas) {
    return (liveNodes, collectionState) -> {
      if (collectionState == null) return false;
      if (collectionState.getSlices().size() != expectedShards) {
        return false;
      }

      int activeReplicas = 0;
      for (Slice slice : collectionState) {
        for (Replica replica : slice) {
          if (replica.isActive(liveNodes)) {
            activeReplicas++;
          }
        }
      }
      if (activeReplicas == expectedReplicas) {
        return true;
      }

      return false;
    };
  }

  public static CollectionStatePredicate expectedActive() {
    return (liveNodes, collectionState) -> {
      if (collectionState == null) return false;

      for (Slice slice : collectionState) {
        for (Replica replica : slice) {
          if (!replica.isActive(liveNodes)) {
            return false;
          }
        }
      }

      return true;
    };
  }

  public void waitForJettyToStop(JettySolrRunner runner) throws TimeoutException {
    String nodeName = runner.getNodeName();
    if (nodeName == null) {
      log.info("Cannot wait for Jetty with null node name");
      return;
    }

    log.info("waitForJettyToStop: {}", nodeName);

    ZkStateReader reader = ZkStateReader.from(solrClient);
    try {
      reader.waitForLiveNodes(15, TimeUnit.SECONDS, (o, n) -> !n.contains(nodeName));
    } catch (InterruptedException e) {
      Thread.currentThread().interrupt();
      throw new SolrException(ErrorCode.SERVER_ERROR, "interrupted", e);
    }
  }

  public void dumpMetrics(File outputDirectory, String fileName) throws IOException {
    for (JettySolrRunner jetty : jettys) {
      jetty.outputMetrics(outputDirectory, fileName);
    }
  }

  public void dumpCoreInfo(PrintStream pw) throws IOException {
    for (JettySolrRunner jetty : jettys) {
      jetty.dumpCoresInfo(pw);
    }
  }

  /**
   * @lucene.experimental
   */
  public static final class JettySolrRunnerWithMetrics extends JettySolrRunner {
    public JettySolrRunnerWithMetrics(String solrHome, Properties nodeProps, JettyConfig config) {
      super(solrHome, nodeProps, config);
    }

    private volatile MetricRegistry metricRegistry;

    @Override
    protected HandlerWrapper injectJettyHandlers(HandlerWrapper chain) {
      metricRegistry = new MetricRegistry();
      com.codahale.metrics.jetty9.InstrumentedHandler metrics =
          new com.codahale.metrics.jetty9.InstrumentedHandler(metricRegistry);
      metrics.setHandler(chain);
      return metrics;
    }

    /**
     * @return optional subj. It may be null, if it's not yet created.
     */
    public MetricRegistry getMetricRegistry() {
      return metricRegistry;
    }
  }

  private static class Config {
    final String name;
    final Path path;

    private Config(String name, Path path) {
      this.name = name;
      this.path = path;
    }
  }

  /** Builder class for a MiniSolrCloudCluster */
  public static class Builder {

    private final int nodeCount;
    private final Path baseDir;
    private String solrxml = DEFAULT_CLOUD_SOLR_XML;
    private JettyConfig.Builder jettyConfigBuilder;
    private Optional<String> securityJson = Optional.empty();

    private List<Config> configs = new ArrayList<>();
    private Map<String, Object> clusterProperties = new HashMap<>();

    private boolean trackJettyMetrics;
    private boolean useDistributedCollectionConfigSetExecution;
    private boolean useDistributedClusterStateUpdate;
    private boolean formatZkServer = true;

    /**
     * Create a builder
     *
     * @param nodeCount the number of nodes in the cluster
     * @param baseDir a base directory for the cluster
     */
    public Builder(int nodeCount, Path baseDir) {
      this.nodeCount = nodeCount;
      this.baseDir = baseDir;

      jettyConfigBuilder = JettyConfig.builder().setContext("/solr");
      if (SolrTestCaseJ4.sslConfig != null) {
        jettyConfigBuilder =
            jettyConfigBuilder.withSSLConfig(SolrTestCaseJ4.sslConfig.buildServerSSLConfig());
      }
    }

    /** Use a JettyConfig.Builder to configure the cluster's jetty servers */
    public Builder withJettyConfig(Consumer<JettyConfig.Builder> fun) {
      fun.accept(jettyConfigBuilder);
      return this;
    }

    /** Use the provided string as solr.xml content */
    public Builder withSolrXml(String solrXml) {
      this.solrxml = solrXml;
      return this;
    }

    /** Read solr.xml from the provided path */
    public Builder withSolrXml(Path solrXml) {
      try {
        this.solrxml = new String(Files.readAllBytes(solrXml), Charset.defaultCharset());
      } catch (IOException e) {
        throw new RuntimeException(e);
      }
      return this;
    }

    /**
     * Configure the specified security.json for the {@linkplain MiniSolrCloudCluster}
     *
     * @param securityJson The path specifying the security.json file
     * @return the instance of {@linkplain Builder}
     */
    public Builder withSecurityJson(Path securityJson) {
      try {
        this.securityJson =
            Optional.of(new String(Files.readAllBytes(securityJson), Charset.defaultCharset()));
      } catch (IOException e) {
        throw new RuntimeException(e);
      }
      return this;
    }

    /**
     * Configure the specified security.json for the {@linkplain MiniSolrCloudCluster}
     *
     * @param securityJson The string specifying the security.json configuration
     * @return the instance of {@linkplain Builder}
     */
    public Builder withSecurityJson(String securityJson) {
      this.securityJson = Optional.of(securityJson);
      return this;
    }

    /**
     * Upload a collection config before tests start
     *
     * @param configName the config name
     * @param configPath the path to the config files
     */
    public Builder addConfig(String configName, Path configPath) {
      this.configs.add(new Config(configName, configPath));
      return this;
    }

    /**
     * This method makes the MiniSolrCloudCluster use the "other" Collection API execution strategy
     * than it normally would. When some test classes call this method (and some don't) we make sure
     * that a run of multiple tests with a single seed will exercise both code lines (distributed
     * and Overseer based Collection API) so regressions can be spotted faster.
     *
     * <p>The real need is for a few tests covering reasonable use cases to call this method. If
     * you're adding a new test, you don't have to call it (but it's ok if you do).
     */
    public Builder useOtherCollectionConfigSetExecution() {
      // Switch from Overseer to distributed Collection execution and vice versa
      useDistributedCollectionConfigSetExecution = !useDistributedCollectionConfigSetExecution;
      // Reverse distributed cluster state updates as well if possible (state can't be Overseer
      // based if Collections API is distributed)
      useDistributedClusterStateUpdate =
          !useDistributedClusterStateUpdate || useDistributedCollectionConfigSetExecution;
      return this;
    }

    /**
     * Force the cluster Collection and config state API execution as well as the cluster state
     * update strategy to be either Overseer based or distributed. <b>This method can be useful when
     * debugging tests</b> failing in only one of the two modes to have all local runs exhibit the
     * issue, as well obviously for tests that are not compatible with one of the two modes.
     *
     * <p>If this method is not called, the strategy being used will be random if the configuration
     * passed to the cluster ({@code solr.xml} equivalent) contains a placeholder similar to:
     *
     * <pre>{@code
     * <solrcloud>
     *   ....
     *   <str name="distributedClusterStateUpdates">${solr.distributedClusterStateUpdates:false}</str>
     *   <str name="distributedCollectionConfigSetExecution">${solr.distributedCollectionConfigSetExecution:false}</str>
     *   ....
     * </solrcloud>
     * }</pre>
     *
     * For an example of a configuration supporting this setting, see {@link
     * MiniSolrCloudCluster#DEFAULT_CLOUD_SOLR_XML}. When a test sets a different {@code solr.xml}
     * config (using {@link #withSolrXml}), if the config does not contain the placeholder, the
     * strategy will be defined by the values assigned to {@code useDistributedClusterStateUpdates}
     * and {@code useDistributedCollectionConfigSetExecution} in {@link
     * org.apache.solr.core.CloudConfig.CloudConfigBuilder}.
     *
     * @param distributedCollectionConfigSetApi When {@code true}, Collection and Config Set API
     *     commands are executed in a distributed way by nodes. When {@code false}, they are
     *     executed by Overseer.
     * @param distributedClusterStateUpdates When {@code true}, cluster state updates are handled in
     *     a distributed way by nodes. When {@code false}, cluster state updates are handled by
     *     Overseer.
     *     <p>If {@code distributedCollectionConfigSetApi} is {@code true} then this parameter must
     *     be {@code true}.
     */
    public Builder withDistributedClusterStateUpdates(
        boolean distributedCollectionConfigSetApi, boolean distributedClusterStateUpdates) {
      useDistributedCollectionConfigSetExecution = distributedCollectionConfigSetApi;
      useDistributedClusterStateUpdate = distributedClusterStateUpdates;
      return this;
    }

    /**
     * Set a cluster property
     *
     * @param propertyName the property name
     * @param propertyValue the property value
     */
    public Builder withProperty(String propertyName, String propertyValue) {
      this.clusterProperties.put(propertyName, propertyValue);
      return this;
    }

    public Builder withMetrics(boolean trackJettyMetrics) {
      this.trackJettyMetrics = trackJettyMetrics;
      return this;
    }

    public Builder formatZkServer(boolean formatZkServer) {
      this.formatZkServer = formatZkServer;
      return this;
    }

    /**
     * Configure and run the {@link MiniSolrCloudCluster}
     *
     * @throws Exception if an error occurs on startup
     */
    public MiniSolrCloudCluster configure() throws Exception {
      return SolrCloudTestCase.cluster = build();
    }

    /**
     * Configure, run and return the {@link MiniSolrCloudCluster}
     *
     * @throws Exception if an error occurs on startup
     */
    public MiniSolrCloudCluster build() throws Exception {
      // Two lines below will have an impact on how the MiniSolrCloudCluster and therefore the test
      // run if the config being
      // used in the test does have the appropriate placeholders. See for example
      // DEFAULT_CLOUD_SOLR_XML in MiniSolrCloudCluster.
      // Hard coding values here will impact such tests.
      // To hard code behavior for tests not having these placeholders - and for SolrCloud as well
      // for that matter! -
      // change the values assigned to useDistributedClusterStateUpdates and
      // useDistributedCollectionConfigSetExecution in
      // org.apache.solr.core.CloudConfig.CloudConfigBuilder. Do not forget then to revert before
      // commit!
      System.setProperty(
          "solr.distributedCollectionConfigSetExecution",
          Boolean.toString(useDistributedCollectionConfigSetExecution));
      System.setProperty(
          "solr.distributedClusterStateUpdates",
          Boolean.toString(useDistributedClusterStateUpdate));

      JettyConfig jettyConfig = jettyConfigBuilder.build();
      MiniSolrCloudCluster cluster =
          new MiniSolrCloudCluster(
              nodeCount,
              baseDir,
              solrxml,
              jettyConfig,
              null,
              securityJson,
              trackJettyMetrics,
              formatZkServer);
      CloudSolrClient client = cluster.getSolrClient();
      for (Config config : configs) {
        cluster.uploadConfigSet(config.path, config.name);
      }

      if (clusterProperties.size() > 0) {
<<<<<<< HEAD
        ClusterProperties props = new ClusterProperties(ZkStateReader.from(client).getZkClient());
=======
        ClusterProperties props =
            new ClusterProperties(cluster.getSolrClient().getZkStateReader().getZkClient());
>>>>>>> f07b7b0c
        for (Map.Entry<String, Object> entry : clusterProperties.entrySet()) {
          props.setClusterProperty(entry.getKey(), entry.getValue());
        }
      }
      return cluster;
    }

    public Builder withDefaultClusterProperty(String key, String value) {
      @SuppressWarnings({"unchecked"})
      HashMap<String, Object> defaults =
          (HashMap<String, Object>) this.clusterProperties.get(CollectionAdminParams.DEFAULTS);
      if (defaults == null) {
        defaults = new HashMap<>();
        this.clusterProperties.put(CollectionAdminParams.DEFAULTS, defaults);
      }
      @SuppressWarnings({"unchecked"})
      HashMap<String, Object> cluster =
          (HashMap<String, Object>) defaults.get(CollectionAdminParams.CLUSTER);
      if (cluster == null) {
        cluster = new HashMap<>();
        defaults.put(CollectionAdminParams.CLUSTER, cluster);
      }
      cluster.put(key, value);
      return this;
    }
  }
}<|MERGE_RESOLUTION|>--- conflicted
+++ resolved
@@ -399,14 +399,8 @@
     }
     log.info("waitForNode: {}", nodeName);
 
-<<<<<<< HEAD
-    ZkStateReader.from(solrClient).waitForLiveNodes(timeoutSeconds, TimeUnit.SECONDS, (o, n) -> n != null && n.contains(nodeName));
-=======
-    ZkStateReader reader = getSolrClient().getZkStateReader();
-
-    reader.waitForLiveNodes(
+    ZkStateReader.from(solrClient).waitForLiveNodes(
         timeoutSeconds, TimeUnit.SECONDS, (o, n) -> n != null && n.contains(nodeName));
->>>>>>> f07b7b0c
   }
 
   /**
@@ -607,26 +601,13 @@
   public void deleteAllCollections() throws Exception {
     try (ZkStateReader reader = new ZkStateReader(ZkStateReader.from(solrClient).getZkClient())) {
       final CountDownLatch latch = new CountDownLatch(1);
-<<<<<<< HEAD
-      reader.registerCloudCollectionsListener((oldCollections, newCollections) -> {
+      reader.registerCloudCollectionsListener(
+          (oldCollections, newCollections) -> {
         if (newCollections != null && newCollections.size() == 0) {
           latch.countDown();
         }
       });
-      
-=======
-      reader.registerCloudCollectionsListener(
-          new CloudCollectionsListener() {
-
-            @Override
-            public void onChange(Set<String> oldCollections, Set<String> newCollections) {
-              if (newCollections != null && newCollections.size() == 0) {
-                latch.countDown();
-              }
-            }
-          });
-
->>>>>>> f07b7b0c
+
       reader.createClusterStateWatchersAndUpdate(); // up to date aliases & collections
       reader.aliasesManager.applyModificationAndExportToZk(aliases -> Aliases.EMPTY);
       for (String collection : reader.getClusterState().getCollectionStates().keySet()) {
@@ -640,15 +621,11 @@
       }
 
       for (String collection : reader.getClusterState().getCollectionStates().keySet()) {
-<<<<<<< HEAD
-        reader.waitForState(collection, 15, TimeUnit.SECONDS, Objects::isNull);
-=======
         reader.waitForState(
             collection,
             15,
             TimeUnit.SECONDS,
-            (collectionState) -> collectionState == null ? true : false);
->>>>>>> f07b7b0c
+            Objects::isNull);
       }
     }
 
@@ -860,16 +837,8 @@
     AtomicReference<DocCollection> state = new AtomicReference<>();
     AtomicReference<Set<String>> liveNodesLastSeen = new AtomicReference<>();
     try {
-<<<<<<< HEAD
-        ZkStateReader.from(getSolrClient()).waitForState(collection, wait, unit, (n, c) -> {
-        state.set(c);
-        liveNodesLastSeen.set(n);
-
-        return predicate.matches(n, c);
-      });
-=======
-      getSolrClient()
-          .waitForState(
+        ZkStateReader.from(getSolrClient()
+          ).waitForState(
               collection,
               wait,
               unit,
@@ -879,7 +848,6 @@
 
                 return predicate.matches(n, c);
               });
->>>>>>> f07b7b0c
     } catch (TimeoutException | InterruptedException e) {
       throw new RuntimeException(
           "Failed while waiting for active collection"
@@ -903,16 +871,8 @@
     AtomicReference<DocCollection> state = new AtomicReference<>();
     AtomicReference<Set<String>> liveNodesLastSeen = new AtomicReference<>();
     try {
-<<<<<<< HEAD
-        ZkStateReader.from(getSolrClient()).waitForState(collection, wait, unit, (n, c) -> {
-        state.set(c);
-        liveNodesLastSeen.set(n);
-
-        return predicate.matches(n, c);
-      });
-=======
-      getSolrClient()
-          .waitForState(
+        ZkStateReader.from(getSolrClient()
+          ).waitForState(
               collection,
               wait,
               unit,
@@ -922,7 +882,6 @@
 
                 return predicate.matches(n, c);
               });
->>>>>>> f07b7b0c
     } catch (TimeoutException | InterruptedException e) {
       throw new RuntimeException(
           "Failed while waiting for active collection"
@@ -1267,12 +1226,8 @@
       }
 
       if (clusterProperties.size() > 0) {
-<<<<<<< HEAD
-        ClusterProperties props = new ClusterProperties(ZkStateReader.from(client).getZkClient());
-=======
         ClusterProperties props =
-            new ClusterProperties(cluster.getSolrClient().getZkStateReader().getZkClient());
->>>>>>> f07b7b0c
+            new ClusterProperties(ZkStateReader.from(client).getZkClient());
         for (Map.Entry<String, Object> entry : clusterProperties.entrySet()) {
           props.setClusterProperty(entry.getKey(), entry.getValue());
         }
