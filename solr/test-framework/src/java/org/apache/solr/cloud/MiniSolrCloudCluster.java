/*
 * Licensed to the Apache Software Foundation (ASF) under one or more
 * contributor license agreements.  See the NOTICE file distributed with
 * this work for additional information regarding copyright ownership.
 * The ASF licenses this file to You under the Apache License, Version 2.0
 * (the "License"); you may not use this file except in compliance with
 * the License.  You may obtain a copy of the License at
 *
 *     http://www.apache.org/licenses/LICENSE-2.0
 *
 * Unless required by applicable law or agreed to in writing, software
 * distributed under the License is distributed on an "AS IS" BASIS,
 * WITHOUT WARRANTIES OR CONDITIONS OF ANY KIND, either express or implied.
 * See the License for the specific language governing permissions and
 * limitations under the License.
 */
package org.apache.solr.cloud;

import static org.apache.solr.core.ConfigSetProperties.DEFAULT_FILENAME;

import com.codahale.metrics.MetricRegistry;
import java.io.File;
import java.io.IOException;
import java.io.PrintStream;
import java.lang.invoke.MethodHandles;
import java.net.URL;
import java.nio.charset.Charset;
import java.nio.charset.StandardCharsets;
import java.nio.file.Files;
import java.nio.file.Path;
import java.util.ArrayList;
import java.util.Arrays;
import java.util.Collection;
import java.util.Collections;
import java.util.HashMap;
import java.util.List;
import java.util.Map;
import java.util.Objects;
import java.util.Optional;
import java.util.Properties;
import java.util.Random;
import java.util.Set;
import java.util.SortedMap;
import java.util.concurrent.Callable;
import java.util.concurrent.ConcurrentHashMap;
import java.util.concurrent.CopyOnWriteArrayList;
import java.util.concurrent.CountDownLatch;
import java.util.concurrent.ExecutionException;
import java.util.concurrent.ExecutorService;
import java.util.concurrent.Future;
import java.util.concurrent.TimeUnit;
import java.util.concurrent.TimeoutException;
import java.util.concurrent.atomic.AtomicInteger;
import java.util.concurrent.atomic.AtomicReference;
import java.util.function.Consumer;
import javax.servlet.Filter;
<<<<<<< HEAD

import org.apache.curator.test.KillSession;
import org.apache.lucene.util.LuceneTestCase;
=======
import org.apache.lucene.tests.util.LuceneTestCase;
>>>>>>> 16d57e93
import org.apache.solr.SolrTestCaseJ4;
import org.apache.solr.client.solrj.embedded.SSLConfig;
import org.apache.solr.client.solrj.impl.CloudLegacySolrClient;
import org.apache.solr.client.solrj.impl.CloudSolrClient;
import org.apache.solr.client.solrj.request.CollectionAdminRequest;
import org.apache.solr.client.solrj.request.ConfigSetAdminRequest;
import org.apache.solr.common.SolrException;
import org.apache.solr.common.SolrException.ErrorCode;
import org.apache.solr.common.cloud.Aliases;
import org.apache.solr.common.cloud.ClusterProperties;
import org.apache.solr.common.cloud.CollectionStatePredicate;
import org.apache.solr.common.cloud.DocCollection;
import org.apache.solr.common.cloud.Replica;
import org.apache.solr.common.cloud.Slice;
import org.apache.solr.common.cloud.SolrZkClient;
import org.apache.solr.common.cloud.ZkMaintenanceUtils;
import org.apache.solr.common.cloud.ZkStateReader;
import org.apache.solr.common.params.CollectionAdminParams;
import org.apache.solr.common.util.ExecutorUtil;
import org.apache.solr.common.util.IOUtils;
import org.apache.solr.common.util.SolrNamedThreadFactory;
import org.apache.solr.common.util.TimeSource;
import org.apache.solr.core.CoreContainer;
import org.apache.solr.core.TracerConfigurator;
import org.apache.solr.embedded.JettyConfig;
import org.apache.solr.embedded.JettySolrRunner;
import org.apache.solr.util.TimeOut;
import org.apache.solr.util.tracing.SimplePropagator;
import org.apache.solr.util.tracing.TraceUtils;
import org.apache.zookeeper.KeeperException;
import org.eclipse.jetty.server.handler.HandlerWrapper;
import org.eclipse.jetty.servlet.ServletHolder;
import org.slf4j.Logger;
import org.slf4j.LoggerFactory;

/** "Mini" SolrCloud cluster to be used for testing */
public class MiniSolrCloudCluster {

  private static final Logger log = LoggerFactory.getLogger(MethodHandles.lookup().lookupClass());
  private static final URL PRE_GENERATED_PRIVATE_KEY_URL =
      MiniSolrCloudCluster.class.getClassLoader().getResource("cryptokeys/priv_key512_pkcs8.pem");
  private static final URL PRE_GENERATED_PUBLIC_KEY_URL =
      MiniSolrCloudCluster.class.getClassLoader().getResource("cryptokeys/pub_key512.der");

  public static final String TEST_URL_ALLOW_LIST = SolrTestCaseJ4.TEST_URL_ALLOW_LIST;

  public static final int DEFAULT_TIMEOUT = 30;

  public static final String DEFAULT_CLOUD_SOLR_XML =
      "<solr>\n"
          + "\n"
          + "  <str name=\"shareSchema\">${shareSchema:false}</str>\n"
          + "  <str name=\"allowPaths\">${solr.allowPaths:}</str>\n"
          + "  <str name=\"configSetBaseDir\">${configSetBaseDir:configsets}</str>\n"
          + "  <str name=\"coreRootDirectory\">${coreRootDirectory:.}</str>\n"
          + "  <str name=\"collectionsHandler\">${collectionsHandler:solr.CollectionsHandler}</str>\n"
          + "  <str name=\"allowUrls\">${"
          + TEST_URL_ALLOW_LIST
          + ":}</str>\n"
          + "\n"
          + "  <shardHandlerFactory name=\"shardHandlerFactory\" class=\"HttpShardHandlerFactory\">\n"
          + "    <str name=\"urlScheme\">${urlScheme:}</str>\n"
          + "    <int name=\"socketTimeout\">${socketTimeout:90000}</int>\n"
          + "    <int name=\"connTimeout\">${connTimeout:15000}</int>\n"
          + "  </shardHandlerFactory>\n"
          + "\n"
          + "  <solrcloud>\n"
          + "    <str name=\"host\">127.0.0.1</str>\n"
          + "    <int name=\"hostPort\">${hostPort:8983}</int>\n"
          + "    <int name=\"zkClientTimeout\">${solr.zkclienttimeout:30000}</int>\n"
          + "    <bool name=\"genericCoreNodeNames\">${genericCoreNodeNames:true}</bool>\n"
          + "    <int name=\"leaderVoteWait\">${leaderVoteWait:10000}</int>\n"
          + "    <int name=\"distribUpdateConnTimeout\">${distribUpdateConnTimeout:45000}</int>\n"
          + "    <int name=\"distribUpdateSoTimeout\">${distribUpdateSoTimeout:340000}</int>\n"
          + "    <str name=\"zkCredentialsProvider\">${zkCredentialsProvider:org.apache.solr.common.cloud.DefaultZkCredentialsProvider}</str> \n"
          + "    <str name=\"zkACLProvider\">${zkACLProvider:org.apache.solr.common.cloud.DefaultZkACLProvider}</str> \n"
          + "    <str name=\"pkiHandlerPrivateKeyPath\">${pkiHandlerPrivateKeyPath:"
          + (PRE_GENERATED_PRIVATE_KEY_URL != null
              ? PRE_GENERATED_PRIVATE_KEY_URL.toExternalForm()
              : "")
          + "}</str> \n"
          + "    <str name=\"pkiHandlerPublicKeyPath\">${pkiHandlerPublicKeyPath:"
          + (PRE_GENERATED_PUBLIC_KEY_URL != null
              ? PRE_GENERATED_PUBLIC_KEY_URL.toExternalForm()
              : "")
          + "}</str> \n"
          + "    <str name=\"distributedClusterStateUpdates\">${solr.distributedClusterStateUpdates:false}</str> \n"
          + "    <str name=\"distributedCollectionConfigSetExecution\">${solr.distributedCollectionConfigSetExecution:false}</str> \n"
          + "  </solrcloud>\n"
          +
          // NOTE: this turns off the metrics collection unless overridden by a sysprop
          "  <metrics enabled=\"${metricsEnabled:false}\">\n"
          + "    <reporter name=\"default\" class=\"org.apache.solr.metrics.reporters.SolrJmxReporter\">\n"
          + "      <str name=\"rootName\">solr_${hostPort:8983}</str>\n"
          + "    </reporter>\n"
          + "  </metrics>\n"
          + "  \n"
          + "</solr>\n";

  private final Object startupWait = new Object();
  private volatile ZkTestServer zkServer; // non-final due to injectChaos()
  private final boolean externalZkServer;
  private final List<JettySolrRunner> jettys = new CopyOnWriteArrayList<>();
  private final Path baseDir;
  private CloudSolrClient solrClient;
  private final JettyConfig jettyConfig;
  private final boolean trackJettyMetrics;

  private final AtomicInteger nodeIds = new AtomicInteger();
  private final Map<String, CloudSolrClient> solrClientByCollection = new ConcurrentHashMap<>();

  /**
   * Create a MiniSolrCloudCluster with default solr.xml
   *
   * @param numServers number of Solr servers to start
   * @param baseDir base directory that the mini cluster should be run from
   * @param jettyConfig Jetty configuration
   * @throws Exception if there was an error starting the cluster
   */
  public MiniSolrCloudCluster(int numServers, Path baseDir, JettyConfig jettyConfig)
      throws Exception {
    this(numServers, baseDir, DEFAULT_CLOUD_SOLR_XML, jettyConfig, null, false);
  }

  /**
   * Create a MiniSolrCloudCluster
   *
   * @param numServers number of Solr servers to start
   * @param baseDir base directory that the mini cluster should be run from
   * @param solrXml solr.xml file to be uploaded to ZooKeeper
   * @param jettyConfig Jetty configuration
   * @throws Exception if there was an error starting the cluster
   */
  public MiniSolrCloudCluster(int numServers, Path baseDir, String solrXml, JettyConfig jettyConfig)
      throws Exception {
    this(numServers, baseDir, solrXml, jettyConfig, null, false);
  }

  /**
   * Create a MiniSolrCloudCluster
   *
   * @param numServers number of Solr servers to start
   * @param baseDir base directory that the mini cluster should be run from
   * @param solrXml solr.xml file to be uploaded to ZooKeeper
   * @param jettyConfig Jetty configuration
   * @param zkTestServer ZkTestServer to use. If null, one will be created
   * @throws Exception if there was an error starting the cluster
   */
  public MiniSolrCloudCluster(
      int numServers,
      Path baseDir,
      String solrXml,
      JettyConfig jettyConfig,
      ZkTestServer zkTestServer,
      boolean formatZkServer)
      throws Exception {
    this(numServers, baseDir, solrXml, jettyConfig, zkTestServer, Optional.empty(), formatZkServer);
  }

  /**
   * Create a MiniSolrCloudCluster. Note - this constructor visibility is changed to package
   * protected so as to discourage its usage. Ideally *new* functionality should use {@linkplain
   * SolrCloudTestCase} to configure any additional parameters.
   *
   * @param numServers number of Solr servers to start
   * @param baseDir base directory that the mini cluster should be run from
   * @param solrXml solr.xml file to be uploaded to ZooKeeper
   * @param jettyConfig Jetty configuration
   * @param zkTestServer ZkTestServer to use. If null, one will be created
   * @param securityJson A string representation of security.json file (optional).
   * @throws Exception if there was an error starting the cluster
   */
  MiniSolrCloudCluster(
      int numServers,
      Path baseDir,
      String solrXml,
      JettyConfig jettyConfig,
      ZkTestServer zkTestServer,
      Optional<String> securityJson,
      boolean formatZkServer)
      throws Exception {
    this(
        numServers,
        baseDir,
        solrXml,
        jettyConfig,
        zkTestServer,
        securityJson,
        false,
        formatZkServer);
  }
  /**
   * Create a MiniSolrCloudCluster. Note - this constructor visibility is changed to package
   * protected so as to discourage its usage. Ideally *new* functionality should use {@linkplain
   * SolrCloudTestCase} to configure any additional parameters.
   *
   * @param numServers number of Solr servers to start
   * @param baseDir base directory that the mini cluster should be run from
   * @param solrXml solr.xml file to be uploaded to ZooKeeper
   * @param jettyConfig Jetty configuration
   * @param zkTestServer ZkTestServer to use. If null, one will be created
   * @param securityJson A string representation of security.json file (optional).
   * @param trackJettyMetrics supply jetties with metrics registry
   * @throws Exception if there was an error starting the cluster
   */
  MiniSolrCloudCluster(
      int numServers,
      Path baseDir,
      String solrXml,
      JettyConfig jettyConfig,
      ZkTestServer zkTestServer,
      Optional<String> securityJson,
      boolean trackJettyMetrics,
      boolean formatZkServer)
      throws Exception {

    Objects.requireNonNull(securityJson);
    this.baseDir = Objects.requireNonNull(baseDir);
    this.jettyConfig = Objects.requireNonNull(jettyConfig);
    this.trackJettyMetrics = trackJettyMetrics;

    log.info("Starting cluster of {} servers in {}", numServers, baseDir);

    Files.createDirectories(baseDir);

    this.externalZkServer = zkTestServer != null;
    if (!externalZkServer) {
      Path zkDir = baseDir.resolve("zookeeper/server1/data");
      zkTestServer = new ZkTestServer(zkDir);
      try {
        zkTestServer.run(formatZkServer);
      } catch (Exception e) {
        log.error("Error starting Zk Test Server, trying again ...");
        zkTestServer.shutdown();
        zkTestServer = new ZkTestServer(zkDir);
        zkTestServer.run();
      }
    }
    this.zkServer = zkTestServer;

    try (SolrZkClient zkClient =
<<<<<<< HEAD
        new SolrZkClient(zkServer.getZkHost(), AbstractZkTestCase.TIMEOUT)) {
      if (!zkClient.exists("/solr/solr.xml")) {
        zkClient.makePath("/solr/solr.xml", solrXml.getBytes(Charset.defaultCharset()));
=======
        new SolrZkClient.Builder()
            .withUrl(zkServer.getZkHost())
            .withTimeout(AbstractZkTestCase.TIMEOUT, TimeUnit.MILLISECONDS)
            .build()) {
      if (!zkClient.exists("/solr/solr.xml", true)) {
        zkClient.makePath("/solr/solr.xml", solrXml.getBytes(Charset.defaultCharset()), true);
>>>>>>> 16d57e93
        if (jettyConfig.sslConfig != null && jettyConfig.sslConfig.isSSLMode()) {
          zkClient.makePath(
              "/solr" + ZkStateReader.CLUSTER_PROPS,
              "{'urlScheme':'https'}".getBytes(StandardCharsets.UTF_8)
          );
        }
        if (securityJson.isPresent()) { // configure Solr security
          zkClient.makePath(
              "/solr/security.json", securityJson.get().getBytes(Charset.defaultCharset()));
        }
      }
    }

    List<Callable<JettySolrRunner>> startups = new ArrayList<>(numServers);
    for (int i = 0; i < numServers; ++i) {
      startups.add(() -> startJettySolrRunner(newNodeName(), jettyConfig));
    }

    final ExecutorService executorLauncher =
        ExecutorUtil.newMDCAwareCachedThreadPool(new SolrNamedThreadFactory("jetty-launcher"));
    Collection<Future<JettySolrRunner>> futures = executorLauncher.invokeAll(startups);
    ExecutorUtil.shutdownAndAwaitTermination(executorLauncher);
    Exception startupError = checkForExceptions("Error starting up MiniSolrCloudCluster", futures);
    if (startupError != null) {
      try {
        this.shutdown();
      } catch (Throwable t) {
        startupError.addSuppressed(t);
      }
      throw startupError;
    }

    solrClient = buildSolrClient();

    if (numServers > 0) {
      waitForAllNodes(numServers, 60);
    }
  }

  private void waitForAllNodes(int numServers, int timeoutSeconds)
      throws IOException, InterruptedException, TimeoutException {
    log.info("waitForAllNodes: numServers={}", numServers);

    int numRunning;

    if (timeoutSeconds == 0) {
      timeoutSeconds = DEFAULT_TIMEOUT;
    }
    TimeOut timeout = new TimeOut(timeoutSeconds, TimeUnit.SECONDS, TimeSource.NANO_TIME);

    synchronized (startupWait) {
      while (numServers != (numRunning = numRunningJetty(getJettySolrRunners()))) {
        if (timeout.hasTimedOut()) {
          throw new IllegalStateException(
              "giving up waiting for all jetty instances to be running. numServers="
                  + numServers
                  + " numRunning="
                  + numRunning);
        }
        startupWait.wait(500);
      }
    }
    for (JettySolrRunner runner : getJettySolrRunners()) {
      waitForNode(runner, (int) timeout.timeLeft(TimeUnit.SECONDS));
    }
  }

  private int numRunningJetty(List<JettySolrRunner> runners) {
    int numRunning = 0;
    for (JettySolrRunner jsr : runners) {
      if (jsr.isRunning()) numRunning++;
    }
    return numRunning;
  }

  public void waitForNode(JettySolrRunner jetty, int timeoutSeconds)
      throws InterruptedException, TimeoutException {
    String nodeName = jetty.getNodeName();
    if (nodeName == null) {
      throw new IllegalArgumentException("Cannot wait for Jetty with null node name");
    }
    log.info("waitForNode: {}", nodeName);

    getZkStateReader()
        .waitForLiveNodes(
            timeoutSeconds, TimeUnit.SECONDS, (o, n) -> n != null && n.contains(nodeName));
  }

  /**
   * This method wait till all Solr JVMs ( Jettys ) are running . It waits up to the timeout (in
   * seconds) for the JVMs to be up before throwing IllegalStateException. This is called
   * automatically on cluster startup and so is only needed when starting additional Jetty
   * instances.
   *
   * @param timeout number of seconds to wait before throwing an IllegalStateException
   * @throws IOException if there was an error communicating with ZooKeeper
   * @throws InterruptedException if the calling thread is interrupted during the wait operation
   * @throws TimeoutException on timeout before all nodes being ready
   */
  public void waitForAllNodes(int timeout)
      throws IOException, InterruptedException, TimeoutException {
    waitForAllNodes(jettys.size(), timeout);
  }

  private String newNodeName() {
    return "node" + nodeIds.incrementAndGet();
  }

  private Path createInstancePath(String name) throws IOException {
    Path instancePath = baseDir.resolve(name);
    Files.createDirectory(instancePath);
    return instancePath;
  }

  /**
   * @return ZooKeeper server used by the MiniCluster
   */
  public ZkTestServer getZkServer() {
    return zkServer;
  }

  /** The {@link ZkStateReader} inside {@link #getSolrClient()}. */
  public ZkStateReader getZkStateReader() {
    return ZkStateReader.from(getSolrClient());
  }

  /**
   * @return Unmodifiable list of all the currently started Solr Jettys.
   */
  public List<JettySolrRunner> getJettySolrRunners() {
    return Collections.unmodifiableList(jettys);
  }

  /**
   * @return a randomly-selected Jetty
   */
  public JettySolrRunner getRandomJetty(Random random) {
    int index = random.nextInt(jettys.size());
    return jettys.get(index);
  }

  /**
   * Start a new Solr instance
   *
   * @param hostContext context path of Solr servers used by Jetty
   * @param extraServlets Extra servlets to be started by Jetty
   * @param extraRequestFilters extra filters to be started by Jetty
   * @return new Solr instance
   */
  public JettySolrRunner startJettySolrRunner(
      String name,
      String hostContext,
      SortedMap<ServletHolder, String> extraServlets,
      SortedMap<Class<? extends Filter>, String> extraRequestFilters)
      throws Exception {
    return startJettySolrRunner(name, extraServlets, extraRequestFilters, null);
  }

  /**
   * Start a new Solr instance
   *
   * @param extraServlets Extra servlets to be started by Jetty
   * @param extraRequestFilters extra filters to be started by Jetty
   * @param sslConfig SSL configuration
   * @return new Solr instance
   */
  public JettySolrRunner startJettySolrRunner(
      String name,
      SortedMap<ServletHolder, String> extraServlets,
      SortedMap<Class<? extends Filter>, String> extraRequestFilters,
      SSLConfig sslConfig)
      throws Exception {
    return startJettySolrRunner(
        name,
        JettyConfig.builder()
            .withServlets(extraServlets)
            .withFilters(extraRequestFilters)
            .withSSLConfig(sslConfig)
            .build());
  }

  public JettySolrRunner getJettySolrRunner(int index) {
    return jettys.get(index);
  }

  /**
   * Start a new Solr instance on a particular servlet context
   *
   * @param name the instance name
   * @param config a JettyConfig for the instance's {@link org.apache.solr.embedded.JettySolrRunner}
   * @return a JettySolrRunner
   */
  public JettySolrRunner startJettySolrRunner(String name, JettyConfig config) throws Exception {
    // tell solr node to look in zookeeper for solr.xml
    final Properties nodeProps = new Properties();
    nodeProps.setProperty("zkHost", zkServer.getZkAddress());

    Path runnerPath = createInstancePath(name);
    JettyConfig newConfig = JettyConfig.builder(config).build();
    JettySolrRunner jetty =
        !trackJettyMetrics
            ? new JettySolrRunner(runnerPath.toString(), nodeProps, newConfig)
            : new JettySolrRunnerWithMetrics(runnerPath.toString(), nodeProps, newConfig);
    jetty.start();
    jettys.add(jetty);
    synchronized (startupWait) {
      startupWait.notifyAll();
    }
    return jetty;
  }

  /**
   * Start a new Solr instance, using the default config
   *
   * @return a JettySolrRunner
   */
  public JettySolrRunner startJettySolrRunner() throws Exception {
    return startJettySolrRunner(newNodeName(), jettyConfig);
  }

  /**
   * Stop a Solr instance
   *
   * @param index the index of node in collection returned by {@link #getJettySolrRunners()}
   * @return the shut down node
   */
  public JettySolrRunner stopJettySolrRunner(int index) throws Exception {
    JettySolrRunner jetty = jettys.get(index);
    jetty.stop();
    jettys.remove(index);
    return jetty;
  }

  /**
   * Add a previously stopped node back to the cluster
   *
   * @param jetty a {@link JettySolrRunner} previously returned by {@link #stopJettySolrRunner(int)}
   * @return the started node
   * @throws Exception on error
   */
  public JettySolrRunner startJettySolrRunner(JettySolrRunner jetty) throws Exception {
    jetty.start(false);
    if (!jettys.contains(jetty)) jettys.add(jetty);
    return jetty;
  }

  /**
   * Stop the given Solr instance. It will be removed from the cluster's list of running instances.
   *
   * @param jetty a {@link JettySolrRunner} to be stopped
   * @return the same {@link JettySolrRunner} instance provided to this method
   * @throws Exception on error
   */
  public JettySolrRunner stopJettySolrRunner(JettySolrRunner jetty) throws Exception {
    jetty.stop();
    jettys.remove(jetty);
    return jetty;
  }

  /**
   * Upload a config set
   *
   * @param configDir a path to the config set to upload
   * @param configName the name to give the configset
   */
  public void uploadConfigSet(Path configDir, String configName) throws IOException {
    try (SolrZkClient zkClient =
        new SolrZkClient.Builder()
            .withUrl(zkServer.getZkAddress())
            .withTimeout(AbstractZkTestCase.TIMEOUT, TimeUnit.MILLISECONDS)
            .withConnTimeOut(AbstractZkTestCase.TIMEOUT, TimeUnit.MILLISECONDS)
            .build()) {
      ZkMaintenanceUtils.uploadToZK(
          zkClient,
          configDir,
          ZkMaintenanceUtils.CONFIGS_ZKNODE + "/" + configName,
          ZkMaintenanceUtils.UPLOAD_FILENAME_EXCLUDE_PATTERN);
    }
  }

  /** Delete all collections (and aliases) */
  public void deleteAllCollections() throws Exception {
    try (ZkStateReader reader = new ZkStateReader(getZkClient())) {
      final CountDownLatch latch = new CountDownLatch(1);
      reader.registerCloudCollectionsListener(
          (oldCollections, newCollections) -> {
            if (newCollections != null && newCollections.size() == 0) {
              latch.countDown();
            }
          });

      reader.createClusterStateWatchersAndUpdate(); // up to date aliases & collections
      reader.aliasesManager.applyModificationAndExportToZk(aliases -> Aliases.EMPTY);
      for (String collection : reader.getClusterState().getCollectionStates().keySet()) {
        CollectionAdminRequest.deleteCollection(collection).process(solrClient);
      }

      boolean success = latch.await(60, TimeUnit.SECONDS);
      if (!success) {
        throw new IllegalStateException(
            "Still waiting to see all collections removed from clusterstate.");
      }

      for (String collection : reader.getClusterState().getCollectionStates().keySet()) {
        reader.waitForState(collection, 15, TimeUnit.SECONDS, Objects::isNull);
      }
    }

    // may be deleted, but may not be gone yet - we only wait to not see it in ZK, not for core
    // unloads
    TimeOut timeout = new TimeOut(30, TimeUnit.SECONDS, TimeSource.NANO_TIME);
    while (true) {

      if (timeout.hasTimedOut()) {
        throw new TimeoutException("Timed out waiting for all collections to be fully removed.");
      }

      boolean allContainersEmpty = true;
      for (JettySolrRunner jetty : jettys) {
        CoreContainer cc = jetty.getCoreContainer();
        if (cc != null && cc.getCores().size() != 0) {
          allContainersEmpty = false;
        }
      }
      if (allContainersEmpty) {
        break;
      }
    }
  }

  public void deleteAllConfigSets() throws Exception {

    List<String> configSetNames =
        new ConfigSetAdminRequest.List().process(solrClient).getConfigSets();

    for (String configSet : configSetNames) {
      if (configSet.equals("_default")) {
        continue;
      }
      try {
        // cleanup any property before removing the configset
        getZkClient()
            .delete(
                ZkConfigSetService.CONFIGS_ZKNODE + "/" + configSet + "/" + DEFAULT_FILENAME,
                -1
            );
      } catch (KeeperException.NoNodeException nne) {
      }
      new ConfigSetAdminRequest.Delete().setConfigSetName(configSet).process(solrClient);
    }
  }

  /** Shut down the cluster, including all Solr nodes and ZooKeeper */
  public void shutdown() throws Exception {
    try {

      IOUtils.closeQuietly(solrClient);

      solrClientByCollection.values().parallelStream()
          .forEach(
              c -> {
                IOUtils.closeQuietly(c);
              });
      solrClientByCollection.clear();
      ;
      List<Callable<JettySolrRunner>> shutdowns = new ArrayList<>(jettys.size());
      for (final JettySolrRunner jetty : jettys) {
        shutdowns.add(() -> stopJettySolrRunner(jetty));
      }
      jettys.clear();
      final ExecutorService executorCloser =
          ExecutorUtil.newMDCAwareCachedThreadPool(new SolrNamedThreadFactory("jetty-closer"));
      Collection<Future<JettySolrRunner>> futures = executorCloser.invokeAll(shutdowns);
      ExecutorUtil.shutdownAndAwaitTermination(executorCloser);
      Exception shutdownError =
          checkForExceptions("Error shutting down MiniSolrCloudCluster", futures);
      if (shutdownError != null) {
        throw shutdownError;
      }
    } finally {
      if (!externalZkServer) {
        zkServer.shutdown();
      }
      resetRecordingFlag();
    }
  }

  public Path getBaseDir() {
    return baseDir;
  }

  public CloudSolrClient getSolrClient() {
    return solrClient;
  }

  /**
   * Returns a SolrClient that has a defaultCollection set for it. SolrClients are cached by their
   * collectionName for reuse and are closed for you.
   *
   * @param collectionName The name of the collection to get a SolrClient for.
   * @return CloudSolrClient configured for the specific collection.
   */
  public CloudSolrClient getSolrClient(String collectionName) {
    return solrClientByCollection.computeIfAbsent(
        collectionName,
        k -> {
          CloudSolrClient solrClient =
              new CloudLegacySolrClient.Builder(
                      Collections.singletonList(zkServer.getZkAddress()), Optional.empty())
                  .withDefaultCollection(collectionName)
                  .withSocketTimeout(90000)
                  .withConnectionTimeout(15000)
                  .build();

          solrClient.connect();
          if (log.isInfoEnabled()) {
            log.info(
                "Created solrClient for collection {} with updatesToLeaders={} and parallelUpdates={}",
                collectionName,
                solrClient.isUpdatesToLeaders(),
                solrClient.isParallelUpdates());
          }
          return solrClient;
        });
  }

  public SolrZkClient getZkClient() {
    return getZkStateReader().getZkClient();
  }

  /**
   * Set data in zk without exposing caller to the ZK API, i.e. tests won't need to include
   * Zookeeper dependencies
   */
  public void zkSetData(String path, byte[] data, boolean retryOnConnLoss)
      throws InterruptedException {
    try {
      getZkClient().setData(path, data, -1);
    } catch (KeeperException e) {
      throw new SolrException(ErrorCode.UNKNOWN, "Failed writing to Zookeeper", e);
    }
  }

  protected CloudSolrClient buildSolrClient() {
    return new CloudLegacySolrClient.Builder(
            Collections.singletonList(getZkServer().getZkAddress()), Optional.empty())
        .withSocketTimeout(90000, TimeUnit.MILLISECONDS)
        .withConnectionTimeout(15000, TimeUnit.MILLISECONDS)
        .build(); // we choose 90 because we run in some harsh envs
  }

  /**
   * creates a basic CloudSolrClient Builder that then can be customized by callers, for example by
   * specifying what collection they want to use.
   *
   * @return CloudLegacySolrClient.Builder
   */
  public CloudLegacySolrClient.Builder basicSolrClientBuilder() {
    return new CloudLegacySolrClient.Builder(
            Collections.singletonList(getZkServer().getZkAddress()), Optional.empty())
        .withSocketTimeout(90000) // we choose 90 because we run in some harsh envs
        .withConnectionTimeout(15000);
  }

  private static String getHostContextSuitableForServletContext(String ctx) {
    if (ctx == null || ctx.isEmpty()) ctx = "/solr";
    if (ctx.endsWith("/")) ctx = ctx.substring(0, ctx.length() - 1);
    if (!ctx.startsWith("/")) ctx = "/" + ctx;
    return ctx;
  }

  private Exception checkForExceptions(String message, Collection<Future<JettySolrRunner>> futures)
      throws InterruptedException {
    Exception parsed = new Exception(message);
    boolean ok = true;
    for (Future<JettySolrRunner> future : futures) {
      try {
        future.get();
      } catch (ExecutionException e) {
        parsed.addSuppressed(e.getCause());
        ok = false;
      } catch (InterruptedException e) {
        Thread.interrupted();
        throw e;
      }
    }
    return ok ? null : parsed;
  }

  /** Return the jetty that a particular replica resides on */
  public JettySolrRunner getReplicaJetty(Replica replica) {
    for (JettySolrRunner jetty : jettys) {
      if (jetty.isStopped()) continue;
      if (replica.getCoreUrl().startsWith(jetty.getBaseUrl().toString())) return jetty;
    }
    throw new IllegalArgumentException(
        "Cannot find Jetty for a replica with core url " + replica.getCoreUrl());
  }

  /** Make the zookeeper session on a particular jetty lose connection and expire */
  public void expireZkSession(JettySolrRunner jetty) {
    CoreContainer cores = jetty.getCoreContainer();
    if (cores != null) {
<<<<<<< HEAD
      SolrZkClient zkClient = cores.getZkController().getZkClient();
      long sessionId = zkClient.getZkSessionId();
      zkServer.expire(sessionId);
      try {
        KillSession.kill(zkClient.getCuratorFramework().getZookeeperClient().getZooKeeper());
      } catch (Exception e) {
        e.printStackTrace();
      }
=======
      ChaosMonkey.causeConnectionLoss(jetty);
      zkServer.expire(cores.getZkController().getZkClient().getZooKeeper().getSessionId());
>>>>>>> 16d57e93
      if (log.isInfoEnabled()) {
        log.info("Expired zookeeper session from node {}", jetty.getBaseUrl());
      }
    }
  }

  public synchronized void injectChaos(Random random) throws Exception {

    // sometimes we restart one of the jetty nodes
    if (random.nextBoolean()) {
      JettySolrRunner jetty = jettys.get(random.nextInt(jettys.size()));
      jetty.stop();
      log.info("============ Restarting jetty");
      jetty.start();
    }

    // sometimes we restart zookeeper
    if (random.nextBoolean()) {
      zkServer.shutdown();
      log.info("============ Restarting zookeeper");
      zkServer = new ZkTestServer(zkServer.getZkDir(), zkServer.getPort());
      zkServer.run(false);
    }

    // sometimes we cause a connection loss - sometimes it will hit the overseer
    if (random.nextBoolean()) {
      JettySolrRunner jetty = jettys.get(random.nextInt(jettys.size()));
      ChaosMonkey.causeConnectionLoss(jetty);
    }
  }

  public Overseer getOpenOverseer() {
    List<Overseer> overseers = new ArrayList<>();
    for (int i = 0; i < jettys.size(); i++) {
      JettySolrRunner runner = getJettySolrRunner(i);
      if (runner.getCoreContainer() != null) {
        overseers.add(runner.getCoreContainer().getZkController().getOverseer());
      }
    }

    return getOpenOverseer(overseers);
  }

  public static Overseer getOpenOverseer(List<Overseer> overseers) {
    ArrayList<Overseer> shuffledOverseers = new ArrayList<Overseer>(overseers);
    Collections.shuffle(shuffledOverseers, LuceneTestCase.random());
    for (Overseer overseer : shuffledOverseers) {
      if (!overseer.isClosed()) {
        return overseer;
      }
    }
    throw new SolrException(ErrorCode.NOT_FOUND, "No open Overseer found");
  }

  public void waitForActiveCollection(
      String collection, long wait, TimeUnit unit, int shards, int totalReplicas) {
    log.info("waitForActiveCollection: {}", collection);
    CollectionStatePredicate predicate = expectedShardsAndActiveReplicas(shards, totalReplicas);

    AtomicReference<DocCollection> state = new AtomicReference<>();
    AtomicReference<Set<String>> liveNodesLastSeen = new AtomicReference<>();
    try {
      getZkStateReader()
          .waitForState(
              collection,
              wait,
              unit,
              (n, c) -> {
                state.set(c);
                liveNodesLastSeen.set(n);

                return predicate.matches(n, c);
              });
    } catch (TimeoutException | InterruptedException e) {
      throw new RuntimeException(
          "Failed while waiting for active collection"
              + "\n"
              + e.getMessage()
              + "\nLive Nodes: "
              + Arrays.toString(liveNodesLastSeen.get().toArray())
              + "\nLast available state: "
              + state.get());
    }
  }

  public void waitForActiveCollection(String collection, int shards, int totalReplicas) {
    waitForActiveCollection(collection, 30, TimeUnit.SECONDS, shards, totalReplicas);
  }

  public void waitForActiveCollection(String collection, long wait, TimeUnit unit) {
    log.info("waitForActiveCollection: {}", collection);
    CollectionStatePredicate predicate = expectedActive();

    AtomicReference<DocCollection> state = new AtomicReference<>();
    AtomicReference<Set<String>> liveNodesLastSeen = new AtomicReference<>();
    try {
      getZkStateReader()
          .waitForState(
              collection,
              wait,
              unit,
              (n, c) -> {
                state.set(c);
                liveNodesLastSeen.set(n);

                return predicate.matches(n, c);
              });
    } catch (TimeoutException | InterruptedException e) {
      throw new RuntimeException(
          "Failed while waiting for active collection"
              + "\n"
              + e.getMessage()
              + "\nLive Nodes: "
              + Arrays.toString(liveNodesLastSeen.get().toArray())
              + "\nLast available state: "
              + state.get());
    }
  }

  public static CollectionStatePredicate expectedShardsAndActiveReplicas(
      int expectedShards, int expectedReplicas) {
    return (liveNodes, collectionState) -> {
      if (collectionState == null) return false;
      if (collectionState.getSlices().size() != expectedShards) {
        return false;
      }

      int activeReplicas = 0;
      for (Slice slice : collectionState) {
        for (Replica replica : slice) {
          if (replica.isActive(liveNodes)) {
            activeReplicas++;
          }
        }
      }
      if (activeReplicas == expectedReplicas) {
        return true;
      }

      return false;
    };
  }

  public static CollectionStatePredicate expectedActive() {
    return (liveNodes, collectionState) -> {
      if (collectionState == null) return false;

      for (Slice slice : collectionState) {
        for (Replica replica : slice) {
          if (!replica.isActive(liveNodes)) {
            return false;
          }
        }
      }

      return true;
    };
  }

  public void waitForJettyToStop(JettySolrRunner runner) throws TimeoutException {
    String nodeName = runner.getNodeName();
    if (nodeName == null) {
      log.info("Cannot wait for Jetty with null node name");
      return;
    }

    log.info("waitForJettyToStop: {}", nodeName);

    try {
      getZkStateReader().waitForLiveNodes(15, TimeUnit.SECONDS, (o, n) -> !n.contains(nodeName));
    } catch (InterruptedException e) {
      Thread.currentThread().interrupt();
      throw new SolrException(ErrorCode.SERVER_ERROR, "interrupted", e);
    }
  }

  public void dumpMetrics(File outputDirectory, String fileName) throws IOException {
    for (JettySolrRunner jetty : jettys) {
      jetty.outputMetrics(outputDirectory, fileName);
    }
  }

  public void dumpCoreInfo(PrintStream pw) throws IOException {
    for (JettySolrRunner jetty : jettys) {
      jetty.dumpCoresInfo(pw);
    }
  }

  /**
   * @lucene.experimental
   */
  public static final class JettySolrRunnerWithMetrics extends JettySolrRunner {
    public JettySolrRunnerWithMetrics(String solrHome, Properties nodeProps, JettyConfig config) {
      super(solrHome, nodeProps, config);
    }

    private volatile MetricRegistry metricRegistry;

    @Override
    protected HandlerWrapper injectJettyHandlers(HandlerWrapper chain) {
      metricRegistry = new MetricRegistry();
      io.dropwizard.metrics.jetty10.InstrumentedHandler metrics =
          new io.dropwizard.metrics.jetty10.InstrumentedHandler(metricRegistry);
      metrics.setHandler(chain);
      return metrics;
    }

    /**
     * @return optional subj. It may be null, if it's not yet created.
     */
    public MetricRegistry getMetricRegistry() {
      return metricRegistry;
    }
  }

  private static class Config {
    final String name;
    final Path path;

    private Config(String name, Path path) {
      this.name = name;
      this.path = path;
    }
  }

  /** Builder class for a MiniSolrCloudCluster */
  public static class Builder {

    private final int nodeCount;
    private final Path baseDir;
    private String solrXml = DEFAULT_CLOUD_SOLR_XML;
    private JettyConfig.Builder jettyConfigBuilder;
    private Optional<String> securityJson = Optional.empty();

    private List<Config> configs = new ArrayList<>();
    private Map<String, Object> clusterProperties = new HashMap<>();

    private boolean trackJettyMetrics;
    private boolean useDistributedCollectionConfigSetExecution;
    private boolean useDistributedClusterStateUpdate;
    private boolean formatZkServer = true;
    private boolean disableTraceIdGeneration = false;

    /**
     * Create a builder
     *
     * @param nodeCount the number of nodes in the cluster
     * @param baseDir a base directory for the cluster
     */
    public Builder(int nodeCount, Path baseDir) {
      this.nodeCount = nodeCount;
      this.baseDir = baseDir;

      jettyConfigBuilder = JettyConfig.builder();
      if (SolrTestCaseJ4.sslConfig != null) {
        jettyConfigBuilder =
            jettyConfigBuilder.withSSLConfig(SolrTestCaseJ4.sslConfig.buildServerSSLConfig());
      }
    }

    /** Use a JettyConfig.Builder to configure the cluster's jetty servers */
    public Builder withJettyConfig(Consumer<JettyConfig.Builder> fun) {
      fun.accept(jettyConfigBuilder);
      return this;
    }

    /** Use the provided string as solr.xml content */
    public Builder withSolrXml(String solrXml) {
      this.solrXml = solrXml;
      return this;
    }

    /** Read solr.xml from the provided path */
    public Builder withSolrXml(Path solrXml) {
      try {
        this.solrXml = new String(Files.readAllBytes(solrXml), Charset.defaultCharset());
      } catch (IOException e) {
        throw new RuntimeException(e);
      }
      return this;
    }

    /**
     * Configure the specified security.json for the {@linkplain MiniSolrCloudCluster}
     *
     * @param securityJson The path specifying the security.json file
     * @return the instance of {@linkplain Builder}
     */
    public Builder withSecurityJson(Path securityJson) {
      try {
        this.securityJson =
            Optional.of(new String(Files.readAllBytes(securityJson), Charset.defaultCharset()));
      } catch (IOException e) {
        throw new RuntimeException(e);
      }
      return this;
    }

    /**
     * Configure the specified security.json for the {@linkplain MiniSolrCloudCluster}
     *
     * @param securityJson The string specifying the security.json configuration
     * @return the instance of {@linkplain Builder}
     */
    public Builder withSecurityJson(String securityJson) {
      this.securityJson = Optional.of(securityJson);
      return this;
    }

    /**
     * Upload a collection config before tests start
     *
     * @param configName the config name
     * @param configPath the path to the config files
     */
    public Builder addConfig(String configName, Path configPath) {
      this.configs.add(new Config(configName, configPath));
      return this;
    }

    /**
     * This method makes the MiniSolrCloudCluster use the "other" Collection API execution strategy
     * than it normally would. When some test classes call this method (and some don't) we make sure
     * that a run of multiple tests with a single seed will exercise both code lines (distributed
     * and Overseer based Collection API) so regressions can be spotted faster.
     *
     * <p>The real need is for a few tests covering reasonable use cases to call this method. If
     * you're adding a new test, you don't have to call it (but it's ok if you do).
     */
    public Builder useOtherCollectionConfigSetExecution() {
      // Switch from Overseer to distributed Collection execution and vice versa
      useDistributedCollectionConfigSetExecution = !useDistributedCollectionConfigSetExecution;
      // Reverse distributed cluster state updates as well if possible (state can't be Overseer
      // based if Collections API is distributed)
      useDistributedClusterStateUpdate =
          !useDistributedClusterStateUpdate || useDistributedCollectionConfigSetExecution;
      return this;
    }

    /**
     * Force the cluster Collection and config state API execution as well as the cluster state
     * update strategy to be either Overseer based or distributed. <b>This method can be useful when
     * debugging tests</b> failing in only one of the two modes to have all local runs exhibit the
     * issue, as well obviously for tests that are not compatible with one of the two modes.
     *
     * <p>If this method is not called, the strategy being used will be random if the configuration
     * passed to the cluster ({@code solr.xml} equivalent) contains a placeholder similar to:
     *
     * <pre>{@code
     * <solrcloud>
     *   ....
     *   <str name="distributedClusterStateUpdates">${solr.distributedClusterStateUpdates:false}</str>
     *   <str name="distributedCollectionConfigSetExecution">${solr.distributedCollectionConfigSetExecution:false}</str>
     *   ....
     * </solrcloud>
     * }</pre>
     *
     * For an example of a configuration supporting this setting, see {@link
     * MiniSolrCloudCluster#DEFAULT_CLOUD_SOLR_XML}. When a test sets a different {@code solr.xml}
     * config (using {@link #withSolrXml}), if the config does not contain the placeholder, the
     * strategy will be defined by the values assigned to {@code useDistributedClusterStateUpdates}
     * and {@code useDistributedCollectionConfigSetExecution} in {@link
     * org.apache.solr.core.CloudConfig.CloudConfigBuilder}.
     *
     * @param distributedCollectionConfigSetApi When {@code true}, Collection and Config Set API
     *     commands are executed in a distributed way by nodes. When {@code false}, they are
     *     executed by Overseer.
     * @param distributedClusterStateUpdates When {@code true}, cluster state updates are handled in
     *     a distributed way by nodes. When {@code false}, cluster state updates are handled by
     *     Overseer.
     *     <p>If {@code distributedCollectionConfigSetApi} is {@code true} then this parameter must
     *     be {@code true}.
     */
    @SuppressWarnings("InvalidParam")
    public Builder withDistributedClusterStateUpdates(
        boolean distributedCollectionConfigSetApi, boolean distributedClusterStateUpdates) {
      useDistributedCollectionConfigSetExecution = distributedCollectionConfigSetApi;
      useDistributedClusterStateUpdate = distributedClusterStateUpdates;
      return this;
    }

    /**
     * Set a cluster property
     *
     * @param propertyName the property name
     * @param propertyValue the property value
     */
    public Builder withProperty(String propertyName, String propertyValue) {
      this.clusterProperties.put(propertyName, propertyValue);
      return this;
    }

    public Builder withMetrics(boolean trackJettyMetrics) {
      this.trackJettyMetrics = trackJettyMetrics;
      return this;
    }

    public Builder formatZkServer(boolean formatZkServer) {
      this.formatZkServer = formatZkServer;
      return this;
    }

    /**
     * Configure and run the {@link MiniSolrCloudCluster}
     *
     * @throws Exception if an error occurs on startup
     */
    public MiniSolrCloudCluster configure() throws Exception {
      return SolrCloudTestCase.cluster = build();
    }

    /**
     * Configure, run and return the {@link MiniSolrCloudCluster}
     *
     * @throws Exception if an error occurs on startup
     */
    public MiniSolrCloudCluster build() throws Exception {
      // Two lines below will have an impact on how the MiniSolrCloudCluster and therefore the test
      // run if the config being
      // used in the test does have the appropriate placeholders. See for example
      // DEFAULT_CLOUD_SOLR_XML in MiniSolrCloudCluster.
      // Hard coding values here will impact such tests.
      // To hard code behavior for tests not having these placeholders - and for SolrCloud as well
      // for that matter! -
      // change the values assigned to useDistributedClusterStateUpdates and
      // useDistributedCollectionConfigSetExecution in
      // org.apache.solr.core.CloudConfig.CloudConfigBuilder. Do not forget then to revert before
      // commit!
      System.setProperty(
          "solr.distributedCollectionConfigSetExecution",
          Boolean.toString(useDistributedCollectionConfigSetExecution));
      System.setProperty(
          "solr.distributedClusterStateUpdates",
          Boolean.toString(useDistributedClusterStateUpdate));

      // eager init to prevent OTEL init races caused by test setup
      if (!disableTraceIdGeneration && TracerConfigurator.TRACE_ID_GEN_ENABLED) {
        SimplePropagator.load();
        injectRandomRecordingFlag();
      }

      JettyConfig jettyConfig = jettyConfigBuilder.build();
      MiniSolrCloudCluster cluster =
          new MiniSolrCloudCluster(
              nodeCount,
              baseDir,
              solrXml,
              jettyConfig,
              null,
              securityJson,
              trackJettyMetrics,
              formatZkServer);
      for (Config config : configs) {
        cluster.uploadConfigSet(config.path, config.name);
      }

      if (clusterProperties.size() > 0) {
        ClusterProperties props = new ClusterProperties(cluster.getZkClient());
        for (Map.Entry<String, Object> entry : clusterProperties.entrySet()) {
          props.setClusterProperty(entry.getKey(), entry.getValue());
        }
      }
      return cluster;
    }

    public Builder withDefaultClusterProperty(String key, String value) {
      @SuppressWarnings({"unchecked"})
      HashMap<String, Object> defaults =
          (HashMap<String, Object>) this.clusterProperties.get(CollectionAdminParams.DEFAULTS);
      if (defaults == null) {
        defaults = new HashMap<>();
        this.clusterProperties.put(CollectionAdminParams.DEFAULTS, defaults);
      }
      @SuppressWarnings({"unchecked"})
      HashMap<String, Object> cluster =
          (HashMap<String, Object>) defaults.get(CollectionAdminParams.CLUSTER);
      if (cluster == null) {
        cluster = new HashMap<>();
        defaults.put(CollectionAdminParams.CLUSTER, cluster);
      }
      cluster.put(key, value);
      return this;
    }

    /**
     * Disables the default/built-in simple trace ID generation/propagation.
     *
     * <p>Tracers are registered as global singletons and if for example a test needs to use a
     * MockTracer or a "real" Tracer, it needs to call this method so that the test setup doesn't
     * accidentally reset the Tracer it wants to use.
     */
    public Builder withTraceIdGenerationDisabled() {
      this.disableTraceIdGeneration = true;
      return this;
    }
  }

  /**
   * Randomizes the tracing Span::isRecording check.
   *
   * <p>This will randomize the Span::isRecording check so we have better coverage of all methods
   * that deal with span creation without having to enable otel module.
   *
   * <p>It only makes sense to call this if we are using the alwaysOn tracer, the OTEL tracer
   * already has this flag turned on and randomizing it would risk not recording trace data.
   *
   * <p>Note. Tracing is not a SolrCloud only feature. this method is placed here for convenience
   * only, any test can make use of this example for more complete coverage of the tracing
   * mechanics.
   */
  private static void injectRandomRecordingFlag() {
    try {
      boolean isRecording = LuceneTestCase.rarely();
      TraceUtils.IS_RECORDING = (ignored) -> isRecording;
    } catch (IllegalStateException e) {
      // This can happen in benchmarks or other places that aren't in a randomized test
      log.warn("Unable to inject random recording flag due to outside randomized context", e);
    }
  }

  private static void resetRecordingFlag() {
    TraceUtils.IS_RECORDING = TraceUtils.DEFAULT_IS_RECORDING;
  }
}<|MERGE_RESOLUTION|>--- conflicted
+++ resolved
@@ -54,13 +54,8 @@
 import java.util.concurrent.atomic.AtomicReference;
 import java.util.function.Consumer;
 import javax.servlet.Filter;
-<<<<<<< HEAD
-
 import org.apache.curator.test.KillSession;
-import org.apache.lucene.util.LuceneTestCase;
-=======
 import org.apache.lucene.tests.util.LuceneTestCase;
->>>>>>> 16d57e93
 import org.apache.solr.SolrTestCaseJ4;
 import org.apache.solr.client.solrj.embedded.SSLConfig;
 import org.apache.solr.client.solrj.impl.CloudLegacySolrClient;
@@ -302,18 +297,12 @@
     this.zkServer = zkTestServer;
 
     try (SolrZkClient zkClient =
-<<<<<<< HEAD
-        new SolrZkClient(zkServer.getZkHost(), AbstractZkTestCase.TIMEOUT)) {
-      if (!zkClient.exists("/solr/solr.xml")) {
-        zkClient.makePath("/solr/solr.xml", solrXml.getBytes(Charset.defaultCharset()));
-=======
         new SolrZkClient.Builder()
             .withUrl(zkServer.getZkHost())
             .withTimeout(AbstractZkTestCase.TIMEOUT, TimeUnit.MILLISECONDS)
             .build()) {
       if (!zkClient.exists("/solr/solr.xml", true)) {
-        zkClient.makePath("/solr/solr.xml", solrXml.getBytes(Charset.defaultCharset()), true);
->>>>>>> 16d57e93
+        zkClient.makePath("/solr/solr.xml", solrXml.getBytes(Charset.defaultCharset()));
         if (jettyConfig.sslConfig != null && jettyConfig.sslConfig.isSSLMode()) {
           zkClient.makePath(
               "/solr" + ZkStateReader.CLUSTER_PROPS,
@@ -817,19 +806,15 @@
   public void expireZkSession(JettySolrRunner jetty) {
     CoreContainer cores = jetty.getCoreContainer();
     if (cores != null) {
-<<<<<<< HEAD
+      ChaosMonkey.causeConnectionLoss(jetty);
       SolrZkClient zkClient = cores.getZkController().getZkClient();
       long sessionId = zkClient.getZkSessionId();
       zkServer.expire(sessionId);
       try {
         KillSession.kill(zkClient.getCuratorFramework().getZookeeperClient().getZooKeeper());
       } catch (Exception e) {
-        e.printStackTrace();
-      }
-=======
-      ChaosMonkey.causeConnectionLoss(jetty);
-      zkServer.expire(cores.getZkController().getZkClient().getZooKeeper().getSessionId());
->>>>>>> 16d57e93
+        log.error("Exception killing session", e);
+      }
       if (log.isInfoEnabled()) {
         log.info("Expired zookeeper session from node {}", jetty.getBaseUrl());
       }
