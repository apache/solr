--- conflicted
+++ resolved
@@ -877,24 +877,8 @@
       throws Exception {
     AtomicLong total = new AtomicLong(-1);
     try {
-<<<<<<< HEAD
         getCommonCloudSolrClient();
-        ZkStateReader.from(cloudClient).waitForState(DEFAULT_COLLECTION, waitMillis, TimeUnit.MILLISECONDS, (n, c) -> {
-        long docTotal;
-        try {
-          docTotal = checkSlicesSameCounts(c);
-        } catch (SolrServerException | IOException e) {
-          throw new RuntimeException(e);
-        }
-        total.set(docTotal);
-        if (docTotal == expectedNumFound) {
-          return true;
-        }
-        return false;
-      });
-=======
-      getCommonCloudSolrClient()
-          .getZkStateReader()
+        ZkStateReader.from(cloudClient)
           .waitForState(
               DEFAULT_COLLECTION,
               waitMillis,
@@ -912,7 +896,6 @@
                 }
                 return false;
               });
->>>>>>> f07b7b0c
     } catch (TimeoutException | InterruptedException e) {
 
     }
@@ -1369,13 +1352,9 @@
     SolrClient client4 = collectionClients.get(3);
 
     // no one should be recovering
-<<<<<<< HEAD
     getCommonCloudSolrClient();
-    waitForRecoveriesToFinish(oneInstanceCollection2, ZkStateReader.from(cloudClient), false, true);
-=======
     waitForRecoveriesToFinish(
-        oneInstanceCollection2, getCommonCloudSolrClient().getZkStateReader(), false, true);
->>>>>>> f07b7b0c
+        oneInstanceCollection2, ZkStateReader.from(cloudClient), false, true);
 
     getCommonCloudSolrClient();
     assertAllActive(oneInstanceCollection2, ZkStateReader.from(cloudClient));
@@ -1420,19 +1399,9 @@
         zkStateReader.getClusterState().getCollection(oneInstanceCollection2).getSlicesMap();
     assertNotNull(slices);
 
-<<<<<<< HEAD
     getCommonCloudSolrClient();
     ZkCoreNodeProps props = new ZkCoreNodeProps(cloudClient.getClusterState()
       .getCollection(oneInstanceCollection2).getLeader("shard1"));
-=======
-    ZkCoreNodeProps props =
-        new ZkCoreNodeProps(
-            getCommonCloudSolrClient()
-                .getZkStateReader()
-                .getClusterState()
-                .getCollection(oneInstanceCollection2)
-                .getLeader("shard1"));
->>>>>>> f07b7b0c
 
     // now test that unloading a core gets us a new leader
     try (HttpSolrClient unloadClient =
@@ -1458,23 +1427,8 @@
           });
 
       try {
-<<<<<<< HEAD
           getCommonCloudSolrClient();
-          ZkStateReader.from(cloudClient).waitForState(oneInstanceCollection2, 20000, TimeUnit.MILLISECONDS, (n, c) -> {
-
-
-          try {
-            if (leader.equals(zkStateReader.getLeaderUrl(oneInstanceCollection2, "shard1", 10000))) {
-              return false;
-            }
-          } catch (InterruptedException e) {
-            throw new RuntimeException(e);
-          }
-          return true;
-        });
-=======
-        getCommonCloudSolrClient()
-            .getZkStateReader()
+          ZkStateReader.from(cloudClient)
             .waitForState(
                 oneInstanceCollection2,
                 20000,
@@ -1490,7 +1444,6 @@
                   }
                   return true;
                 });
->>>>>>> f07b7b0c
       } catch (TimeoutException | InterruptedException e) {
         fail("Leader never changed");
       }
@@ -1553,16 +1506,11 @@
     SolrClient client3 = collectionClients.get(2);
     SolrClient client4 = collectionClients.get(3);
 
-<<<<<<< HEAD
     getCommonCloudSolrClient();
-    waitForRecoveriesToFinish(oneInstanceCollection, ZkStateReader.from(cloudClient), false);
+    waitForRecoveriesToFinish(
+        oneInstanceCollection, ZkStateReader.from(cloudClient), false);
     getCommonCloudSolrClient();
     assertAllActive(oneInstanceCollection, ZkStateReader.from(cloudClient));
-=======
-    waitForRecoveriesToFinish(
-        oneInstanceCollection, getCommonCloudSolrClient().getZkStateReader(), false);
-    assertAllActive(oneInstanceCollection, getCommonCloudSolrClient().getZkStateReader());
->>>>>>> f07b7b0c
 
     client2.add(getDoc(id, "1"));
     client3.add(getDoc(id, "2"));
