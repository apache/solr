/*
 * Licensed to the Apache Software Foundation (ASF) under one or more
 * contributor license agreements.  See the NOTICE file distributed with
 * this work for additional information regarding copyright ownership.
 * The ASF licenses this file to You under the Apache License, Version 2.0
 * (the "License"); you may not use this file except in compliance with
 * the License.  You may obtain a copy of the License at
 *
 *     http://www.apache.org/licenses/LICENSE-2.0
 *
 * Unless required by applicable law or agreed to in writing, software
 * distributed under the License is distributed on an "AS IS" BASIS,
 * WITHOUT WARRANTIES OR CONDITIONS OF ANY KIND, either express or implied.
 * See the License for the specific language governing permissions and
 * limitations under the License.
 */
package org.apache.solr.cloud;

import static org.apache.solr.common.cloud.ZkStateReader.HTTPS;
import static org.apache.solr.common.cloud.ZkStateReader.URL_SCHEME;

import java.io.File;
import java.io.IOException;
import java.lang.invoke.MethodHandles;
import java.net.URI;
import java.nio.file.Path;
import java.util.ArrayList;
import java.util.Collection;
import java.util.Collections;
import java.util.EnumSet;
import java.util.HashMap;
import java.util.HashSet;
import java.util.List;
import java.util.Locale;
import java.util.Map;
import java.util.Map.Entry;
import java.util.Objects;
import java.util.Properties;
import java.util.Random;
import java.util.Set;
import java.util.concurrent.ConcurrentHashMap;
import java.util.concurrent.ExecutorService;
import java.util.concurrent.TimeUnit;
import java.util.concurrent.TimeoutException;
import java.util.concurrent.atomic.AtomicInteger;
import java.util.function.Consumer;
import org.apache.solr.client.solrj.SolrClient;
import org.apache.solr.client.solrj.SolrQuery;
import org.apache.solr.client.solrj.SolrRequest;
import org.apache.solr.client.solrj.SolrServerException;
import org.apache.solr.client.solrj.cloud.SocketProxy;
import org.apache.solr.client.solrj.impl.CloudSolrClient;
import org.apache.solr.client.solrj.impl.HttpSolrClient;
import org.apache.solr.client.solrj.request.CollectionAdminRequest;
import org.apache.solr.client.solrj.request.CoreAdminRequest;
import org.apache.solr.client.solrj.request.QueryRequest;
import org.apache.solr.client.solrj.request.UpdateRequest;
import org.apache.solr.client.solrj.response.CollectionAdminResponse;
import org.apache.solr.client.solrj.response.CoreAdminResponse;
import org.apache.solr.client.solrj.response.QueryResponse;
import org.apache.solr.client.solrj.response.RequestStatusState;
import org.apache.solr.cloud.ZkController.NotInClusterStateException;
import org.apache.solr.cloud.api.collections.CollectionHandlingUtils;
import org.apache.solr.common.SolrDocument;
import org.apache.solr.common.SolrDocumentList;
import org.apache.solr.common.SolrException;
import org.apache.solr.common.SolrException.ErrorCode;
import org.apache.solr.common.SolrInputDocument;
import org.apache.solr.common.cloud.ClusterState;
import org.apache.solr.common.cloud.DocCollection;
import org.apache.solr.common.cloud.Replica;
import org.apache.solr.common.cloud.Slice;
import org.apache.solr.common.cloud.ZkCoreNodeProps;
import org.apache.solr.common.cloud.ZkNodeProps;
import org.apache.solr.common.cloud.ZkStateReader;
import org.apache.solr.common.params.CollectionParams;
import org.apache.solr.common.params.CollectionParams.CollectionAction;
import org.apache.solr.common.params.ModifiableSolrParams;
import org.apache.solr.common.params.SolrParams;
import org.apache.solr.common.util.ExecutorUtil;
import org.apache.solr.common.util.IOUtils;
import org.apache.solr.common.util.NamedList;
import org.apache.solr.common.util.SolrNamedThreadFactory;
import org.apache.solr.common.util.StrUtils;
import org.apache.solr.common.util.TimeSource;
import org.apache.solr.common.util.Utils;
import org.apache.solr.core.CoreContainer;
import org.apache.solr.core.Diagnostics;
import org.apache.solr.core.SolrCore;
import org.apache.solr.embedded.JettyConfig;
import org.apache.solr.embedded.JettySolrRunner;
import org.apache.solr.handler.ReplicationHandler;
import org.apache.solr.search.SolrIndexSearcher;
import org.apache.solr.update.DirectUpdateHandler2;
import org.apache.solr.update.SolrCmdDistributor;
import org.apache.solr.update.SolrIndexWriter;
import org.apache.solr.util.RTimer;
import org.apache.solr.util.RefCounted;
import org.apache.solr.util.RestTestHarness;
import org.apache.solr.util.TimeOut;
import org.apache.zookeeper.CreateMode;
import org.apache.zookeeper.KeeperException;
import org.junit.AfterClass;
import org.junit.Before;
import org.junit.BeforeClass;
import org.noggit.CharArr;
import org.noggit.JSONWriter;
import org.slf4j.Logger;
import org.slf4j.LoggerFactory;

/**
 * TODO: we should still test this works as a custom update chain as well as what we test now - the
 * default update chain
 */
public abstract class AbstractFullDistribZkTestBase extends AbstractDistribZkTestBase {
  private static final Logger log = LoggerFactory.getLogger(MethodHandles.lookup().lookupClass());

  @BeforeClass
  public static void beforeFullSolrCloudTest() {}

  @Before
  public void beforeTest() {
    cloudInit = false;
  }

  public static final String SHARD1 = "shard1";
  public static final String SHARD2 = "shard2";

  protected boolean printLayoutOnTearDown = false;

  String t1 = "a_t";
  String i1 = "a_i1";
  String tlong = "other_tl1";

  String oddField = "oddField_s";
  String missingField = "ignore_exception__missing_but_valid_field_t";
  protected int sliceCount;

  protected volatile CloudSolrClient controlClientCloud; // cloud version of the control client
  protected volatile CloudSolrClient cloudClient;
  protected final List<SolrClient> coreClients = Collections.synchronizedList(new ArrayList<>());

  protected final List<CloudJettyRunner> cloudJettys =
      Collections.synchronizedList(new ArrayList<>());
  protected final Map<String, List<CloudJettyRunner>> shardToJetty = new ConcurrentHashMap<>();
  private AtomicInteger jettyIntCntr = new AtomicInteger(0);
  protected volatile ChaosMonkey chaosMonkey;

  protected Map<String, CloudJettyRunner> shardToLeaderJetty = new ConcurrentHashMap<>();
  private static volatile boolean cloudInit;
  protected volatile boolean useJettyDataDir = true;

  private final List<RestTestHarness> restTestHarnesses =
      Collections.synchronizedList(new ArrayList<>());

  public static class CloudJettyRunner {
    public JettySolrRunner jetty;
    public String nodeName;
    public String coreNodeName;
    public String url;
    public CloudSolrServerClient client;
    public ZkNodeProps info;

    @Override
    public int hashCode() {
      final int prime = 31;
      int result = 1;
      result = prime * result + ((url == null) ? 0 : url.hashCode());
      return result;
    }

    @Override
    public boolean equals(Object obj) {
      if (this == obj) return true;
      if (!(obj instanceof CloudJettyRunner)) return false;
      CloudJettyRunner other = (CloudJettyRunner) obj;
      return Objects.equals(url, other.url);
    }

    @Override
    public String toString() {
      return "CloudJettyRunner [url=" + url + "]";
    }
  }

  public static class CloudSolrServerClient {
    SolrClient solrClient;
    String shardName;
    int port;
    public ZkNodeProps info;

    public CloudSolrServerClient() {}

    public CloudSolrServerClient(SolrClient client) {
      this.solrClient = client;
    }

    public SolrClient getSolrClient() {
      return solrClient;
    }

    @Override
    public int hashCode() {
      final int prime = 31;
      int result = 1;
      result = prime * result + ((solrClient == null) ? 0 : solrClient.hashCode());
      return result;
    }

    @Override
    public boolean equals(Object obj) {
      if (this == obj) return true;
      if (!(obj instanceof CloudSolrServerClient)) return false;
      CloudSolrServerClient other = (CloudSolrServerClient) obj;
      return Objects.equals(solrClient, other.solrClient);
    }
  }

  protected static void setErrorHook() {
    SolrCmdDistributor.testing_errorHook =
        new Diagnostics.Callable() {
          @Override
          public void call(Object... data) {
            Exception e = (Exception) data[0];
            if (e == null) return;
            String msg = e.getMessage();
            if (msg != null && msg.contains("Timeout")) {
              Diagnostics.logThreadDumps(
                  "REQUESTING THREAD DUMP DUE TO TIMEOUT: " + e.getMessage());
            }
          }
        };
  }

  protected static void clearErrorHook() {
    SolrCmdDistributor.testing_errorHook = null;
  }

  @Override
  public void distribSetUp() throws Exception {
    super.distribSetUp();
    // ignoreException(".*");

    cloudInit = false;

    if (sliceCount > 0) {
      System.setProperty("numShards", Integer.toString(sliceCount));
    } else {
      System.clearProperty("numShards");
    }

    if (isSSLMode()) {
      System.clearProperty(URL_SCHEME);
      try (ZkStateReader zkStateReader =
          new ZkStateReader(
              zkServer.getZkAddress(), AbstractZkTestCase.TIMEOUT, AbstractZkTestCase.TIMEOUT)) {
        try {
          zkStateReader
              .getZkClient()
              .create(
                  ZkStateReader.CLUSTER_PROPS,
                  Utils.toJSON(Collections.singletonMap(URL_SCHEME, HTTPS)),
                  CreateMode.PERSISTENT,
                  true);
        } catch (KeeperException.NodeExistsException e) {
          ZkNodeProps props =
              ZkNodeProps.load(
                  zkStateReader
                      .getZkClient()
                      .getData(ZkStateReader.CLUSTER_PROPS, null, null, true));
          zkStateReader
              .getZkClient()
              .setData(
                  ZkStateReader.CLUSTER_PROPS, Utils.toJSON(props.plus(URL_SCHEME, HTTPS)), true);
        }
      }
    }
    if (useTlogReplicas()) {
      log.info("Will use {} replicas unless explicitly asked otherwise", Replica.Type.TLOG);
    } else {
      log.info("Will use {} replicas unless explicitly asked otherwise", Replica.Type.NRT);
    }
  }

  @BeforeClass
  public static void beforeClass() {
    System.setProperty("solrcloud.update.delay", "0");
  }

  @AfterClass
  public static void afterClass() throws Exception {
    System.clearProperty("solrcloud.update.delay");
    System.clearProperty("genericCoreNodeNames");
  }

  public AbstractFullDistribZkTestBase() {
    if (TEST_NIGHTLY) {
      sliceCount = 2;
      fixShardCount(4);
    } else {
      sliceCount = 1;
      fixShardCount(2);
    }

    // TODO: for now, turn off stress because it uses regular clients, and we
    // need the cloud client because we kill servers
    stress = 0;

    useExplicitNodeNames = random().nextBoolean();
  }

  protected String getDataDir(String dataDir) throws IOException {
    return dataDir;
  }

  protected void initCloud() throws Exception {
    assert (cloudInit == false);
    cloudInit = true;
    cloudClient = createCloudClient(DEFAULT_TEST_COLLECTION_NAME);
    cloudClient.connect();

    ZkStateReader zkStateReader = ZkStateReader.from(cloudClient);

    chaosMonkey =
        new ChaosMonkey(
            zkServer,
            zkStateReader,
            DEFAULT_TEST_COLLECTION_NAME,
            shardToJetty,
            shardToLeaderJetty);
  }

  protected boolean useTlogReplicas() {
    return false;
  }

  protected CloudSolrClient createCloudClient(String defaultCollection) {
    CloudSolrClient client =
        getCloudSolrClient(zkServer.getZkAddress(), random().nextBoolean(), 30000, 120000);
    if (defaultCollection != null) client.setDefaultCollection(defaultCollection);
    return client;
  }

  @Override
  protected void createServers(int numServers) throws Exception {
    File controlJettyDir = createTempDir("control").toFile();
    setupJettySolrHome(controlJettyDir);
    controlJetty =
        createJetty(
            controlJettyDir, useJettyDataDir ? getDataDir(testDir + "/control/data") : null);
    controlJetty.start();
    try (CloudSolrClient client = createCloudClient("control_collection")) {
      assertEquals(
          0,
          CollectionAdminRequest.createCollection("control_collection", "conf1", 1, 1)
              .setCreateNodeSet(controlJetty.getNodeName())
              .process(client)
              .getStatus());
      waitForActiveReplicaCount(client, "control_collection", 1);
    }

    controlClient =
        new HttpSolrClient.Builder(controlJetty.getBaseUrl() + "/control_collection").build();
    if (sliceCount <= 0) {
      // for now, just create the cloud client for the control if we don't
      // create the normal cloud client.
      // this can change if more tests need it.
      controlClientCloud = createCloudClient("control_collection");
      controlClientCloud.connect();
      // NOTE: we are skipping creation of the chaos monkey by returning here
      cloudClient = controlClientCloud; // temporary - some code needs/uses
      // cloudClient
      return;
    }

    initCloud();

    createJettys(numServers);
  }

  public static void waitForCollection(ZkStateReader reader, String collection, int slices)
      throws Exception {
    log.info("waitForCollection ({}): slices={}", collection, slices);
    // wait until shards have started registering...
    int cnt = 30;
    while (!reader.getClusterState().hasCollection(collection)) {
      if (cnt == 0) {
        throw new RuntimeException(
            "timeout waiting for collection in cluster state: collection=" + collection);
      }
      cnt--;
      Thread.sleep(500);
    }
    cnt = 30;

    while (reader.getClusterState().getCollection(collection).getSlices().size() < slices) {
      if (cnt == 0) {
        throw new RuntimeException(
            "timeout waiting for collection shards to come up: collection="
                + collection
                + ", slices.expected="
                + slices
                + " slices.actual= "
                + reader.getClusterState().getCollection(collection).getSlices().size()
                + " slices : "
                + reader.getClusterState().getCollection(collection).getSlices());
      }
      cnt--;
      Thread.sleep(500);
    }
  }

  protected List<JettySolrRunner> createJettys(int numJettys) throws Exception {
    List<JettySolrRunner> jettys = Collections.synchronizedList(new ArrayList<>());
    List<SolrClient> clients = Collections.synchronizedList(new ArrayList<>());
    List<CollectionAdminRequest<CollectionAdminResponse>> createReplicaRequests =
        Collections.synchronizedList(new ArrayList<>());
    List<CollectionAdminRequest<CollectionAdminResponse>> createPullReplicaRequests =
        Collections.synchronizedList(new ArrayList<>());
    StringBuilder sb = new StringBuilder();

    // HACK: Don't be fooled by the replication factor of '1'...
    //
    // This CREATE command asks for a repFactor of 1, but uses an empty nodeSet.
    // This allows this method to create a collection with numShards == sliceCount,
    // but no actual cores ... yet.  The actual replicas are added later (once the actual
    // jetty instances are started)
    assertEquals(
        0,
        CollectionAdminRequest.createCollection(
                DEFAULT_TEST_COLLECTION_NAME, "conf1", sliceCount, 1) // not real rep factor!
            .setCreateNodeSet("") // empty node set prevents creation of cores
            .process(cloudClient)
            .getStatus());

    // expect sliceCount active shards, but no active replicas
    ZkStateReader.from(cloudClient)
        .waitForState(
            DEFAULT_TEST_COLLECTION_NAME,
            30,
            TimeUnit.SECONDS,
            SolrCloudTestCase.activeClusterShape(sliceCount, 0));

    ExecutorService customThreadPool =
        ExecutorUtil.newMDCAwareCachedThreadPool(new SolrNamedThreadFactory("closeThreadPool"));

    int numOtherReplicas = numJettys - getPullReplicaCount() * sliceCount;

    if (log.isInfoEnabled()) {
      log.info(
          "Creating jetty instances pullReplicaCount={} numOtherReplicas={}",
          getPullReplicaCount(),
          numOtherReplicas);
    }

    int addedReplicas = 0;
    for (int i = 1; i <= numJettys; i++) {
      if (sb.length() > 0) sb.append(',');
      int cnt = this.jettyIntCntr.incrementAndGet();

      File jettyDir = createTempDir("shard-" + i).toFile();

      jettyDir.mkdirs();
      setupJettySolrHome(jettyDir);
      int currentI = i;
      if (numOtherReplicas > 0) {
        numOtherReplicas--;
        if (useTlogReplicas()) {
          if (log.isInfoEnabled()) {
            log.info(
                "create jetty {} in directory {} of type {} in shard {}",
                i,
                jettyDir,
                Replica.Type.TLOG,
                ((currentI % sliceCount) + 1)); // nowarn
          }
          customThreadPool.submit(
              () -> {
                try {
                  JettySolrRunner j =
                      createJetty(
                          jettyDir,
                          useJettyDataDir ? getDataDir(testDir + "/jetty" + cnt) : null,
                          null,
                          "solrconfig.xml",
                          null,
                          Replica.Type.TLOG);
                  j.start();
                  jettys.add(j);
                  waitForLiveNode(j);

                  createReplicaRequests.add(
                      CollectionAdminRequest.addReplicaToShard(
                              DEFAULT_TEST_COLLECTION_NAME, "shard" + ((currentI % sliceCount) + 1))
                          .setNode(j.getNodeName())
                          .setType(Replica.Type.TLOG));

                  coreClients.add(createNewSolrClient(coreName, j.getLocalPort()));
                  SolrClient client = createNewSolrClient(j.getLocalPort());
                  clients.add(client);

                } catch (Exception e) {
                  log.error("error creating jetty", e);
                  throw new RuntimeException(e);
                }
              });

          addedReplicas++;
        } else {
          if (log.isInfoEnabled()) {
            log.info(
                "create jetty {} in directory {} of type {} for shard{}",
                i,
                jettyDir,
                Replica.Type.NRT,
                ((currentI % sliceCount) + 1)); // nowarn
          }

          customThreadPool.submit(
              () -> {
                try {
                  JettySolrRunner j =
                      createJetty(
                          jettyDir,
                          useJettyDataDir ? getDataDir(testDir + "/jetty" + cnt) : null,
                          null,
                          "solrconfig.xml",
                          null,
                          null);
                  j.start();
                  jettys.add(j);
                  waitForLiveNode(j);
                  createReplicaRequests.add(
                      CollectionAdminRequest.addReplicaToShard(
                              DEFAULT_TEST_COLLECTION_NAME, "shard" + ((currentI % sliceCount) + 1))
                          .setNode(j.getNodeName())
                          .setType(Replica.Type.NRT));
                  coreClients.add(createNewSolrClient(coreName, j.getLocalPort()));
                  SolrClient client = createNewSolrClient(j.getLocalPort());
                  clients.add(client);
                } catch (Exception e) {
                  log.error("error creating jetty", e);
                  throw new RuntimeException(e);
                }
              });

          addedReplicas++;
        }
      } else {
        log.info(
            "create jetty {} in directory {} of type {} for shard{}",
            i,
            jettyDir,
            Replica.Type.PULL,
            ((currentI % sliceCount) + 1)); // nowarn
        customThreadPool.submit(
            () -> {
              try {
                JettySolrRunner j =
                    createJetty(
                        jettyDir,
                        useJettyDataDir ? getDataDir(testDir + "/jetty" + cnt) : null,
                        null,
                        "solrconfig.xml",
                        null,
                        Replica.Type.PULL);
                j.start();
                jettys.add(j);
                waitForLiveNode(j);
                createPullReplicaRequests.add(
                    CollectionAdminRequest.addReplicaToShard(
                            DEFAULT_TEST_COLLECTION_NAME, "shard" + ((currentI % sliceCount) + 1))
                        .setNode(j.getNodeName())
                        .setType(Replica.Type.PULL));
                coreClients.add(createNewSolrClient(coreName, j.getLocalPort()));
                SolrClient client = createNewSolrClient(j.getLocalPort());
                clients.add(client);
              } catch (Exception e) {
                log.error("error creating jetty", e);
                throw new RuntimeException(e);
              }
            });
        addedReplicas++;
      }
    }

    ExecutorUtil.shutdownAndAwaitTermination(customThreadPool);

    customThreadPool =
        ExecutorUtil.newMDCAwareCachedThreadPool(
            new SolrNamedThreadFactory("createReplicaRequests"));

    for (CollectionAdminRequest<CollectionAdminResponse> r : createReplicaRequests) {
      customThreadPool.submit(
          () -> {
            CollectionAdminResponse response;
            try {
              response = r.process(cloudClient);
            } catch (SolrServerException | IOException e) {
              throw new RuntimeException(e);
            }

            assertTrue(response.isSuccess());
            String coreName = response.getCollectionCoresStatus().keySet().iterator().next();
          });
    }

    ExecutorUtil.shutdownAndAwaitTermination(customThreadPool);

    customThreadPool =
        ExecutorUtil.newMDCAwareCachedThreadPool(
            new SolrNamedThreadFactory("createPullReplicaRequests"));
    for (CollectionAdminRequest<CollectionAdminResponse> r : createPullReplicaRequests) {
      customThreadPool.submit(
          () -> {
            CollectionAdminResponse response;
            try {
              response = r.process(cloudClient);
            } catch (SolrServerException | IOException e) {
              throw new RuntimeException(e);
            }

            assertTrue(response.isSuccess());
            String coreName = response.getCollectionCoresStatus().keySet().iterator().next();
          });
    }

    ExecutorUtil.shutdownAndAwaitTermination(customThreadPool);

    waitForActiveReplicaCount(cloudClient, DEFAULT_TEST_COLLECTION_NAME, addedReplicas);

    this.jettys.addAll(jettys);
    this.clients.addAll(clients);

    ZkStateReader zkStateReader = ZkStateReader.from(cloudClient);
    // make sure we have a leader for each shard
    for (int i = 1; i <= sliceCount; i++) {
      zkStateReader.getLeaderRetry(DEFAULT_TEST_COLLECTION_NAME, "shard" + i, 10000);
    }

    if (sliceCount > 0) {
      updateMappingsFromZk(this.jettys, this.clients);
    }

    // build the shard string
    for (int i = 1; i <= numJettys / 2; i++) {
      JettySolrRunner j = this.jettys.get(i);
      JettySolrRunner j2 = this.jettys.get(i + (numJettys / 2 - 1));
      if (sb.length() > 0) sb.append(',');
      sb.append(buildUrl(j.getLocalPort()));
      sb.append("|").append(buildUrl(j2.getLocalPort()));
    }
    shards = sb.toString();

    return jettys;
  }

  protected void waitForLiveNode(JettySolrRunner j) throws InterruptedException, TimeoutException {
    if (log.isInfoEnabled()) {
      log.info("waitForLiveNode: {}", j.getNodeName());
    }
    ZkStateReader.from(cloudClient)
        .waitForLiveNodes(
            30, TimeUnit.SECONDS, SolrCloudTestCase.containsLiveNode(j.getNodeName()));
  }

  protected void waitForActiveReplicaCount(
      CloudSolrClient client, String collection, int expectedNumReplicas)
      throws TimeoutException, NotInClusterStateException {
    log.info(
        "Waiting to see {} active replicas in collection: {}", expectedNumReplicas, collection);
    AtomicInteger nReplicas = new AtomicInteger();
    try {
      ZkStateReader.from(client)
          .waitForState(
              collection,
              30,
              TimeUnit.SECONDS,
              (liveNodes, collectionState) -> {
                if (collectionState == null) {
                  return false;
                }
                int activeReplicas = 0;
                for (Slice slice : collectionState) {
                  for (Replica replica : slice) {
                    if (replica.isActive(liveNodes)) {
                      activeReplicas++;
                    }
                  }
                }
                nReplicas.set(activeReplicas);
                return (activeReplicas == expectedNumReplicas);
              });
    } catch (TimeoutException | InterruptedException e) {
      try {
        printLayout();
      } catch (Exception e1) {
        throw new RuntimeException(e1);
      }
      throw new NotInClusterStateException(
          ErrorCode.SERVER_ERROR,
          "Number of replicas in the state does not match what we set:"
              + nReplicas
              + " vs "
              + expectedNumReplicas);
    }
  }

  protected int getPullReplicaCount() {
    return 0;
  }

  /**
   * Total number of replicas for all shards as indicated by the cluster state, regardless of
   * status.
   *
   * @deprecated This method is virtually useless as it does not consider the status of either the
   *     shard or replica, nor wether the node hosting each replica is alive.
   */
  @Deprecated
  protected int getTotalReplicas(DocCollection c, String collection) {
    if (c == null) return 0; // support for when collection hasn't been created yet
    int cnt = 0;
    for (Slice slices : c.getSlices()) {
      cnt += slices.getReplicas().size();
    }
    return cnt;
  }

  public JettySolrRunner createJetty(
      String dataDir, String ulogDir, String shardList, String solrConfigOverride)
      throws Exception {

    JettyConfig jettyconfig =
        JettyConfig.builder()
            .setContext(context)
            .stopAtShutdown(false)
            .withServlets(getExtraServlets())
            .withFilters(getExtraRequestFilters())
            .withSSLConfig(sslConfig.buildServerSSLConfig())
            .build();

    Properties props = new Properties();
    props.setProperty("solr.data.dir", getDataDir(dataDir));
    props.setProperty("shards", shardList);
    props.setProperty("solr.ulog.dir", ulogDir);
    props.setProperty("solrconfig", solrConfigOverride);

    JettySolrRunner jetty = new JettySolrRunner(getSolrHome(), props, jettyconfig);

    jetty.start();

    return jetty;
  }

  @Override
  public final JettySolrRunner createJetty(
      File solrHome,
      String dataDir,
      String shardList,
      String solrConfigOverride,
      String schemaOverride)
      throws Exception {
    return createJetty(solrHome, dataDir, shardList, solrConfigOverride, schemaOverride, null);
  }

  public JettySolrRunner createJetty(
      File solrHome,
      String dataDir,
      String shardList,
      String solrConfigOverride,
      String schemaOverride,
      Replica.Type replicaType)
      throws Exception {
    // randomly test a relative solr.home path
    if (random().nextBoolean()) {
      solrHome = getRelativeSolrHomePath(solrHome);
    }

    JettyConfig jettyconfig =
        JettyConfig.builder()
            .setContext(context)
            .stopAtShutdown(false)
            .withServlets(getExtraServlets())
            .withFilters(getExtraRequestFilters())
            .withSSLConfig(sslConfig.buildServerSSLConfig())
            .build();

    Properties props = new Properties();
    if (solrConfigOverride != null) props.setProperty("solrconfig", solrConfigOverride);
    if (schemaOverride != null) props.setProperty("schema", schemaOverride);
    if (shardList != null) props.setProperty("shards", shardList);
    if (dataDir != null) props.setProperty("solr.data.dir", getDataDir(dataDir));
    if (replicaType != null) {
      props.setProperty("replicaType", replicaType.toString());
    } else if (random().nextBoolean()) {
      props.setProperty("replicaType", Replica.Type.NRT.toString());
    }
    props.setProperty("coreRootDirectory", solrHome.toPath().resolve("cores").toString());

    JettySolrRunner jetty = new JettySolrRunner(solrHome.getPath(), props, jettyconfig);

    return jetty;
  }

  /**
   * Creates a JettySolrRunner with a socket proxy sitting infront of the Jetty server, which gives
   * us the ability to simulate network partitions without having to fuss with IPTables.
   */
  public JettySolrRunner createProxiedJetty(
      File solrHome,
      String dataDir,
      String shardList,
      String solrConfigOverride,
      String schemaOverride,
      Replica.Type replicaType)
      throws Exception {

    JettyConfig jettyconfig =
        JettyConfig.builder()
            .setContext(context)
            .stopAtShutdown(false)
            .withServlets(getExtraServlets())
            .withFilters(getExtraRequestFilters())
            .withSSLConfig(sslConfig.buildServerSSLConfig())
            .build();

    Properties props = new Properties();
    if (solrConfigOverride != null) props.setProperty("solrconfig", solrConfigOverride);
    if (schemaOverride != null) props.setProperty("schema", schemaOverride);
    if (shardList != null) props.setProperty("shards", shardList);
    if (dataDir != null) props.setProperty("solr.data.dir", getDataDir(dataDir));
    if (replicaType != null) {
      props.setProperty("replicaType", replicaType.toString());
    } else if (random().nextBoolean()) {
      props.setProperty("replicaType", Replica.Type.NRT.toString());
    }
    props.setProperty("coreRootDirectory", solrHome.toPath().resolve("cores").toString());

    JettySolrRunner jetty = new JettySolrRunner(solrHome.getPath(), props, jettyconfig, true);

    return jetty;
  }

  protected int getReplicaPort(Replica replica) {
    String replicaNode = replica.getNodeName();
    String tmp = replicaNode.substring(replicaNode.indexOf(':') + 1);
    if (tmp.indexOf('_') != -1) tmp = tmp.substring(0, tmp.indexOf('_'));
    return Integer.parseInt(tmp);
  }

  protected JettySolrRunner getJettyOnPort(int port) {
    JettySolrRunner theJetty = null;
    for (JettySolrRunner jetty : jettys) {
      if (port == jetty.getLocalPort()) {
        theJetty = jetty;
        break;
      }
    }

    if (theJetty == null) {
      if (controlJetty.getLocalPort() == port) {
        theJetty = controlJetty;
      }
    }

    if (theJetty == null) fail("Not able to find JettySolrRunner for port: " + port);

    return theJetty;
  }

  protected SocketProxy getProxyForReplica(Replica replica) throws Exception {
    String replicaBaseUrl = replica.getBaseUrl();
    assertNotNull(replicaBaseUrl);

    List<JettySolrRunner> runners = new ArrayList<>(jettys);
    runners.add(controlJetty);

    for (JettySolrRunner j : runners) {
      if (replicaBaseUrl
          .replaceAll("/$", "")
          .equals(j.getProxyBaseUrl().toExternalForm().replaceAll("/$", ""))) {
        return j.getProxy();
      }
    }

    printLayout();

    fail("No proxy found for " + replicaBaseUrl + "!");
    return null;
  }

  private File getRelativeSolrHomePath(File solrHome) {
    final Path solrHomePath = solrHome.toPath();
    final Path curDirPath = new File("").getAbsoluteFile().toPath();

    if (!solrHomePath.getRoot().equals(curDirPath.getRoot())) {
      // root of current directory and solrHome are not the same, therefore cannot relativize
      return solrHome;
    }

    final Path root = solrHomePath.getRoot();

    // relativize current directory to root: /tmp/foo -> /tmp/foo/../..
    final File relativizedCurDir =
        new File(curDirPath.toFile(), curDirPath.relativize(root).toString());

    // exclude the root from solrHome: /tmp/foo/solrHome -> tmp/foo/solrHome
    final Path solrHomeRelativeToRoot = root.relativize(solrHomePath);

    // create the relative solrHome: /tmp/foo/../../tmp/foo/solrHome
    return new File(relativizedCurDir, solrHomeRelativeToRoot.toString()).getAbsoluteFile();
  }

  protected void updateMappingsFromZk(List<JettySolrRunner> jettys, List<SolrClient> clients)
      throws Exception {
    updateMappingsFromZk(jettys, clients, false);
  }

  protected void updateMappingsFromZk(
      List<JettySolrRunner> jettys, List<SolrClient> clients, boolean allowOverSharding)
      throws Exception {
    ZkStateReader zkStateReader = ZkStateReader.from(cloudClient);
    zkStateReader.forceUpdateCollection(DEFAULT_TEST_COLLECTION_NAME);
    cloudJettys.clear();
    shardToJetty.clear();

    ClusterState clusterState = zkStateReader.getClusterState();
    DocCollection coll = clusterState.getCollection(DEFAULT_TEST_COLLECTION_NAME);

    List<CloudSolrServerClient> theClients = new ArrayList<>();
    for (SolrClient client : clients) {
      // find info for this client in zk
      nextClient:
      // we find out state by simply matching ports...
      for (Slice slice : coll.getSlices()) {
        for (Replica replica : slice.getReplicas()) {
          int port = new URI(((HttpSolrClient) client).getBaseURL()).getPort();

          if (replica.getBaseUrl().contains(":" + port)) {
            CloudSolrServerClient csc = new CloudSolrServerClient();
            csc.solrClient = client;
            csc.port = port;
            csc.shardName = replica.getStr(ZkStateReader.NODE_NAME_PROP);
            csc.info = replica;

            theClients.add(csc);

            break nextClient;
          }
        }
      }
    }

    for (JettySolrRunner jetty : jettys) {
      int port = jetty.getLocalPort();
      if (port == -1) {
        throw new RuntimeException("Cannot find the port for jetty");
      }

      nextJetty:
      for (Slice slice : coll.getSlices()) {
        Set<Entry<String, Replica>> entries = slice.getReplicasMap().entrySet();
        for (Entry<String, Replica> entry : entries) {
          Replica replica = entry.getValue();
          if (replica.getBaseUrl().contains(":" + port)) {
            List<CloudJettyRunner> list = shardToJetty.get(slice.getName());
            if (list == null) {
              list = new ArrayList<>();
              shardToJetty.put(slice.getName(), list);
            }
            boolean isLeader = Objects.equals(slice.getLeader(), replica);
            CloudJettyRunner cjr = new CloudJettyRunner();
            cjr.jetty = jetty;
            cjr.info = replica;
            cjr.nodeName = replica.getStr(ZkStateReader.NODE_NAME_PROP);
            cjr.coreNodeName = entry.getKey();
            // TODO: no trailing slash on end desired, so replica.getCoreUrl is not applicable here
            cjr.url = replica.getBaseUrl() + "/" + replica.getStr(ZkStateReader.CORE_NAME_PROP);
            cjr.client = findClientByPort(port, theClients);
            list.add(cjr);
            if (isLeader) {
              shardToLeaderJetty.put(slice.getName(), cjr);
            }
            cloudJettys.add(cjr);
            break nextJetty;
          }
        }
      }
    }

    // # of jetties may not match replicas in shard here, because we don't map
    // jetties that are not running - every shard should have at least one
    // running jetty though
    for (Slice slice : coll.getSlices()) {
      // check that things look right
      List<CloudJettyRunner> jetties = shardToJetty.get(slice.getName());
      if (!allowOverSharding) {
        assertNotNull(
            "Test setup problem: We found no jetties for shard: "
                + slice.getName()
                + " just:"
                + shardToJetty.keySet(),
            jetties);

        assertEquals("slice:" + slice.getName(), slice.getReplicas().size(), jetties.size());
      }
    }
  }

  private CloudSolrServerClient findClientByPort(int port, List<CloudSolrServerClient> theClients) {
    for (CloudSolrServerClient client : theClients) {
      if (client.port == port) {
        return client;
      }
    }
    throw new IllegalArgumentException("Client with the given port does not exist:" + port);
  }

  @Override
  protected void setDistributedParams(ModifiableSolrParams params) {

    if (r.nextBoolean()) {
      // don't set shards, let that be figured out from the cloud state
    } else {
      // use shard ids rather than physical locations
      StringBuilder sb = new StringBuilder();
      for (int i = 0; i < sliceCount; i++) {
        if (i > 0) sb.append(',');
        sb.append("shard").append(i + 1);
      }
      params.set("shards", sb.toString());
    }
  }

  protected int sendDocsWithRetry(
      List<SolrInputDocument> batch, int minRf, int maxRetries, int waitBeforeRetry)
      throws Exception {
    return sendDocsWithRetry(
        cloudClient, cloudClient.getDefaultCollection(), batch, minRf, maxRetries, waitBeforeRetry);
  }

  @SuppressWarnings("rawtypes")
  protected static int sendDocsWithRetry(
      CloudSolrClient cloudClient,
      String collection,
      List<SolrInputDocument> batch,
      int minRf,
      int maxRetries,
      int waitBeforeRetry)
      throws Exception {
    UpdateRequest up = new UpdateRequest();
    up.add(batch);
    NamedList resp = null;
    int numRetries = 0;
    while (true) {
      try {
        resp = cloudClient.request(up, collection);
        return cloudClient.getMinAchievedReplicationFactor(
            cloudClient.getDefaultCollection(), resp);
      } catch (Exception exc) {
        Throwable rootCause = SolrException.getRootCause(exc);
        if (++numRetries <= maxRetries) {
          log.warn(
              "ERROR: {} ... Sleeping for {} seconds before re-try ...",
              rootCause,
              waitBeforeRetry);
          Thread.sleep(waitBeforeRetry * 1000L);
        } else {
          log.error("No more retries available! Add batch failed due to: {}", rootCause);
          throw exc;
        }
      }
    }
  }

  @Override
  protected void indexDoc(SolrInputDocument doc) throws IOException, SolrServerException {

    UpdateRequest req = new UpdateRequest();
    req.add(doc);
    req.setParam("CONTROL", "TRUE");
    req.process(controlClient);

    // if we wanted to randomly pick a client - but sometimes they may be
    // down...

    // boolean pick = random.nextBoolean();
    //
    // int which = (doc.getField(id).toString().hashCode() & 0x7fffffff) %
    // sliceCount;
    //
    // if (pick && sliceCount > 1) {
    // which = which + ((shardCount / sliceCount) *
    // random.nextInt(sliceCount-1));
    // }
    //
    // HttpSolrServer client = (HttpSolrServer)
    // clients.get(which);

    UpdateRequest ureq = new UpdateRequest();
    ureq.add(doc);
    // ureq.setParam(UpdateParams.UPDATE_CHAIN, DISTRIB_UPDATE_CHAIN);
    ureq.process(cloudClient);
  }

  @Override
  protected void index_specific(int serverNumber, Object... fields) throws Exception {
    SolrInputDocument doc = new SolrInputDocument();
    for (int i = 0; i < fields.length; i += 2) {
      doc.addField((String) (fields[i]), fields[i + 1]);
    }
    controlClient.add(doc);

    SolrClient client = clients.get(serverNumber);

    UpdateRequest ureq = new UpdateRequest();
    ureq.add(doc);
    // ureq.setParam("update.chain", DISTRIB_UPDATE_CHAIN);
    ureq.process(client);
  }

  protected void index_specific(SolrClient client, Object... fields) throws Exception {
    SolrInputDocument doc = new SolrInputDocument();
    for (int i = 0; i < fields.length; i += 2) {
      doc.addField((String) (fields[i]), fields[i + 1]);
    }

    UpdateRequest ureq = new UpdateRequest();
    ureq.add(doc);
    // ureq.setParam("update.chain", DISTRIB_UPDATE_CHAIN);
    ureq.process(client);

    // add to control second in case adding to shards fails
    controlClient.add(doc);
  }

  protected ZkCoreNodeProps getLeaderUrlFromZk(String collection, String slice) throws IOException {
    getCommonCloudSolrClient();
    ClusterState clusterState = cloudClient.getClusterState();
    final DocCollection docCollection = clusterState.getCollectionOrNull(collection);
    if (docCollection != null && docCollection.getLeader(slice) != null) {
      return new ZkCoreNodeProps(docCollection.getLeader(slice));
    }
    throw new RuntimeException("Could not find leader:" + collection + " " + slice);
  }

  @Override
  protected void del(String q) throws Exception {
    controlClient.deleteByQuery(q);
    cloudClient.deleteByQuery(q);

    //     for (SolrServer client : clients) {
    //       UpdateRequest ureq = new UpdateRequest();
    //       // ureq.setParam("update.chain", DISTRIB_UPDATE_CHAIN);
    //       ureq.deleteByQuery(q).process(client);
    //     }
  } // serial commit...

  protected void waitForRecoveriesToFinish(boolean verbose) throws Exception {
    ZkStateReader zkStateReader = ZkStateReader.from(cloudClient);
    super.waitForRecoveriesToFinish(DEFAULT_TEST_COLLECTION_NAME, zkStateReader, verbose);
  }

  protected void waitForRecoveriesToFinish(String collection, boolean verbose) throws Exception {
    ZkStateReader zkStateReader = ZkStateReader.from(cloudClient);
    super.waitForRecoveriesToFinish(collection, zkStateReader, verbose);
  }

  protected void waitForRecoveriesToFinish(boolean verbose, long timeoutSeconds) throws Exception {
    ZkStateReader zkStateReader = ZkStateReader.from(cloudClient);
    waitForRecoveriesToFinish(
        DEFAULT_TEST_COLLECTION_NAME, zkStateReader, verbose, true, timeoutSeconds);
  }

  protected void checkQueries() throws Exception {

    handle.put("_version_", SKIPVAL);

    query("q", "*:*", "sort", "n_tl1 desc");

    handle.put("response", UNORDERED); // get?ids=a,b,c requests are unordered
    String ids = "987654";
    for (int i = 0; i < 20; i++) {
      query("qt", "/get", "id", Integer.toString(i));
      query("qt", "/get", "ids", Integer.toString(i));
      ids = ids + ',' + Integer.toString(i);
      query("qt", "/get", "ids", ids);
    }
    handle.remove("response");

    // random value sort
    for (String f : fieldNames) {
      query("q", "*:*", "sort", f + " desc");
      query("q", "*:*", "sort", f + " asc");
    }

    // these queries should be exactly ordered and scores should exactly match
    query("q", "*:*", "sort", i1 + " desc");
    query("q", "*:*", "sort", i1 + " asc");
    query("q", "*:*", "sort", i1 + " desc", "fl", "*,score");
    query("q", "*:*", "sort", "n_tl1 asc", "fl", "score"); // test legacy
    // behavior -
    // "score"=="*,score"
    query("q", "*:*", "sort", "n_tl1 desc");
    handle.put("maxScore", SKIPVAL);
    query("q", "{!func}" + i1); // does not expect maxScore. So if it comes
    // ,ignore it.
    // JavaBinCodec.writeSolrDocumentList()
    // is agnostic of request params.
    handle.remove("maxScore");
    query("q", "{!func}" + i1, "fl", "*,score"); // even scores should match
    // exactly here

    handle.put("highlighting", UNORDERED);
    handle.put("response", UNORDERED);

    handle.put("maxScore", SKIPVAL);
    query("q", "quick");
    query("q", "all", "fl", "id", "start", "0");
    query("q", "all", "fl", "foofoofoo", "start", "0"); // no fields in returned
    // docs
    query("q", "all", "fl", "id", "start", "100");

    handle.put("score", SKIPVAL);
    query("q", "quick", "fl", "*,score");
    query("q", "all", "fl", "*,score", "start", "1");
    query("q", "all", "fl", "*,score", "start", "100");

    query("q", "now their fox sat had put", "fl", "*,score", "hl", "true", "hl.fl", t1);

    query("q", "now their fox sat had put", "fl", "foofoofoo", "hl", "true", "hl.fl", t1);

    query("q", "matchesnothing", "fl", "*,score");

    query("q", "*:*", "rows", 100, "facet", "true", "facet.field", t1);
    query(
        "q",
        "*:*",
        "rows",
        100,
        "facet",
        "true",
        "facet.field",
        t1,
        "facet.limit",
        -1,
        "facet.sort",
        "count");
    query(
        "q",
        "*:*",
        "rows",
        100,
        "facet",
        "true",
        "facet.field",
        t1,
        "facet.limit",
        -1,
        "facet.sort",
        "count",
        "facet.mincount",
        2);
    query(
        "q",
        "*:*",
        "rows",
        100,
        "facet",
        "true",
        "facet.field",
        t1,
        "facet.limit",
        -1,
        "facet.sort",
        "index");
    query(
        "q",
        "*:*",
        "rows",
        100,
        "facet",
        "true",
        "facet.field",
        t1,
        "facet.limit",
        -1,
        "facet.sort",
        "index",
        "facet.mincount",
        2);
    query("q", "*:*", "rows", 100, "facet", "true", "facet.field", t1, "facet.limit", 1);
    query(
        "q",
        "*:*",
        "rows",
        100,
        "facet",
        "true",
        "facet.query",
        "quick",
        "facet.query",
        "all",
        "facet.query",
        "*:*");
    query("q", "*:*", "rows", 100, "facet", "true", "facet.field", t1, "facet.offset", 1);
    query("q", "*:*", "rows", 100, "facet", "true", "facet.field", t1, "facet.mincount", 2);

    // test faceting multiple things at once
    query(
        "q",
        "*:*",
        "rows",
        100,
        "facet",
        "true",
        "facet.query",
        "quick",
        "facet.query",
        "all",
        "facet.query",
        "*:*",
        "facet.field",
        t1);

    // test filter tagging, facet exclusion, and naming (multi-select facet
    // support)
    query(
        "q",
        "*:*",
        "rows",
        100,
        "facet",
        "true",
        "facet.query",
        "{!key=myquick}quick",
        "facet.query",
        "{!key=myall ex=a}all",
        "facet.query",
        "*:*",
        "facet.field",
        "{!key=mykey ex=a}" + t1,
        "facet.field",
        "{!key=other ex=b}" + t1,
        "facet.field",
        "{!key=again ex=a,b}" + t1,
        "facet.field",
        t1,
        "fq",
        "{!tag=a}id:[1 TO 7]",
        "fq",
        "{!tag=b}id:[3 TO 9]");
    query(
        "q",
        "*:*",
        "facet",
        "true",
        "facet.field",
        "{!ex=t1}SubjectTerms_mfacet",
        "fq",
        "{!tag=t1}SubjectTerms_mfacet:(test 1)",
        "facet.limit",
        "10",
        "facet.mincount",
        "1");

    // test field that is valid in schema but missing in all shards
    query(
        "q", "*:*", "rows", 100, "facet", "true", "facet.field", missingField, "facet.mincount", 2);
    // test field that is valid in schema and missing in some shards
    query("q", "*:*", "rows", 100, "facet", "true", "facet.field", oddField, "facet.mincount", 2);

    query("q", "*:*", "sort", i1 + " desc", "stats", "true", "stats.field", i1);

    // Try to get better coverage for refinement queries by turning off over
    // requesting.
    // This makes it much more likely that we may not get the top facet values
    // and hence
    // we turn of that checking.
    handle.put("facet_fields", SKIPVAL);
    query(
        "q",
        "*:*",
        "rows",
        0,
        "facet",
        "true",
        "facet.field",
        t1,
        "facet.limit",
        5,
        "facet.shard.limit",
        5);
    // check a complex key name
    query(
        "q",
        "*:*",
        "rows",
        0,
        "facet",
        "true",
        "facet.field",
        "{!key='a b/c \\' \\} foo'}" + t1,
        "facet.limit",
        5,
        "facet.shard.limit",
        5);
    handle.remove("facet_fields");

    query("q", "*:*", "sort", "n_tl1 desc");

    // index the same document to two shards and make sure things
    // don't blow up.
    // assumes first n clients are first n shards
    if (clients.size() >= 2) {
      index(id, 100, i1, 107, t1, "oh no, a duplicate!");
      for (int i = 0; i < getShardCount(); i++) {
        index_specific(i, id, 100, i1, 107, t1, "oh no, a duplicate!");
      }
      commit();
      query("q", "duplicate", "hl", "true", "hl.fl", t1);
      query("q", "fox duplicate horses", "hl", "true", "hl.fl", t1);
      query("q", "*:*", "rows", 100);
    }
  }

  protected void indexAbunchOfDocs() throws Exception {
    indexr(id, 2, i1, 50, t1, "to come to the aid of their country.");
    indexr(id, 3, i1, 2, t1, "how now brown cow");
    indexr(id, 4, i1, -100, t1, "the quick fox jumped over the lazy dog");
    indexr(id, 5, i1, 500, t1, "the quick fox jumped way over the lazy dog");
    indexr(id, 6, i1, -600, t1, "humpty dumpy sat on a wall");
    indexr(id, 7, i1, 123, t1, "humpty dumpy had a great fall");
    indexr(id, 8, i1, 876, t1, "all the kings horses and all the kings men");
    indexr(id, 9, i1, 7, t1, "couldn't put humpty together again");
    indexr(id, 10, i1, 4321, t1, "this too shall pass");
    indexr(id, 11, i1, -987, t1, "An eye for eye only ends up making the whole world blind.");
    indexr(id, 12, i1, 379, t1, "Great works are performed, not by strength, but by perseverance.");
    indexr(id, 13, i1, 232, t1, "no eggs on wall, lesson learned", oddField, "odd man out");

    indexr(
        id,
        14,
        "SubjectTerms_mfacet",
        new String[] {"mathematical models", "mathematical analysis"});
    indexr(id, 15, "SubjectTerms_mfacet", new String[] {"test 1", "test 2", "test3"});
    indexr(id, 16, "SubjectTerms_mfacet", new String[] {"test 1", "test 2", "test3"});
    String[] vals = new String[100];
    for (int i = 0; i < 100; i++) {
      vals[i] = "test " + i;
    }
    indexr(id, 17, "SubjectTerms_mfacet", vals);

    for (int i = 100; i < 150; i++) {
      indexr(id, i);
    }
  }

  /**
   * Executes a query against each live and active replica of the specified shard and aserts that
   * the results are identical.
   *
   * @see #queryAndCompare
   */
  public QueryResponse queryAndCompareReplicas(SolrParams params, String shard) throws Exception {

    ArrayList<SolrClient> shardClients = new ArrayList<>(7);

    updateMappingsFromZk(jettys, clients);
    ZkStateReader zkStateReader = ZkStateReader.from(cloudClient);
    List<CloudJettyRunner> solrJetties = shardToJetty.get(shard);
    assertNotNull("no jetties found for shard: " + shard, solrJetties);

    for (CloudJettyRunner cjetty : solrJetties) {
      ZkNodeProps props = cjetty.info;
      String nodeName = props.getStr(ZkStateReader.NODE_NAME_PROP);
      boolean active =
          Replica.State.getState(props.getStr(ZkStateReader.STATE_PROP)) == Replica.State.ACTIVE;
      boolean live = zkStateReader.getClusterState().liveNodesContain(nodeName);
      if (active && live) {
        shardClients.add(cjetty.client.solrClient);
      }
    }
    return queryAndCompare(params, shardClients);
  }

  /**
   * For each Shard, executes a query against each live and active replica of that shard and asserts
   * that the results are identical for each replica of the same shard. Because results are not
   * compared between replicas of different shards, this method should be safe for comparing the
   * results of any query, even if it contains "distrib=false", because the replicas should all be
   * identical.
   *
   * @see AbstractFullDistribZkTestBase#queryAndCompareReplicas(SolrParams, String)
   */
  public void queryAndCompareShards(SolrParams params) throws Exception {

    updateMappingsFromZk(jettys, clients);
    List<String> shards = new ArrayList<>(shardToJetty.keySet());
    for (String shard : shards) {
      queryAndCompareReplicas(params, shard);
    }
  }

  /**
   * Returns a non-null string if replicas within the same shard do not have a consistent number of
   * documents.
   */
  protected void checkShardConsistency(String shard) throws Exception {
    checkShardConsistency(shard, false, false);
  }

  /**
   * Returns a non-null string if replicas within the same shard do not have a consistent number of
   * documents. If expectFailure==false, the exact differences found will be logged since this would
   * be an unexpected failure. verbose causes extra debugging into to be displayed, even if
   * everything is consistent.
   */
  protected String checkShardConsistency(String shard, boolean expectFailure, boolean verbose)
      throws Exception {

    List<CloudJettyRunner> solrJetties = shardToJetty.get(shard);
    if (solrJetties == null) {
      throw new RuntimeException("shard not found:" + shard + " keys:" + shardToJetty.keySet());
    }
    long num = -1;
    long lastNum = -1;
    String failMessage = null;
    log.debug("check const of {}", shard);
    int cnt = 0;
    ZkStateReader zkStateReader = ZkStateReader.from(cloudClient);
    assertEquals(
        "The client count does not match up with the shard count for slice:" + shard,
        zkStateReader
            .getClusterState()
            .getCollection(DEFAULT_TEST_COLLECTION_NAME)
            .getSlice(shard)
            .getReplicasMap()
            .size(),
        solrJetties.size());

    CloudJettyRunner lastJetty = null;
    for (CloudJettyRunner cjetty : solrJetties) {
      ZkNodeProps props = cjetty.info;
      log.debug("client{}", cnt);
      log.debug("PROPS:{}", props);
      cnt++;

      try {
        SolrParams query =
            params(
                "q",
                "*:*",
                "rows",
                "0",
                "distrib",
                "false",
                "tests",
                "checkShardConsistency"); // "tests" is just a tag that won't do anything except be
        // echoed in logs
        num = cjetty.client.solrClient.query(query).getResults().getNumFound();
      } catch (SolrException | SolrServerException e) {
        log.debug("error contacting client: {}", e);
        continue;
      }

      boolean live = false;
      String nodeName = props.getStr(ZkStateReader.NODE_NAME_PROP);
      if (zkStateReader.getClusterState().liveNodesContain(nodeName)) {
        live = true;
      }
      log.debug(" live:{}", live);
      log.debug(" num:{}", num);

      boolean active =
          Replica.State.getState(props.getStr(ZkStateReader.STATE_PROP)) == Replica.State.ACTIVE;
      if (active && live) {
        if (lastNum > -1 && lastNum != num && failMessage == null) {
          failMessage =
              shard
                  + " is not consistent.  Got "
                  + lastNum
                  + " from "
                  + lastJetty.url
                  + " (previous client)"
                  + " and got "
                  + num
                  + " from "
                  + cjetty.url;

          if (!expectFailure || verbose) {
            System.err.println("######" + failMessage);
            SolrQuery query = new SolrQuery("*:*");
            query.set("distrib", false);
            query.set("fl", "id,_version_");
            query.set("rows", "100000");
            query.set("sort", "id asc");
            query.set("tests", "checkShardConsistency/showDiff");

            SolrDocumentList lst1 = lastJetty.client.solrClient.query(query).getResults();
            SolrDocumentList lst2 = cjetty.client.solrClient.query(query).getResults();

            CloudInspectUtil.showDiff(lst1, lst2, lastJetty.url, cjetty.url);
          }
        }
        lastNum = num;
        lastJetty = cjetty;
      }
    }
    return failMessage;
  }

  public void showCounts() {
    Set<String> theShards = shardToJetty.keySet();

    for (String shard : theShards) {
      List<CloudJettyRunner> solrJetties = shardToJetty.get(shard);

      for (CloudJettyRunner cjetty : solrJetties) {
        ZkNodeProps props = cjetty.info;
        log.debug("PROPS:{}", props);

        try {
          SolrParams query =
              params(
                  "q",
                  "*:*",
                  "rows",
                  "0",
                  "distrib",
                  "false",
                  "tests",
                  "checkShardConsistency"); // "tests" is just a
          // tag that won't do
          // anything except be
          // echoed in logs
          long num = cjetty.client.solrClient.query(query).getResults().getNumFound();
          log.debug("DOCS:{}", num);
        } catch (SolrServerException | SolrException | IOException e) {
          System.err.println("error contacting client: " + e.getMessage() + "\n");
          continue;
        }
        boolean live = false;
        String nodeName = props.getStr(ZkStateReader.NODE_NAME_PROP);
        ZkStateReader zkStateReader = ZkStateReader.from(cloudClient);
        if (zkStateReader.getClusterState().liveNodesContain(nodeName)) {
          live = true;
        }
        System.err.println(" live:" + live);
      }
    }
  }

  protected void randomlyEnableAutoSoftCommit() {
    if (r.nextBoolean()) {
      enableAutoSoftCommit(1000);
    } else {
      log.info("Not turning on auto soft commit");
    }
  }

  protected void enableAutoSoftCommit(int time) {
    log.info("Turning on auto soft commit: {}", time);
    for (List<CloudJettyRunner> jettyList : shardToJetty.values()) {
      for (CloudJettyRunner jetty : jettyList) {
        CoreContainer cores = jetty.jetty.getCoreContainer();
        for (SolrCore core : cores.getCores()) {
          ((DirectUpdateHandler2) core.getUpdateHandler())
              .getSoftCommitTracker()
              .setTimeUpperBound(time);
        }
      }
    }
  }

  /* Checks both shard replcia consistency and against the control shard.
   * The test will be failed if differences are found.
   */
  protected void checkShardConsistency() throws Exception {
    checkShardConsistency(true, false);
  }

  /* Checks shard consistency and optionally checks against the control shard.
   * The test will be failed if differences are found.
   */
  protected void checkShardConsistency(boolean checkVsControl, boolean verbose) throws Exception {
    checkShardConsistency(checkVsControl, verbose, null, null);
  }

  /* Checks shard consistency and optionally checks against the control shard.
   * The test will be failed if differences are found.
   */
  protected void checkShardConsistency(
      boolean checkVsControl, boolean verbose, Set<String> addFails, Set<String> deleteFails)
      throws Exception {

    updateMappingsFromZk(jettys, coreClients, true);

    Set<String> theShards = shardToJetty.keySet();
    String failMessage = null;
    for (String shard : theShards) {
      String shardFailMessage = checkShardConsistency(shard, false, verbose);
      if (shardFailMessage != null && failMessage == null) {
        failMessage = shardFailMessage;
      }
    }

    if (failMessage != null) {
      fail(failMessage);
    }

    if (!checkVsControl) return;

    SolrParams q =
        params(
            "q",
            "*:*",
            "rows",
            "0",
            "tests",
            "checkShardConsistency(vsControl)"); // add a tag to aid in debugging via logs

    SolrDocumentList controlDocList = controlClient.query(q).getResults();
    long controlDocs = controlDocList.getNumFound();

    SolrDocumentList cloudDocList = cloudClient.query(q).getResults();
    long cloudClientDocs = cloudDocList.getNumFound();

    // now check that the right # are on each shard
    theShards = shardToJetty.keySet();
    long cnt = 0;
    for (String s : theShards) {
      int times = shardToJetty.get(s).size();
      for (int i = 0; i < times; i++) {
        try {
          CloudJettyRunner cjetty = shardToJetty.get(s).get(i);
          ZkNodeProps props = cjetty.info;
          SolrClient client = cjetty.client.solrClient;
          boolean active =
              Replica.State.getState(props.getStr(ZkStateReader.STATE_PROP))
                  == Replica.State.ACTIVE;
          if (active) {
            SolrQuery query = new SolrQuery("*:*");
            query.set("distrib", false);
            long results = client.query(query).getResults().getNumFound();
            if (verbose)
              System.err.println(new ZkCoreNodeProps(props).getCoreUrl() + " : " + results);
            if (verbose) System.err.println("shard:" + props.getStr(ZkStateReader.SHARD_ID_PROP));
            cnt += results;
            break;
          }
        } catch (Exception e) {
          // if we have a problem, try the next one
          if (i == times - 1) {
            throw e;
          }
        }
      }
    }

    if (controlDocs != cnt || cloudClientDocs != controlDocs) {
      String msg =
          "document count mismatch.  control="
              + controlDocs
              + " sum(shards)="
              + cnt
              + " cloudClient="
              + cloudClientDocs;
      log.error(msg);

      boolean shouldFail =
          CloudInspectUtil.compareResults(controlClient, cloudClient, addFails, deleteFails);
      if (shouldFail) {
        fail(msg);
      }
    }
  }

  protected SolrClient getClient(String nodeName) {
    for (CloudJettyRunner cjetty : cloudJettys) {
      CloudSolrServerClient client = cjetty.client;
      if (client.shardName.equals(nodeName)) {
        return client.solrClient;
      }
    }
    return null;
  }

  protected void assertDocCounts(boolean verbose) throws Exception {
    // TODO: as we create the clients, we should build a map from shard to
    // node/client
    // and node/client to shard?
    if (verbose)
      System.err.println(
          "control docs:"
              + controlClient.query(new SolrQuery("*:*")).getResults().getNumFound()
              + "\n\n");
    long controlCount = controlClient.query(new SolrQuery("*:*")).getResults().getNumFound();

    // do some really inefficient mapping...
    Map<String, Slice> slices = null;
    ClusterState clusterState;
    try (ZkStateReader zk =
        new ZkStateReader(
            zkServer.getZkAddress(), AbstractZkTestCase.TIMEOUT, AbstractZkTestCase.TIMEOUT)) {
      zk.createClusterStateWatchersAndUpdate();
      clusterState = zk.getClusterState();
      final DocCollection docCollection =
          clusterState.getCollectionOrNull(DEFAULT_TEST_COLLECTION_NAME);
      slices = (docCollection != null) ? docCollection.getSlicesMap() : null;
    }

    if (slices == null) {
      throw new RuntimeException(
          "Could not find collection "
              + DEFAULT_TEST_COLLECTION_NAME
              + " in "
              + clusterState.getCollectionsMap().keySet());
    }

    for (CloudJettyRunner cjetty : cloudJettys) {
      CloudSolrServerClient client = cjetty.client;
      for (Map.Entry<String, Slice> slice : slices.entrySet()) {
        Map<String, Replica> theShards = slice.getValue().getReplicasMap();
        for (Map.Entry<String, Replica> shard : theShards.entrySet()) {
          String shardName =
              new URI(((HttpSolrClient) client.solrClient).getBaseURL()).getPort() + "_solr_";
          if (verbose && shard.getKey().endsWith(shardName)) {
            System.err.println("shard:" + slice.getKey());
            System.err.println(shard.getValue());
          }
        }
      }
      ZkStateReader zkStateReader = ZkStateReader.from(cloudClient);
      long count = 0;
      final Replica.State currentState =
          Replica.State.getState(cjetty.info.getStr(ZkStateReader.STATE_PROP));
      if (currentState == Replica.State.ACTIVE
          && zkStateReader
              .getClusterState()
              .liveNodesContain(cjetty.info.getStr(ZkStateReader.NODE_NAME_PROP))) {
        SolrQuery query = new SolrQuery("*:*");
        query.set("distrib", false);
        count = client.solrClient.query(query).getResults().getNumFound();
      }

      if (verbose) System.err.println("client docs:" + count + "\n\n");
    }
    if (verbose)
      System.err.println(
          "control docs:"
              + controlClient.query(new SolrQuery("*:*")).getResults().getNumFound()
              + "\n\n");
    SolrQuery query = new SolrQuery("*:*");
    assertEquals(
        "Doc Counts do not add up",
        controlCount,
        cloudClient.query(query).getResults().getNumFound());
  }

  @Override
  protected QueryResponse queryServer(ModifiableSolrParams params)
      throws SolrServerException, IOException {

    if (r.nextBoolean()) params.set("collection", DEFAULT_TEST_COLLECTION_NAME);

    return cloudClient.query(params);
  }

  abstract static class StoppableThread extends Thread {
    public StoppableThread(String name) {
      super(name);
    }

    public abstract void safeStop();
  }

  public void waitForThingsToLevelOut() throws Exception {
    // Arbitrary, but if we're waiting for longer than 10 minutes, then fail the test anyway
    waitForThingsToLevelOut(10, TimeUnit.MINUTES);
  }

  public void waitForThingsToLevelOut(int timeout, TimeUnit unit) throws Exception {
    log.info("Wait for recoveries to finish - wait {}{} for each attempt", timeout, unit);
    int cnt = 0;
    boolean retry;
    do {
      waitForRecoveriesToFinish(VERBOSE, unit.toSeconds(timeout));

      try {
        commit();
      } catch (Exception e) {
        // we don't care if this commit fails on some nodes
        log.info("Commit failed while waiting for recoveries", e);
      }

      updateMappingsFromZk(jettys, clients);

      Set<String> theShards = shardToJetty.keySet();
      retry = false;
      for (String shard : theShards) {
        String failMessage = checkShardConsistency(shard, true, false);
        if (failMessage != null) {
          log.info("shard inconsistency - will retry ...");
          retry = true;
        }
      }

      if (cnt++ > 30) {
        throw new TimeoutException("Cluster state still in flux after 30 retry intervals.");
      }
      Thread.sleep(2000);
    } while (retry);
  }

  public void waitForNoShardInconsistency() throws Exception {
    log.info("Wait for no shard inconsistency");
    int cnt = 0;
    boolean retry = false;
    do {
      try {
        commit();
      } catch (Throwable t) {
        log.error("we don't care if this commit fails on some nodes", t);
      }

      updateMappingsFromZk(jettys, clients);

      Set<String> theShards = shardToJetty.keySet();
      String failMessage = null;
      for (String shard : theShards) {
        try {
          failMessage = checkShardConsistency(shard, true, true);
        } catch (Exception e) {
          // we might hit a node we just stopped
          failMessage = "hit exception:" + e.getMessage();
        }
      }

      if (failMessage != null) {
        log.info("shard inconsistency - waiting ...");
        retry = true;
      } else {
        retry = false;
      }
      cnt++;
      if (cnt > 40) break;
      Thread.sleep(2000);
    } while (retry);
  }

  void doQuery(String expectedDocs, String... queryParams) throws Exception {
    Set<String> expectedIds = new HashSet<>(StrUtils.splitSmart(expectedDocs, ",", true));

    QueryResponse rsp = cloudClient.query(params(queryParams));
    Set<String> obtainedIds = new HashSet<>();
    for (SolrDocument doc : rsp.getResults()) {
      obtainedIds.add((String) doc.get("id"));
    }

    assertEquals(expectedIds, obtainedIds);
  }

  @Override
  public void distribTearDown() throws Exception {
    try {
      if (VERBOSE || printLayoutOnTearDown) {
        super.printLayout();
      }

      closeRestTestHarnesses(); // TODO: close here or later?

    } finally {
      super.distribTearDown();

      System.clearProperty("zkHost");
      System.clearProperty("numShards");
    }
  }

  @Override
  protected void destroyServers() throws Exception {
    ExecutorService customThreadPool =
        ExecutorUtil.newMDCAwareCachedThreadPool(new SolrNamedThreadFactory("closeThreadPool"));

    customThreadPool.submit(() -> IOUtils.closeQuietly(commonCloudSolrClient));

    customThreadPool.submit(() -> IOUtils.closeQuietly(controlClient));

    customThreadPool.submit(
        () ->
            coreClients.parallelStream()
                .forEach(
                    c -> {
                      IOUtils.closeQuietly(c);
                    }));

    customThreadPool.submit(() -> IOUtils.closeQuietly(controlClientCloud));

    customThreadPool.submit(() -> IOUtils.closeQuietly(cloudClient));

    ExecutorUtil.shutdownAndAwaitTermination(customThreadPool);

    coreClients.clear();

    super.destroyServers();
  }

  @Override
  protected void commit() throws Exception {
    controlClient.commit();
    cloudClient.commit();
  }

  protected CollectionAdminResponse createCollection(
      String collectionName, String configSetName, int numShards, int replicationFactor)
      throws SolrServerException, IOException, InterruptedException, TimeoutException {
    return createCollection(
        null, collectionName, configSetName, numShards, replicationFactor, null, null);
  }

  protected CollectionAdminResponse createCollection(
      Map<String, List<Integer>> collectionInfos,
      String collectionName,
      Map<String, Object> collectionProps,
      SolrClient client)
      throws SolrServerException, IOException, InterruptedException, TimeoutException {
    return createCollection(collectionInfos, collectionName, collectionProps, client, "conf1");
  }

  // TODO: Use CollectionAdminRequest#createCollection() instead of a raw request
  protected CollectionAdminResponse createCollection(
      Map<String, List<Integer>> collectionInfos,
      String collectionName,
      Map<String, Object> collectionProps,
      SolrClient client,
      String confSetName)
      throws SolrServerException, IOException, InterruptedException, TimeoutException {
    ModifiableSolrParams params = new ModifiableSolrParams();
    params.set("action", CollectionAction.CREATE.toString());
    for (Map.Entry<String, Object> entry : collectionProps.entrySet()) {
      if (entry.getValue() != null) params.set(entry.getKey(), String.valueOf(entry.getValue()));
    }
    Integer numShards = (Integer) collectionProps.get(CollectionHandlingUtils.NUM_SLICES);
    if (numShards == null) {
      String shardNames = (String) collectionProps.get(CollectionHandlingUtils.SHARDS_PROP);
      numShards = StrUtils.splitSmart(shardNames, ',').size();
    }
    Integer numNrtReplicas = (Integer) collectionProps.get(ZkStateReader.NRT_REPLICAS);
    if (numNrtReplicas == null) {
      numNrtReplicas = (Integer) collectionProps.get(ZkStateReader.REPLICATION_FACTOR);
    }
    if (numNrtReplicas == null) {
      numNrtReplicas =
          (Integer)
              CollectionHandlingUtils.COLLECTION_PROPS_AND_DEFAULTS.get(
                  ZkStateReader.REPLICATION_FACTOR);
    }
    if (numNrtReplicas == null) {
      numNrtReplicas = Integer.valueOf(0);
    }
    Integer numTlogReplicas = (Integer) collectionProps.get(ZkStateReader.TLOG_REPLICAS);
    if (numTlogReplicas == null) {
      numTlogReplicas = Integer.valueOf(0);
    }
    Integer numPullReplicas = (Integer) collectionProps.get(ZkStateReader.PULL_REPLICAS);
    if (numPullReplicas == null) {
      numPullReplicas = Integer.valueOf(0);
    }
    if (confSetName != null) {
      params.set("collection.configName", confSetName);
    } else {
      params.set("collection.configName", "conf1");
    }

    int clientIndex = random().nextInt(2);
    List<Integer> list = new ArrayList<>();
    list.add(numShards);
    list.add(numNrtReplicas + numTlogReplicas + numPullReplicas);
    if (collectionInfos != null) {
      collectionInfos.put(collectionName, list);
    }
    params.set("name", collectionName);
    @SuppressWarnings({"rawtypes"})
    SolrRequest request = new QueryRequest(params);
    request.setPath("/admin/collections");

    CollectionAdminResponse res = new CollectionAdminResponse();
    if (client == null) {
      final String baseUrl = getBaseUrl(jettys.get(clientIndex));
      try (SolrClient adminClient = createNewSolrClient("", baseUrl)) {
        res.setResponse(adminClient.request(request));
      }
    } else {
      res.setResponse(client.request(request));
    }

    try {
      ZkStateReader.from(cloudClient)
          .waitForState(
              collectionName,
              30,
              TimeUnit.SECONDS,
              SolrCloudTestCase.activeClusterShape(
                  numShards, numShards * (numNrtReplicas + numTlogReplicas + numPullReplicas)));
    } catch (TimeoutException e) {
      throw new RuntimeException(
          "Timeout waiting for "
              + numShards
              + " shards and "
              + (numNrtReplicas + numTlogReplicas + numPullReplicas)
              + " replicas.",
          e);
    }
    return res;
  }

  protected CollectionAdminResponse createCollection(
      Map<String, List<Integer>> collectionInfos,
      String collectionName,
      String configSetName,
      int numShards,
      int replicationFactor,
      SolrClient client,
      String createNodeSetStr)
      throws SolrServerException, IOException, InterruptedException, TimeoutException {

    int numNrtReplicas = useTlogReplicas() ? 0 : replicationFactor;
    int numTlogReplicas = useTlogReplicas() ? replicationFactor : 0;
    return createCollection(
        collectionInfos,
        collectionName,
        Utils.makeMap(
            CollectionHandlingUtils.NUM_SLICES, numShards,
            ZkStateReader.NRT_REPLICAS, numNrtReplicas,
            ZkStateReader.TLOG_REPLICAS, numTlogReplicas,
            ZkStateReader.PULL_REPLICAS, getPullReplicaCount(),
            CollectionHandlingUtils.CREATE_NODE_SET, createNodeSetStr),
        client,
        configSetName);
  }

  protected CollectionAdminResponse createCollection(
      Map<String, List<Integer>> collectionInfos,
      String collectionName,
      int numShards,
      int replicationFactor,
      SolrClient client,
      String createNodeSetStr,
      String configName)
      throws SolrServerException, IOException, InterruptedException, TimeoutException {

    int numNrtReplicas = useTlogReplicas() ? 0 : replicationFactor;
    int numTlogReplicas = useTlogReplicas() ? replicationFactor : 0;
    return createCollection(
        collectionInfos,
        collectionName,
        Utils.makeMap(
            CollectionHandlingUtils.NUM_SLICES, numShards,
            ZkStateReader.NRT_REPLICAS, numNrtReplicas,
            ZkStateReader.TLOG_REPLICAS, numTlogReplicas,
            ZkStateReader.PULL_REPLICAS, getPullReplicaCount(),
            CollectionHandlingUtils.CREATE_NODE_SET, createNodeSetStr),
        client,
        configName);
  }

  @Override
  protected SolrClient createNewSolrClient(int port) {
    return createNewSolrClient(DEFAULT_TEST_COLLECTION_NAME, port);
  }

<<<<<<< HEAD
  protected SolrClient createNewSolrClient(
      int port, int connectionTimeoutMillis, int socketTimeoutMillis) {
    return createNewSolrClient(
        DEFAULT_TEST_COLLECTION_NAME, port, connectionTimeoutMillis, socketTimeoutMillis);
  }

=======
>>>>>>> 47b7f6c7
  protected SolrClient createNewSolrClient(String coreName, int port) {
    String baseUrl = buildUrl(port);
    String url = baseUrl + (baseUrl.endsWith("/") ? "" : "/") + coreName;
    return getHttpSolrClient(url, DEFAULT_CONNECTION_TIMEOUT, 60000);
  }

  protected SolrClient createNewSolrClient(String collection, String baseUrl) {
    return getHttpSolrClient(baseUrl + "/" + collection);
  }

  protected String getBaseUrl(JettySolrRunner jetty) {
    return jetty.getBaseUrl().toString();
  }

  public static SolrInputDocument getDoc(Object... fields) throws Exception {
    return sdoc(fields);
  }

  private String checkCollectionExpectations(
      String collectionName,
      List<Integer> numShardsNumReplicaList,
      List<String> nodesAllowedToRunShards)
      throws IOException {
    getCommonCloudSolrClient();
    ClusterState clusterState = cloudClient.getClusterState();
    int expectedSlices = numShardsNumReplicaList.get(0);
    // The Math.min thing is here, because we expect replication-factor to be reduced to if there
    // are not enough live nodes to spread all shards of a collection over different nodes
    int expectedShardsPerSlice = numShardsNumReplicaList.get(1);
    int expectedTotalShards = expectedSlices * expectedShardsPerSlice;

    //      Map<String,DocCollection> collections = clusterState
    //          .getCollectionStates();
    if (clusterState.hasCollection(collectionName)) {
      Map<String, Slice> slices = clusterState.getCollection(collectionName).getSlicesMap();
      // did we find expectedSlices slices/shards?
      if (slices.size() != expectedSlices) {
        return "Found new collection "
            + collectionName
            + ", but mismatch on number of slices. Expected: "
            + expectedSlices
            + ", actual: "
            + slices.size();
      }
      int totalShards = 0;
      for (String sliceName : slices.keySet()) {
        for (Replica replica : slices.get(sliceName).getReplicas()) {
          if (nodesAllowedToRunShards != null
              && !nodesAllowedToRunShards.contains(replica.getStr(ZkStateReader.NODE_NAME_PROP))) {
            return "Shard "
                + replica.getName()
                + " created on node "
                + replica.getNodeName()
                + " not allowed to run shards for the created collection "
                + collectionName;
          }
        }
        totalShards += slices.get(sliceName).getReplicas().size();
      }
      if (totalShards != expectedTotalShards) {
        return "Found new collection "
            + collectionName
            + " with correct number of slices, but mismatch on number of shards. Expected: "
            + expectedTotalShards
            + ", actual: "
            + totalShards;
      }
      return null;
    } else {
      return "Could not find new collection " + collectionName;
    }
  }

  protected void checkForCollection(
      String collectionName,
      List<Integer> numShardsNumReplicaList,
      List<String> nodesAllowedToRunShards)
      throws Exception {
    // check for an expectedSlices new collection - we poll the state
    final TimeOut timeout = new TimeOut(120, TimeUnit.SECONDS, TimeSource.NANO_TIME);
    boolean success = false;
    String checkResult = "Didnt get to perform a single check";
    while (!timeout.hasTimedOut()) {
      checkResult =
          checkCollectionExpectations(
              collectionName, numShardsNumReplicaList, nodesAllowedToRunShards);
      if (checkResult == null) {
        success = true;
        break;
      }
      Thread.sleep(500);
    }
    if (!success) {
      super.printLayout();
      fail(checkResult);
    }
  }

  private CloudSolrClient commonCloudSolrClient;

  protected CloudSolrClient getCommonCloudSolrClient() {
    synchronized (this) {
      if (commonCloudSolrClient == null) {
        commonCloudSolrClient =
            getCloudSolrClient(zkServer.getZkAddress(), random().nextBoolean(), 5000, 120000);
        commonCloudSolrClient.setDefaultCollection(DEFAULT_TEST_COLLECTION_NAME);
        commonCloudSolrClient.connect();
        if (log.isInfoEnabled()) {
          log.info(
              "Created commonCloudSolrClient with updatesToLeaders={} and parallelUpdates={}",
              commonCloudSolrClient.isUpdatesToLeaders(),
              commonCloudSolrClient.isParallelUpdates());
        }
      }
    }
    return commonCloudSolrClient;
  }

  public static String getUrlFromZk(ClusterState clusterState, String collection) {
    Map<String, Slice> slices = clusterState.getCollection(collection).getSlicesMap();

    if (slices == null) {
      throw new SolrException(
          SolrException.ErrorCode.BAD_REQUEST, "Could not find collection:" + collection);
    }

    for (Map.Entry<String, Slice> entry : slices.entrySet()) {
      Slice slice = entry.getValue();
      Map<String, Replica> shards = slice.getReplicasMap();
      Set<Map.Entry<String, Replica>> shardEntries = shards.entrySet();
      for (Map.Entry<String, Replica> shardEntry : shardEntries) {
        final ZkNodeProps node = shardEntry.getValue();
        final String nodeName = node.getStr(ZkStateReader.NODE_NAME_PROP);
        if (clusterState.liveNodesContain(nodeName)) {
          return ZkCoreNodeProps.getCoreUrl(node.getStr(ZkStateReader.BASE_URL_PROP), collection);
        }
      }
    }

    throw new RuntimeException("Could not find a live node for collection:" + collection);
  }

  public static void waitForNon403or404or503(SolrClient collectionClient, String baseUrl)
      throws Exception {
    SolrException exp = null;
    final TimeOut timeout = new TimeOut(30, TimeUnit.SECONDS, TimeSource.NANO_TIME);

    while (!timeout.hasTimedOut()) {
      boolean missing = false;

      try {
        collectionClient.query(new SolrQuery("*:*"));
      } catch (SolrException e) {
        if (!(e.code() == 403 || e.code() == 503 || e.code() == 404)) {
          throw e;
        }
        exp = e;
        missing = true;
      }
      if (!missing) {
        return;
      }
      Thread.sleep(50);
    }

    fail("Could not find the new collection - " + exp.code() + " : " + baseUrl);
  }

  protected void createCollection(
      String collName, CloudSolrClient client, int replicationFactor, int numShards)
      throws Exception {
    int numNrtReplicas = useTlogReplicas() ? 0 : replicationFactor;
    int numTlogReplicas = useTlogReplicas() ? replicationFactor : 0;
    Map<String, Object> props =
        Map.of(
            ZkStateReader.NRT_REPLICAS, numNrtReplicas,
            ZkStateReader.TLOG_REPLICAS, numTlogReplicas,
            ZkStateReader.PULL_REPLICAS, getPullReplicaCount(),
            CollectionHandlingUtils.NUM_SLICES, numShards);
    Map<String, List<Integer>> collectionInfos = new HashMap<>();
    createCollection(collectionInfos, collName, props, client);
  }

  protected void createCollectionRetry(
      String testCollectionName, String configSetName, int numShards, int replicationFactor)
      throws SolrServerException, IOException, InterruptedException, TimeoutException {
    CollectionAdminResponse resp =
        createCollection(testCollectionName, configSetName, numShards, replicationFactor);
    if (resp.getResponse().get("failure") != null) {
      CollectionAdminRequest.Delete req =
          CollectionAdminRequest.deleteCollection(testCollectionName);
      req.process(cloudClient);

      resp = createCollection(testCollectionName, configSetName, numShards, replicationFactor);

      if (resp.getResponse().get("failure") != null) {
        fail("Could not create " + testCollectionName);
      }
    }
  }

  protected Replica getShardLeader(String testCollectionName, String shardId, int timeoutSecs)
      throws Exception {
    Replica leader = null;
    long timeout = System.nanoTime() + TimeUnit.NANOSECONDS.convert(timeoutSecs, TimeUnit.SECONDS);
    while (System.nanoTime() < timeout) {
      Replica tmp = null;
      try {
        tmp = ZkStateReader.from(cloudClient).getLeaderRetry(testCollectionName, shardId);
      } catch (Exception exc) {
      }
      if (tmp != null && "active".equals(tmp.getStr(ZkStateReader.STATE_PROP))) {
        leader = tmp;
        break;
      }
      Thread.sleep(1000);
    }
    assertNotNull(
        "Could not find active leader for "
            + shardId
            + " of "
            + testCollectionName
            + " after "
            + timeoutSecs
            + " secs; clusterState: "
            + printClusterStateInfo(testCollectionName),
        leader);

    return leader;
  }

  protected List<Replica> ensureAllReplicasAreActive(
      String testCollectionName, String shardId, int shards, int rf, int maxWaitSecs)
      throws Exception {
    final RTimer timer = new RTimer();

    Map<String, Replica> notLeaders = new HashMap<>();

    ZkStateReader zkr = ZkStateReader.from(cloudClient);
    zkr.forceUpdateCollection(testCollectionName); // force the state to be fresh

    ClusterState cs = zkr.getClusterState();
    Collection<Slice> slices = cs.getCollection(testCollectionName).getActiveSlices();
    assertEquals(slices.size(), shards);
    boolean allReplicasUp = false;
    long waitMs = 0L;
    long maxWaitMs = maxWaitSecs * 1000L;
    Replica leader;
    ZkShardTerms zkShardTerms =
        new ZkShardTerms(
            testCollectionName, shardId, ZkStateReader.from(cloudClient).getZkClient());
    while (waitMs < maxWaitMs && !allReplicasUp) {
      cs = cloudClient.getClusterState();
      assertNotNull(cs);
      final DocCollection docCollection = cs.getCollectionOrNull(testCollectionName);
      assertNotNull("No collection found for " + testCollectionName, docCollection);
      Slice shard = docCollection.getSlice(shardId);
      assertNotNull("No Slice for " + shardId, shard);
      allReplicasUp = true; // assume true
      Collection<Replica> replicas = shard.getReplicas();
      assertEquals(
          "Did not find correct number of replicas. Expected:" + rf + " Found:" + replicas.size(),
          replicas.size(),
          rf);

      leader = shard.getLeader();
      assertNotNull(leader);
      if (log.isInfoEnabled()) {
        log.info(
            "Found {}  replicas and leader on {} for {} in {}",
            replicas.size(),
            leader.getNodeName(),
            shardId,
            testCollectionName);
      }

      // ensure all replicas are "active" and identify the non-leader replica
      for (Replica replica : replicas) {
        if (!zkShardTerms.canBecomeLeader(replica.getName())
            || replica.getState() != Replica.State.ACTIVE) {
          if (log.isInfoEnabled()) {
            log.info("Replica {} is currently {}", replica.getName(), replica.getState());
          }
          allReplicasUp = false;
        }

        if (!leader.equals(replica)) notLeaders.put(replica.getName(), replica);
      }

      if (!allReplicasUp) {
        try {
          Thread.sleep(500L);
        } catch (Exception ignoreMe) {
        }
        waitMs += 500L;
      }
    } // end while

    zkShardTerms.close();
    if (!allReplicasUp)
      fail(
          "Didn't see all replicas for shard "
              + shardId
              + " in "
              + testCollectionName
              + " come up within "
              + maxWaitMs
              + " ms! ClusterState: "
              + printClusterStateInfo());

    if (notLeaders.isEmpty())
      fail(
          "Didn't isolate any replicas that are not the leader! ClusterState: "
              + printClusterStateInfo());

    if (log.isInfoEnabled()) {
      log.info("Took {} ms to see all replicas become active.", timer.getTime());
    }

    List<Replica> replicas = new ArrayList<>(notLeaders.values());
    return replicas;
  }

  protected String printClusterStateInfo() throws Exception {
    return printClusterStateInfo(null);
  }

  protected String printClusterStateInfo(String collection) throws Exception {
    ZkStateReader.from(cloudClient).forceUpdateCollection(collection);
    String cs;
    ClusterState clusterState = cloudClient.getClusterState();
    if (collection != null) {
      cs = clusterState.getCollection(collection).toString();
    } else {
      Map<String, DocCollection> map = clusterState.getCollectionsMap();
      CharArr out = new CharArr();
      new JSONWriter(out, 2).write(map);
      cs = out.toString();
    }
    return cs;
  }

  protected boolean reloadCollection(Replica replica, String testCollectionName) throws Exception {
    ZkCoreNodeProps coreProps = new ZkCoreNodeProps(replica);
    String coreName = coreProps.getCoreName();
    boolean reloadedOk = false;
    try (SolrClient client = getHttpSolrClient(coreProps.getBaseUrl())) {
      CoreAdminResponse statusResp = CoreAdminRequest.getStatus(coreName, client);
      long leaderCoreStartTime = statusResp.getStartTime(coreName).getTime();

      Thread.sleep(1000);

      // send reload command for the collection
      log.info("Sending RELOAD command for {}", testCollectionName);
      ModifiableSolrParams params = new ModifiableSolrParams();
      params.set("action", CollectionParams.CollectionAction.RELOAD.toString());
      params.set("name", testCollectionName);
      QueryRequest request = new QueryRequest(params);
      request.setPath("/admin/collections");
      client.request(request);
      Thread.sleep(2000); // reload can take a short while

      // verify reload is done, waiting up to 30 seconds for slow test environments
      long timeout = System.nanoTime() + TimeUnit.NANOSECONDS.convert(30, TimeUnit.SECONDS);
      while (System.nanoTime() < timeout) {
        statusResp = CoreAdminRequest.getStatus(coreName, client);
        long startTimeAfterReload = statusResp.getStartTime(coreName).getTime();
        if (startTimeAfterReload > leaderCoreStartTime) {
          reloadedOk = true;
          break;
        }
        // else ... still waiting to see the reloaded core report a later start time
        Thread.sleep(1000);
      }
    }
    return reloadedOk;
  }

  protected void logReplicaTypesReplicationInfo(String collectionName, ZkStateReader zkStateReader)
      throws KeeperException, InterruptedException, IOException {
    log.info("## Collecting extra Replica.Type information of the cluster");
    zkStateReader.updateLiveNodes();
    StringBuilder builder = new StringBuilder();
    zkStateReader.forceUpdateCollection(collectionName);
    DocCollection collection = zkStateReader.getClusterState().getCollection(collectionName);
    for (Slice s : collection.getSlices()) {
      Replica leader = s.getLeader();
      for (Replica r : s.getReplicas()) {
        if (!r.isActive(zkStateReader.getClusterState().getLiveNodes())) {
          builder.append(
              String.format(
                  Locale.ROOT,
                  "Replica %s not in liveNodes or is not active%s",
                  r.getName(),
                  System.lineSeparator()));
          continue;
        }
        if (r.equals(leader)) {
          builder.append(
              String.format(
                  Locale.ROOT, "Replica %s is leader%s", r.getName(), System.lineSeparator()));
        }
        logReplicationDetails(r, builder);
      }
    }
    log.info("Summary of the cluster: {}", builder);
  }

  protected void waitForReplicationFromReplicas(
      String collectionName, ZkStateReader zkStateReader, TimeOut timeout)
      throws KeeperException, InterruptedException, IOException {
    log.info("waitForReplicationFromReplicas: {}", collectionName);
    zkStateReader.forceUpdateCollection(collectionName);
    DocCollection collection = zkStateReader.getClusterState().getCollection(collectionName);
    Map<String, CoreContainer> containers = new HashMap<>();
    for (JettySolrRunner runner : jettys) {
      if (!runner.isRunning()) {
        continue;
      }
      containers.put(runner.getNodeName(), runner.getCoreContainer());
    }
    for (Slice s : collection.getSlices()) {
      Replica leader =
          zkStateReader.getLeaderRetry(
              collectionName, s.getName(), (int) timeout.timeLeft(TimeUnit.MILLISECONDS));
      long leaderIndexVersion = -1;
      while (!timeout.hasTimedOut()) {
        leaderIndexVersion = getIndexVersion(leader);
        if (leaderIndexVersion >= 0) {
          break;
        }
        Thread.sleep(1000);
      }
      if (timeout.hasTimedOut()) {
        fail("Unable to get leader indexVersion");
      }
      for (Replica pullReplica : s.getReplicas(EnumSet.of(Replica.Type.PULL, Replica.Type.TLOG))) {
        if (!zkStateReader.getClusterState().liveNodesContain(pullReplica.getNodeName())) {
          continue;
        }
        while (true) {
          long replicaIndexVersion = getIndexVersion(pullReplica);
          if (leaderIndexVersion == replicaIndexVersion) {
            if (log.isInfoEnabled()) {
              log.info(
                  "Leader replica's version ({}) in sync with replica({}): {} == {}",
                  leader.getName(),
                  pullReplica.getName(),
                  leaderIndexVersion,
                  replicaIndexVersion);
            }

            // Make sure the host is serving the correct version
            try (SolrCore core =
                containers.get(pullReplica.getNodeName()).getCore(pullReplica.getCoreName())) {
              RefCounted<SolrIndexSearcher> ref = core.getRegisteredSearcher();
              try {
                SolrIndexSearcher searcher = ref.get();
                String servingVersion =
                    searcher
                        .getIndexReader()
                        .getIndexCommit()
                        .getUserData()
                        .get(SolrIndexWriter.COMMIT_TIME_MSEC_KEY);
                if (servingVersion != null
                    && Long.parseLong(servingVersion) == replicaIndexVersion) {
                  break;
                } else {
                  if (log.isInfoEnabled()) {
                    log.info(
                        "Replica {} has the correct version replicated, but the searcher is not ready yet. Replicated version: {}, Serving version: {}",
                        pullReplica.getName(),
                        replicaIndexVersion,
                        servingVersion);
                  }
                }
              } finally {
                if (ref != null) ref.decref();
              }
            }
          } else {
            if (leaderIndexVersion > replicaIndexVersion) {
              if (log.isInfoEnabled()) {
                log.info(
                    "{} version is {} and leader's is {}, will wait for replication",
                    pullReplica.getName(),
                    replicaIndexVersion,
                    leaderIndexVersion);
              }
            } else {
              if (log.isInfoEnabled()) {
                log.info(
                    "Leader replica's version ({}) is lower than pull replica({}): {} < {}",
                    leader.getName(),
                    pullReplica.getName(),
                    leaderIndexVersion,
                    replicaIndexVersion);
              }
            }
          }
          if (timeout.hasTimedOut()) {
            logReplicaTypesReplicationInfo(collectionName, zkStateReader);
            fail(
                String.format(
                    Locale.ROOT,
                    "Timed out waiting for replica %s (%d) to replicate from leader %s (%d)",
                    pullReplica.getName(),
                    replicaIndexVersion,
                    leader.getName(),
                    leaderIndexVersion));
          }
          Thread.sleep(1000);
        }
      }
    }
  }

  protected void waitForAllWarmingSearchers() throws InterruptedException {
    log.info("waitForAllWarmingSearchers");
    for (JettySolrRunner jetty : jettys) {
      if (!jetty.isRunning()) {
        continue;
      }
      for (SolrCore core : jetty.getCoreContainer().getCores()) {
        waitForWarming(core);
      }
    }
  }

  protected long getIndexVersion(Replica replica) throws IOException {
    try (SolrClient client = new HttpSolrClient.Builder(replica.getCoreUrl()).build()) {
      ModifiableSolrParams params = new ModifiableSolrParams();
      params.set("qt", "/replication");
      params.set(ReplicationHandler.COMMAND, ReplicationHandler.CMD_SHOW_COMMITS);
      try {
        QueryResponse response = client.query(params);
        @SuppressWarnings("unchecked")
        List<NamedList<Object>> commits =
            (List<NamedList<Object>>)
                response.getResponse().get(ReplicationHandler.CMD_SHOW_COMMITS);
        Collections.max(
            commits,
            (a, b) -> ((Long) a.get("indexVersion")).compareTo((Long) b.get("indexVersion")));
        return (long)
            Collections.max(
                    commits,
                    (a, b) ->
                        ((Long) a.get("indexVersion")).compareTo((Long) b.get("indexVersion")))
                .get("indexVersion");
      } catch (SolrServerException e) {
        log.warn(
            "Exception getting version from {}, will return an invalid version to retry.",
            replica.getName(),
            e);
        return -1;
      }
    }
  }

  /**
   * Logs a WARN if collection can't be deleted, but does not fail or throw an exception
   *
   * @return true if success, else false
   */
  protected static boolean attemptCollectionDelete(CloudSolrClient client, String collectionName) {
    // try to clean up
    try {
      CollectionAdminRequest.deleteCollection(collectionName).process(client);
      return true;
    } catch (Exception e) {
      // don't fail the test
      log.warn("Could not delete collection {} - ignoring", collectionName);
    }
    return false;
  }

  protected void logReplicationDetails(Replica replica, StringBuilder builder) throws IOException {
    try (SolrClient client = new HttpSolrClient.Builder(replica.getCoreUrl()).build()) {
      ModifiableSolrParams params = new ModifiableSolrParams();
      params.set("qt", "/replication");
      params.set(ReplicationHandler.COMMAND, ReplicationHandler.CMD_DETAILS);
      try {
        QueryResponse response = client.query(params);
        builder.append(
            String.format(
                Locale.ROOT,
                "%s: %s%s",
                replica.getName(),
                response.getResponse(),
                System.lineSeparator()));
      } catch (SolrServerException e) {
        log.warn("Unable to ger replication details for replica {}", replica.getName(), e);
      }
    }
  }

  public static RequestStatusState getRequestStateAfterCompletion(
      String requestId, int waitForSeconds, SolrClient client)
      throws IOException, SolrServerException {
    RequestStatusState state = null;
    final TimeOut timeout = new TimeOut(waitForSeconds, TimeUnit.SECONDS, TimeSource.NANO_TIME);

    while (!timeout.hasTimedOut()) {
      state = getRequestState(requestId, client);
      if (state == RequestStatusState.COMPLETED || state == RequestStatusState.FAILED) {
        return state;
      }
      try {
        Thread.sleep(1000);
      } catch (InterruptedException e) {
        Thread.currentThread().interrupt();
        throw new RuntimeException(
            "Interrupted whie waiting for request completion. Last state seen: " + state, e);
      }
    }

    return state;
  }

  static RequestStatusState getRequestState(int requestId, SolrClient client)
      throws IOException, SolrServerException {
    return getRequestState(String.valueOf(requestId), client);
  }

  static RequestStatusState getRequestState(String requestId, SolrClient client)
      throws IOException, SolrServerException {
    CollectionAdminResponse response = getStatusResponse(requestId, client);

    @SuppressWarnings({"rawtypes"})
    NamedList innerResponse = (NamedList) response.getResponse().get("status");
    return RequestStatusState.fromKey((String) innerResponse.get("state"));
  }

  static CollectionAdminResponse getStatusResponse(String requestId, SolrClient client)
      throws SolrServerException, IOException {
    return CollectionAdminRequest.requestStatus(requestId).process(client);
  }

  protected void setupRestTestHarnesses() {
    for (final JettySolrRunner jetty : jettys) {
      RestTestHarness harness =
          new RestTestHarness(
              () -> jetty.getBaseUrl().toString() + "/" + DEFAULT_TEST_COLLECTION_NAME);
      restTestHarnesses.add(harness);
    }
  }

  protected void closeRestTestHarnesses() throws IOException {
    for (RestTestHarness h : restTestHarnesses) {
      h.close();
    }
  }

  protected RestTestHarness randomRestTestHarness() {
    return restTestHarnesses.get(random().nextInt(restTestHarnesses.size()));
  }

  protected RestTestHarness randomRestTestHarness(Random random) {
    return restTestHarnesses.get(random.nextInt(restTestHarnesses.size()));
  }

  protected void forAllRestTestHarnesses(Consumer<RestTestHarness> op) {
    restTestHarnesses.forEach(op);
  }
}<|MERGE_RESOLUTION|>--- conflicted
+++ resolved
@@ -2171,15 +2171,6 @@
     return createNewSolrClient(DEFAULT_TEST_COLLECTION_NAME, port);
   }
 
-<<<<<<< HEAD
-  protected SolrClient createNewSolrClient(
-      int port, int connectionTimeoutMillis, int socketTimeoutMillis) {
-    return createNewSolrClient(
-        DEFAULT_TEST_COLLECTION_NAME, port, connectionTimeoutMillis, socketTimeoutMillis);
-  }
-
-=======
->>>>>>> 47b7f6c7
   protected SolrClient createNewSolrClient(String coreName, int port) {
     String baseUrl = buildUrl(port);
     String url = baseUrl + (baseUrl.endsWith("/") ? "" : "/") + coreName;
