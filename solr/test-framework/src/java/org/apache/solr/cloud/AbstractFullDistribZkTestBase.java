--- conflicted
+++ resolved
@@ -68,9 +68,6 @@
 import org.apache.solr.common.SolrException;
 import org.apache.solr.common.SolrException.ErrorCode;
 import org.apache.solr.common.SolrInputDocument;
-<<<<<<< HEAD
-import org.apache.solr.common.cloud.*;
-=======
 import org.apache.solr.common.cloud.ClusterState;
 import org.apache.solr.common.cloud.DocCollection;
 import org.apache.solr.common.cloud.Replica;
@@ -78,7 +75,6 @@
 import org.apache.solr.common.cloud.ZkCoreNodeProps;
 import org.apache.solr.common.cloud.ZkNodeProps;
 import org.apache.solr.common.cloud.ZkStateReader;
->>>>>>> f07b7b0c
 import org.apache.solr.common.params.CollectionParams;
 import org.apache.solr.common.params.CollectionParams.CollectionAction;
 import org.apache.solr.common.params.ModifiableSolrParams;
@@ -429,35 +425,17 @@
     // This allows this method to create a collection with numShards == sliceCount,
     // but no actual cores ... yet.  The actual replicas are added later (once the actual
     // jetty instances are started)
-<<<<<<< HEAD
-    assertEquals(0, CollectionAdminRequest
-                 .createCollection(DEFAULT_COLLECTION, "conf1", sliceCount, 1) // not real rep factor!
-                 .setCreateNodeSet("") // empty node set prevents creation of cores
-                 .process(cloudClient).getStatus());
-
-      // expect sliceCount active shards, but no active replicas
-    ZkStateReader.from(cloudClient).waitForState(DEFAULT_COLLECTION, 30, TimeUnit.SECONDS, SolrCloudTestCase.activeClusterShape(sliceCount, 0));
-
-    ExecutorService customThreadPool = ExecutorUtil.newMDCAwareCachedThreadPool(new SolrNamedThreadFactory("closeThreadPool"));
-=======
     assertEquals(
         0,
         CollectionAdminRequest.createCollection(
                 DEFAULT_COLLECTION, "conf1", sliceCount, 1) // not real rep factor!
-            .setCreateNodeSet("") // empty node set prevents creation of cores
-            .process(cloudClient)
-            .getStatus());
-
-    cloudClient.waitForState(
-        DEFAULT_COLLECTION,
-        30,
-        TimeUnit.SECONDS,
-        // expect sliceCount active shards, but no active replicas
-        SolrCloudTestCase.activeClusterShape(sliceCount, 0));
-
-    ExecutorService customThreadPool =
-        ExecutorUtil.newMDCAwareCachedThreadPool(new SolrNamedThreadFactory("closeThreadPool"));
->>>>>>> f07b7b0c
+                 .setCreateNodeSet("") // empty node set prevents creation of cores
+                 .process(cloudClient).getStatus());
+
+      // expect sliceCount active shards, but no active replicas
+    ZkStateReader.from(cloudClient).waitForState(DEFAULT_COLLECTION, 30, TimeUnit.SECONDS, SolrCloudTestCase.activeClusterShape(sliceCount, 0));
+
+    ExecutorService customThreadPool = ExecutorUtil.newMDCAwareCachedThreadPool(new SolrNamedThreadFactory("closeThreadPool"));
 
     int numOtherReplicas = numJettys - getPullReplicaCount() * sliceCount;
 
@@ -656,12 +634,8 @@
     this.jettys.addAll(jettys);
     this.clients.addAll(clients);
 
-<<<<<<< HEAD
 
     ZkStateReader zkStateReader = ZkStateReader.from(cloudClient);
-=======
-    ZkStateReader zkStateReader = cloudClient.getZkStateReader();
->>>>>>> f07b7b0c
     // make sure we have a leader for each shard
     for (int i = 1; i <= sliceCount; i++) {
       zkStateReader.getLeaderRetry(DEFAULT_COLLECTION, "shard" + i, 10000);
@@ -688,14 +662,10 @@
     if (log.isInfoEnabled()) {
       log.info("waitForLiveNode: {}", j.getNodeName());
     }
-<<<<<<< HEAD
-    ZkStateReader.from(cloudClient).waitForLiveNodes(30, TimeUnit.SECONDS, SolrCloudTestCase.containsLiveNode(j.getNodeName()));
-=======
-    cloudClient
-        .getZkStateReader()
+    ZkStateReader.from(cloudClient
+        )
         .waitForLiveNodes(
             30, TimeUnit.SECONDS, SolrCloudTestCase.containsLiveNode(j.getNodeName()));
->>>>>>> f07b7b0c
   }
 
   protected void waitForActiveReplicaCount(
@@ -705,25 +675,7 @@
         "Waiting to see {} active replicas in collection: {}", expectedNumReplicas, collection);
     AtomicInteger nReplicas = new AtomicInteger();
     try {
-<<<<<<< HEAD
-      ZkStateReader.from(cloudClient).waitForState(collection, 30, TimeUnit.SECONDS, (liveNodes, collectionState) -> {
-          if (collectionState == null) {
-            return false;
-          }
-          int activeReplicas = 0;
-          for (Slice slice : collectionState) {
-            for (Replica replica : slice) {
-              if (replica.isActive(liveNodes)) {
-                activeReplicas++;
-              }
-            }
-          }
-          nReplicas.set(activeReplicas);
-          return (activeReplicas == expectedNumReplicas);
-        });
-=======
-      client
-          .getZkStateReader()
+      ZkStateReader.from(cloudClient)
           .waitForState(
               collection,
               30,
@@ -743,7 +695,6 @@
                 nReplicas.set(activeReplicas);
                 return (activeReplicas == expectedNumReplicas);
               });
->>>>>>> f07b7b0c
     } catch (TimeoutException | InterruptedException e) {
       try {
         printLayout();
@@ -968,17 +919,11 @@
       throws Exception {
     updateMappingsFromZk(jettys, clients, false);
   }
-<<<<<<< HEAD
-  
-  protected void updateMappingsFromZk(List<JettySolrRunner> jettys, List<SolrClient> clients, boolean allowOverSharding) throws Exception {
-    ZkStateReader zkStateReader = ZkStateReader.from(cloudClient);
-=======
 
   protected void updateMappingsFromZk(
       List<JettySolrRunner> jettys, List<SolrClient> clients, boolean allowOverSharding)
       throws Exception {
-    ZkStateReader zkStateReader = cloudClient.getZkStateReader();
->>>>>>> f07b7b0c
+    ZkStateReader zkStateReader = ZkStateReader.from(cloudClient);
     zkStateReader.forceUpdateCollection(DEFAULT_COLLECTION);
     cloudJettys.clear();
     shardToJetty.clear();
@@ -1192,16 +1137,10 @@
     // add to control second in case adding to shards fails
     controlClient.add(doc);
   }
-<<<<<<< HEAD
-  
+
   protected ZkCoreNodeProps getLeaderUrlFromZk(String collection, String slice) throws IOException {
     getCommonCloudSolrClient();
     ClusterState clusterState = cloudClient.getClusterState();
-=======
-
-  protected ZkCoreNodeProps getLeaderUrlFromZk(String collection, String slice) {
-    ClusterState clusterState = getCommonCloudSolrClient().getZkStateReader().getClusterState();
->>>>>>> f07b7b0c
     final DocCollection docCollection = clusterState.getCollectionOrNull(collection);
     if (docCollection != null && docCollection.getLeader(slice) != null) {
       return new ZkCoreNodeProps(docCollection.getLeader(slice));
@@ -1221,36 +1160,18 @@
     //     }
   } // serial commit...
 
-<<<<<<< HEAD
-  protected void waitForRecoveriesToFinish(boolean verbose)
-      throws Exception {
+  protected void waitForRecoveriesToFinish(boolean verbose) throws Exception {
     ZkStateReader zkStateReader = ZkStateReader.from(cloudClient);
     super.waitForRecoveriesToFinish(DEFAULT_COLLECTION, zkStateReader, verbose);
   }
 
-  protected void waitForRecoveriesToFinish(String collection, boolean verbose)
-      throws Exception {
+  protected void waitForRecoveriesToFinish(String collection, boolean verbose) throws Exception {
     ZkStateReader zkStateReader = ZkStateReader.from(cloudClient);
     super.waitForRecoveriesToFinish(collection, zkStateReader, verbose);
   }
 
-  protected void waitForRecoveriesToFinish(boolean verbose, long timeoutSeconds)
-      throws Exception {
+  protected void waitForRecoveriesToFinish(boolean verbose, long timeoutSeconds) throws Exception {
     ZkStateReader zkStateReader = ZkStateReader.from(cloudClient);
-=======
-  protected void waitForRecoveriesToFinish(boolean verbose) throws Exception {
-    ZkStateReader zkStateReader = cloudClient.getZkStateReader();
-    super.waitForRecoveriesToFinish(DEFAULT_COLLECTION, zkStateReader, verbose);
-  }
-
-  protected void waitForRecoveriesToFinish(String collection, boolean verbose) throws Exception {
-    ZkStateReader zkStateReader = cloudClient.getZkStateReader();
-    super.waitForRecoveriesToFinish(collection, zkStateReader, verbose);
-  }
-
-  protected void waitForRecoveriesToFinish(boolean verbose, long timeoutSeconds) throws Exception {
-    ZkStateReader zkStateReader = cloudClient.getZkStateReader();
->>>>>>> f07b7b0c
     waitForRecoveriesToFinish(DEFAULT_COLLECTION, zkStateReader, verbose, true, timeoutSeconds);
   }
 
@@ -2177,17 +2098,8 @@
     }
 
     try {
-<<<<<<< HEAD
       ZkStateReader.from(cloudClient).waitForState(collectionName, 30, TimeUnit.SECONDS, SolrCloudTestCase.activeClusterShape(numShards,
               numShards * (numNrtReplicas + numTlogReplicas + numPullReplicas)));
-=======
-      cloudClient.waitForState(
-          collectionName,
-          30,
-          TimeUnit.SECONDS,
-          SolrCloudTestCase.activeClusterShape(
-              numShards, numShards * (numNrtReplicas + numTlogReplicas + numPullReplicas)));
->>>>>>> f07b7b0c
     } catch (TimeoutException e) {
       throw new RuntimeException(
           "Timeout waiting for "
@@ -2309,19 +2221,12 @@
     return doc;
   }
 
-<<<<<<< HEAD
-  private String checkCollectionExpectations(String collectionName, List<Integer> numShardsNumReplicaList, List<String> nodesAllowedToRunShards) throws IOException {
-    getCommonCloudSolrClient();
-    ClusterState clusterState = cloudClient.getClusterState();
-    
-=======
   private String checkCollectionExpectations(
       String collectionName,
       List<Integer> numShardsNumReplicaList,
-      List<String> nodesAllowedToRunShards) {
-    ClusterState clusterState = getCommonCloudSolrClient().getZkStateReader().getClusterState();
-
->>>>>>> f07b7b0c
+      List<String> nodesAllowedToRunShards) throws IOException {
+    getCommonCloudSolrClient();
+    ClusterState clusterState = cloudClient.getClusterState();
     int expectedSlices = numShardsNumReplicaList.get(0);
     // The Math.min thing is here, because we expect replication-factor to be reduced to if there
     // are not enough live nodes to spread all shards of a collection over different nodes
@@ -2508,14 +2413,9 @@
     while (System.nanoTime() < timeout) {
       Replica tmp = null;
       try {
-<<<<<<< HEAD
         tmp = ZkStateReader.from(cloudClient).getLeaderRetry(testCollectionName, shardId);
-      } catch (Exception exc) {}
-=======
-        tmp = cloudClient.getZkStateReader().getLeaderRetry(testCollectionName, shardId);
       } catch (Exception exc) {
       }
->>>>>>> f07b7b0c
       if (tmp != null && "active".equals(tmp.getStr(ZkStateReader.STATE_PROP))) {
         leader = tmp;
         break;
@@ -2552,14 +2452,9 @@
     boolean allReplicasUp = false;
     long waitMs = 0L;
     long maxWaitMs = maxWaitSecs * 1000L;
-<<<<<<< HEAD
     Replica leader;
-    ZkShardTerms zkShardTerms = new ZkShardTerms(testCollectionName, shardId, ZkStateReader.from(cloudClient).getZkClient());
-=======
-    Replica leader = null;
     ZkShardTerms zkShardTerms =
-        new ZkShardTerms(testCollectionName, shardId, cloudClient.getZkStateReader().getZkClient());
->>>>>>> f07b7b0c
+        new ZkShardTerms(testCollectionName, shardId, ZkStateReader.from(cloudClient).getZkClient());
     while (waitMs < maxWaitMs && !allReplicasUp) {
       cs = cloudClient.getClusterState();
       assertNotNull(cs);
