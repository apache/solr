/*
 * Licensed to the Apache Software Foundation (ASF) under one or more
 * contributor license agreements.  See the NOTICE file distributed with
 * this work for additional information regarding copyright ownership.
 * The ASF licenses this file to You under the Apache License, Version 2.0
 * (the "License"); you may not use this file except in compliance with
 * the License.  You may obtain a copy of the License at
 *
 *     http://www.apache.org/licenses/LICENSE-2.0
 *
 * Unless required by applicable law or agreed to in writing, software
 * distributed under the License is distributed on an "AS IS" BASIS,
 * WITHOUT WARRANTIES OR CONDITIONS OF ANY KIND, either express or implied.
 * See the License for the specific language governing permissions and
 * limitations under the License.
 */

package org.apache.solr.cloud;

import java.io.IOException;
import java.lang.invoke.MethodHandles;
import java.util.ArrayList;
import java.util.Arrays;
import java.util.Collections;
import java.util.HashMap;
import java.util.List;
import java.util.Map;
import java.util.Set;
import java.util.concurrent.TimeUnit;
import java.util.concurrent.atomic.AtomicReference;
import java.util.function.Predicate;
import org.apache.lucene.util.LuceneTestCase;
import org.apache.solr.SolrTestCaseJ4;
import org.apache.solr.client.solrj.SolrRequest;
import org.apache.solr.client.solrj.SolrServerException;
import org.apache.solr.client.solrj.embedded.JettySolrRunner;
import org.apache.solr.client.solrj.impl.HttpSolrClient;
import org.apache.solr.client.solrj.request.CoreAdminRequest;
import org.apache.solr.client.solrj.request.CoreStatus;
import org.apache.solr.common.cloud.CollectionStatePredicate;
import org.apache.solr.common.cloud.DocCollection;
import org.apache.solr.common.cloud.LiveNodesPredicate;
import org.apache.solr.common.cloud.Replica;
import org.apache.solr.common.cloud.Slice;
import org.apache.solr.common.cloud.SolrZkClient;
import org.apache.solr.common.cloud.ZkStateReader;
import org.apache.solr.common.util.NamedList;
import org.junit.AfterClass;
import org.junit.Before;
import org.slf4j.Logger;
import org.slf4j.LoggerFactory;

/**
 * Base class for SolrCloud tests
 *
 * <p>Derived tests should call {@link #configureCluster(int)} in a {@code BeforeClass} static
 * method or {@code Before} setUp method. This configures and starts a {@link MiniSolrCloudCluster},
 * available via the {@code cluster} variable. Cluster shutdown is handled automatically if using
 * {@code BeforeClass}.
 *
 * <pre>
 *   <code>
 *   {@literal @}BeforeClass
 *   public static void setupCluster() {
 *     configureCluster(NUM_NODES)
 *        .addConfig("configname", pathToConfig)
 *        .configure();
 *   }
 *   </code>
 * </pre>
 */
public class SolrCloudTestCase extends SolrTestCaseJ4 {

  private static final Logger log = LoggerFactory.getLogger(MethodHandles.lookup().lookupClass());
  public static final Boolean USE_PER_REPLICA_STATE =
      Boolean.parseBoolean(System.getProperty("use.per-replica", "false"));

  // this is an important timeout for test stability - can't be too short
  public static final int DEFAULT_TIMEOUT = 45;

  /** The cluster */
  protected static volatile MiniSolrCloudCluster cluster;

  protected static SolrZkClient zkClient() {
<<<<<<< HEAD
    ZkStateReader reader = ZkStateReader.from(cluster.getSolrClient());
    if (reader == null)
      cluster.getSolrClient().connect();
    return ZkStateReader.from(cluster.getSolrClient()).getZkClient();
=======
    ZkStateReader reader = cluster.getSolrClient().getZkStateReader();
    if (reader == null) cluster.getSolrClient().connect();
    return cluster.getSolrClient().getZkStateReader().getZkClient();
>>>>>>> f07b7b0c
  }

  /**
   * Call this to configure a cluster of n nodes.
   *
   * <p>NB you must call {@link MiniSolrCloudCluster.Builder#configure()} to start the cluster
   *
   * @param nodeCount the number of nodes
   */
  protected static MiniSolrCloudCluster.Builder configureCluster(int nodeCount) {
    // By default the MiniSolrCloudCluster being built will randomly (seed based) decide which
    // collection API strategy to use (distributed or Overseer based) and which cluster update
    // strategy to use (distributed if collection API is distributed, but Overseer based or
    // distributed randomly chosen if Collection API is Overseer based)

    boolean useDistributedCollectionConfigSetExecution = LuceneTestCase.random().nextInt(2) == 0;
    boolean useDistributedClusterStateUpdate =
        useDistributedCollectionConfigSetExecution || LuceneTestCase.random().nextInt(2) == 0;
    return new MiniSolrCloudCluster.Builder(nodeCount, createTempDir())
        .withDistributedClusterStateUpdates(
            useDistributedCollectionConfigSetExecution, useDistributedClusterStateUpdate);
  }

  @AfterClass
  public static void shutdownCluster() throws Exception {
    if (cluster != null) {
      try {
        cluster.shutdown();
      } finally {
        cluster = null;
      }
    }
  }

  @Before
  public void checkClusterConfiguration() {}

  /* Cluster helper methods ************************************/

  /** Get the collection state for a particular collection */
  protected static DocCollection getCollectionState(String collectionName) {
<<<<<<< HEAD
    return ZkStateReader.from(cluster.getSolrClient()).getClusterState().getCollection(collectionName);
=======
    return cluster
        .getSolrClient()
        .getZkStateReader()
        .getClusterState()
        .getCollection(collectionName);
>>>>>>> f07b7b0c
  }

  protected static void waitForState(
      String message, String collection, CollectionStatePredicate predicate) {
    waitForState(message, collection, predicate, DEFAULT_TIMEOUT, TimeUnit.SECONDS);
  }

  /**
   * Wait for a particular collection state to appear in the cluster client's state reader
   *
   * <p>This is a convenience method using the {@link #DEFAULT_TIMEOUT}
   *
   * @param message a message to report on failure
   * @param collection the collection to watch
   * @param predicate a predicate to match against the collection state
   */
  protected static void waitForState(
      String message,
      String collection,
      CollectionStatePredicate predicate,
      int timeout,
      TimeUnit timeUnit) {
    log.info("waitForState ({}): {}", collection, message);
    AtomicReference<DocCollection> state = new AtomicReference<>();
    AtomicReference<Set<String>> liveNodesLastSeen = new AtomicReference<>();
    try {
<<<<<<< HEAD
        ZkStateReader.from(cluster.getSolrClient()).waitForState(collection, timeout, timeUnit, (n, c) -> {
        state.set(c);
        liveNodesLastSeen.set(n);
        return predicate.matches(n, c);
      });
=======
      cluster
          .getSolrClient()
          .waitForState(
              collection,
              timeout,
              timeUnit,
              (n, c) -> {
                state.set(c);
                liveNodesLastSeen.set(n);
                return predicate.matches(n, c);
              });
>>>>>>> f07b7b0c
    } catch (Exception e) {
      fail(
          message
              + "\n"
              + e.getMessage()
              + "\nLive Nodes: "
              + Arrays.toString(liveNodesLastSeen.get().toArray())
              + "\nLast available state: "
              + state.get());
    }
  }

  /**
   * Return a {@link CollectionStatePredicate} that returns true if a collection has the expected
   * number of shards and active replicas
   */
  public static CollectionStatePredicate clusterShape(int expectedShards, int expectedReplicas) {
    return (liveNodes, collectionState) -> {
      if (collectionState == null) return false;
      if (collectionState.getSlices().size() != expectedShards) return false;
      return compareActiveReplicaCountsForShards(expectedReplicas, liveNodes, collectionState);
    };
  }

  /**
   * Return a {@link CollectionStatePredicate} that returns true if a collection has the expected
   * number of active shards and active replicas
   */
  public static CollectionStatePredicate activeClusterShape(
      int expectedShards, int expectedReplicas) {
    return (liveNodes, collectionState) -> {
      if (collectionState == null) return false;
      if (log.isInfoEnabled()) {
        log.info(
            "active slice count: {} expected: {}",
            collectionState.getActiveSlices().size(),
            expectedShards);
      }
      if (collectionState.getActiveSlices().size() != expectedShards) return false;
      return compareActiveReplicaCountsForShards(expectedReplicas, liveNodes, collectionState);
    };
  }

  public static LiveNodesPredicate containsLiveNode(String node) {
    return (oldNodes, newNodes) -> {
      return newNodes.contains(node);
    };
  }

  public static LiveNodesPredicate missingLiveNode(String node) {
    return (oldNodes, newNodes) -> {
      return !newNodes.contains(node);
    };
  }

  public static LiveNodesPredicate missingLiveNodes(List<String> nodes) {
    return (oldNodes, newNodes) -> {
      boolean success = true;
      for (String lostNodeName : nodes) {
        if (newNodes.contains(lostNodeName)) {
          success = false;
          break;
        }
      }
      return success;
    };
  }

  private static boolean compareActiveReplicaCountsForShards(
      int expectedReplicas, Set<String> liveNodes, DocCollection collectionState) {
    int activeReplicas = 0;
    for (Slice slice : collectionState) {
      for (Replica replica : slice) {
        if (replica.isActive(liveNodes)) {
          activeReplicas++;
        }
      }
    }

    log.info(
        "active replica count: {} expected replica count: {}", activeReplicas, expectedReplicas);

    return activeReplicas == expectedReplicas;
  }

  /** Get a (reproducibly) random shard from a {@link DocCollection} */
  protected static Slice getRandomShard(DocCollection collection) {
    List<Slice> shards = new ArrayList<>(collection.getActiveSlices());
    if (shards.size() == 0)
      fail(
          "Couldn't get random shard for collection as it has no shards!\n"
              + collection.toString());
    Collections.shuffle(shards, random());
    return shards.get(0);
  }

  /** Get a (reproducibly) random replica from a {@link Slice} */
  protected static Replica getRandomReplica(Slice slice) {
    List<Replica> replicas = new ArrayList<>(slice.getReplicas());
    if (replicas.size() == 0)
      fail("Couldn't get random replica from shard as it has no replicas!\n" + slice.toString());
    Collections.shuffle(replicas, random());
    return replicas.get(0);
  }

  /** Get a (reproducibly) random replica from a {@link Slice} matching a predicate */
  protected static Replica getRandomReplica(Slice slice, Predicate<Replica> matchPredicate) {
    List<Replica> replicas = new ArrayList<>(slice.getReplicas());
    if (replicas.size() == 0)
      fail("Couldn't get random replica from shard as it has no replicas!\n" + slice.toString());
    Collections.shuffle(replicas, random());
    for (Replica replica : replicas) {
      if (matchPredicate.test(replica)) return replica;
    }
    fail("Couldn't get random replica that matched conditions\n" + slice.toString());
    return null; // just to keep the compiler happy - fail will always throw an Exception
  }

  /**
   * Get the {@link CoreStatus} data for a {@link Replica}
   *
   * <p>This assumes that the replica is hosted on a live node.
   */
  protected static CoreStatus getCoreStatus(Replica replica)
      throws IOException, SolrServerException {
    JettySolrRunner jetty = cluster.getReplicaJetty(replica);
    try (HttpSolrClient client =
        getHttpSolrClient(jetty.getBaseUrl().toString(), cluster.getSolrClient().getHttpClient())) {
      return CoreAdminRequest.getCoreStatus(replica.getCoreName(), client);
    }
  }

  @SuppressWarnings({"rawtypes"})
  protected NamedList waitForResponse(
      Predicate<NamedList> predicate,
      SolrRequest request,
      int intervalInMillis,
      int numRetries,
      String messageOnFail) {
    log.info("waitForResponse: {}", request);
    int i = 0;
    for (; i < numRetries; i++) {
      try {
        NamedList<Object> response = cluster.getSolrClient().request(request);
        if (predicate.test(response)) return response;
        Thread.sleep(intervalInMillis);
      } catch (RuntimeException rte) {
        throw rte;
      } catch (Exception e) {
        throw new RuntimeException("error executing request", e);
      }
    }
    fail("Tried " + i + " times , could not succeed. " + messageOnFail);
    return null;
  }

  /**
   * Ensure that the given number of solr instances are running. If less instances are found then
   * new instances are started. If extra instances are found then they are stopped.
   *
   * @param nodeCount the number of Solr instances that should be running at the end of this method
   * @throws Exception on error
   */
  public static void ensureRunningJettys(int nodeCount, int timeoutSeconds) throws Exception {
    // ensure that exactly nodeCount jetty nodes are running
    List<JettySolrRunner> jettys = cluster.getJettySolrRunners();
    List<JettySolrRunner> copyOfJettys = new ArrayList<>(jettys);
    int numJetties = copyOfJettys.size();
    for (int i = nodeCount; i < numJetties; i++) {
      cluster.stopJettySolrRunner(copyOfJettys.get(i));
    }
    for (int i = copyOfJettys.size(); i < nodeCount; i++) {
      // start jetty instances
      cluster.startJettySolrRunner();
    }
    // refresh the count from the source
    jettys = cluster.getJettySolrRunners();
    numJetties = jettys.size();
    for (int i = 0; i < numJetties; i++) {
      if (!jettys.get(i).isRunning()) {
        cluster.startJettySolrRunner(jettys.get(i));
      }
    }
    cluster.waitForAllNodes(timeoutSeconds);
  }

  public static Map<String, String> mapReplicasToReplicaType(DocCollection collection) {
    Map<String, String> replicaTypeMap = new HashMap<>();
    for (Slice slice : collection.getSlices()) {
      for (Replica replica : slice.getReplicas()) {
        String coreUrl = replica.getCoreUrl();
        // It seems replica reports its core URL with a trailing slash while shard
        // info returned from the query doesn't. Oh well. We will include both, just in case
        replicaTypeMap.put(coreUrl, replica.getType().toString());
        if (coreUrl.endsWith("/")) {
          replicaTypeMap.put(
              coreUrl.substring(0, coreUrl.length() - 1), replica.getType().toString());
        } else {
          replicaTypeMap.put(coreUrl + "/", replica.getType().toString());
        }
      }
    }
    return replicaTypeMap;
  }
}<|MERGE_RESOLUTION|>--- conflicted
+++ resolved
@@ -82,16 +82,9 @@
   protected static volatile MiniSolrCloudCluster cluster;
 
   protected static SolrZkClient zkClient() {
-<<<<<<< HEAD
     ZkStateReader reader = ZkStateReader.from(cluster.getSolrClient());
-    if (reader == null)
-      cluster.getSolrClient().connect();
+    if (reader == null) cluster.getSolrClient().connect();
     return ZkStateReader.from(cluster.getSolrClient()).getZkClient();
-=======
-    ZkStateReader reader = cluster.getSolrClient().getZkStateReader();
-    if (reader == null) cluster.getSolrClient().connect();
-    return cluster.getSolrClient().getZkStateReader().getZkClient();
->>>>>>> f07b7b0c
   }
 
   /**
@@ -133,15 +126,11 @@
 
   /** Get the collection state for a particular collection */
   protected static DocCollection getCollectionState(String collectionName) {
-<<<<<<< HEAD
-    return ZkStateReader.from(cluster.getSolrClient()).getClusterState().getCollection(collectionName);
-=======
-    return cluster
+    return ZkStateReader.from(cluster
         .getSolrClient()
-        .getZkStateReader()
+        )
         .getClusterState()
         .getCollection(collectionName);
->>>>>>> f07b7b0c
   }
 
   protected static void waitForState(
@@ -168,16 +157,9 @@
     AtomicReference<DocCollection> state = new AtomicReference<>();
     AtomicReference<Set<String>> liveNodesLastSeen = new AtomicReference<>();
     try {
-<<<<<<< HEAD
-        ZkStateReader.from(cluster.getSolrClient()).waitForState(collection, timeout, timeUnit, (n, c) -> {
-        state.set(c);
-        liveNodesLastSeen.set(n);
-        return predicate.matches(n, c);
-      });
-=======
-      cluster
+        ZkStateReader.from(cluster
           .getSolrClient()
-          .waitForState(
+          ).waitForState(
               collection,
               timeout,
               timeUnit,
@@ -186,7 +168,6 @@
                 liveNodesLastSeen.set(n);
                 return predicate.matches(n, c);
               });
->>>>>>> f07b7b0c
     } catch (Exception e) {
       fail(
           message
