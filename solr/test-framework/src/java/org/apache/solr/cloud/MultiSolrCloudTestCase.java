--- conflicted
+++ resolved
@@ -72,23 +72,15 @@
 
     protected void doAccept(String collection, MiniSolrCloudCluster cluster) {
       try {
-<<<<<<< HEAD
-        CollectionAdminRequest
-        .createCollection(collection, "conf", numShards, numReplicas)
-        .processAndWait(cluster.getSolrClient(), SolrCloudTestCase.DEFAULT_TIMEOUT);
-
-        AbstractDistribZkTestBase.waitForRecoveriesToFinish(collection, ZkStateReader.from(cluster.getSolrClient()), false, true, SolrCloudTestCase.DEFAULT_TIMEOUT);
-=======
         CollectionAdminRequest.createCollection(collection, "conf", numShards, numReplicas)
             .processAndWait(cluster.getSolrClient(), SolrCloudTestCase.DEFAULT_TIMEOUT);
 
         AbstractDistribZkTestBase.waitForRecoveriesToFinish(
             collection,
-            cluster.getSolrClient().getZkStateReader(),
+            ZkStateReader.from(cluster.getSolrClient()),
             false,
             true,
             SolrCloudTestCase.DEFAULT_TIMEOUT);
->>>>>>> f07b7b0c
       } catch (Exception e) {
         throw new RuntimeException(e);
       }
