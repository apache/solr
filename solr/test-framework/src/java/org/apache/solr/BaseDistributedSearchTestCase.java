/*
 * Licensed to the Apache Software Foundation (ASF) under one or more
 * contributor license agreements.  See the NOTICE file distributed with
 * this work for additional information regarding copyright ownership.
 * The ASF licenses this file to You under the Apache License, Version 2.0
 * (the "License"); you may not use this file except in compliance with
 * the License.  You may obtain a copy of the License at
 *
 *     http://www.apache.org/licenses/LICENSE-2.0
 *
 * Unless required by applicable law or agreed to in writing, software
 * distributed under the License is distributed on an "AS IS" BASIS,
 * WITHOUT WARRANTIES OR CONDITIONS OF ANY KIND, either express or implied.
 * See the License for the specific language governing permissions and
 * limitations under the License.
 */
package org.apache.solr;

import java.io.File;
import java.io.IOException;
import java.lang.annotation.ElementType;
import java.lang.annotation.Retention;
import java.lang.annotation.RetentionPolicy;
import java.lang.annotation.Target;
import java.lang.invoke.MethodHandles;
import java.nio.file.Files;
import java.nio.file.Path;
import java.nio.file.StandardCopyOption;
import java.util.ArrayList;
import java.util.Arrays;
import java.util.Collections;
import java.util.Date;
import java.util.HashSet;
import java.util.Iterator;
import java.util.List;
import java.util.Map;
import java.util.Objects;
import java.util.Properties;
import java.util.Random;
import java.util.Set;
import java.util.SortedMap;
import java.util.concurrent.ConcurrentHashMap;
import java.util.concurrent.ExecutorService;
import java.util.concurrent.SynchronousQueue;
import java.util.concurrent.TimeUnit;
import java.util.concurrent.atomic.AtomicInteger;
import javax.servlet.Filter;
import org.apache.commons.io.FileUtils;
import org.apache.lucene.util.Constants;
import org.apache.solr.client.solrj.SolrClient;
import org.apache.solr.client.solrj.SolrResponse;
import org.apache.solr.client.solrj.SolrServerException;
import org.apache.solr.client.solrj.request.UpdateRequest;
import org.apache.solr.client.solrj.response.QueryResponse;
import org.apache.solr.client.solrj.response.UpdateResponse;
import org.apache.solr.common.SolrDocument;
import org.apache.solr.common.SolrDocumentList;
import org.apache.solr.common.SolrInputDocument;
import org.apache.solr.common.params.ModifiableSolrParams;
import org.apache.solr.common.params.SolrParams;
import org.apache.solr.common.util.CollectionUtil;
import org.apache.solr.common.util.ExecutorUtil;
import org.apache.solr.common.util.IOUtils;
import org.apache.solr.common.util.NamedList;
import org.apache.solr.common.util.SolrNamedThreadFactory;
import org.apache.solr.embedded.JettyConfig;
import org.apache.solr.embedded.JettySolrRunner;
import org.eclipse.jetty.servlet.ServletHolder;
import org.junit.AfterClass;
import org.junit.BeforeClass;
import org.junit.Rule;
import org.junit.rules.TestRule;
import org.junit.runner.Description;
import org.junit.runners.model.Statement;
import org.slf4j.Logger;
import org.slf4j.LoggerFactory;

/**
 * Helper base class for distributed search test cases
 *
 * <p>By default, for Nightly runs, all tests in sub-classes will execute with 1, 2, ...
 * DEFAULT_MAX_SHARD_COUNT number of shards set up repeatedly. For non-nightly tests, they will
 * execute with 2 shards, to speed up total execution time.
 *
 * <p>In general, it's preferable to annotate the tests in sub-classes with a
 * {@literal @}ShardsFixed(num = N) or a {@literal @}ShardsRepeat(min = M, max = N) to indicate
 * whether the test should be called once, with a fixed number of shards, or called repeatedly for
 * number of shards = M to N.
 *
 * <p>In some cases though, if the number of shards has to be fixed, but the number itself is
 * dynamic, or if it has to be set as a default for all sub-classes of a sub-class, there's a
 * fixShardCount(N) available, which is identical to {@literal @}ShardsFixed(num = N) for all tests
 * without annotations in that class hierarchy. Ideally this function should be retired in favour of
 * better annotations..
 *
 * @since solr 1.5
 */
public abstract class BaseDistributedSearchTestCase extends SolrTestCaseJ4 {

  protected ExecutorService executor =
      new ExecutorUtil.MDCAwareThreadPoolExecutor(
          4,
          Integer.MAX_VALUE,
          15,
          TimeUnit.SECONDS, // terminate idle threads after 15 sec
          new SynchronousQueue<>(), // directly hand off tasks
          new SolrNamedThreadFactory("BaseDistributedSearchTestCase"),
          false);

  // TODO: this shouldn't be static. get the random when you need it to avoid sharing.
  public static Random r;

  private AtomicInteger nodeCnt = new AtomicInteger(0);
  protected boolean useExplicitNodeNames;

  @BeforeClass
  public static void initialize() {
    assumeFalse(
        "SOLR-4147: ibm 64bit has jvm bugs!",
        Constants.JRE_IS_64BIT && Constants.JAVA_VENDOR.startsWith("IBM"));
    r = new Random(random().nextLong());
  }

<<<<<<< HEAD
  /**
   * Set's the value of the "hostContext" system property to a random path like string (which may or
   * may not contain sub-paths). This is used in the default constructor for this test to help
   * ensure no code paths have hardcoded assumptions about the servlet context used to run solr.
   *
   * <p>Test configs may use the <code>${hostContext}</code> variable to access this system
   * property.
   *
   * @see #BaseDistributedSearchTestCase()
   * @see #clearHostContext
   */
  @BeforeClass
  public static void initHostContext() {
    // Can't use randomRealisticUnicodeString because unescaped unicode is
    // not allowed in URL paths
    // Can't use URLEncoder.encode(randomRealisticUnicodeString) because
    // Jetty freaks out and returns 404's when the context uses escapes

    StringBuilder hostContext = new StringBuilder("/");
    //if (random().nextBoolean()) {
    // nocommit
    if (false) {
      // half the time we use the root context, the other half...

      // Remember: randomSimpleString might be the empty string
      hostContext.append(TestUtil.randomSimpleString(random(), 2));
      if (random().nextBoolean()) {
        hostContext.append("_");
      }
      hostContext.append(TestUtil.randomSimpleString(random(), 3));
      if (!"/".equals(hostContext.toString())) {
        // if our random string is empty, this might add a trailing slash,
        // but our code should be ok with that
        hostContext.append("/").append(TestUtil.randomSimpleString(random(), 2));
      } else {
        // we got 'lucky' and still just have the root context,
        // NOOP: don't try to add a subdir to nothing (ie "//" is bad)
      }
    }
    // paranoia, we *really* don't want to ever get "//" in a path...
    final String hc = hostContext.toString().replaceAll("/+", "/");

    log.info("Setting hostContext system property: {}", hc);
    System.setProperty("hostContext", hc);
  }

  /**
   * Clears the "hostContext" system property
   *
   * @see #initHostContext
   */
  @AfterClass
  public static void clearHostContext() throws Exception {
    System.clearProperty("hostContext");
  }

=======
>>>>>>> 9c911e73
  @SuppressWarnings("deprecation")
  @BeforeClass
  public static void setSolrDisableShardsWhitelist() throws Exception {
    systemSetPropertySolrDisableUrlAllowList("true");
  }

  @SuppressWarnings("deprecation")
  @AfterClass
  public static void clearSolrDisableShardsWhitelist() throws Exception {
    systemClearPropertySolrDisableUrlAllowList();
  }

  private static String getHostContextSuitableForServletContext() {
<<<<<<< HEAD
    String ctx = System.getProperty("hostContext", "/solr");
    if (ctx == null || ctx.isEmpty()) ctx = "/solr";
    if (ctx.endsWith("/")) ctx = ctx.substring(0, ctx.length() - 1);
    if (!ctx.startsWith("/")) ctx = "/" + ctx;
    //return ctx;
=======
>>>>>>> 9c911e73
    return "/solr";
  }

  protected BaseDistributedSearchTestCase() {
    String solrHostContext = "/solr";
    this.deadServers =
        new String[] {
          DEAD_HOST_1 + solrHostContext,
          DEAD_HOST_2 + solrHostContext,
          DEAD_HOST_3 + solrHostContext
        };

    // Speed up the test cycle by only running a single configuration instead of the repeat rule
    if (TEST_NIGHTLY == false) {
      fixShardCount(2);
    }
  }

  private static final int DEFAULT_MAX_SHARD_COUNT = 3;

  // the actual number of solr cores that will be created in the cluster
  private int shardCount = -1;

  public int getShardCount() {
    return shardCount;
  }

  private boolean isShardCountFixed = false;

  public void fixShardCount(int count) {
    isShardCountFixed = true;
    shardCount = count;
  }

  protected volatile JettySolrRunner controlJetty;
  protected final List<SolrClient> clients = Collections.synchronizedList(new ArrayList<>());
  protected final List<JettySolrRunner> jettys = Collections.synchronizedList(new ArrayList<>());

  protected volatile String[] deadServers;
  protected volatile String shards;
  protected volatile String[] shardsArr;
  protected volatile File testDir;
  protected volatile SolrClient controlClient;

  // to stress with higher thread counts and requests, make sure the junit
  // xml formatter is not being used (all output will be buffered before
  // transformation to xml and cause an OOM exception).
  protected volatile int stress = TEST_NIGHTLY ? 2 : 0;
  protected volatile boolean verifyStress = true;
  protected volatile int nThreads = 3;

  public static final int ORDERED = 1;
  public static final int SKIP = 2;
  public static final int SKIPVAL = 4;
  public static final int UNORDERED = 8;

  /**
   * When this flag is set, Double values will be allowed a difference ratio of 1E-8 between the
   * non-distributed and the distributed returned values
   */
  public static int FUZZY = 16;

  private static final double DOUBLE_RATIO_LIMIT = 1E-8;

  protected volatile int flags;
  protected Map<String, Integer> handle = new ConcurrentHashMap<>();

  protected String id = "id";
  private static final Logger log = LoggerFactory.getLogger(MethodHandles.lookup().lookupClass());

  public static RandVal rint =
      new RandVal() {
        @Override
        public Object val() {
          return r.nextInt();
        }
      };

  public static RandVal rlong =
      new RandVal() {
        @Override
        public Object val() {
          return r.nextLong();
        }
      };

  public static RandVal rfloat =
      new RandVal() {
        @Override
        public Object val() {
          return r.nextFloat();
        }
      };

  public static RandVal rdouble =
      new RandVal() {
        @Override
        public Object val() {
          return r.nextDouble();
        }
      };

  public static RandVal rdate = new RandDate();

  public static String[] fieldNames =
      new String[] {"n_ti1", "n_f1", "n_tf1", "n_d1", "n_td1", "n_l1", "n_tl1", "n_dt1", "n_tdt1"};
  public static RandVal[] randVals =
      new RandVal[] {rint, rfloat, rfloat, rdouble, rdouble, rlong, rlong, rdate, rdate};

  protected String[] getFieldNames() {
    return fieldNames;
  }

  protected RandVal[] getRandValues() {
    return randVals;
  }

  /** Subclasses can override this to change a test's solr home (default is in test-files) */
  public String getSolrHome() {
    return SolrTestCaseJ4.TEST_HOME();
  }

  private boolean distribSetUpCalled = false;

  public void distribSetUp() throws Exception {
    distribSetUpCalled = true;
    SolrTestCaseJ4.resetExceptionIgnores(); // ignore anything with ignore_exception in it
    System.setProperty("solr.test.sys.prop1", "propone");
    System.setProperty("solr.test.sys.prop2", "proptwo");
    testDir = createTempDir().toFile();
  }

  private volatile boolean distribTearDownCalled = false;

  public void distribTearDown() throws Exception {
    ExecutorUtil.shutdownAndAwaitTermination(executor);
    distribTearDownCalled = true;
  }

  protected JettySolrRunner createControlJetty() throws Exception {
    Path jettyHome = testDir.toPath().resolve("control");
    File jettyHomeFile = jettyHome.toFile();
    seedSolrHome(jettyHomeFile);
    seedCoreRootDirWithDefaultTestCore(jettyHome.resolve("cores"));
    JettySolrRunner jetty =
        createJetty(jettyHomeFile, null, null, getSolrConfigFile(), getSchemaFile());
    jetty.start();
    return jetty;
  }

  protected void createServers(int numShards) throws Exception {

    System.setProperty("configSetBaseDir", getSolrHome());

    controlJetty = createControlJetty();
    controlClient = createNewSolrClient(controlJetty.getLocalPort());

    shardsArr = new String[numShards];
    StringBuilder sb = new StringBuilder();
    for (int i = 0; i < numShards; i++) {
      if (sb.length() > 0) sb.append(',');
      final String shardname = "shard" + i;
      Path jettyHome = testDir.toPath().resolve(shardname);
      File jettyHomeFile = jettyHome.toFile();
      seedSolrHome(jettyHomeFile);
      seedCoreRootDirWithDefaultTestCore(jettyHome.resolve("cores"));
      JettySolrRunner j =
          createJetty(jettyHomeFile, null, null, getSolrConfigFile(), getSchemaFile());
      j.start();
      jettys.add(j);
      clients.add(createNewSolrClient(j.getLocalPort()));
      String shardStr = buildUrl(j.getLocalPort());

      if (shardStr.endsWith("/")) shardStr += DEFAULT_TEST_CORENAME;
      else shardStr += "/" + DEFAULT_TEST_CORENAME;

      shardsArr[i] = shardStr;
      sb.append(shardStr);
    }

    shards = sb.toString();
  }

  protected void setDistributedParams(ModifiableSolrParams params) {
    params.set("shards", getShardsString());
  }

  protected String getShardsString() {
    if (deadServers == null) return shards;

    StringBuilder sb = new StringBuilder();
    for (String shard : shardsArr) {
      if (sb.length() > 0) sb.append(',');
      int nDeadServers = r.nextInt(deadServers.length + 1);
      if (nDeadServers > 0) {
        List<String> replicas = new ArrayList<>(Arrays.asList(deadServers));
        Collections.shuffle(replicas, r);
        replicas.add(r.nextInt(nDeadServers + 1), shard);
        for (int i = 0; i < nDeadServers + 1; i++) {
          if (i != 0) sb.append('|');
          sb.append(replicas.get(i));
        }
      } else {
        sb.append(shard);
      }
    }

    return sb.toString();
  }

  protected void destroyServers() throws Exception {
    ExecutorService customThreadPool =
        ExecutorUtil.newMDCAwareCachedThreadPool(new SolrNamedThreadFactory("closeThreadPool"));

    customThreadPool.submit(() -> IOUtils.closeQuietly(controlClient));

    customThreadPool.submit(
        () -> {
          try {
            controlJetty.stop();
          } catch (NullPointerException e) {
            // ignore
          } catch (Exception e) {
            log.error("Error stopping Control Jetty", e);
          }
        });

    for (SolrClient client : clients) {
      customThreadPool.submit(() -> IOUtils.closeQuietly(client));
    }

    for (JettySolrRunner jetty : jettys) {
      customThreadPool.submit(
          () -> {
            try {
              jetty.stop();
            } catch (Exception e) {
              log.error("Error stopping Jetty", e);
            }
          });
    }

    ExecutorUtil.shutdownAndAwaitTermination(customThreadPool);

    clients.clear();
    jettys.clear();
  }

  public JettySolrRunner createJetty(File solrHome, String dataDir) throws Exception {
    return createJetty(solrHome, dataDir, null, null, null);
  }

  public JettySolrRunner createJetty(File solrHome, String dataDir, String shardId)
      throws Exception {
    return createJetty(solrHome, dataDir, shardId, null, null);
  }

  public JettySolrRunner createJetty(
      File solrHome,
      String dataDir,
      String shardList,
      String solrConfigOverride,
      String schemaOverride)
      throws Exception {
    return createJetty(
        solrHome, dataDir, shardList, solrConfigOverride, schemaOverride, useExplicitNodeNames);
  }

  public JettySolrRunner createJetty(
      File solrHome,
      String dataDir,
      String shardList,
      String solrConfigOverride,
      String schemaOverride,
      boolean explicitCoreNodeName)
      throws Exception {

    Properties props = new Properties();
    if (solrConfigOverride != null) props.setProperty("solrconfig", solrConfigOverride);
    if (schemaOverride != null) props.setProperty("schema", schemaOverride);
    if (shardList != null) props.setProperty("shards", shardList);
    if (dataDir != null) {
      props.setProperty("solr.data.dir", dataDir);
    }
    if (explicitCoreNodeName) {
      props.setProperty("coreNodeName", Integer.toString(nodeCnt.incrementAndGet()));
    }
    props.setProperty("coreRootDirectory", solrHome.toPath().resolve("cores").toString());

    JettySolrRunner jetty =
        new JettySolrRunner(
            solrHome.getAbsolutePath(),
            props,
            JettyConfig.builder()
                .stopAtShutdown(true)
                .withFilters(getExtraRequestFilters())
                .withServlets(getExtraServlets())
                .withSSLConfig(sslConfig.buildServerSSLConfig())
                .build());

    return jetty;
  }

  /**
   * Override this method to insert extra servlets into the JettySolrRunners that are created using
   * createJetty()
   */
  public SortedMap<ServletHolder, String> getExtraServlets() {
    return null;
  }

  /**
   * Override this method to insert extra filters into the JettySolrRunners that are created using
   * createJetty()
   */
  public SortedMap<Class<? extends Filter>, String> getExtraRequestFilters() {
    return null;
  }

  protected SolrClient createNewSolrClient(int port) {
    return getHttpSolrClient(getServerUrl(port));
  }

  protected String getServerUrl(int port) {
    String baseUrl = buildUrl(port);
    if (baseUrl.endsWith("/")) {
      return baseUrl + DEFAULT_TEST_CORENAME;
    } else {
      return baseUrl + "/" + DEFAULT_TEST_CORENAME;
    }
  }

  protected static void addFields(SolrInputDocument doc, Object... fields) {
    for (int i = 0; i < fields.length; i += 2) {
      doc.addField((String) (fields[i]), fields[i + 1]);
    }
  } // add random fields to the documet before indexing

  protected void indexr(Object... fields) throws Exception {
    SolrInputDocument doc = new SolrInputDocument();
    addFields(doc, fields);
    addFields(doc, "rnd_b", true);
    addRandFields(doc);
    indexDoc(doc);
  }

  protected SolrInputDocument addRandFields(SolrInputDocument sdoc) {
    addFields(sdoc, getRandFields(getFieldNames(), getRandValues()));
    return sdoc;
  }

  protected void index(Object... fields) throws Exception {
    SolrInputDocument doc = new SolrInputDocument();
    addFields(doc, fields);
    indexDoc(doc);
  }

  private SolrClient clientFor(SolrInputDocument doc) {
    return clients.get((doc.getField(id).toString().hashCode() & 0x7fffffff) % clients.size());
  }

  /** Indexes the document in both the control client, and a randomly selected client */
  protected void indexDoc(SolrInputDocument doc) throws IOException, SolrServerException {
    indexDoc(clientFor(doc), null, doc);
  }

  protected void indexDoc(SolrClient client, SolrParams params, SolrInputDocument doc)
      throws IOException, SolrServerException {
    controlClient.add(doc);
    if (shardCount == 0) { // mostly for temp debugging
      return;
    }
    client.add(doc);
  }

  /**
   * Indexes the stream of documents in both the control client and randomly selected clients (per
   * batch)
   */
  public void indexDocs(Iterator<SolrInputDocument> docs) throws SolrServerException, IOException {
    int batchSize = 100; // TODO make configurable?
    List<SolrInputDocument> batch = new ArrayList<>(batchSize);
    while (docs.hasNext()) {
      batch.add(docs.next());
      if (batch.size() == batchSize) {
        indexDocs(clientFor(batch.get(0)), null, batch);
        batch.clear();
      }
    }
    if (!batch.isEmpty()) {
      indexDocs(clientFor(batch.get(0)), null, batch);
    }
  }

  /**
   * Indexes the document in both the control client and the specified client asserting that the
   * responses are equivalent
   */
  protected UpdateResponse indexDocs(
      SolrClient client, SolrParams params, Iterable<SolrInputDocument> sdocs)
      throws IOException, SolrServerException {
    UpdateResponse controlRsp = add(controlClient, params, sdocs);
    UpdateResponse specificRsp = add(client, params, sdocs);
    compareSolrResponses(specificRsp, controlRsp);
    return specificRsp;
  }

  /**
   * This should not be called in a loop, use {@link #add(SolrClient, SolrParams, Iterable)} instead
   */
  protected UpdateResponse add(SolrClient client, SolrParams params, SolrInputDocument sdoc)
      throws IOException, SolrServerException {
    UpdateRequest ureq = new UpdateRequest();
    ureq.setParams(new ModifiableSolrParams(params));
    ureq.add(sdoc);
    return ureq.process(client);
  }

  protected UpdateResponse add(
      SolrClient client, SolrParams params, Iterable<SolrInputDocument> sdocs)
      throws IOException, SolrServerException {
    UpdateRequest ureq = new UpdateRequest();
    ureq.setParams(new ModifiableSolrParams(params));
    for (SolrInputDocument sdoc : sdocs) {
      ureq.add(sdoc);
    }
    return ureq.process(client);
  }

  protected UpdateResponse del(SolrClient client, SolrParams params, Object... ids)
      throws IOException, SolrServerException {
    UpdateRequest ureq = new UpdateRequest();
    ureq.setParams(new ModifiableSolrParams(params));
    for (Object id : ids) {
      ureq.deleteById(id.toString());
    }
    return ureq.process(client);
  }

  protected UpdateResponse delQ(SolrClient client, SolrParams params, String... queries)
      throws IOException, SolrServerException {
    UpdateRequest ureq = new UpdateRequest();
    ureq.setParams(new ModifiableSolrParams(params));
    for (String q : queries) {
      ureq.deleteByQuery(q);
    }
    return ureq.process(client);
  }

  protected void index_specific(int serverNumber, Object... fields) throws Exception {
    SolrInputDocument doc = new SolrInputDocument();
    for (int i = 0; i < fields.length; i += 2) {
      doc.addField((String) (fields[i]), fields[i + 1]);
    }
    controlClient.add(doc);

    SolrClient client = clients.get(serverNumber);
    client.add(doc);
  }

  protected void del(String q) throws Exception {
    controlClient.deleteByQuery(q);
    for (SolrClient client : clients) {
      client.deleteByQuery(q);
    }
  } // serial commit...

  protected void commit() throws Exception {
    controlClient.commit();
    for (SolrClient client : clients) {
      client.commit();
    }
  }

  protected QueryResponse queryServer(ModifiableSolrParams params)
      throws SolrServerException, IOException {
    // query a random server
    int which = r.nextInt(clients.size());
    SolrClient client = clients.get(which);
    QueryResponse rsp = client.query(params);
    return rsp;
  }

  /** Sets distributed params. Returns the QueryResponse from {@link #queryServer}, */
  protected QueryResponse query(Object... q) throws Exception {
    return query(true, q);
  }

  /** Sets distributed params. Returns the QueryResponse from {@link #queryServer}, */
  protected QueryResponse query(SolrParams params) throws Exception {
    return query(true, params);
  }

  /** Returns the QueryResponse from {@link #queryServer} */
  protected QueryResponse query(boolean setDistribParams, Object[] q) throws Exception {

    final ModifiableSolrParams params = createParams(q);
    return query(setDistribParams, params);
  }

  /** Returns the QueryResponse from {@link #queryServer} */
  protected QueryResponse query(boolean setDistribParams, SolrParams p) throws Exception {

    final ModifiableSolrParams params = new ModifiableSolrParams(p);

    // TODO: look into why passing true causes fails
    params.set("distrib", "false");
    final QueryResponse controlRsp = controlClient.query(params);
    validateControlData(controlRsp);

    if (shardCount == 0) { // mostly for temp debugging
      return controlRsp;
    }

    params.remove("distrib");
    if (setDistribParams) setDistributedParams(params);

    QueryResponse rsp = queryServer(params);

    compareResponses(rsp, controlRsp);

    if (stress > 0) {
      log.info("starting stress...");
      Thread[] threads = new Thread[nThreads];
      for (int i = 0; i < threads.length; i++) {
        threads[i] =
            new Thread(
                () -> {
                  for (int j = 0; j < stress; j++) {
                    int which = r.nextInt(clients.size());
                    SolrClient client = clients.get(which);
                    try {
                      QueryResponse rsp1 = client.query(new ModifiableSolrParams(params));
                      if (verifyStress) {
                        compareResponses(rsp1, controlRsp);
                      }
                    } catch (SolrServerException | IOException e) {
                      throw new RuntimeException(e);
                    }
                  }
                },
                "StressRunner");
        threads[i].start();
      }

      for (Thread thread : threads) {
        thread.join();
      }
    }
    return rsp;
  }

  public QueryResponse queryAndCompare(SolrParams params, SolrClient... clients)
      throws SolrServerException, IOException {
    return queryAndCompare(params, Arrays.<SolrClient>asList(clients));
  }

  public QueryResponse queryAndCompare(SolrParams params, Iterable<SolrClient> clients)
      throws SolrServerException, IOException {
    QueryResponse first = null;
    for (SolrClient client : clients) {
      QueryResponse rsp = client.query(new ModifiableSolrParams(params));
      if (first == null) {
        first = rsp;
      } else {
        compareResponses(first, rsp);
      }
    }

    return first;
  }

  public static int flags(Map<String, Integer> handle, Object key) {
    if (key == null) return 0;
    if (handle == null) return 0;
    Integer f = handle.get(key);
    return f == null ? 0 : f;
  }

  @SuppressWarnings({"unchecked"})
  public static String compare(
      @SuppressWarnings({"rawtypes"}) NamedList a,
      @SuppressWarnings({"rawtypes"}) NamedList b,
      int flags,
      Map<String, Integer> handle) {
    //    System.out.println("resp a:" + a);
    //    System.out.println("resp b:" + b);
    boolean ordered = (flags & UNORDERED) == 0;

    if (!ordered) {
      Map<String, Object> mapA = CollectionUtil.newHashMap(a.size());
      for (int i = 0; i < a.size(); i++) {
        Object prev = mapA.put(a.getName(i), a.getVal(i));
      }

      Map<String, Object> mapB = CollectionUtil.newHashMap(b.size());
      for (int i = 0; i < b.size(); i++) {
        Object prev = mapB.put(b.getName(i), b.getVal(i));
      }

      return compare(mapA, mapB, flags, handle);
    }

    int posa = 0, posb = 0;
    int aSkipped = 0, bSkipped = 0;

    for (; ; ) {
      if (posa >= a.size() && posb >= b.size()) {
        break;
      }

      String namea = null, nameb = null;
      Object vala = null, valb = null;

      int flagsa = 0, flagsb = 0;
      while (posa < a.size()) {
        namea = a.getName(posa);
        vala = a.getVal(posa);
        posa++;
        flagsa = flags(handle, namea);
        if ((flagsa & SKIP) != 0) {
          namea = null;
          vala = null;
          aSkipped++;
          continue;
        }

        break;
      }

      while (posb < b.size()) {
        nameb = b.getName(posb);
        valb = b.getVal(posb);
        posb++;
        flagsb = flags(handle, nameb);
        if ((flagsb & SKIP) != 0) {
          nameb = null;
          valb = null;
          bSkipped++;
          continue;
        }
        if (Objects.equals(namea, nameb)) {
          break;
        }
        return "." + namea + "!=" + nameb + " (unordered or missing)";
        // if unordered, continue until we find the right field.
      }

      // ok, namea and nameb should be equal here already.
      if ((flagsa & SKIPVAL) != 0) continue; // keys matching is enough

      String cmp = compare(vala, valb, flagsa, handle);
      if (cmp != null) return "." + namea + cmp;
    }

    if (a.size() - aSkipped != b.size() - bSkipped) {
      return ".size()==" + a.size() + "," + b.size() + " skipped=" + aSkipped + "," + bSkipped;
    }

    return null;
  }

  public static String compare1(
      @SuppressWarnings({"rawtypes"}) Map a,
      @SuppressWarnings({"rawtypes"}) Map b,
      int flags,
      Map<String, Integer> handle) {
    String cmp;

    for (Object keya : a.keySet()) {
      Object vala = a.get(keya);
      int flagsa = flags(handle, keya);
      if ((flagsa & SKIP) != 0) continue;
      if (!b.containsKey(keya)) {
        return "[" + keya + "]==null";
      }
      if ((flagsa & SKIPVAL) != 0) continue;
      Object valb = b.get(keya);
      cmp = compare(vala, valb, flagsa, handle);
      if (cmp != null) return "[" + keya + "]" + cmp;
    }
    return null;
  }

  public static String compare(
      @SuppressWarnings({"rawtypes"}) Map a,
      @SuppressWarnings({"rawtypes"}) Map b,
      int flags,
      Map<String, Integer> handle) {
    String cmp;
    cmp = compare1(a, b, flags, handle);
    if (cmp != null) return cmp;
    return compare1(b, a, flags, handle);
  }

  public static String compare(
      SolrDocument a, SolrDocument b, int flags, Map<String, Integer> handle) {
    return compare(a.getFieldValuesMap(), b.getFieldValuesMap(), flags, handle);
  }

  public static String compare(
      SolrDocumentList a, SolrDocumentList b, int flags, Map<String, Integer> handle) {
    boolean ordered = (flags & UNORDERED) == 0;

    String cmp;
    int f = flags(handle, "maxScore");
    if (f == 0) {
      cmp = compare(a.getMaxScore(), b.getMaxScore(), 0, handle);
      if (cmp != null) return ".maxScore" + cmp;
    } else if ((f & SKIP) == 0) { // so we skip val but otherwise both should be present
      assert (f & SKIPVAL) != 0;
      if (b.getMaxScore() != null) {
        if (a.getMaxScore() == null) {
          return ".maxScore missing";
        }
      }
    }

    cmp = compare(a.getNumFound(), b.getNumFound(), 0, handle);
    if (cmp != null) return ".numFound" + cmp;

    cmp = compare(a.getStart(), b.getStart(), 0, handle);
    if (cmp != null) return ".start" + cmp;

    cmp = compare(a.size(), b.size(), 0, handle);
    if (cmp != null) return ".size()" + cmp;

    // only for completely ordered results (ties might be in a different order)
    if (ordered) {
      for (int i = 0; i < a.size(); i++) {
        cmp = compare(a.get(i), b.get(i), 0, handle);
        if (cmp != null) return "[" + i + "]" + cmp;
      }
      return null;
    }

    // unordered case
    for (int i = 0; i < a.size(); i++) {
      SolrDocument doc = a.get(i);
      Object key = doc.getFirstValue("id");
      SolrDocument docb = null;
      if (key == null) {
        // no id field to correlate... must compare ordered
        docb = b.get(i);
      } else {
        for (int j = 0; j < b.size(); j++) {
          docb = b.get(j);
          if (key.equals(docb.getFirstValue("id"))) break;
        }
      }
      // if (docb == null) return "[id="+key+"]";
      cmp = compare(doc, docb, 0, handle);
      if (cmp != null) return "[id=" + key + "]" + cmp;
    }
    return null;
  }

  public static String compare(Object[] a, Object[] b, int flags, Map<String, Integer> handle) {
    if (a.length != b.length) {
      return ".length:" + a.length + "!=" + b.length;
    }
    for (int i = 0; i < a.length; i++) {
      String cmp = compare(a[i], b[i], flags, handle);
      if (cmp != null) return "[" + i + "]" + cmp;
    }
    return null;
  }

  public static String compare(Object a, Object b, int flags, Map<String, Integer> handle) {
    if (a == b) return null;
    if (a == null || b == null) return ":" + a + "!=" + b;

    if (a instanceof NamedList && b instanceof NamedList) {
      return compare((NamedList) a, (NamedList) b, flags, handle);
    }

    if (a instanceof SolrDocumentList && b instanceof SolrDocumentList) {
      return compare((SolrDocumentList) a, (SolrDocumentList) b, flags, handle);
    }

    if (a instanceof SolrDocument && b instanceof SolrDocument) {
      return compare((SolrDocument) a, (SolrDocument) b, flags, handle);
    }

    if (a instanceof Map && b instanceof Map) {
      return compare((Map) a, (Map) b, flags, handle);
    }

    if (a instanceof Object[] && b instanceof Object[]) {
      return compare((Object[]) a, (Object[]) b, flags, handle);
    }

    if (a instanceof byte[] && b instanceof byte[]) {
      if (!Arrays.equals((byte[]) a, (byte[]) b)) {
        return ":" + a + "!=" + b;
      }
      return null;
    }

    if (a instanceof List && b instanceof List) {
      return compare(((List) a).toArray(), ((List) b).toArray(), flags, handle);
    }

    // equivalent integer numbers
    if ((a instanceof Integer || a instanceof Long)
        && (b instanceof Integer || b instanceof Long)) {
      if (((Number) a).longValue() == ((Number) b).longValue()) {
        return null;
      } else {
        return ":" + a + "!=" + b;
      }
    }

    if ((flags & FUZZY) != 0) {
      if ((a instanceof Double && b instanceof Double)) {
        double aaa = (Double) a;
        double bbb = (Double) b;
        if (aaa == bbb || (((Double) a).isNaN() && ((Double) b).isNaN())) {
          return null;
        }
        if ((aaa == 0.0) || (bbb == 0.0)) {
          return ":" + a + "!=" + b;
        }

        double diff = Math.abs(aaa - bbb);
        // When stats computations are done on multiple shards, there may
        // be small differences in the results. Allow a small difference
        // between the result of the computations.

        double ratio = Math.max(Math.abs(diff / aaa), Math.abs(diff / bbb));
        if (ratio > DOUBLE_RATIO_LIMIT) {
          return ":" + a + "!=" + b;
        } else {
          return null; // close enough.
        }
      }
    }

    if (!(a.equals(b))) {
      return ":" + a + "!=" + b;
    }

    return null;
  }

  protected void compareSolrResponses(SolrResponse a, SolrResponse b) {
    // SOLR-3345: Checking QTime value can be skipped as there is no guarantee that the numbers will
    // match.
    handle.put("QTime", SKIPVAL);
    // rf will be different since the control collection doesn't usually have multiple replicas
    handle.put("rf", SKIPVAL);
    String cmp = compare(a.getResponse(), b.getResponse(), flags, handle);
    if (cmp != null) {
      log.error("Mismatched responses:\n{}\n{}", a, b);
      fail(cmp);
    }
  }

  protected void compareResponses(QueryResponse a, QueryResponse b) {
    if (System.getProperty("remove.version.field") != null) {
      // we don't care if one has a version and the other doesnt -
      // control vs distrib
      // TODO: this should prob be done by adding an ignore on _version_ rather than mutating the
      // responses?
      if (a.getResults() != null) {
        for (SolrDocument doc : a.getResults()) {
          doc.removeFields("_version_");
        }
      }
      if (b.getResults() != null) {
        for (SolrDocument doc : b.getResults()) {
          doc.removeFields("_version_");
        }
      }
    }
    { // we don't care if one has a warnings section in the header and the other doesn't - control
      // vs distrib
      if (a.getHeader() != null) {
        a.getHeader().remove("warnings");
      }
      if (b.getHeader() != null) {
        b.getHeader().remove("warnings");
      }
    }
    compareSolrResponses(a, b);
  }

  @Retention(RetentionPolicy.RUNTIME)
  @Target(ElementType.METHOD)
  public @interface ShardsRepeat {
    public abstract int min() default 1;

    public abstract int max() default DEFAULT_MAX_SHARD_COUNT;
  }

  @Retention(RetentionPolicy.RUNTIME)
  @Target(ElementType.METHOD)
  public @interface ShardsFixed {
    public abstract int num();
  }

  public class ShardsRepeatRule implements TestRule {

    private abstract class ShardsStatement extends Statement {
      protected abstract void callStatement() throws Throwable;

      @Override
      public void evaluate() throws Throwable {
        distribSetUp();
        if (!distribSetUpCalled) {
          fail("One of the overrides of distribSetUp does not propagate the call.");
        }
        try {
          callStatement();
        } finally {
          distribTearDown();
          if (!distribTearDownCalled) {
            fail("One of the overrides of distribTearDown does not propagate the call.");
          }
        }
      }
    }

    private class ShardsFixedStatement extends ShardsStatement {

      private final int numShards;
      private final Statement statement;

      private ShardsFixedStatement(int numShards, Statement statement) {
        this.numShards = numShards;
        this.statement = statement;
      }

      @Override
      @SuppressWarnings({"rawtypes"})
      public void callStatement() throws Throwable {
        RandVal.uniqueValues = new HashSet(); // reset random values
        fixShardCount(numShards);

        try {
          createServers(numShards);

          statement.evaluate();
        } finally {
          destroyServers();
        }
      }
    }

    private class ShardsRepeatStatement extends ShardsStatement {

      private final int min;
      private final int max;
      private final Statement statement;

      private ShardsRepeatStatement(int min, int max, Statement statement) {
        this.min = min;
        this.max = max;
        this.statement = statement;
      }

      @Override
      @SuppressWarnings({"rawtypes"})
      public void callStatement() throws Throwable {

        for (shardCount = min; shardCount <= max; shardCount++) {
          RandVal.uniqueValues = new HashSet(); // reset random values
          createServers(shardCount);
          try {
            statement.evaluate();
          } finally {
            destroyServers();
          }
        }
      }
    }

    @Override
    public Statement apply(Statement statement, Description description) {
      ShardsFixed fixed = description.getAnnotation(ShardsFixed.class);
      ShardsRepeat repeat = description.getAnnotation(ShardsRepeat.class);
      if (fixed != null && repeat != null) {
        throw new RuntimeException("ShardsFixed and ShardsRepeat annotations can't coexist");
      } else if (fixed != null) {
        return new ShardsFixedStatement(fixed.num(), statement);
      } else if (repeat != null) {
        return new ShardsRepeatStatement(repeat.min(), repeat.max(), statement);
      } else {
        return (isShardCountFixed
            ? new ShardsFixedStatement(shardCount, statement)
            : new ShardsRepeatStatement(1, DEFAULT_MAX_SHARD_COUNT, statement));
      }
    }
  }

  @Rule public ShardsRepeatRule repeatRule = new ShardsRepeatRule();

  public static Object[] getRandFields(String[] fields, RandVal[] randVals) {
    Object[] o = new Object[fields.length * 2];
    for (int i = 0; i < fields.length; i++) {
      o[i * 2] = fields[i];
      o[i * 2 + 1] = randVals[i].uval();
    }
    return o;
  }

  /**
   * Implementations can pre-test the control data for basic correctness before using it as a check
   * for the shard data. This is useful, for instance, if a test bug is introduced causing a
   * spelling index not to get built: both control &amp; shard data would have no results but
   * because they match the test would pass. This method gives us a chance to ensure something
   * exists in the control data.
   */
  public void validateControlData(QueryResponse control) throws Exception {
    /* no-op */
  }

  @SuppressWarnings({"unchecked"})
  public abstract static class RandVal {
    @SuppressWarnings({"rawtypes"})
    public static Set uniqueValues = new HashSet();

    public abstract Object val();

    public Object uval() {
      for (; ; ) {
        Object v = val();
        if (uniqueValues.add(v)) return v;
      }
    }
  }

  public static class RandDate extends RandVal {
    @Override
    public Object val() {
      long v = r.nextLong();
      Date d = new Date(v);
      return d.toInstant().toString();
    }
  }

  protected String getSolrXml() {
    return null;
  }

  /**
   * Given a directory that will be used as the SOLR_HOME for a jetty instance, seeds that directory
   * with the contents of {@link #getSolrHome} and ensures that the proper {@link #getSolrXml} file
   * is in place.
   */
  protected void seedSolrHome(File jettyHome) throws IOException {
    FileUtils.copyDirectory(new File(getSolrHome()), jettyHome);
    String solrxml = getSolrXml();
    if (solrxml != null) {
      Files.copy(
          Path.of(getSolrHome(), solrxml),
          jettyHome.toPath().resolve("solr.xml"),
          StandardCopyOption.REPLACE_EXISTING);
    }
  }

  /**
   * Given a directory that will be used as the <code>coreRootDirectory</code> for a jetty instance,
   * Creates a core directory named {@link #DEFAULT_TEST_CORENAME} using a trivial <code>
   * core.properties</code> if this file does not already exist.
   *
   * @see #writeCoreProperties(Path,String)
   * @see #CORE_PROPERTIES_FILENAME
   */
  private void seedCoreRootDirWithDefaultTestCore(Path coreRootDirectory) throws IOException {
    // Kludgy and brittle with assumptions about writeCoreProperties, but i don't want to
    // try to change the semantics of that method to ignore existing files
    Path coreDir = coreRootDirectory.resolve(DEFAULT_TEST_CORENAME);
    if (Files.notExists(coreDir.resolve(CORE_PROPERTIES_FILENAME))) {
      writeCoreProperties(coreDir, DEFAULT_TEST_CORENAME);
    } // else nothing to do, DEFAULT_TEST_CORENAME already exists
  }

  protected void setupJettySolrHome(File jettyHome) throws IOException {
    seedSolrHome(jettyHome);

    Files.createDirectories(jettyHome.toPath().resolve("cores").resolve("collection1"));
  }

  protected ModifiableSolrParams createParams(Object... q) {
    final ModifiableSolrParams params = new ModifiableSolrParams();

    for (int i = 0; i < q.length; i += 2) {
      params.add(q[i].toString(), q[i + 1].toString());
    }
    return params;
  }
}<|MERGE_RESOLUTION|>--- conflicted
+++ resolved
@@ -121,65 +121,6 @@
     r = new Random(random().nextLong());
   }
 
-<<<<<<< HEAD
-  /**
-   * Set's the value of the "hostContext" system property to a random path like string (which may or
-   * may not contain sub-paths). This is used in the default constructor for this test to help
-   * ensure no code paths have hardcoded assumptions about the servlet context used to run solr.
-   *
-   * <p>Test configs may use the <code>${hostContext}</code> variable to access this system
-   * property.
-   *
-   * @see #BaseDistributedSearchTestCase()
-   * @see #clearHostContext
-   */
-  @BeforeClass
-  public static void initHostContext() {
-    // Can't use randomRealisticUnicodeString because unescaped unicode is
-    // not allowed in URL paths
-    // Can't use URLEncoder.encode(randomRealisticUnicodeString) because
-    // Jetty freaks out and returns 404's when the context uses escapes
-
-    StringBuilder hostContext = new StringBuilder("/");
-    //if (random().nextBoolean()) {
-    // nocommit
-    if (false) {
-      // half the time we use the root context, the other half...
-
-      // Remember: randomSimpleString might be the empty string
-      hostContext.append(TestUtil.randomSimpleString(random(), 2));
-      if (random().nextBoolean()) {
-        hostContext.append("_");
-      }
-      hostContext.append(TestUtil.randomSimpleString(random(), 3));
-      if (!"/".equals(hostContext.toString())) {
-        // if our random string is empty, this might add a trailing slash,
-        // but our code should be ok with that
-        hostContext.append("/").append(TestUtil.randomSimpleString(random(), 2));
-      } else {
-        // we got 'lucky' and still just have the root context,
-        // NOOP: don't try to add a subdir to nothing (ie "//" is bad)
-      }
-    }
-    // paranoia, we *really* don't want to ever get "//" in a path...
-    final String hc = hostContext.toString().replaceAll("/+", "/");
-
-    log.info("Setting hostContext system property: {}", hc);
-    System.setProperty("hostContext", hc);
-  }
-
-  /**
-   * Clears the "hostContext" system property
-   *
-   * @see #initHostContext
-   */
-  @AfterClass
-  public static void clearHostContext() throws Exception {
-    System.clearProperty("hostContext");
-  }
-
-=======
->>>>>>> 9c911e73
   @SuppressWarnings("deprecation")
   @BeforeClass
   public static void setSolrDisableShardsWhitelist() throws Exception {
@@ -193,14 +134,6 @@
   }
 
   private static String getHostContextSuitableForServletContext() {
-<<<<<<< HEAD
-    String ctx = System.getProperty("hostContext", "/solr");
-    if (ctx == null || ctx.isEmpty()) ctx = "/solr";
-    if (ctx.endsWith("/")) ctx = ctx.substring(0, ctx.length() - 1);
-    if (!ctx.startsWith("/")) ctx = "/" + ctx;
-    //return ctx;
-=======
->>>>>>> 9c911e73
     return "/solr";
   }
 
