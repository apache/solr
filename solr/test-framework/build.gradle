--- conflicted
+++ resolved
@@ -38,8 +38,7 @@
   implementation 'io.opentracing:opentracing-util'
   implementation ('com.google.guava:guava') { transitive = false }
   implementation 'io.dropwizard.metrics:metrics-jetty9'
-<<<<<<< HEAD
-  implementation 'com.lmax:disruptor'
+  implementation 'commons-cli:commons-cli'
 
   // used by the hadoop-specific test framework classes
   implementation ('org.apache.hadoop:hadoop-common') { transitive = false }
@@ -50,8 +49,4 @@
   implementation ('com.sun.jersey:jersey-servlet') { transitive = false }
   implementation ('commons-logging:commons-logging') { transitive = false }
 
-
-=======
-  implementation 'commons-cli:commons-cli'
->>>>>>> 64c02c05
 }
