--- conflicted
+++ resolved
@@ -141,42 +141,9 @@
     return reranked;
   }
 
-<<<<<<< HEAD
-  protected static void sortByScore(ScoreDoc[] reranked) {
-    Arrays.sort(
-        reranked,
-        new Comparator<ScoreDoc>() {
-          @Override
-          public int compare(ScoreDoc a, ScoreDoc b) {
-            // Sort by score descending, then docID ascending:
-            if (a.score > b.score) {
-              return -1;
-            } else if (a.score < b.score) {
-              return 1;
-            } else {
-              // This subtraction can't overflow int
-              // because docIDs are >= 0:
-              return a.doc - b.doc;
-            }
-          }
-        });
-  }
-
-  protected static ScoreDoc[] getFirstPassDocsRanked(TopDocs firstPassTopDocs) {
-    final ScoreDoc[] hits = firstPassTopDocs.scoreDocs;
-    Arrays.sort(
-        hits,
-        new Comparator<ScoreDoc>() {
-          @Override
-          public int compare(ScoreDoc a, ScoreDoc b) {
-            return a.doc - b.doc;
-          }
-        });
-=======
   protected static ScoreDoc[] getFirstPassDocsRanked(TopDocs firstPassTopDocs) {
     final ScoreDoc[] hits = firstPassTopDocs.scoreDocs;
     Arrays.sort(hits, docComparator);
->>>>>>> db7b104a
 
     assert firstPassTopDocs.totalHits.relation == TotalHits.Relation.EQUAL_TO;
     return hits;
@@ -212,49 +179,13 @@
         docBase = readerContext.docBase;
         scorer = modelWeight.scorer(readerContext);
       }
-<<<<<<< HEAD
-      scoreSingleHit(
-          indexSearcher,
-          topN,
-          modelWeight,
-          docBase,
-          hitUpto,
-          hit,
-          docID,
-          scoringQuery,
-          scorer,
-          reranked);
-=======
       if (scoreSingleHit(topN, docBase, hitUpto, hit, docID, scorer, reranked)) {
         logSingleHit(indexSearcher, modelWeight, hit.doc, scoringQuery);
       }
->>>>>>> db7b104a
       hitUpto++;
     }
   }
 
-<<<<<<< HEAD
-  protected static void scoreSingleHit(
-      IndexSearcher indexSearcher,
-      int topN,
-      LTRScoringQuery.ModelWeight modelWeight,
-      int docBase,
-      int hitUpto,
-      ScoreDoc hit,
-      int docID,
-      LTRScoringQuery rerankingQuery,
-      LTRScoringQuery.ModelWeight.ModelScorer scorer,
-      ScoreDoc[] reranked)
-      throws IOException {
-    final FeatureLogger featureLogger = rerankingQuery.getFeatureLogger();
-    /**
-     * Scorer for a LTRScoringQuery.ModelWeight should never be null since we always have to call
-     * score even if no feature scorers match, since a model might use that info to return a
-     * non-zero score. Same applies for the case of advancing a
-     * LTRScoringQuery.ModelWeight.ModelScorer past the target doc since the model algorithm still
-     * needs to compute a potentially non-zero score from blank features.
-     */
-=======
   /**
    * Call this method if the {@link #scoreSingleHit(int, int, int, ScoreDoc, int, org.apache.solr.ltr.LTRScoringQuery.ModelWeight.ModelScorer, ScoreDoc[])}
    * method indicated that the document's feature info should be logged.
@@ -272,15 +203,13 @@
    * method. Feature info logging is only necessary for the topN documents.
    */
   protected static boolean scoreSingleHit(int topN, int docBase, int hitUpto, ScoreDoc hit, int docID, LTRScoringQuery.ModelWeight.ModelScorer scorer, ScoreDoc[] reranked) throws IOException {
-    // Scorer for a LTRScoringQuery.ModelWeight should never be null since we always have to
-    // call score
-    // even if no feature scorers match, since a model might use that info to
-    // return a
-    // non-zero score. Same applies for the case of advancing a LTRScoringQuery.ModelWeight.ModelScorer
-    // past the target
-    // doc since the model algorithm still needs to compute a potentially
-    // non-zero score from blank features.
->>>>>>> db7b104a
+    /**
+     * Scorer for a LTRScoringQuery.ModelWeight should never be null since we always have to call
+     * score even if no feature scorers match, since a model might use that info to return a
+     * non-zero score. Same applies for the case of advancing a
+     * LTRScoringQuery.ModelWeight.ModelScorer past the target doc since the model algorithm still
+     * needs to compute a potentially non-zero score from blank features.
+     */
     assert (scorer != null);
     final int targetDoc = docID - docBase;
     scorer.docID();
@@ -294,17 +223,7 @@
       reranked[hitUpto] = hit;
       // if the heap is not full, maybe I want to log the features for this
       // document
-<<<<<<< HEAD
-      if (featureLogger != null && indexSearcher instanceof SolrIndexSearcher) {
-        featureLogger.log(
-            hit.doc,
-            rerankingQuery,
-            (SolrIndexSearcher) indexSearcher,
-            modelWeight.getFeaturesInfo());
-      }
-=======
       logHit = true;
->>>>>>> db7b104a
     } else if (hitUpto == topN) {
       // collected topN document, I create the heap
       heapify(reranked, topN);
@@ -318,17 +237,7 @@
       if (hit.score > reranked[0].score) {
         reranked[0] = hit;
         heapAdjust(reranked, topN, 0);
-<<<<<<< HEAD
-        if (featureLogger != null && indexSearcher instanceof SolrIndexSearcher) {
-          featureLogger.log(
-              hit.doc,
-              rerankingQuery,
-              (SolrIndexSearcher) indexSearcher,
-              modelWeight.getFeaturesInfo());
-        }
-=======
         logHit = true;
->>>>>>> db7b104a
       }
     }
     return logHit;
