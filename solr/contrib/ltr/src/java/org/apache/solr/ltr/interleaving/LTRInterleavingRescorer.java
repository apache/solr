/*
 * Licensed to the Apache Software Foundation (ASF) under one or more
 * contributor license agreements.  See the NOTICE file distributed with
 * this work for additional information regarding copyright ownership.
 * The ASF licenses this file to You under the Apache License, Version 2.0
 * (the "License"); you may not use this file except in compliance with
 * the License.  You may obtain a copy of the License at
 *
 *     http://www.apache.org/licenses/LICENSE-2.0
 *
 * Unless required by applicable law or agreed to in writing, software
 * distributed under the License is distributed on an "AS IS" BASIS,
 * WITHOUT WARRANTIES OR CONDITIONS OF ANY KIND, either express or implied.
 * See the License for the specific language governing permissions and
 * limitations under the License.
 */
package org.apache.solr.ltr.interleaving;

import java.io.IOException;
import java.util.ArrayList;
import java.util.Arrays;
import java.util.List;
import java.util.Set;
import org.apache.lucene.index.LeafReaderContext;
import org.apache.lucene.search.Explanation;
import org.apache.lucene.search.IndexSearcher;
import org.apache.lucene.search.ScoreDoc;
import org.apache.lucene.search.ScoreMode;
import org.apache.lucene.search.TopDocs;
import org.apache.solr.ltr.LTRRescorer;
import org.apache.solr.ltr.LTRScoringQuery;

/**
 * Implements the rescoring logic. The top documents returned by solr with their original scores,
 * will be processed by a {@link LTRScoringQuery} that will assign a new score to each document. The
 * top documents will be resorted based on the new score.
 */
public class LTRInterleavingRescorer extends LTRRescorer {

  private final LTRInterleavingScoringQuery[] rerankingQueries;
  private Integer originalRankingIndex = null;
  private final Interleaving interleavingAlgorithm;

  public LTRInterleavingRescorer(
      Interleaving interleavingAlgorithm, LTRInterleavingScoringQuery[] rerankingQueries) {
    this.rerankingQueries = rerankingQueries;
    this.interleavingAlgorithm = interleavingAlgorithm;
    for (int i = 0; i < this.rerankingQueries.length; i++) {
      if (this.rerankingQueries[i] instanceof OriginalRankingLTRScoringQuery) {
        this.originalRankingIndex = i;
      }
    }
  }

  /**
   * rescores the documents:
   *
   * @param searcher current IndexSearcher
   * @param firstPassTopDocs documents to rerank;
   * @param topN documents to return;
   */
  @Override
  public TopDocs rescore(IndexSearcher searcher, TopDocs firstPassTopDocs, int topN)
      throws IOException {
    if ((topN == 0) || (firstPassTopDocs.scoreDocs.length == 0)) {
      return firstPassTopDocs;
    }

    ScoreDoc[] firstPassResults = null;
    if (originalRankingIndex != null) {
      firstPassResults = new ScoreDoc[firstPassTopDocs.scoreDocs.length];
      System.arraycopy(
          firstPassTopDocs.scoreDocs, 0, firstPassResults, 0, firstPassTopDocs.scoreDocs.length);
    }
    topN = Math.toIntExact(Math.min(topN, firstPassTopDocs.totalHits.value));

    ScoreDoc[][] reRankedPerModel =
        rerank(searcher, topN, getFirstPassDocsRanked(firstPassTopDocs));
    if (originalRankingIndex != null) {
      reRankedPerModel[originalRankingIndex] = firstPassResults;
    }
    InterleavingResult interleaved =
        interleavingAlgorithm.interleave(reRankedPerModel[0], reRankedPerModel[1]);
    ScoreDoc[] interleavedResults = interleaved.getInterleavedResults();

    ArrayList<Set<Integer>> interleavingPicks = interleaved.getInterleavingPicks();
    rerankingQueries[0].setPickedInterleavingDocIds(interleavingPicks.get(0));
    rerankingQueries[1].setPickedInterleavingDocIds(interleavingPicks.get(1));

    return new TopDocs(firstPassTopDocs.totalHits, interleavedResults);
  }

  private ScoreDoc[][] rerank(IndexSearcher searcher, int topN, ScoreDoc[] firstPassResults)
      throws IOException {
    ScoreDoc[][] reRankedPerModel = new ScoreDoc[rerankingQueries.length][topN];
    final List<LeafReaderContext> leaves = searcher.getIndexReader().leaves();
    LTRScoringQuery.ModelWeight[] modelWeights =
        new LTRScoringQuery.ModelWeight[rerankingQueries.length];
    for (int i = 0; i < rerankingQueries.length; i++) {
      if (originalRankingIndex == null || originalRankingIndex != i) {
        modelWeights[i] =
            (LTRScoringQuery.ModelWeight)
                searcher.createWeight(searcher.rewrite(rerankingQueries[i]), ScoreMode.COMPLETE, 1);
      }
    }
    scoreFeatures(searcher, topN, modelWeights, firstPassResults, leaves, reRankedPerModel);

    for (int i = 0; i < rerankingQueries.length; i++) {
      if (originalRankingIndex == null || originalRankingIndex != i) {
        Arrays.sort(reRankedPerModel[i], scoreComparator);
      }
    }

    return reRankedPerModel;
  }

  public void scoreFeatures(
      IndexSearcher indexSearcher,
      int topN,
      LTRScoringQuery.ModelWeight[] modelWeights,
      ScoreDoc[] hits,
      List<LeafReaderContext> leaves,
      ScoreDoc[][] rerankedPerModel)
      throws IOException {

    int readerUpto = -1;
    int endDoc = 0;
    int docBase = 0;
    int hitUpto = 0;
    LTRScoringQuery.ModelWeight.ModelScorer[] scorers =
        new LTRScoringQuery.ModelWeight.ModelScorer[rerankingQueries.length];
    while (hitUpto < hits.length) {
      final ScoreDoc hit = hits[hitUpto];
      final int docID = hit.doc;
      LeafReaderContext readerContext = null;
      while (docID >= endDoc) {
        readerUpto++;
        readerContext = leaves.get(readerUpto);
        endDoc = readerContext.docBase + readerContext.reader().maxDoc();
      }

      // We advanced to another segment
      if (readerContext != null) {
        docBase = readerContext.docBase;
        for (int i = 0; i < modelWeights.length; i++) {
          if (modelWeights[i] != null) {
            scorers[i] = modelWeights[i].scorer(readerContext);
          }
        }
      }
      for (int i = 0; i < rerankingQueries.length; i++) {
        if (modelWeights[i] != null) {
<<<<<<< HEAD
          scoreSingleHit(
              indexSearcher,
              topN,
              modelWeights[i],
              docBase,
              hitUpto,
              new ScoreDoc(hit.doc, hit.score, hit.shardIndex),
              docID,
              rerankingQueries[i],
              scorers[i],
              rerankedPerModel[i]);
=======
          final ScoreDoc hit_i = new ScoreDoc(hit.doc, hit.score, hit.shardIndex);
          if (scoreSingleHit(topN, docBase, hitUpto, hit_i, docID, scorers[i], rerankedPerModel[i])) {
            logSingleHit(indexSearcher, modelWeights[i], hit_i.doc, rerankingQueries[i]);
          }
>>>>>>> db7b104a
        }
      }
      hitUpto++;
    }
  }

  @Override
  public Explanation explain(IndexSearcher searcher, Explanation firstPassExplanation, int docID)
      throws IOException {
    LTRScoringQuery pickedRerankModel = rerankingQueries[0];
    if (rerankingQueries[1].getPickedInterleavingDocIds().contains(docID)) {
      pickedRerankModel = rerankingQueries[1];
    }
    return getExplanation(searcher, docID, pickedRerankModel);
  }
}<|MERGE_RESOLUTION|>--- conflicted
+++ resolved
@@ -150,24 +150,10 @@
       }
       for (int i = 0; i < rerankingQueries.length; i++) {
         if (modelWeights[i] != null) {
-<<<<<<< HEAD
-          scoreSingleHit(
-              indexSearcher,
-              topN,
-              modelWeights[i],
-              docBase,
-              hitUpto,
-              new ScoreDoc(hit.doc, hit.score, hit.shardIndex),
-              docID,
-              rerankingQueries[i],
-              scorers[i],
-              rerankedPerModel[i]);
-=======
           final ScoreDoc hit_i = new ScoreDoc(hit.doc, hit.score, hit.shardIndex);
           if (scoreSingleHit(topN, docBase, hitUpto, hit_i, docID, scorers[i], rerankedPerModel[i])) {
             logSingleHit(indexSearcher, modelWeights[i], hit_i.doc, rerankingQueries[i]);
           }
->>>>>>> db7b104a
         }
       }
       hitUpto++;
