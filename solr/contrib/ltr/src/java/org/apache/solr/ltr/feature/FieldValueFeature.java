/*
 * Licensed to the Apache Software Foundation (ASF) under one or more
 * contributor license agreements.  See the NOTICE file distributed with
 * this work for additional information regarding copyright ownership.
 * The ASF licenses this file to You under the Apache License, Version 2.0
 * (the "License"); you may not use this file except in compliance with
 * the License.  You may obtain a copy of the License at
 *
 *     http://www.apache.org/licenses/LICENSE-2.0
 *
 * Unless required by applicable law or agreed to in writing, software
 * distributed under the License is distributed on an "AS IS" BASIS,
 * WITHOUT WARRANTIES OR CONDITIONS OF ANY KIND, either express or implied.
 * See the License for the specific language governing permissions and
 * limitations under the License.
 */
package org.apache.solr.ltr.feature;

import java.io.IOException;
import java.util.Collections;
import java.util.LinkedHashMap;
import java.util.Map;
import java.util.Set;

import org.apache.lucene.document.Document;
import org.apache.lucene.index.DocValues;
import org.apache.lucene.index.DocValuesType;
import org.apache.lucene.index.FieldInfo;
import org.apache.lucene.index.IndexableField;
import org.apache.lucene.index.LeafReaderContext;
import org.apache.lucene.index.NumericDocValues;
import org.apache.lucene.index.SortedDocValues;
import org.apache.lucene.search.DocIdSetIterator;
import org.apache.lucene.search.IndexSearcher;
import org.apache.lucene.search.Query;
import org.apache.lucene.util.BytesRef;
import org.apache.solr.request.SolrQueryRequest;
import org.apache.solr.schema.BoolField;
import org.apache.solr.schema.NumberType;
import org.apache.solr.schema.SchemaField;
import org.apache.solr.search.SolrIndexSearcher;

/**
 * This feature returns the value of a field in the current document.
 * The field must have stored="true" or docValues="true" properties.
 * Example configuration:
 * <pre>{
<<<<<<< HEAD
  "name":  "rawHits",
  "class": "org.apache.solr.ltr.feature.FieldValueFeature",
  "params": {
      "field": "hits"
  }
}</pre>
=======
 * "name":  "rawHits",
 * "class": "org.apache.solr.ltr.feature.FieldValueFeature",
 * "params": {
 * "field": "hits",
 * "defaultValue": -1
 * }
 * }</pre>
 *
 * <p>There are 4 different types of FeatureScorers that a FieldValueFeatureWeight may use.
 * The chosen scorer depends on the field attributes.</p>
 *
 * <p>FieldValueFeatureScorer (FVFS): used for stored=true, no matter if docValues=true or docValues=false</p>
 *
 * <p>NumericDocValuesFVFS: used for stored=false and docValues=true, if docValueType == NUMERIC</p>
 * <p>SortedDocValuesFVFS: used for stored=false and docValues=true, if docValueType == SORTED
 *
 * <p>DefaultValueFVFS: used for stored=false and docValues=true, a fallback scorer that is used on segments
 * where no document has a value set in the field of this feature</p>
>>>>>>> b9d3cd0c
 */
public class FieldValueFeature extends Feature {

  private String field;
  private Set<String> fieldAsSet;

  public String getField() {
    return field;
  }

  public void setField(String field) {
    this.field = field;
    fieldAsSet = Collections.singleton(field);
  }

  @Override
  public LinkedHashMap<String,Object> paramsToMap() {
    final LinkedHashMap<String,Object> params = defaultParamsToMap();
    params.put("field", field);
    return params;
  }

  @Override
  protected void validate() throws FeatureException {
    if (field == null || field.isEmpty()) {
      throw new FeatureException(getClass().getSimpleName()+
          ": field must be provided");
    }
  }

  public FieldValueFeature(String name, Map<String,Object> params) {
    super(name, params);
  }

  @Override
  public FeatureWeight createWeight(IndexSearcher searcher, boolean needsScores,
      SolrQueryRequest request, Query originalQuery, Map<String,String[]> efi)
          throws IOException {
    return new FieldValueFeatureWeight(searcher, request, originalQuery, efi);
  }

  public class FieldValueFeatureWeight extends FeatureWeight {
    private final SchemaField schemaField;

    public FieldValueFeatureWeight(IndexSearcher searcher,
        SolrQueryRequest request, Query originalQuery, Map<String,String[]> efi) {
      super(FieldValueFeature.this, searcher, request, originalQuery, efi);
      if (searcher instanceof SolrIndexSearcher) {
        schemaField = ((SolrIndexSearcher) searcher).getSchema().getFieldOrNull(field);
      } else { // some tests pass a null or a non-SolrIndexSearcher searcher
        schemaField = null;
      }
    }

    /**
     * Return a FeatureScorer that uses docValues or storedFields if no docValues are present
     *
     * @param context the segment this FeatureScorer is working with
     * @return FeatureScorer for the current segment and field
     * @throws IOException as defined by abstract class Feature
     */
    @Override
    public FeatureScorer scorer(LeafReaderContext context) throws IOException {
      if (schemaField != null && !schemaField.stored() && schemaField.hasDocValues()) {

        final FieldInfo fieldInfo = context.reader().getFieldInfos().fieldInfo(field);
        final DocValuesType docValuesType = fieldInfo != null ? fieldInfo.getDocValuesType() : DocValuesType.NONE;

        if (DocValuesType.NUMERIC.equals(docValuesType)) {
          return new NumericDocValuesFieldValueFeatureScorer(this, context,
                  DocIdSetIterator.all(DocIdSetIterator.NO_MORE_DOCS), schemaField.getType().getNumberType());
        } else if (DocValuesType.SORTED.equals(docValuesType)) {
          return new SortedDocValuesFieldValueFeatureScorer(this, context,
                  DocIdSetIterator.all(DocIdSetIterator.NO_MORE_DOCS));
        } else if (DocValuesType.NONE.equals(docValuesType)) {
          // Using a fallback feature scorer because this segment has no documents with a doc value for the current field
          return new DefaultValueFieldValueFeatureScorer(this, DocIdSetIterator.all(DocIdSetIterator.NO_MORE_DOCS));
        }
        throw new IllegalArgumentException("Doc values type " + docValuesType.name() + " of field " + field
                + " is not supported!");
      }
      return new FieldValueFeatureScorer(this, context,
          DocIdSetIterator.all(DocIdSetIterator.NO_MORE_DOCS));
    }

    /**
     * A FeatureScorer that reads the stored value for a field
     */
    public class FieldValueFeatureScorer extends FeatureScorer {

      LeafReaderContext context = null;

      public FieldValueFeatureScorer(FeatureWeight weight,
          LeafReaderContext context, DocIdSetIterator itr) {
        super(weight, itr);
        this.context = context;
      }

      @Override
      public float score() throws IOException {

        try {
          final Document document = context.reader().document(itr.docID(),
              fieldAsSet);
          final IndexableField indexableField = document.getField(field);
          if (indexableField == null) {
            return getDefaultValue();
          }
          final Number number = indexableField.numericValue();
          if (number != null) {
            return number.floatValue();
          } else {
            final String string = indexableField.stringValue();
            if (string.length() == 1) {
              // boolean values in the index are encoded with the
              // a single char contained in TRUE_TOKEN or FALSE_TOKEN
              // (see BoolField)
              if (string.charAt(0) == BoolField.TRUE_TOKEN[0]) {
                return 1;
              }
              if (string.charAt(0) == BoolField.FALSE_TOKEN[0]) {
                return 0;
              }
            }
          }
        } catch (final IOException e) {
          throw new FeatureException(
              e.toString() + ": " +
                  "Unable to extract feature for "
                  + name, e);
        }
        return getDefaultValue();
      }

      @Override
      public float getMaxScore(int upTo) throws IOException {
        return Float.POSITIVE_INFINITY;
      }
    }

    /**
     * A FeatureScorer that reads the numeric docValues for a field
     */
    public final class NumericDocValuesFieldValueFeatureScorer extends FeatureScorer {
      private final NumericDocValues docValues;
      private final NumberType numberType;

      public NumericDocValuesFieldValueFeatureScorer(final FeatureWeight weight, final LeafReaderContext context,
                                              final DocIdSetIterator itr, final NumberType numberType) {
        super(weight, itr);
        this.numberType = numberType;

        NumericDocValues docValues;
        try {
          docValues = DocValues.getNumeric(context.reader(), field);
        } catch (IOException e) {
          throw new IllegalArgumentException("Could not read numeric docValues for field " + field);
        }
        this.docValues = docValues;
      }

      @Override
      public float score() throws IOException {
        if (docValues.advanceExact(itr.docID())) {
          return readNumericDocValues();
        }
        return FieldValueFeature.this.getDefaultValue();
      }

      /**
       * Read the numeric value for a field and convert the different number types to float.
       *
       * @return The numeric value that the docValues contain for the current document
       * @throws IOException if docValues cannot be read
       */
      private float readNumericDocValues() throws IOException {
        if (NumberType.FLOAT.equals(numberType)) {
          // convert float value that was stored as long back to float
          return Float.intBitsToFloat((int) docValues.longValue());
        } else if (NumberType.DOUBLE.equals(numberType)) {
          // handle double value conversion
          return (float) Double.longBitsToDouble(docValues.longValue());
        }
        // just take the long value
        return docValues.longValue();
      }

      @Override
      public float getMaxScore(int upTo) throws IOException {
        return Float.POSITIVE_INFINITY;
      }
    }

    /**
     * A FeatureScorer that reads the sorted docValues for a field
     */
    public final class SortedDocValuesFieldValueFeatureScorer extends FeatureScorer {
      private final SortedDocValues docValues;

      public SortedDocValuesFieldValueFeatureScorer(final FeatureWeight weight, final LeafReaderContext context,
                                              final DocIdSetIterator itr) {
        super(weight, itr);

        SortedDocValues docValues;
        try {
          docValues = DocValues.getSorted(context.reader(), field);
        } catch (IOException e) {
          throw new IllegalArgumentException("Could not read sorted docValues for field " + field);
        }
        this.docValues = docValues;
      }

      @Override
      public float score() throws IOException {
        if (docValues.advanceExact(itr.docID())) {
          int ord = docValues.ordValue();
          return readSortedDocValues(docValues.lookupOrd(ord));
        }
        return FieldValueFeature.this.getDefaultValue();
      }

      /**
       * Interprets the bytesRef either as true / false token or tries to read it as number string
       *
       * @param bytesRef the value of the field that should be used as score
       * @return the input converted to a number
       */
      private float readSortedDocValues(BytesRef bytesRef) {
        String string = bytesRef.utf8ToString();
        if (string.length() == 1
                && (string.charAt(0) == BoolField.TRUE_TOKEN[0] || string.charAt(0) == BoolField.FALSE_TOKEN[0])) {
          // boolean values in the index are encoded with a single char contained in TRUE_TOKEN or FALSE_TOKEN
          // (see BoolField)
          if (string.charAt(0) == BoolField.TRUE_TOKEN[0]) {
            return 1f;
          } else {
            return 0f;
          }
        } else {
          try {
            return Float.parseFloat(string);
          } catch (NumberFormatException ex) {
            throw new FeatureException("Cannot parse value " + string + " of field " + schemaField.getName() + " to float.");
          }
        }
      }

      @Override
      public float getMaxScore(int upTo) throws IOException {
        return Float.POSITIVE_INFINITY;
      }
    }

    /**
     * A FeatureScorer that always returns the default value.
     *
     * It is used as a fallback for cases when a segment does not have any documents that contain doc values for a field.
     * By doing so, we prevent a fallback to the FieldValueFeatureScorer, which would also return the default value but
     * in a less performant way because it would first try to read the stored fields for the doc (which aren't present).
     */
    public final class DefaultValueFieldValueFeatureScorer extends FeatureScorer {
      public DefaultValueFieldValueFeatureScorer(final FeatureWeight weight, final DocIdSetIterator itr) {
        super(weight, itr);
      }

      @Override
      public float score() throws IOException {
        return FieldValueFeature.this.getDefaultValue();
      }

      @Override
      public float getMaxScore(int upTo) throws IOException {
        return Float.POSITIVE_INFINITY;
      }
    }
  }
}<|MERGE_RESOLUTION|>--- conflicted
+++ resolved
@@ -45,21 +45,12 @@
  * The field must have stored="true" or docValues="true" properties.
  * Example configuration:
  * <pre>{
-<<<<<<< HEAD
   "name":  "rawHits",
   "class": "org.apache.solr.ltr.feature.FieldValueFeature",
   "params": {
       "field": "hits"
   }
 }</pre>
-=======
- * "name":  "rawHits",
- * "class": "org.apache.solr.ltr.feature.FieldValueFeature",
- * "params": {
- * "field": "hits",
- * "defaultValue": -1
- * }
- * }</pre>
  *
  * <p>There are 4 different types of FeatureScorers that a FieldValueFeatureWeight may use.
  * The chosen scorer depends on the field attributes.</p>
@@ -71,7 +62,6 @@
  *
  * <p>DefaultValueFVFS: used for stored=false and docValues=true, a fallback scorer that is used on segments
  * where no document has a value set in the field of this feature</p>
->>>>>>> b9d3cd0c
  */
 public class FieldValueFeature extends Feature {
 
