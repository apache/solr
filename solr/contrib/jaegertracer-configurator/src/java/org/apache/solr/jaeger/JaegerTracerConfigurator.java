/*
 * Licensed to the Apache Software Foundation (ASF) under one or more
 * contributor license agreements.  See the NOTICE file distributed with
 * this work for additional information regarding copyright ownership.
 * The ASF licenses this file to You under the Apache License, Version 2.0
 * (the "License"); you may not use this file except in compliance with
 * the License.  You may obtain a copy of the License at
 *
 *     http://www.apache.org/licenses/LICENSE-2.0
 *
 * Unless required by applicable law or agreed to in writing, software
 * distributed under the License is distributed on an "AS IS" BASIS,
 * WITHOUT WARRANTIES OR CONDITIONS OF ANY KIND, either express or implied.
 * See the License for the specific language governing permissions and
 * limitations under the License.
 */

package org.apache.solr.jaeger;

import io.jaegertracing.Configuration;
import io.opentracing.Tracer;
import org.apache.solr.core.TracerConfigurator;

public class JaegerTracerConfigurator extends TracerConfigurator {

  @Override
  public Tracer getTracer() {
    // See javadocs on Configuration for how to configure via sys props or env vars
    return Configuration.fromEnv("solr").getTracer();
  }
<<<<<<< HEAD

  @Override
  public void init(@SuppressWarnings({"rawtypes"}) NamedList args) {}
=======
>>>>>>> b70af44e
}<|MERGE_RESOLUTION|>--- conflicted
+++ resolved
@@ -28,10 +28,4 @@
     // See javadocs on Configuration for how to configure via sys props or env vars
     return Configuration.fromEnv("solr").getTracer();
   }
-<<<<<<< HEAD
-
-  @Override
-  public void init(@SuppressWarnings({"rawtypes"}) NamedList args) {}
-=======
->>>>>>> b70af44e
 }