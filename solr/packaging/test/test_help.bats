--- conflicted
+++ resolved
@@ -78,21 +78,6 @@
   refute_output --partial 'ERROR'
 }
 
-<<<<<<< HEAD
-@test "createcore help flag prints help" {
-  run solr create_core --help
-  assert_output --partial 'usage: create_core'
-  refute_output --partial 'ERROR'
-}
-
-@test "createcollection help flag prints help" {
-  run solr create_collection -h
-  assert_output --partial 'usage: create_collection'
-  refute_output --partial 'ERROR'
-}
-
-=======
->>>>>>> b2a2a07f
 @test "delete help flag prints help" {
   run solr delete -h
   assert_output --partial 'usage: delete'
