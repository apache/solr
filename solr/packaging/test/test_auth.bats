--- conflicted
+++ resolved
@@ -37,19 +37,14 @@
 
 @test "auth enable/disable lifecycle" {
   solr start -c
-<<<<<<< HEAD
   solr auth enable --type basicAuth --credentials name:password
-  solr assert --started http://localhost:${SOLR_PORT}/solr --timeout 5000
-=======
-  solr auth enable -type basicAuth -credentials name:password
   solr assert --started http://localhost:${SOLR_PORT} --timeout 5000
->>>>>>> 709a1ee2
 
   run curl -u name:password --basic "http://localhost:${SOLR_PORT}/solr/admin/collections?action=CREATE&collection.configName=_default&name=test&numShards=2&replicationFactor=1&router.name=compositeId&wt=json"
   assert_output --partial '"status":0'
-  
+
   solr auth disable
   run curl "http://localhost:${SOLR_PORT}/solr/test/select?q=*:*"
   assert_output --partial '"numFound":0'
-  solr stop --all  
+  solr stop --all
 }