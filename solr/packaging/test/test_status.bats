#!/usr/bin/env bats

# Licensed to the Apache Software Foundation (ASF) under one or more
# contributor license agreements.  See the NOTICE file distributed with
# this work for additional information regarding copyright ownership.
# The ASF licenses this file to You under the Apache License, Version 2.0
# (the "License"); you may not use this file except in compliance with
# the License.  You may obtain a copy of the License at
#
#     http://www.apache.org/licenses/LICENSE-2.0
#
# Unless required by applicable law or agreed to in writing, software
# distributed under the License is distributed on an "AS IS" BASIS,
# WITHOUT WARRANTIES OR CONDITIONS OF ANY KIND, either express or implied.
# See the License for the specific language governing permissions and
# limitations under the License.

load bats_helper

setup() {
  common_clean_setup
}

teardown() {
  # save a snapshot of SOLR_HOME for failed tests
  save_home_on_failure

  solr stop --all >/dev/null 2>&1
}

@test "status detects locally running solr" {
  run solr status
  assert_output --partial "No Solr nodes are running."
  run solr start
  run solr status
  assert_output --partial "Found 1 Solr nodes:"
  run solr stop
  run solr status
  assert_output --partial "No Solr nodes are running."

}

<<<<<<< HEAD
@test "status shell script ignores passed in --solr-url cli parameter from user" {
  solr start
  run solr status --solr-url http://localhost:9999
  assert_output --partial "Found 1 Solr nodes:"
  assert_output --partial "running on port ${SOLR_PORT}"
}

@test "status help flag outputs message highlighting not to use solr-url." {
  run solr status --help
  assert_output --partial 'usage: status'
  refute_output --partial 'ERROR'
=======
@test "status does not expose cli parameters to end user" {
  run solr status -solr http://localhost:${SOLR_PORT}/solr
  assert_output --partial "ERROR: Unrecognized or misplaced argument: -solr!"
>>>>>>> b326f971
}<|MERGE_RESOLUTION|>--- conflicted
+++ resolved
@@ -25,7 +25,7 @@
   # save a snapshot of SOLR_HOME for failed tests
   save_home_on_failure
 
-  solr stop --all >/dev/null 2>&1
+  solr stop -all >/dev/null 2>&1
 }
 
 @test "status detects locally running solr" {
@@ -40,21 +40,7 @@
 
 }
 
-<<<<<<< HEAD
-@test "status shell script ignores passed in --solr-url cli parameter from user" {
-  solr start
-  run solr status --solr-url http://localhost:9999
-  assert_output --partial "Found 1 Solr nodes:"
-  assert_output --partial "running on port ${SOLR_PORT}"
-}
-
-@test "status help flag outputs message highlighting not to use solr-url." {
-  run solr status --help
-  assert_output --partial 'usage: status'
-  refute_output --partial 'ERROR'
-=======
 @test "status does not expose cli parameters to end user" {
   run solr status -solr http://localhost:${SOLR_PORT}/solr
   assert_output --partial "ERROR: Unrecognized or misplaced argument: -solr!"
->>>>>>> b326f971
 }