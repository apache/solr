#!/usr/bin/env bats

# Licensed to the Apache Software Foundation (ASF) under one or more
# contributor license agreements.  See the NOTICE file distributed with
# this work for additional information regarding copyright ownership.
# The ASF licenses this file to You under the Apache License, Version 2.0
# (the "License"); you may not use this file except in compliance with
# the License.  You may obtain a copy of the License at
#
#     http://www.apache.org/licenses/LICENSE-2.0
#
# Unless required by applicable law or agreed to in writing, software
# distributed under the License is distributed on an "AS IS" BASIS,
# WITHOUT WARRANTIES OR CONDITIONS OF ANY KIND, either express or implied.
# See the License for the specific language governing permissions and
# limitations under the License.

load bats_helper

setup_file() {
  common_clean_setup
  solr start -c -Dsolr.modules=extraction
}

teardown_file() {
  common_setup
  solr stop -all
}

setup() {
  common_setup
}

teardown() {
  # save a snapshot of SOLR_HOME for failed tests
  save_home_on_failure
}

@test "Check help command" {

  run solr post
  assert_output --partial 'Must specify either -url or -c parameter'

  run solr post -h
  assert_output --partial 'usage: post'
  refute_output --partial 'ERROR'

  run solr post --help
  assert_output --partial 'usage: post'
  refute_output --partial 'ERROR'

}


@test "basic post with a type specified" {

  run solr create -c monitors -d _default
  assert_output --partial "Created collection 'monitors'"

  run solr post -type application/xml -url http://localhost:${SOLR_PORT}/solr/monitors/update ${SOLR_TIP}/example/exampledocs/monitor.xml

  assert_output --partial '1 files indexed.'
  refute_output --partial 'ERROR'
}

@test "basic post with collection instead of url parameter" {

  run solr create -c monitors_c_param -d _default
  assert_output --partial "Created collection 'monitors_c_param'"

  run solr post -type application/xml -c monitors_c_param ${SOLR_TIP}/example/exampledocs/monitor.xml

  assert_output --partial '1 files indexed.'
  refute_output --partial 'ERROR'
}

@test "basic post WITHOUT a type specified" {

  solr create -c monitors_no_type -d _default
<<<<<<< HEAD

  run solr post -url http://localhost:${SOLR_PORT}/solr/monitors_no_type/update -commit ${SOLR_TIP}/example/exampledocs/monitor.xml
=======
  
  run solr post -url http://localhost:${SOLR_PORT}/solr/monitors_no_type/update ${SOLR_TIP}/example/exampledocs/monitor.xml
>>>>>>> 602ba18e

  assert_output --partial '1 files indexed.'
  refute_output --partial 'ERROR'
  run curl "http://localhost:${SOLR_PORT}/solr/monitors_no_type/select?q=*:*"
  assert_output --partial '"numFound":1'

  solr create -c books_no_type -d _default
<<<<<<< HEAD

  run solr post -url http://localhost:${SOLR_PORT}/solr/books_no_type/update -commit ${SOLR_TIP}/example/exampledocs/books.json
=======
  
  run solr post -url http://localhost:${SOLR_PORT}/solr/books_no_type/update ${SOLR_TIP}/example/exampledocs/books.json
>>>>>>> 602ba18e

  assert_output --partial '1 files indexed.'
  refute_output --partial 'ERROR'
  run curl "http://localhost:${SOLR_PORT}/solr/books_no_type/select?q=*:*"
  assert_output --partial '"numFound":4'

  solr create -c books_csv_no_type -d _default
<<<<<<< HEAD

  run solr post -url http://localhost:${SOLR_PORT}/solr/books_csv_no_type/update -commit ${SOLR_TIP}/example/exampledocs/books.csv
=======
  
  run solr post -url http://localhost:${SOLR_PORT}/solr/books_csv_no_type/update ${SOLR_TIP}/example/exampledocs/books.csv
>>>>>>> 602ba18e

  assert_output --partial '1 files indexed.'
  refute_output --partial 'ERROR'
  run curl "http://localhost:${SOLR_PORT}/solr/books_csv_no_type/select?q=*:*"
  assert_output --partial '"numFound":10'
}

@test "crawling a directory as a dry-run" {
  
  # We filter to xml,json,and csv as we don't want to invoke the Extract handler, and are running it as a dry run
  run solr post --dry-run -filetypes xml,json,csv -url http://localhost:${SOLR_PORT}/solr/foobar/update -skipcommit ${SOLR_TIP}/example/exampledocs

  assert_output --partial 'Dry run complete. 16 would have been indexed.' 
  refute_output --partial '16 files indexed.'
  refute_output --partial 'ERROR'
}

@test "crawling a directory" {

  solr create -c mixed_content -d _default

  # We filter to xml,json,and csv as we don't want to invoke the Extract handler.
  run solr post -filetypes xml,json,csv -url http://localhost:${SOLR_PORT}/solr/mixed_content/update ${SOLR_TIP}/example/exampledocs

  assert_output --partial '16 files indexed.'
  refute_output --partial 'ERROR'
  run curl "http://localhost:${SOLR_PORT}/solr/mixed_content/select?q=*:*"
  assert_output --partial '"numFound":46'
}

# this test doesn't complete due to issues in posting to the /extract handler
@test "crawling a web site" {
  solr create -c webcrawl -d _default

  curl -X POST -H 'Content-type:application/json' -d '{
    "add-requesthandler": {
      "name": "/update/extract",
      "class": "solr.extraction.ExtractingRequestHandler",
      "defaults":{ "lowernames": "true", "captureAttr":"true"}
    }
  }' "http://localhost:${SOLR_PORT}/solr/webcrawl/config"
<<<<<<< HEAD

  run solr post -mode web -url http://localhost:${SOLR_PORT}/webcrawl/update -recursive 1 -delay 1 https://solr.apache.org
=======
  
  run solr post -mode web --solr-update-url http://localhost:${SOLR_PORT}/webcrawl/update -recursive 1 -delay 1 https://solr.apache.org
>>>>>>> 602ba18e
  assert_output --partial 'Entering crawl at level 0'
}

@test "skipcommit and optimize and delete" {

  run solr create -c monitors2 -d _default
  assert_output --partial "Created collection 'monitors2'"

  run solr post -url http://localhost:${SOLR_PORT}/solr/monitors2/update -type application/xml -skipcommit -optimize ${SOLR_TIP}/example/exampledocs/monitor.xml

  assert_output --partial '1 files indexed.'
  refute_output --partial 'COMMITting Solr index'
  assert_output --partial 'Performing an OPTIMIZE'
  refute_output --partial 'ERROR'

}

@test "args mode" {

  run solr create -c test_args -d _default
  assert_output --partial "Created collection 'test_args'"
<<<<<<< HEAD

  run solr post -url http://localhost:${SOLR_PORT}/solr/test_args/update -mode args -type application/xml -out -commit "<delete><query>*:*</query></delete>"
=======
  
  run solr post -url http://localhost:${SOLR_PORT}/solr/test_args/update -mode args -type application/xml -out "<delete><query>*:*</query></delete>"
>>>>>>> 602ba18e
  assert_output --partial '<int name="status">0</int>'

  # confirm default type
  run solr post -url http://localhost:${SOLR_PORT}/solr/test_args/update -mode args -out "{'delete': {'query': '*:*'}}"
  assert_output --partial '"status":0'

  # confirm we don't get back output without -out
  run solr post -url http://localhost:${SOLR_PORT}/solr/test_args/update -mode args "{'delete': {'query': '*:*'}}"
  refute_output --partial '"status":0'

  run solr post -url http://localhost:${SOLR_PORT}/solr/test_args/update -mode args -type text/csv -out $'id,value\nROW1,0.47'
  assert_output --partial '"status":0'
  run curl "http://localhost:${SOLR_PORT}/solr/test_args/select?q=id:ROW1"
  assert_output --partial '"numFound":1'
}

# function used because run echo | solr ends up being (run echo) | solr and we loose the output capture.
capture_echo_to_solr() {
    echo "{'commit': {}}" | solr post -url http://localhost:${SOLR_PORT}/solr/test_stdin/update -mode stdin -type application/json -out
}

@test "stdin mode" {

  run solr create -c test_stdin -d _default
  assert_output --partial "Created collection 'test_stdin'"

  run capture_echo_to_solr
  assert_output --partial '"status":0'
}<|MERGE_RESOLUTION|>--- conflicted
+++ resolved
@@ -77,13 +77,8 @@
 @test "basic post WITHOUT a type specified" {
 
   solr create -c monitors_no_type -d _default
-<<<<<<< HEAD
 
-  run solr post -url http://localhost:${SOLR_PORT}/solr/monitors_no_type/update -commit ${SOLR_TIP}/example/exampledocs/monitor.xml
-=======
-  
   run solr post -url http://localhost:${SOLR_PORT}/solr/monitors_no_type/update ${SOLR_TIP}/example/exampledocs/monitor.xml
->>>>>>> 602ba18e
 
   assert_output --partial '1 files indexed.'
   refute_output --partial 'ERROR'
@@ -91,13 +86,8 @@
   assert_output --partial '"numFound":1'
 
   solr create -c books_no_type -d _default
-<<<<<<< HEAD
 
-  run solr post -url http://localhost:${SOLR_PORT}/solr/books_no_type/update -commit ${SOLR_TIP}/example/exampledocs/books.json
-=======
-  
   run solr post -url http://localhost:${SOLR_PORT}/solr/books_no_type/update ${SOLR_TIP}/example/exampledocs/books.json
->>>>>>> 602ba18e
 
   assert_output --partial '1 files indexed.'
   refute_output --partial 'ERROR'
@@ -105,13 +95,8 @@
   assert_output --partial '"numFound":4'
 
   solr create -c books_csv_no_type -d _default
-<<<<<<< HEAD
 
-  run solr post -url http://localhost:${SOLR_PORT}/solr/books_csv_no_type/update -commit ${SOLR_TIP}/example/exampledocs/books.csv
-=======
-  
   run solr post -url http://localhost:${SOLR_PORT}/solr/books_csv_no_type/update ${SOLR_TIP}/example/exampledocs/books.csv
->>>>>>> 602ba18e
 
   assert_output --partial '1 files indexed.'
   refute_output --partial 'ERROR'
@@ -120,11 +105,11 @@
 }
 
 @test "crawling a directory as a dry-run" {
-  
+
   # We filter to xml,json,and csv as we don't want to invoke the Extract handler, and are running it as a dry run
   run solr post --dry-run -filetypes xml,json,csv -url http://localhost:${SOLR_PORT}/solr/foobar/update -skipcommit ${SOLR_TIP}/example/exampledocs
 
-  assert_output --partial 'Dry run complete. 16 would have been indexed.' 
+  assert_output --partial 'Dry run complete. 16 would have been indexed.'
   refute_output --partial '16 files indexed.'
   refute_output --partial 'ERROR'
 }
@@ -153,13 +138,8 @@
       "defaults":{ "lowernames": "true", "captureAttr":"true"}
     }
   }' "http://localhost:${SOLR_PORT}/solr/webcrawl/config"
-<<<<<<< HEAD
 
-  run solr post -mode web -url http://localhost:${SOLR_PORT}/webcrawl/update -recursive 1 -delay 1 https://solr.apache.org
-=======
-  
   run solr post -mode web --solr-update-url http://localhost:${SOLR_PORT}/webcrawl/update -recursive 1 -delay 1 https://solr.apache.org
->>>>>>> 602ba18e
   assert_output --partial 'Entering crawl at level 0'
 }
 
@@ -181,13 +161,8 @@
 
   run solr create -c test_args -d _default
   assert_output --partial "Created collection 'test_args'"
-<<<<<<< HEAD
 
-  run solr post -url http://localhost:${SOLR_PORT}/solr/test_args/update -mode args -type application/xml -out -commit "<delete><query>*:*</query></delete>"
-=======
-  
   run solr post -url http://localhost:${SOLR_PORT}/solr/test_args/update -mode args -type application/xml -out "<delete><query>*:*</query></delete>"
->>>>>>> 602ba18e
   assert_output --partial '<int name="status">0</int>'
 
   # confirm default type
