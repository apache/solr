--- conflicted
+++ resolved
@@ -45,14 +45,9 @@
   assert [ -e techproducts.javabin ]
   rm techproducts.javabin
 
-<<<<<<< HEAD
-  run solr export -url "http://localhost:${SOLR_PORT}/solr/techproducts" -query "*:* -id:test" -out "${BATS_TEST_TMPDIR}/output.javabin"
-  assert [ -e ${BATS_TEST_TMPDIR}/output.javabin ]
-=======
   # old pattern of putting a suffix on the output that controlled the format no longer supported ;-).
   run solr export --solr-url http://localhost:${SOLR_PORT} -c techproducts --query "*:* -id:test" --output "${BATS_TEST_TMPDIR}/output.javabin"
   assert [ -e ${BATS_TEST_TMPDIR}/output.javabin.json ]
->>>>>>> 87dff3e7
 
   run solr export --solr-url http://localhost:${SOLR_PORT} -c techproducts --query "*:* -id:test" --output "${BATS_TEST_TMPDIR}"
   assert [ -e ${BATS_TEST_TMPDIR}/techproducts.json ]
