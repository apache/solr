--- conflicted
+++ resolved
@@ -29,13 +29,8 @@
 }
 
 @test "Check export command" {
-<<<<<<< HEAD
   run solr start -c -e techproducts
   run solr export --solr-url http://localhost:${SOLR_PORT} --name techproducts -query "*:* -id:test" -out "${BATS_TEST_TMPDIR}/output"
-=======
-  run solr start -e techproducts
-  run solr export --solr-collection-url "http://localhost:${SOLR_PORT}/solr/techproducts" -query "*:* -id:test" -out "${BATS_TEST_TMPDIR}/output"
->>>>>>> 8ea65253
 
   refute_output --partial 'Unrecognized option'
   assert_output --partial 'Export complete'
