#!/usr/bin/env bats

# Licensed to the Apache Software Foundation (ASF) under one or more
# contributor license agreements.  See the NOTICE file distributed with
# this work for additional information regarding copyright ownership.
# The ASF licenses this file to You under the Apache License, Version 2.0
# (the "License"); you may not use this file except in compliance with
# the License.  You may obtain a copy of the License at
#
#     http://www.apache.org/licenses/LICENSE-2.0
#
# Unless required by applicable law or agreed to in writing, software
# distributed under the License is distributed on an "AS IS" BASIS,
# WITHOUT WARRANTIES OR CONDITIONS OF ANY KIND, either express or implied.
# See the License for the specific language governing permissions and
# limitations under the License.

load bats_helper

setup() {
  common_clean_setup
}

teardown() {
  # save a snapshot of SOLR_HOME for failed tests
  save_home_on_failure

  solr stop -all >/dev/null 2>&1
}

@test "Check export command" {
  run solr start -c -e techproducts
<<<<<<< HEAD
  run solr export --url "http://localhost:8983/solr/techproducts" --query "*:* -id:test" --out "${BATS_TEST_TMPDIR}/output"
=======
  run solr export -url "http://localhost:${SOLR_PORT}/solr/techproducts" -query "*:* -id:test" -out "${BATS_TEST_TMPDIR}/output"
>>>>>>> b2a2a07f

  refute_output --partial 'Unrecognized option'
  assert_output --partial 'Export complete'

  assert [ -e ${BATS_TEST_TMPDIR}/output.json ]

<<<<<<< HEAD
  run solr export --url "http://localhost:8983/solr/techproducts" --query "*:* -id:test"
  assert [ -e techproducts.json ]
  rm techproducts.json

  run solr export --url "http://localhost:8983/solr/techproducts" --query "*:* -id:test" --format javabin
=======
  run solr export -url "http://localhost:${SOLR_PORT}/solr/techproducts" -query "*:* -id:test"
  assert [ -e techproducts.json ]
  rm techproducts.json

  run solr export -url "http://localhost:${SOLR_PORT}/solr/techproducts" -query "*:* -id:test" -format javabin
>>>>>>> b2a2a07f
  assert [ -e techproducts.javabin ]
  rm techproducts.javabin

  # old pattern of putting a suffix on the out that controlled the format no longer supported ;-).
<<<<<<< HEAD
  run solr export --url "http://localhost:8983/solr/techproducts" --query "*:* -id:test" --out "${BATS_TEST_TMPDIR}/output.javabin"
  assert [ -e ${BATS_TEST_TMPDIR}/output.javabin.json ]

  run solr export --url "http://localhost:8983/solr/techproducts" --query "*:* -id:test" --out "${BATS_TEST_TMPDIR}"
  assert [ -e ${BATS_TEST_TMPDIR}/techproducts.json ]

  run solr export --url "http://localhost:8983/solr/techproducts" --query "*:* -id:test" --format jsonl --out "${BATS_TEST_TMPDIR}/output"
  assert [ -e ${BATS_TEST_TMPDIR}/output.jsonl ]

  run solr export --url "http://localhost:8983/solr/techproducts" --query "*:* -id:test" --limit 10 --compress --format jsonl --out "${BATS_TEST_TMPDIR}/output"
=======
  run solr export -url "http://localhost:${SOLR_PORT}/solr/techproducts" -query "*:* -id:test" -out "${BATS_TEST_TMPDIR}/output.javabin"
  assert [ -e ${BATS_TEST_TMPDIR}/output.javabin.json ]

  run solr export -url "http://localhost:${SOLR_PORT}/solr/techproducts" -query "*:* -id:test" -out "${BATS_TEST_TMPDIR}"
  assert [ -e ${BATS_TEST_TMPDIR}/techproducts.json ]

  run solr export -url "http://localhost:${SOLR_PORT}/solr/techproducts" -query "*:* -id:test" -format jsonl -out "${BATS_TEST_TMPDIR}/output"
  assert [ -e ${BATS_TEST_TMPDIR}/output.jsonl ]

  run solr export -url "http://localhost:${SOLR_PORT}/solr/techproducts" -query "*:* -id:test" -limit 10 -compress -format jsonl -out "${BATS_TEST_TMPDIR}/output"
>>>>>>> b2a2a07f
  assert [ -e ${BATS_TEST_TMPDIR}/output.jsonl.gz ]
  assert_output --partial 'Total Docs exported: 10'

}

@test "export fails on non cloud mode" {
  run solr start
<<<<<<< HEAD
  run solr create_core -c COLL_NAME
  run solr export -u "http://localhost:8983/solr/COLL_NAME"
=======
  run solr create -c COLL_NAME
  run solr export -url "http://localhost:${SOLR_PORT}/solr/COLL_NAME"
>>>>>>> b2a2a07f
  refute_output --partial 'Export complete'
  assert_output --partial "ERROR: Couldn't initialize a HttpClusterStateProvider"
}<|MERGE_RESOLUTION|>--- conflicted
+++ resolved
@@ -30,46 +30,22 @@
 
 @test "Check export command" {
   run solr start -c -e techproducts
-<<<<<<< HEAD
-  run solr export --url "http://localhost:8983/solr/techproducts" --query "*:* -id:test" --out "${BATS_TEST_TMPDIR}/output"
-=======
   run solr export -url "http://localhost:${SOLR_PORT}/solr/techproducts" -query "*:* -id:test" -out "${BATS_TEST_TMPDIR}/output"
->>>>>>> b2a2a07f
 
   refute_output --partial 'Unrecognized option'
   assert_output --partial 'Export complete'
 
   assert [ -e ${BATS_TEST_TMPDIR}/output.json ]
 
-<<<<<<< HEAD
-  run solr export --url "http://localhost:8983/solr/techproducts" --query "*:* -id:test"
-  assert [ -e techproducts.json ]
-  rm techproducts.json
-
-  run solr export --url "http://localhost:8983/solr/techproducts" --query "*:* -id:test" --format javabin
-=======
   run solr export -url "http://localhost:${SOLR_PORT}/solr/techproducts" -query "*:* -id:test"
   assert [ -e techproducts.json ]
   rm techproducts.json
 
   run solr export -url "http://localhost:${SOLR_PORT}/solr/techproducts" -query "*:* -id:test" -format javabin
->>>>>>> b2a2a07f
   assert [ -e techproducts.javabin ]
   rm techproducts.javabin
 
   # old pattern of putting a suffix on the out that controlled the format no longer supported ;-).
-<<<<<<< HEAD
-  run solr export --url "http://localhost:8983/solr/techproducts" --query "*:* -id:test" --out "${BATS_TEST_TMPDIR}/output.javabin"
-  assert [ -e ${BATS_TEST_TMPDIR}/output.javabin.json ]
-
-  run solr export --url "http://localhost:8983/solr/techproducts" --query "*:* -id:test" --out "${BATS_TEST_TMPDIR}"
-  assert [ -e ${BATS_TEST_TMPDIR}/techproducts.json ]
-
-  run solr export --url "http://localhost:8983/solr/techproducts" --query "*:* -id:test" --format jsonl --out "${BATS_TEST_TMPDIR}/output"
-  assert [ -e ${BATS_TEST_TMPDIR}/output.jsonl ]
-
-  run solr export --url "http://localhost:8983/solr/techproducts" --query "*:* -id:test" --limit 10 --compress --format jsonl --out "${BATS_TEST_TMPDIR}/output"
-=======
   run solr export -url "http://localhost:${SOLR_PORT}/solr/techproducts" -query "*:* -id:test" -out "${BATS_TEST_TMPDIR}/output.javabin"
   assert [ -e ${BATS_TEST_TMPDIR}/output.javabin.json ]
 
@@ -80,7 +56,6 @@
   assert [ -e ${BATS_TEST_TMPDIR}/output.jsonl ]
 
   run solr export -url "http://localhost:${SOLR_PORT}/solr/techproducts" -query "*:* -id:test" -limit 10 -compress -format jsonl -out "${BATS_TEST_TMPDIR}/output"
->>>>>>> b2a2a07f
   assert [ -e ${BATS_TEST_TMPDIR}/output.jsonl.gz ]
   assert_output --partial 'Total Docs exported: 10'
 
@@ -88,13 +63,8 @@
 
 @test "export fails on non cloud mode" {
   run solr start
-<<<<<<< HEAD
-  run solr create_core -c COLL_NAME
-  run solr export -u "http://localhost:8983/solr/COLL_NAME"
-=======
   run solr create -c COLL_NAME
   run solr export -url "http://localhost:${SOLR_PORT}/solr/COLL_NAME"
->>>>>>> b2a2a07f
   refute_output --partial 'Export complete'
   assert_output --partial "ERROR: Couldn't initialize a HttpClusterStateProvider"
 }