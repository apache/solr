--- conflicted
+++ resolved
@@ -29,13 +29,7 @@
 }
 
 @test "SOLR-16755 test works with noprompt" {
-<<<<<<< HEAD
   solr start -e cloud --noprompt
-  solr assert --started http://localhost:${SOLR_PORT}/solr --timeout 10000
-  solr assert --started http://localhost:${SOLR2_PORT}/solr --timeout 10000
-=======
-  solr start -e cloud -noprompt
   solr assert --started http://localhost:${SOLR_PORT} --timeout 10000
   solr assert --started http://localhost:${SOLR2_PORT} --timeout 10000
->>>>>>> 709a1ee2
 }