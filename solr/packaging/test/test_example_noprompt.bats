#!/usr/bin/env bats

# Licensed to the Apache Software Foundation (ASF) under one or more
# contributor license agreements.  See the NOTICE file distributed with
# this work for additional information regarding copyright ownership.
# The ASF licenses this file to You under the Apache License, Version 2.0
# (the "License"); you may not use this file except in compliance with
# the License.  You may obtain a copy of the License at
#
#     http://www.apache.org/licenses/LICENSE-2.0
#
# Unless required by applicable law or agreed to in writing, software
# distributed under the License is distributed on an "AS IS" BASIS,
# WITHOUT WARRANTIES OR CONDITIONS OF ANY KIND, either express or implied.
# See the License for the specific language governing permissions and
# limitations under the License.

load bats_helper

setup() {
  common_clean_setup
}

teardown() {
  # save a snapshot of SOLR_HOME for failed tests
  save_home_on_failure

  solr stop --all >/dev/null 2>&1
}

<<<<<<< HEAD
@test "SOLR-16755 test works with --no-prompt" {
  solr start -e cloud --no-prompt
  solr assert --started http://localhost:${SOLR_PORT} --timeout 10000
  solr assert --started http://localhost:${SOLR2_PORT} --timeout 10000
=======
@test "SOLR-16755 test works with noprompt" {
  solr start -e cloud -noprompt
  solr assert --started http://localhost:${SOLR_PORT}/solr --timeout 10000
  solr assert --started http://localhost:${SOLR2_PORT}/solr --timeout 10000
>>>>>>> b326f971
}<|MERGE_RESOLUTION|>--- conflicted
+++ resolved
@@ -25,18 +25,11 @@
   # save a snapshot of SOLR_HOME for failed tests
   save_home_on_failure
 
-  solr stop --all >/dev/null 2>&1
+  solr stop -all >/dev/null 2>&1
 }
 
-<<<<<<< HEAD
-@test "SOLR-16755 test works with --no-prompt" {
-  solr start -e cloud --no-prompt
-  solr assert --started http://localhost:${SOLR_PORT} --timeout 10000
-  solr assert --started http://localhost:${SOLR2_PORT} --timeout 10000
-=======
 @test "SOLR-16755 test works with noprompt" {
   solr start -e cloud -noprompt
   solr assert --started http://localhost:${SOLR_PORT}/solr --timeout 10000
   solr assert --started http://localhost:${SOLR2_PORT}/solr --timeout 10000
->>>>>>> b326f971
 }