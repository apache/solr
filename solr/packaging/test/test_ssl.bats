#!/usr/bin/env bats

# Licensed to the Apache Software Foundation (ASF) under one or more
# contributor license agreements.  See the NOTICE file distributed with
# this work for additional information regarding copyright ownership.
# The ASF licenses this file to You under the Apache License, Version 2.0
# (the "License"); you may not use this file except in compliance with
# the License.  You may obtain a copy of the License at
#
#     http://www.apache.org/licenses/LICENSE-2.0
#
# Unless required by applicable law or agreed to in writing, software
# distributed under the License is distributed on an "AS IS" BASIS,
# WITHOUT WARRANTIES OR CONDITIONS OF ANY KIND, either express or implied.
# See the License for the specific language governing permissions and
# limitations under the License.

load bats_helper

setup() {
  common_clean_setup
}

teardown() {
  # save a snapshot of SOLR_HOME for failed tests
  save_home_on_failure

  run solr auth disable
  solr stop --all >/dev/null 2>&1
}


@test "start solr with ssl" {
  # Create a keystore
  export ssl_dir="${BATS_TEST_TMPDIR}/ssl"
  mkdir -p "$ssl_dir"
  (
    cd "$ssl_dir"
    rm -f solr-ssl.keystore.p12 solr-ssl.pem
    keytool -genkeypair -alias solr-ssl -keyalg RSA -keysize 2048 -keypass secret -storepass secret -validity 9999 -keystore solr-ssl.keystore.p12 -storetype PKCS12 -ext SAN=DNS:localhost,IP:127.0.0.1 -dname "CN=localhost, OU=Organizational Unit, O=Organization, L=Location, ST=State, C=Country"
    openssl pkcs12 -in solr-ssl.keystore.p12 -out solr-ssl.pem -passin pass:secret -passout pass:secret
  )

  # Set ENV_VARs so that Solr uses this keystore
  export SOLR_SSL_ENABLED=true
  export SOLR_SSL_KEY_STORE=$ssl_dir/solr-ssl.keystore.p12
  export SOLR_SSL_KEY_STORE_PASSWORD=secret
  export SOLR_SSL_TRUST_STORE=$ssl_dir/solr-ssl.keystore.p12
  export SOLR_SSL_TRUST_STORE_PASSWORD=secret
  export SOLR_SSL_NEED_CLIENT_AUTH=false
  export SOLR_SSL_WANT_CLIENT_AUTH=false
  export SOLR_HOST=localhost

  solr start -c
  solr assert --started https://localhost:${SOLR_PORT} --timeout 5000

  run solr create -c test -s 2
  assert_output --partial "Created collection 'test'"

  run solr api --solr-url "https://localhost:${SOLR_PORT}/solr/test/select?q=*:*"
  assert_output --partial '"numFound":0'

  run curl --cacert "$ssl_dir/solr-ssl.pem" "https://localhost:${SOLR_PORT}/solr/test/select?q=*:*"
  assert_output --partial '"numFound":0'

  run ! curl "https://localhost:${SOLR_PORT}/solr/test/select?q=*:*"
}

@test "use different hostname when not checking peer-name" {
  # Create a keystore
  export ssl_dir="${BATS_TEST_TMPDIR}/ssl"
  mkdir -p "$ssl_dir"
  (
    cd "$ssl_dir"
    rm -f solr-ssl.keystore.p12 solr-ssl.pem
    # Using a CN that is not localhost, as we will not be checking peer-name
    keytool -genkeypair -alias solr-ssl -keyalg RSA -keysize 2048 -keypass secret -storepass secret -validity 9999 -keystore solr-ssl.keystore.p12 -storetype PKCS12 -ext "SAN=DNS:test.solr.apache.org,IP:127.0.0.1" -dname "CN=test.solr.apache.org, OU=Organizational Unit, O=Organization, L=Location, ST=State, C=Country"
    openssl pkcs12 -in solr-ssl.keystore.p12 -out solr-ssl.pem -passin pass:secret -passout pass:secret
  )

  # Set ENV_VARs so that Solr uses this keystore
  export SOLR_SSL_ENABLED=true
  export SOLR_SSL_KEY_STORE=$ssl_dir/solr-ssl.keystore.p12
  export SOLR_SSL_KEY_STORE_PASSWORD=secret
  export SOLR_SSL_TRUST_STORE=$ssl_dir/solr-ssl.keystore.p12
  export SOLR_SSL_TRUST_STORE_PASSWORD=secret
  export SOLR_SSL_NEED_CLIENT_AUTH=false
  export SOLR_SSL_WANT_CLIENT_AUTH=false
  export SOLR_SSL_CHECK_PEER_NAME=false
  export SOLR_HOST=127.0.0.1

  solr start -c
  solr assert --started https://localhost:${SOLR_PORT} --timeout 5000

  run solr create -c test -s 2
  assert_output --partial "Created collection 'test'"

  run solr api --solr-url "https://localhost:${SOLR_PORT}/solr/test/select?q=*:*"
  assert_output --partial '"numFound":0'

  # Just test that curl can connect via insecure or via a custom host header
  run curl --http2 --cacert "$ssl_dir/solr-ssl.pem" "https://localhost:${SOLR_PORT}/solr/test/select?q=*:*"
  assert_output --partial 'no alternative certificate subject name matches target host name'

  # Just test that curl can connect via insecure or via a custom host header
  run curl --http2 --cacert "$ssl_dir/solr-ssl.pem" -k "https://localhost:${SOLR_PORT}/solr/test/select?q=*:*"
  assert_output --partial '"numFound":0'

  run curl --http2 --cacert "$ssl_dir/solr-ssl.pem" --resolve "test.solr.apache.org:${SOLR_PORT}:127.0.0.1" "https://test.solr.apache.org:${SOLR_PORT}/solr/test/select?q=*:*"
  assert_output --partial '"numFound":0'

  # This is a client setting, so we don't need to restart Solr to make sure that it fails
  export SOLR_SSL_CHECK_PEER_NAME=true

  # This should fail the peername check
  run ! solr api --verbose --solr-url "https://localhost:${SOLR_PORT}/solr/test/select?q=*:*"
  assert_output --regexp '(No subject alternative DNS name matching localhost found|Server refused connection)'

  # Restart the server enabling the SNI hostcheck
  export SOLR_SSL_CHECK_PEER_NAME=false
  export SOLR_OPTS="${SOLR_OPTS} -Dsolr.jetty.ssl.sniHostCheck=true"
  solr restart -c
  # This should fail the SNI Hostname check
  run ! solr api --verbose --solr-url "https://localhost:${SOLR_PORT}/solr/admin/collections?action=CLUSTERSTATUS"
  assert_output --partial 'Invalid SNI'

  # Using the right hostname should not fail the SNI Hostname check
  run curl --http2 --cacert "$ssl_dir/solr-ssl.pem" --resolve "test.solr.apache.org:${SOLR_PORT}:127.0.0.1" "https://test.solr.apache.org:${SOLR_PORT}/solr/admin/collections?action=CLUSTERSTATUS"
  assert_output --partial '"urlScheme":"https"'
}

@test "start solr with ssl and auth" {
  # Create a keystore
  export ssl_dir="${BATS_TEST_TMPDIR}/ssl"
  mkdir -p "$ssl_dir"
  (
    cd "$ssl_dir"
    rm -f solr-ssl.keystore.p12 solr-ssl.pem
    keytool -genkeypair -alias solr-ssl -keyalg RSA -keysize 2048 -keypass secret -storepass secret -validity 9999 -keystore solr-ssl.keystore.p12 -storetype PKCS12 -ext SAN=DNS:localhost,IP:127.0.0.1 -dname "CN=localhost, OU=Organizational Unit, O=Organization, L=Location, ST=State, C=Country"
    openssl pkcs12 -in solr-ssl.keystore.p12 -out solr-ssl.pem -passin pass:secret -passout pass:secret
  )

  # Set ENV_VARs so that Solr uses this keystore
  export SOLR_SSL_ENABLED=true
  export SOLR_SSL_KEY_STORE=$ssl_dir/solr-ssl.keystore.p12
  export SOLR_SSL_KEY_STORE_PASSWORD=secret
  export SOLR_SSL_TRUST_STORE=$ssl_dir/solr-ssl.keystore.p12
  export SOLR_SSL_TRUST_STORE_PASSWORD=secret
  export SOLR_SSL_NEED_CLIENT_AUTH=false
  export SOLR_SSL_WANT_CLIENT_AUTH=false
  export SOLR_SSL_CHECK_PEER_NAME=true
  export SOLR_HOST=localhost

  solr start -c
<<<<<<< HEAD
  solr assert --started https://localhost:${SOLR_PORT}/solr --timeout 5000
  solr auth enable --type basicAuth --credentials name:password
=======
  solr assert --started https://localhost:${SOLR_PORT} --timeout 5000
  solr auth enable -type basicAuth -credentials name:password
>>>>>>> 709a1ee2

  run curl -u name:password --basic --cacert "$ssl_dir/solr-ssl.pem" "https://localhost:${SOLR_PORT}/solr/admin/collections?action=CREATE&collection.configName=_default&name=test&numShards=2&replicationFactor=1&router.name=compositeId&wt=json"
  assert_output --partial '"status":0'

  run curl -u name:password --basic --http2 --cacert "$ssl_dir/solr-ssl.pem" "https://localhost:${SOLR_PORT}/solr/test/select?q=*:*"
  assert_output --partial '"numFound":0'

  # When the Jenkins box "curl" supports --fail-with-body, add "--fail-with-body" and change "run" to "run !", to expect a failure
  run curl --http2 --cacert "$ssl_dir/solr-ssl.pem" "https://localhost:${SOLR_PORT}/solr/test/select?q=*:*"
  assert_output --partial 'Error 401 Authentication'
}

@test "start solr with client truststore and security manager" {
  # Make a test tmp dir, as the security policy includes TMP, so that might already contain the BATS_TEST_TMPDIR
  test_tmp_dir="${BATS_TEST_TMPDIR}/tmp"
  mkdir -p "${test_tmp_dir}"
  test_tmp_dir="$(cd -P "${test_tmp_dir}" && pwd)"

  export SOLR_SECURITY_MANAGER_ENABLED=true
  export SOLR_OPTS="-Djava.io.tmpdir=${test_tmp_dir}"
  export SOLR_TOOL_OPTS="-Djava.io.tmpdir=${test_tmp_dir}"

  # Create a keystore
  export ssl_dir="${BATS_TEST_TMPDIR}/ssl"
  export client_ssl_dir="${ssl_dir}-client"
  mkdir -p "$ssl_dir"
  (
    cd "$ssl_dir"
    rm -f solr-ssl.keystore.p12
    keytool -genkeypair -alias solr-ssl -keyalg RSA -keysize 2048 -keypass secret -storepass secret -validity 9999 -keystore solr-ssl.keystore.p12 -storetype PKCS12 -ext SAN=DNS:localhost,IP:127.0.0.1 -dname "CN=localhost, OU=Organizational Unit, O=Organization, L=Location, ST=State, C=Country"
  )
  mkdir -p "$client_ssl_dir"
  (
    cd "$client_ssl_dir"
    rm -f *
    keytool -export -alias solr-ssl -file solr-ssl.crt -keystore "$ssl_dir/solr-ssl.keystore.p12" -keypass secret -storepass secret
    keytool -import -v -trustcacerts -alias solr-ssl -file solr-ssl.crt -storetype PKCS12 -keystore solr-ssl.truststore.p12 -keypass secret -storepass secret  -noprompt
  )
  cp -R "$ssl_dir" "$client_ssl_dir"

  # Set ENV_VARs so that Solr uses this keystore
  export SOLR_SSL_ENABLED=true
  export SOLR_SSL_KEY_STORE=$ssl_dir/solr-ssl.keystore.p12
  export SOLR_SSL_KEY_STORE_PASSWORD=secret
  export SOLR_SSL_TRUST_STORE=$ssl_dir/solr-ssl.keystore.p12
  export SOLR_SSL_TRUST_STORE_PASSWORD=secret
  export SOLR_SSL_CLIENT_TRUST_STORE=$client_ssl_dir/solr-ssl.truststore.p12
  export SOLR_SSL_CLIENT_TRUST_STORE_PASSWORD=secret
  export SOLR_SSL_NEED_CLIENT_AUTH=false
  export SOLR_SSL_WANT_CLIENT_AUTH=true
  export SOLR_SSL_CHECK_PEER_NAME=true
  export SOLR_HOST=localhost
  export SOLR_SECURITY_MANAGER_ENABLED=true

  run solr start -c

  solr assert --started https://localhost:${SOLR_PORT} --timeout 5000

  export SOLR_SSL_KEY_STORE=
  export SOLR_SSL_KEY_STORE_PASSWORD=
  export SOLR_SSL_TRUST_STORE=
  export SOLR_SSL_TRUST_STORE_PASSWORD=

  run solr create -c test -s 2
  assert_output --partial "Created collection 'test'"

  run solr api --solr-url "https://localhost:${SOLR_PORT}/solr/admin/collections?action=CLUSTERSTATUS"
  assert_output --partial '"urlScheme":"https"'
}

@test "start solr with mTLS needed" {
  # Make a test tmp dir, as the security policy includes TMP, so that might already contain the BATS_TEST_TMPDIR
  test_tmp_dir="${BATS_TEST_TMPDIR}/tmp"
  mkdir -p "${test_tmp_dir}"
  test_tmp_dir="$(cd -P "${test_tmp_dir}" && pwd)"

  export SOLR_SECURITY_MANAGER_ENABLED=true
  export SOLR_OPTS="-Djava.io.tmpdir=${test_tmp_dir}"
  export SOLR_LOG_LEVEL="DEBUG"
  export SOLR_TOOL_OPTS="-Djava.io.tmpdir=${test_tmp_dir}" # To debug further use: -Djavax.net.debug=SSL,keymanager,trustmanager,ssl:handshake

  export ssl_dir="${BATS_TEST_TMPDIR}/ssl"
  export server_ssl_dir="${ssl_dir}/server"
  export client_ssl_dir="${ssl_dir}/client"

  # Create a root & intermediary CA
  echo "${ssl_dir}"
  mkdir -p "${ssl_dir}"
  (
    cd "$ssl_dir"
    rm -f root.p12 root.pem ca.p12 ca.pem

    keytool -genkeypair -keystore root.p12 -storetype PKCS12 -keypass secret -storepass secret -alias root -ext bc:c -ext SAN=DNS:localhost,IP:127.0.0.1 -dname "CN=localhost, OU=Organizational Unit, O=Organization, L=Location, ST=State, C=Country" -keyalg rsa
    keytool -genkeypair -keystore ca.p12 -storetype PKCS12 -keypass secret -storepass secret -alias ca -ext bc:c -ext SAN=DNS:localhost,IP:127.0.0.1 -dname "CN=localhost, OU=Organizational Unit, O=Organization, L=Location, ST=State, C=Country" -keyalg rsa

    keytool -keystore root.p12 -storetype PKCS12 -storepass secret -alias root -exportcert -rfc > root.pem

    keytool -storepass secret -storetype PKCS12 -keystore ca.p12 -certreq -alias ca | \
        keytool -storepass secret -keystore root.p12  -storetype PKCS12 \
        -gencert -alias root -ext BC=0 -rfc > ca.pem
    keytool -keystore ca.p12 -importcert -storetype PKCS12 -storepass secret -alias root -file root.pem -noprompt
    keytool -keystore ca.p12 -importcert -storetype PKCS12 -storepass secret -alias ca -file ca.pem
  )
  # Create a server keystore & truststore
  mkdir -p "$server_ssl_dir"
  (
    cd "$server_ssl_dir"
    rm -f solr-server.keystore.p12 server.pem solr-server.truststore.p12

    # Create a keystore and certificate
    keytool -genkeypair -keystore solr-server.keystore.p12 -storetype PKCS12 -keypass server-key -storepass server-key -alias server -ext SAN=DNS:localhost,IP:127.0.0.1 -dname "CN=localhost, OU=Organizational Unit, O=Organization, L=Location, ST=State, C=Country" -keyalg rsa

    # Trust the keystore cert with the CA
    keytool -storepass server-key -keystore solr-server.keystore.p12 -storetype PKCS12 -certreq -alias server | \
        keytool -storepass secret -keystore "$ssl_dir/ca.p12" -storetype PKCS12 -gencert -alias ca \
        -ext "SAN=DNS:localhost,IP:127.0.0.1" -ext "ku:c=nonRepudiation,digitalSignature,keyEncipherment" -ext eku:c=serverAuth -rfc > server.pem
    keytool -keystore solr-server.keystore.p12 -storetype PKCS12 -keypass server-key -storepass server-key -importcert -alias root -file "$ssl_dir/root.pem"  -noprompt
    keytool -keystore solr-server.keystore.p12 -storetype PKCS12 -keypass server-key -storepass server-key -importcert -alias ca -file "$ssl_dir/ca.pem"  -noprompt
    keytool -keystore solr-server.keystore.p12 -storetype PKCS12 -keypass server-key -storepass server-key -importcert -alias server -file server.pem

    # Create a truststore with just the Root CA
    keytool -keystore solr-server.truststore.p12 -storetype PKCS12 -keypass server-trust -storepass server-trust -importcert -alias root -file "$ssl_dir/root.pem"  -noprompt
    keytool -keystore solr-server.truststore.p12 -storetype PKCS12 -keypass server-trust -storepass server-trust -importcert -alias ca -file "$ssl_dir/ca.pem"  -noprompt
  )
  # Create a client keystore & truststore
  # The client cert will have a bogus DNS name and IP address, as we want the clientHostnameVerification to fail
  mkdir -p "$client_ssl_dir"
  (
    cd "$client_ssl_dir"
    rm -f solr-client.keystore.p12 client.pem solr-client.truststore.p12

    # Create a keystore and certificate
    keytool -genkeypair -keystore solr-client.keystore.p12 -storetype PKCS12 -keypass client-key -storepass client-key -alias client -ext SAN=DNS:test.solr.apache.org,IP:127.0.0.2 -dname "CN=test.solr.apache.org, OU=Organizational Unit, O=Organization, L=Location, ST=State, C=Country" -keyalg rsa

    # Trust the keystore cert with the CA
    keytool -storepass client-key -keystore solr-client.keystore.p12 -storetype PKCS12 -certreq -alias client | \
        keytool -storepass secret -keystore "$ssl_dir/ca.p12" -storetype PKCS12 -gencert -alias ca \
        -ext "SAN=DNS:test.solr.apache.org,IP:127.0.0.2" -ext "ku:c=nonRepudiation,digitalSignature,keyEncipherment" -ext eku:c=clientAuth -rfc > client.pem
    keytool -keystore solr-client.keystore.p12 -storetype PKCS12 -keypass client-key -storepass client-key -importcert -alias root -file "$ssl_dir/root.pem"  -noprompt
    keytool -keystore solr-client.keystore.p12 -storetype PKCS12 -keypass client-key -storepass client-key -importcert -alias ca -file "$ssl_dir/ca.pem"  -noprompt
    keytool -keystore solr-client.keystore.p12 -storetype PKCS12 -keypass client-key -storepass client-key -importcert -alias client -file client.pem

    # Create a truststore with just the Root CA
    keytool -keystore solr-client.truststore.p12 -storetype PKCS12 -keypass client-trust -storepass client-trust -importcert -alias root -file "$ssl_dir/root.pem"  -noprompt
    keytool -keystore solr-client.truststore.p12 -storetype PKCS12 -keypass client-trust -storepass client-trust -importcert -alias ca -file "$ssl_dir/ca.pem"  -noprompt
  )

  # Set ENV_VARs so that Solr uses this keystore
  export SOLR_SSL_ENABLED=true
  export SOLR_SSL_KEY_STORE="$server_ssl_dir/solr-server.keystore.p12"
  export SOLR_SSL_KEY_STORE_PASSWORD=server-key
  export SOLR_SSL_KEY_STORE_TYPE=PKCS12
  export SOLR_SSL_TRUST_STORE="$server_ssl_dir/solr-server.truststore.p12"
  export SOLR_SSL_TRUST_STORE_PASSWORD=server-trust
  export SOLR_SSL_TRUST_STORE_TYPE=PKCS12
  export SOLR_SSL_CLIENT_KEY_STORE="$client_ssl_dir/solr-client.keystore.p12"
  export SOLR_SSL_CLIENT_KEY_STORE_PASSWORD=client-key
  export SOLR_SSL_CLIENT_KEY_STORE_TYPE=PKCS12
  export SOLR_SSL_CLIENT_TRUST_STORE="$client_ssl_dir/solr-client.truststore.p12"
  export SOLR_SSL_CLIENT_TRUST_STORE_PASSWORD=client-trust
  export SOLR_SSL_CLIENT_TRUST_STORE_TYPE=PKCS12
  export SOLR_SSL_NEED_CLIENT_AUTH=true
  export SOLR_SSL_WANT_CLIENT_AUTH=false
  export SOLR_SSL_CHECK_PEER_NAME=true
  # Cannot set this to true, because the client certificate does not have the right hostname ("localhost") or IP
  export SOLR_SSL_CLIENT_HOSTNAME_VERIFICATION=false
  export SOLR_HOST=localhost

  solr start -c
  solr start -c -z localhost:${ZK_PORT} -p ${SOLR2_PORT}

  # Test Client connections, which do not need the server keystore/truststore
  (
    export SOLR_SSL_KEY_STORE=
    export SOLR_SSL_KEY_STORE_PASSWORD=
    export SOLR_SSL_TRUST_STORE=
    export SOLR_SSL_TRUST_STORE_PASSWORD=

    solr assert --started https://localhost:${SOLR_PORT} --timeout 5000
    solr assert --started https://localhost:${SOLR2_PORT} --timeout 5000

    run solr create -c test -s 2
    assert_output --partial "Created collection 'test'"

    run solr api --solr-url "https://localhost:${SOLR_PORT}/solr/admin/collections?action=CLUSTERSTATUS"
    assert_output --partial '"urlScheme":"https"'

    run solr api --solr-url "https://localhost:${SOLR2_PORT}/solr/test/select?q=*:*&rows=0"
    assert_output --partial '"numFound":0'

    (
      # Try connecting with just the client truststore, which should fail because mTLS requires a keystore and mTLS is needed
      export SOLR_SSL_CLIENT_KEY_STORE=
      export SOLR_SSL_CLIENT_KEY_STORE_PASSWORD=

      run ! solr api --verbose --solr-url "https://localhost:${SOLR_PORT}/solr/test/select?q=*:*&rows=0"
      assert_output --regexp '(bad_certificate|java.nio.channels.ClosedChannelException|Server refused connection)'
    )
  )

  # Turn on client hostname verification, and start a new Solr node since the property is a server setting.
  # Test that it fails because the client cert does not use "localhost"
  export SOLR_SSL_CLIENT_HOSTNAME_VERIFICATION=true
  solr start -c -z localhost:${ZK_PORT} -p ${SOLR3_PORT}

  # We can't check if the server has come up, because we can't connect to it, so just wait
  sleep 5

  run ! solr api --verbose --solr-url "https://localhost:${SOLR3_PORT}/solr/test/select?q=*:*&rows=0"
  assert_output --regexp '(certificate_unknown|java.nio.channels.ClosedChannelException|Server refused connection)'
}

@test "start solr with mTLS wanted" {
  # Make a test tmp dir, as the security policy includes TMP, so that might already contain the BATS_TEST_TMPDIR
  test_tmp_dir="${BATS_TEST_TMPDIR}/tmp"
  mkdir -p "${test_tmp_dir}"
  test_tmp_dir="$(cd -P "${test_tmp_dir}" && pwd)"

  export SOLR_SECURITY_MANAGER_ENABLED=true
  export SOLR_OPTS="-Djava.io.tmpdir=${test_tmp_dir}"
  export SOLR_TOOL_OPTS="-Djava.io.tmpdir=${test_tmp_dir}" # To debug further use: -Djavax.net.debug=SSL,keymanager,trustmanager,ssl:handshake

  export ssl_dir="${BATS_TEST_TMPDIR}/ssl"
  export server_ssl_dir="${ssl_dir}/server"
  export client_ssl_dir="${ssl_dir}/client"

  # Create a root & intermediary CA
  echo "${ssl_dir}"
  mkdir -p "${ssl_dir}"
  (
    cd "$ssl_dir"
    rm -f root.p12 root.pem ca.p12 ca.pem

    keytool -genkeypair -keystore root.p12 -storetype PKCS12 -keypass secret -storepass secret -alias root -ext bc:c -ext "SAN=DNS:localhost,IP:127.0.0.1" -dname "CN=localhost, OU=Organizational Unit, O=Organization, L=Location, ST=State, C=Country" -keyalg rsa
    keytool -genkeypair -keystore ca.p12 -storetype PKCS12 -keypass secret -storepass secret -alias ca -ext bc:c -ext "SAN=DNS:localhost,IP:127.0.0.1" -dname "CN=localhost, OU=Organizational Unit, O=Organization, L=Location, ST=State, C=Country" -keyalg rsa

    keytool -keystore root.p12 -storetype PKCS12 -storepass secret -alias root -exportcert -rfc > root.pem

    keytool -storepass secret -storetype PKCS12 -keystore ca.p12 -certreq -alias ca | \
     keytool -storepass secret -keystore root.p12  -storetype PKCS12 \
     -gencert -alias root -ext BC=0 -rfc > ca.pem
    keytool -keystore ca.p12 -importcert -storetype PKCS12 -storepass secret -alias root -file root.pem -noprompt
    keytool -keystore ca.p12 -importcert -storetype PKCS12 -storepass secret -alias ca -file ca.pem
  )
  # Create a server keystore & truststore
  mkdir -p "$server_ssl_dir"
  (
    cd "$server_ssl_dir"
    rm -f solr-server.keystore.p12 server.pem solr-server.truststore.p12

    # Create a keystore and certificate
    keytool -genkeypair -keystore solr-server.keystore.p12 -storetype PKCS12 -keypass server-key -storepass server-key -alias server -ext "SAN=DNS:localhost,IP:127.0.0.1" -dname "CN=localhost, OU=Organizational Unit, O=Organization, L=Location, ST=State, C=Country" -keyalg rsa

    # Trust the keystore cert with the CA
    keytool -storepass server-key -keystore solr-server.keystore.p12 -storetype PKCS12 -certreq -alias server | \
     keytool -storepass secret -keystore "$ssl_dir/ca.p12" -storetype PKCS12 -gencert -alias ca \
     -ext "SAN=DNS:localhost,IP:127.0.0.1" -ext "ku:c=nonRepudiation,digitalSignature,keyEncipherment" -ext eku:c=serverAuth -rfc > server.pem
    keytool -keystore solr-server.keystore.p12 -storetype PKCS12 -keypass server-key -storepass server-key -importcert -alias root -file "$ssl_dir/root.pem"  -noprompt
    keytool -keystore solr-server.keystore.p12 -storetype PKCS12 -keypass server-key -storepass server-key -importcert -alias ca -file "$ssl_dir/ca.pem"  -noprompt
    keytool -keystore solr-server.keystore.p12 -storetype PKCS12 -keypass server-key -storepass server-key -importcert -alias server -file server.pem

    # Create a truststore with just the Root CA
    keytool -keystore solr-server.truststore.p12 -storetype PKCS12 -keypass server-trust -storepass server-trust -importcert -alias root -file "$ssl_dir/root.pem"  -noprompt
    keytool -keystore solr-server.truststore.p12 -storetype PKCS12 -keypass server-trust -storepass server-trust -importcert -alias ca -file "$ssl_dir/ca.pem"  -noprompt
  )
  # Create a client keystore & truststore
  mkdir -p "$client_ssl_dir"
  (
    cd "$client_ssl_dir"
    rm -f solr-client.keystore.p12 client.pem solr-client.truststore.p12

    # Create a keystore and certificate
    keytool -genkeypair -keystore solr-client.keystore.p12 -storetype PKCS12 -keypass client-key -storepass client-key -alias client -ext "SAN=DNS:localhost,IP:127.0.0.1" -dname "CN=localhost, OU=Organizational Unit, O=Organization, L=Location, ST=State, C=Country" -keyalg rsa

    # Trust the keystore cert with the CA
    keytool -storepass client-key -keystore solr-client.keystore.p12 -storetype PKCS12 -certreq -alias client | \
     keytool -storepass secret -keystore "$ssl_dir/ca.p12" -storetype PKCS12 -gencert -alias ca \
     -ext "SAN=DNS:localhost,IP:127.0.0.1" -ext "ku:c=nonRepudiation,digitalSignature,keyEncipherment" -ext eku:c=clientAuth -rfc > client.pem
    keytool -keystore solr-client.keystore.p12 -storetype PKCS12 -keypass client-key -storepass client-key -importcert -alias root -file "$ssl_dir/root.pem"  -noprompt
    keytool -keystore solr-client.keystore.p12 -storetype PKCS12 -keypass client-key -storepass client-key -importcert -alias ca -file "$ssl_dir/ca.pem"  -noprompt
    keytool -keystore solr-client.keystore.p12 -storetype PKCS12 -keypass client-key -storepass client-key -importcert -alias client -file client.pem

    # Create a truststore with just the Root CA
    keytool -keystore solr-client.truststore.p12 -storetype PKCS12 -keypass client-trust -storepass client-trust -importcert -alias root -file "$ssl_dir/root.pem"  -noprompt
    keytool -keystore solr-client.truststore.p12 -storetype PKCS12 -keypass client-trust -storepass client-trust -importcert -alias ca -file "$ssl_dir/ca.pem"  -noprompt
  )

  # Set ENV_VARs so that Solr uses this keystore
  export SOLR_SSL_ENABLED=true
  export SOLR_SSL_KEY_STORE="$server_ssl_dir/solr-server.keystore.p12"
  export SOLR_SSL_KEY_STORE_PASSWORD=server-key
  export SOLR_SSL_KEY_STORE_TYPE=PKCS12
  export SOLR_SSL_TRUST_STORE="$server_ssl_dir/solr-server.truststore.p12"
  export SOLR_SSL_TRUST_STORE_PASSWORD=server-trust
  export SOLR_SSL_TRUST_STORE_TYPE=PKCS12
  export SOLR_SSL_CLIENT_KEY_STORE="$client_ssl_dir/solr-client.keystore.p12"
  export SOLR_SSL_CLIENT_KEY_STORE_PASSWORD=client-key
  export SOLR_SSL_CLIENT_KEY_STORE_TYPE=PKCS12
  export SOLR_SSL_CLIENT_TRUST_STORE="$client_ssl_dir/solr-client.truststore.p12"
  export SOLR_SSL_CLIENT_TRUST_STORE_PASSWORD=client-trust
  export SOLR_SSL_CLIENT_TRUST_STORE_TYPE=PKCS12
  export SOLR_SSL_NEED_CLIENT_AUTH=false
  export SOLR_SSL_WANT_CLIENT_AUTH=true
  export SOLR_SSL_CHECK_PEER_NAME=true
  export SOLR_SSL_CLIENT_HOSTNAME_VERIFICATION=true
  export SOLR_HOST=localhost

  solr start -c
  solr start -c -z localhost:${ZK_PORT} -p ${SOLR2_PORT}

  export SOLR_SSL_KEY_STORE=
  export SOLR_SSL_KEY_STORE_PASSWORD=
  export SOLR_SSL_TRUST_STORE=
  export SOLR_SSL_TRUST_STORE_PASSWORD=

  solr assert --started https://localhost:${SOLR_PORT} --timeout 5000
  solr assert --started https://localhost:${SOLR2_PORT} --timeout 5000

  run solr create -c test -s 2
  assert_output --partial "Created collection 'test'"

  run solr api --solr-url "https://localhost:${SOLR_PORT}/solr/admin/collections?action=CLUSTERSTATUS"
  assert_output --partial '"urlScheme":"https"'

  run solr api --solr-url "https://localhost:${SOLR2_PORT}/solr/test/select?q=*:*&rows=0"
  assert_output --partial '"numFound":0'

  export SOLR_SSL_CLIENT_KEY_STORE=
  export SOLR_SSL_CLIENT_KEY_STORE_PASSWORD=

  # mTLS requires a keyStore, so just using the truststore would fail if mTLS was "NEED"ed, however it is only "WANT"ed, so its ok
  run solr api --solr-url "https://localhost:${SOLR_PORT}/solr/test/select?q=*:*&rows=0"
  assert_output --partial '"numFound":0'

  export SOLR_SSL_CLIENT_TRUST_STORE=
  export SOLR_SSL_CLIENT_TRUST_STORE_PASSWORD=

  # TLS cannot work if a truststore and keystore are not provided (either Server or Client)
  run solr api --verbose --solr-url "https://localhost:${SOLR_PORT}/solr/test/select?q=*:*&rows=0"
  assert_output --regexp '(unable to find valid certification path to requested target|Server refused connection)'
}

@test "test keystore reload" {
  # Create a keystore
  export ssl_dir="${BATS_TEST_TMPDIR}/ssl"
  mkdir -p "$ssl_dir"
  (
    cd "$ssl_dir"
    rm -f cert1.keystore.p12 cert1.pem cert2.keystore.p12 cert2.pem
    # cert and keystore 1
    keytool -genkeypair -alias cert1 -keyalg RSA -keysize 2048 -keypass secret -storepass secret -validity 9999 -keystore cert1.keystore.p12 -storetype PKCS12 -ext SAN=DNS:localhost,IP:127.0.0.1 -dname "CN=localhost, OU=Organizational Unit, O=Organization, L=Location, ST=State, C=Country"
    openssl pkcs12 -in cert1.keystore.p12 -out cert1.pem -passin pass:secret -passout pass:secret

    # cert and keystore 2
    keytool -genkeypair -alias cert2 -keyalg RSA -keysize 2048 -keypass secret -storepass secret -validity 9999 -keystore cert2.keystore.p12 -storetype PKCS12 -ext SAN=DNS:localhost,IP:127.0.0.1 -dname "CN=localhost, OU=Organizational Unit, O=Organization, L=Location, ST=State, C=Country"
    openssl pkcs12 -in cert2.keystore.p12 -out cert2.pem -passin pass:secret -passout pass:secret

    cp cert1.keystore.p12 server1.keystore.p12
    cp cert1.keystore.p12 server2.keystore.p12
  )

  # Set ENV_VARs so that Solr uses this keystore
  export SOLR_SSL_ENABLED=true
  export SOLR_SSL_KEY_STORE_PASSWORD=secret
  export SOLR_SSL_TRUST_STORE_PASSWORD=secret
  export SOLR_SSL_NEED_CLIENT_AUTH=true
  export SOLR_SSL_WANT_CLIENT_AUTH=false
  export SOLR_HOST=localhost

  # server1 will run on $SOLR_PORT and will use server1.keystore
  export SOLR_SSL_KEY_STORE=$ssl_dir/server1.keystore.p12
  export SOLR_SSL_TRUST_STORE=$ssl_dir/server1.keystore.p12
  solr start -c -a "-Dsolr.jetty.sslContext.reload.scanInterval=1 -DsocketTimeout=5000"
  solr assert --started https://localhost:${SOLR_PORT} --timeout 5000

  # server2 will run on $SOLR2_PORT and will use server2.keystore. Initially, this is the same as server1.keystore
  export SOLR_SSL_KEY_STORE=$ssl_dir/server2.keystore.p12
  export SOLR_SSL_TRUST_STORE=$ssl_dir/server2.keystore.p12
  solr start -c -z localhost:${ZK_PORT} -p ${SOLR2_PORT} -a "-Dsolr.jetty.sslContext.reload.scanInterval=1 -DsocketTimeout=5000"
  solr assert --started https://localhost:${SOLR2_PORT} --timeout 5000

  # "test" collection is two shards, meaning there must be communication between shards for queries (handled by http shard handler factory)
  run solr create -c test -s 2
  assert_output --partial "Created collection 'test'"

  # "test-single-shard" is one shard and one replica, this means that one of the nodes will have to forward requests to the other
  run solr create -c test-single-shard -s 1
  assert_output --partial "Created collection 'test-single-shard'"

  run solr api --solr-url "https://localhost:${SOLR_PORT}/solr/test/select?q=*:*"
  assert_output --partial '"numFound":0'
  run solr api --solr-url "https://localhost:${SOLR2_PORT}/solr/test/select?q=*:*"
  assert_output --partial '"numFound":0'

  run solr api --solr-url "https://localhost:${SOLR_PORT}/solr/test-single-shard/select?q=*:*"
  assert_output --partial '"numFound":0'
  run solr api --solr-url "https://localhost:${SOLR2_PORT}/solr/test-single-shard/select?q=*:*"
  assert_output --partial '"numFound":0'

  run ! curl "https://localhost:${SOLR_PORT}/solr/test/select?q=*:*"
  run ! curl "https://localhost:${SOLR2_PORT}/solr/test/select?q=*:*"

  run ! curl "https://localhost:${SOLR_PORT}/solr/test-single-shard/select?q=*:*"
  run ! curl "https://localhost:${SOLR2_PORT}/solr/test-single-shard/select?q=*:*"

  export SOLR_SSL_KEY_STORE=$ssl_dir/cert2.keystore.p12
  export SOLR_SSL_KEY_STORE_PASSWORD=secret
  export SOLR_SSL_TRUST_STORE=$ssl_dir/cert2.keystore.p12
  export SOLR_SSL_TRUST_STORE_PASSWORD=secret

  run ! solr api --solr-url "https://localhost:${SOLR_PORT}/solr/test/select?q=*:*"

  (
    cd "$ssl_dir"
    # Replace server1 keystore with client's
    cp cert2.keystore.p12 server1.keystore.p12
  )
  # Give some time for the server reload
  sleep 6

  run solr healthcheck --solr-url https://localhost:${SOLR_PORT}

  # Server 2 still uses the cert1, so this request should fail
  run ! solr api --solr-url "https://localhost:${SOLR2_PORT}/solr/test/select?q=query2"

  run ! solr healthcheck --solr-url https://localhost:${SOLR2_PORT}

  (
    cd "$ssl_dir"
    # Replace server2 keystore with client's
    cp cert2.keystore.p12 server2.keystore.p12
  )
  # Give some time for the server reload
  sleep 6

  run solr healthcheck --solr-url https://localhost:${SOLR_PORT}
  run solr healthcheck --solr-url https://localhost:${SOLR2_PORT}

  run solr api --solr-url "https://localhost:${SOLR_PORT}/solr/test/select?q=query3"
  assert_output --partial '"numFound":0'

  run solr api --solr-url "https://localhost:${SOLR2_PORT}/solr/test/select?q=query3"
  assert_output --partial '"numFound":0'

  run solr api --solr-url "https://localhost:${SOLR_PORT}/solr/test-single-shard/select?q=query4"
  assert_output --partial '"numFound":0'

  run solr api --solr-url "https://localhost:${SOLR2_PORT}/solr/test-single-shard/select?q=query4"
  assert_output --partial '"numFound":0'

  run solr post -url https://localhost:${SOLR_PORT}/solr/test/update ${SOLR_TIP}/example/exampledocs/books.csv

  run solr api --solr-url "https://localhost:${SOLR_PORT}/solr/test/select?q=*:*"
  assert_output --partial '"numFound":10'
}<|MERGE_RESOLUTION|>--- conflicted
+++ resolved
@@ -152,13 +152,8 @@
   export SOLR_HOST=localhost
 
   solr start -c
-<<<<<<< HEAD
-  solr assert --started https://localhost:${SOLR_PORT}/solr --timeout 5000
+  solr assert --started https://localhost:${SOLR_PORT} --timeout 5000
   solr auth enable --type basicAuth --credentials name:password
-=======
-  solr assert --started https://localhost:${SOLR_PORT} --timeout 5000
-  solr auth enable -type basicAuth -credentials name:password
->>>>>>> 709a1ee2
 
   run curl -u name:password --basic --cacert "$ssl_dir/solr-ssl.pem" "https://localhost:${SOLR_PORT}/solr/admin/collections?action=CREATE&collection.configName=_default&name=test&numShards=2&replicationFactor=1&router.name=compositeId&wt=json"
   assert_output --partial '"status":0'
