#!/usr/bin/env bats

# Licensed to the Apache Software Foundation (ASF) under one or more
# contributor license agreements.  See the NOTICE file distributed with
# this work for additional information regarding copyright ownership.
# The ASF licenses this file to You under the Apache License, Version 2.0
# (the "License"); you may not use this file except in compliance with
# the License.  You may obtain a copy of the License at
#
#     http://www.apache.org/licenses/LICENSE-2.0
#
# Unless required by applicable law or agreed to in writing, software
# distributed under the License is distributed on an "AS IS" BASIS,
# WITHOUT WARRANTIES OR CONDITIONS OF ANY KIND, either express or implied.
# See the License for the specific language governing permissions and
# limitations under the License.

load bats_helper

setup() {
  common_clean_setup
}

teardown() {
  # save a snapshot of SOLR_HOME for failed tests
  save_home_on_failure

  delete_all_collections
  solr stop --all >/dev/null 2>&1
}

@test "Affinity placement plugin using sysprop" {
<<<<<<< HEAD
  run solr start -Dsolr.placementplugin.default=affinity
  solr assert -c http://localhost:${SOLR_PORT} -t 3000
=======
  run solr start -c -Dsolr.placementplugin.default=affinity
  solr assert --cloud http://localhost:${SOLR_PORT} --timeout 3000
>>>>>>> a4cc5809
  run solr create -c COLL_NAME
  collection_exists COLL_NAME
  assert_file_contains "${SOLR_LOGS_DIR}/solr.log" 'Default replica placement plugin set in solr\.placementplugin\.default to affinity'
}

@test "Random placement plugin using ENV" {
  export SOLR_PLACEMENTPLUGIN_DEFAULT=random
<<<<<<< HEAD
  run solr start
  solr assert -c http://localhost:${SOLR_PORT} -t 3000
=======
  run solr start -c
  solr assert --cloud http://localhost:${SOLR_PORT} --timeout 3000
>>>>>>> a4cc5809
  run solr create -c COLL_NAME
  collection_exists COLL_NAME
  assert_file_contains "${SOLR_LOGS_DIR}/solr.log" 'Default replica placement plugin set in solr\.placementplugin\.default to random'
}<|MERGE_RESOLUTION|>--- conflicted
+++ resolved
@@ -30,13 +30,8 @@
 }
 
 @test "Affinity placement plugin using sysprop" {
-<<<<<<< HEAD
   run solr start -Dsolr.placementplugin.default=affinity
-  solr assert -c http://localhost:${SOLR_PORT} -t 3000
-=======
-  run solr start -c -Dsolr.placementplugin.default=affinity
   solr assert --cloud http://localhost:${SOLR_PORT} --timeout 3000
->>>>>>> a4cc5809
   run solr create -c COLL_NAME
   collection_exists COLL_NAME
   assert_file_contains "${SOLR_LOGS_DIR}/solr.log" 'Default replica placement plugin set in solr\.placementplugin\.default to affinity'
@@ -44,13 +39,8 @@
 
 @test "Random placement plugin using ENV" {
   export SOLR_PLACEMENTPLUGIN_DEFAULT=random
-<<<<<<< HEAD
   run solr start
-  solr assert -c http://localhost:${SOLR_PORT} -t 3000
-=======
-  run solr start -c
   solr assert --cloud http://localhost:${SOLR_PORT} --timeout 3000
->>>>>>> a4cc5809
   run solr create -c COLL_NAME
   collection_exists COLL_NAME
   assert_file_contains "${SOLR_LOGS_DIR}/solr.log" 'Default replica placement plugin set in solr\.placementplugin\.default to random'
