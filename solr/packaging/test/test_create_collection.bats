#!/usr/bin/env bats

# Licensed to the Apache Software Foundation (ASF) under one or more
# contributor license agreements.  See the NOTICE file distributed with
# this work for additional information regarding copyright ownership.
# The ASF licenses this file to You under the Apache License, Version 2.0
# (the "License"); you may not use this file except in compliance with
# the License.  You may obtain a copy of the License at
#
#     http://www.apache.org/licenses/LICENSE-2.0
#
# Unless required by applicable law or agreed to in writing, software
# distributed under the License is distributed on an "AS IS" BASIS,
# WITHOUT WARRANTIES OR CONDITIONS OF ANY KIND, either express or implied.
# See the License for the specific language governing permissions and
# limitations under the License.

load bats_helper

setup_file() {
  common_clean_setup
  solr start -c
}

teardown_file() {
  common_setup
  solr stop -all
}

setup() {
  common_setup
}

teardown() {
  # save a snapshot of SOLR_HOME for failed tests
  save_home_on_failure

  delete_all_collections
}

@test "create collection" {
  run solr create -c COLL_NAME
  assert_output --partial "Created collection 'COLL_NAME'"
  assert_output --partial "assuming solrUrl is http://localhost:${SOLR_PORT}"
}

@test "create collection using solrUrl" {
<<<<<<< HEAD
  run solr create_collection -c COLL_NAME --solrUrl http://localhost:8983/solr
  assert_output --partial "Created collection 'COLL_NAME'"  
  refute_output --partial "assuming solrUrl is http://localhost:8983/solr"
}

@test "create collection using Zookeeper" {
  run solr create_collection -c COLL_NAME --zkHost localhost:9983
=======
  run solr create -c COLL_NAME -solrUrl http://localhost:${SOLR_PORT}
  assert_output --partial "Created collection 'COLL_NAME'"
  refute_output --partial "assuming solrUrl is http://localhost:${SOLR_PORT}"
}

@test "create collection using legacy solrUrl" {
  run solr create -c COLL_NAME -solrUrl http://localhost:${SOLR_PORT}/solr
  assert_output --partial "Created collection 'COLL_NAME'"
  assert_output --partial "needn't include Solr's context-root"
  refute_output --partial "assuming solrUrl is http://localhost:${SOLR_PORT}"
}

@test "create collection using Zookeeper" {
  run solr create -c COLL_NAME -zkHost localhost:${ZK_PORT}
>>>>>>> b2a2a07f
  assert_output --partial "Created collection 'COLL_NAME'"
}

@test "reject d option with invalid config dir" {
<<<<<<< HEAD
  run ! solr create_collection -c COLL_NAME -d /asdf  -s http://localhost:8983/solr
=======
  run ! solr create -c COLL_NAME -d /asdf  -solrUrl http://localhost:${SOLR_PORT}/solr
>>>>>>> b2a2a07f
  assert_output --partial "Specified configuration directory /asdf not found!"
}

@test "accept d option with builtin config" {
<<<<<<< HEAD
  run solr create_collection -c COLL_NAME -d sample_techproducts_configs --solrUrl http://localhost:8983/solr
=======
  run solr create -c COLL_NAME -d sample_techproducts_configs -solrUrl http://localhost:${SOLR_PORT}/solr
>>>>>>> b2a2a07f
  assert_output --partial "Created collection 'COLL_NAME'"
}

@test "accept d option with explicit path to config" {
  local source_configset_dir="${SOLR_TIP}/server/solr/configsets/sample_techproducts_configs"
  local dest_configset_dir="${BATS_TEST_TMPDIR}/config"
  test -d $source_configset_dir
  cp -r "${source_configset_dir}" "${dest_configset_dir}"

<<<<<<< HEAD
  run solr create_collection -c COLL_NAME -d "${dest_configset_dir}" --solrUrl http://localhost:8983/solr
=======
  run solr create -c COLL_NAME -d "${dest_configset_dir}" -solrUrl http://localhost:${SOLR_PORT}/solr
>>>>>>> b2a2a07f
  assert_output --partial "Created collection 'COLL_NAME'"
}

@test "accept n option as config name" {
<<<<<<< HEAD
  run solr create_collection -c COLL_NAME -n other_conf_name --solrUrl http://localhost:8983/solr
=======
  run solr create -c COLL_NAME -n other_conf_name -solrUrl http://localhost:${SOLR_PORT}/solr
>>>>>>> b2a2a07f
  assert_output --partial "Created collection 'COLL_NAME'"
  assert_output --partial "config-set 'other_conf_name'"
}

@test "allow config reuse when n option specifies same config" {
<<<<<<< HEAD
  run -0 solr create_collection -c COLL_NAME_1 -n shared_config --solrUrl http://localhost:8983/solr
  assert_output --partial "Created collection 'COLL_NAME_1'"
  assert_output --partial "config-set 'shared_config'"

  run -0 solr create_collection -c COLL_NAME_2 -n shared_config --solrUrl http://localhost:8983/solr
=======
  run -0 solr create -c COLL_NAME_1 -n shared_config -solrUrl http://localhost:${SOLR_PORT}/solr
  assert_output --partial "Created collection 'COLL_NAME_1'"
  assert_output --partial "config-set 'shared_config'"

  run -0 solr create -c COLL_NAME_2 -n shared_config -solrUrl http://localhost:${SOLR_PORT}/solr
>>>>>>> b2a2a07f
  assert_output --partial "Created collection 'COLL_NAME_2'"
  assert_output --partial "config-set 'shared_config'"
}

@test "create multisharded collections when s provided" {
<<<<<<< HEAD
  run -0 solr create_collection -c COLL_NAME -s 2 --solrUrl http://localhost:8983/solr
=======
  run -0 solr create -c COLL_NAME -s 2 -solrUrl http://localhost:${SOLR_PORT}/solr
>>>>>>> b2a2a07f
  assert_output --partial "Created collection 'COLL_NAME'"
  assert_output --partial "2 shard(s)"
}

@test "create replicated collections when rf provided" {
<<<<<<< HEAD
  run -0 solr create_collection -c COLL_NAME -rf 2 --solrUrl http://localhost:8983/solr
=======
  run -0 solr create -c COLL_NAME -rf 2 -solrUrl http://localhost:${SOLR_PORT}/solr
>>>>>>> b2a2a07f
  assert_output --partial "Created collection 'COLL_NAME'"
  assert_output --partial "2 replica(s)"
}<|MERGE_RESOLUTION|>--- conflicted
+++ resolved
@@ -45,15 +45,6 @@
 }
 
 @test "create collection using solrUrl" {
-<<<<<<< HEAD
-  run solr create_collection -c COLL_NAME --solrUrl http://localhost:8983/solr
-  assert_output --partial "Created collection 'COLL_NAME'"  
-  refute_output --partial "assuming solrUrl is http://localhost:8983/solr"
-}
-
-@test "create collection using Zookeeper" {
-  run solr create_collection -c COLL_NAME --zkHost localhost:9983
-=======
   run solr create -c COLL_NAME -solrUrl http://localhost:${SOLR_PORT}
   assert_output --partial "Created collection 'COLL_NAME'"
   refute_output --partial "assuming solrUrl is http://localhost:${SOLR_PORT}"
@@ -68,25 +59,16 @@
 
 @test "create collection using Zookeeper" {
   run solr create -c COLL_NAME -zkHost localhost:${ZK_PORT}
->>>>>>> b2a2a07f
   assert_output --partial "Created collection 'COLL_NAME'"
 }
 
 @test "reject d option with invalid config dir" {
-<<<<<<< HEAD
-  run ! solr create_collection -c COLL_NAME -d /asdf  -s http://localhost:8983/solr
-=======
   run ! solr create -c COLL_NAME -d /asdf  -solrUrl http://localhost:${SOLR_PORT}/solr
->>>>>>> b2a2a07f
   assert_output --partial "Specified configuration directory /asdf not found!"
 }
 
 @test "accept d option with builtin config" {
-<<<<<<< HEAD
-  run solr create_collection -c COLL_NAME -d sample_techproducts_configs --solrUrl http://localhost:8983/solr
-=======
   run solr create -c COLL_NAME -d sample_techproducts_configs -solrUrl http://localhost:${SOLR_PORT}/solr
->>>>>>> b2a2a07f
   assert_output --partial "Created collection 'COLL_NAME'"
 }
 
@@ -96,58 +78,34 @@
   test -d $source_configset_dir
   cp -r "${source_configset_dir}" "${dest_configset_dir}"
 
-<<<<<<< HEAD
-  run solr create_collection -c COLL_NAME -d "${dest_configset_dir}" --solrUrl http://localhost:8983/solr
-=======
   run solr create -c COLL_NAME -d "${dest_configset_dir}" -solrUrl http://localhost:${SOLR_PORT}/solr
->>>>>>> b2a2a07f
   assert_output --partial "Created collection 'COLL_NAME'"
 }
 
 @test "accept n option as config name" {
-<<<<<<< HEAD
-  run solr create_collection -c COLL_NAME -n other_conf_name --solrUrl http://localhost:8983/solr
-=======
   run solr create -c COLL_NAME -n other_conf_name -solrUrl http://localhost:${SOLR_PORT}/solr
->>>>>>> b2a2a07f
   assert_output --partial "Created collection 'COLL_NAME'"
   assert_output --partial "config-set 'other_conf_name'"
 }
 
 @test "allow config reuse when n option specifies same config" {
-<<<<<<< HEAD
-  run -0 solr create_collection -c COLL_NAME_1 -n shared_config --solrUrl http://localhost:8983/solr
-  assert_output --partial "Created collection 'COLL_NAME_1'"
-  assert_output --partial "config-set 'shared_config'"
-
-  run -0 solr create_collection -c COLL_NAME_2 -n shared_config --solrUrl http://localhost:8983/solr
-=======
   run -0 solr create -c COLL_NAME_1 -n shared_config -solrUrl http://localhost:${SOLR_PORT}/solr
   assert_output --partial "Created collection 'COLL_NAME_1'"
   assert_output --partial "config-set 'shared_config'"
 
   run -0 solr create -c COLL_NAME_2 -n shared_config -solrUrl http://localhost:${SOLR_PORT}/solr
->>>>>>> b2a2a07f
   assert_output --partial "Created collection 'COLL_NAME_2'"
   assert_output --partial "config-set 'shared_config'"
 }
 
 @test "create multisharded collections when s provided" {
-<<<<<<< HEAD
-  run -0 solr create_collection -c COLL_NAME -s 2 --solrUrl http://localhost:8983/solr
-=======
   run -0 solr create -c COLL_NAME -s 2 -solrUrl http://localhost:${SOLR_PORT}/solr
->>>>>>> b2a2a07f
   assert_output --partial "Created collection 'COLL_NAME'"
   assert_output --partial "2 shard(s)"
 }
 
 @test "create replicated collections when rf provided" {
-<<<<<<< HEAD
-  run -0 solr create_collection -c COLL_NAME -rf 2 --solrUrl http://localhost:8983/solr
-=======
   run -0 solr create -c COLL_NAME -rf 2 -solrUrl http://localhost:${SOLR_PORT}/solr
->>>>>>> b2a2a07f
   assert_output --partial "Created collection 'COLL_NAME'"
   assert_output --partial "2 replica(s)"
 }