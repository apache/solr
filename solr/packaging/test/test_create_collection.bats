--- conflicted
+++ resolved
@@ -63,20 +63,12 @@
 }
 
 @test "reject d option with invalid config dir" {
-<<<<<<< HEAD
-  run ! solr create -c COLL_NAME -d /asdf  --solr-url http://localhost:${SOLR_PORT}/solr
-=======
   run ! solr create -c COLL_NAME -d /asdf  -solrUrl http://localhost:${SOLR_PORT}
->>>>>>> 709a1ee2
   assert_output --partial "Specified configuration directory /asdf not found!"
 }
 
 @test "accept d option with builtin config" {
-<<<<<<< HEAD
-  run solr create -c COLL_NAME -d sample_techproducts_configs --solr-url http://localhost:${SOLR_PORT}/solr
-=======
-  run solr create -c COLL_NAME -d sample_techproducts_configs -solrUrl http://localhost:${SOLR_PORT}
->>>>>>> 709a1ee2
+  run solr create -c COLL_NAME -d sample_techproducts_configs --solr-url http://localhost:${SOLR_PORT}
   assert_output --partial "Created collection 'COLL_NAME'"
 }
 
@@ -86,58 +78,34 @@
   test -d $source_configset_dir
   cp -r "${source_configset_dir}" "${dest_configset_dir}"
 
-<<<<<<< HEAD
-  run solr create -c COLL_NAME -d "${dest_configset_dir}" --solr-url http://localhost:${SOLR_PORT}/solr
-=======
-  run solr create -c COLL_NAME -d "${dest_configset_dir}" -solrUrl http://localhost:${SOLR_PORT}
->>>>>>> 709a1ee2
+  run solr create -c COLL_NAME -d "${dest_configset_dir}" --solr-url http://localhost:${SOLR_PORT}
   assert_output --partial "Created collection 'COLL_NAME'"
 }
 
 @test "accept n option as config name" {
-<<<<<<< HEAD
-  run solr create -c COLL_NAME -n other_conf_name --solr-url http://localhost:${SOLR_PORT}/solr
-=======
-  run solr create -c COLL_NAME -n other_conf_name -solrUrl http://localhost:${SOLR_PORT}
->>>>>>> 709a1ee2
+  run solr create -c COLL_NAME -n other_conf_name --solr-url http://localhost:${SOLR_PORT}
   assert_output --partial "Created collection 'COLL_NAME'"
   assert_output --partial "config-set 'other_conf_name'"
 }
 
 @test "allow config reuse when n option specifies same config" {
-<<<<<<< HEAD
-  run -0 solr create -c COLL_NAME_1 -n shared_config --solr-url http://localhost:${SOLR_PORT}/solr
+  run -0 solr create -c COLL_NAME_1 -n shared_config --solr-url http://localhost:${SOLR_PORT}
   assert_output --partial "Created collection 'COLL_NAME_1'"
   assert_output --partial "config-set 'shared_config'"
 
-  run -0 solr create -c COLL_NAME_2 -n shared_config --solr-url http://localhost:${SOLR_PORT}/solr
-=======
-  run -0 solr create -c COLL_NAME_1 -n shared_config -solrUrl http://localhost:${SOLR_PORT}
-  assert_output --partial "Created collection 'COLL_NAME_1'"
-  assert_output --partial "config-set 'shared_config'"
-
-  run -0 solr create -c COLL_NAME_2 -n shared_config -solrUrl http://localhost:${SOLR_PORT}
->>>>>>> 709a1ee2
+  run -0 solr create -c COLL_NAME_2 -n shared_config --solr-url http://localhost:${SOLR_PORT}
   assert_output --partial "Created collection 'COLL_NAME_2'"
   assert_output --partial "config-set 'shared_config'"
 }
 
 @test "create multisharded collections when s provided" {
-<<<<<<< HEAD
-  run -0 solr create -c COLL_NAME -s 2 --solr-url http://localhost:${SOLR_PORT}/solr
-=======
-  run -0 solr create -c COLL_NAME -s 2 -solrUrl http://localhost:${SOLR_PORT}
->>>>>>> 709a1ee2
+  run -0 solr create -c COLL_NAME -s 2 --solr-url http://localhost:${SOLR_PORT}
   assert_output --partial "Created collection 'COLL_NAME'"
   assert_output --partial "2 shard(s)"
 }
 
 @test "create replicated collections when rf provided" {
-<<<<<<< HEAD
-  run -0 solr create -c COLL_NAME -rf 2 --solr-url http://localhost:${SOLR_PORT}/solr
-=======
-  run -0 solr create -c COLL_NAME -rf 2 -solrUrl http://localhost:${SOLR_PORT}
->>>>>>> 709a1ee2
+  run -0 solr create -c COLL_NAME -rf 2 --solr-url http://localhost:${SOLR_PORT}
   assert_output --partial "Created collection 'COLL_NAME'"
   assert_output --partial "2 replica(s)"
 }