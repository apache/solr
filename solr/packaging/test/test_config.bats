#!/usr/bin/env bats

# Licensed to the Apache Software Foundation (ASF) under one or more
# contributor license agreements.  See the NOTICE file distributed with
# this work for additional information regarding copyright ownership.
# The ASF licenses this file to You under the Apache License, Version 2.0
# (the "License"); you may not use this file except in compliance with
# the License.  You may obtain a copy of the License at
#
#     http://www.apache.org/licenses/LICENSE-2.0
#
# Unless required by applicable law or agreed to in writing, software
# distributed under the License is distributed on an "AS IS" BASIS,
# WITHOUT WARRANTIES OR CONDITIONS OF ANY KIND, either express or implied.
# See the License for the specific language governing permissions and
# limitations under the License.

load bats_helper

setup_file() {
  common_clean_setup
  solr start -c
}

teardown_file() {
  common_setup
  solr stop -all
}

setup() {
  common_setup
}

teardown() {
  # save a snapshot of SOLR_HOME for failed tests
  save_home_on_failure

  delete_all_collections
}

@test "setting property" {
  solr create -c COLL_NAME

<<<<<<< HEAD
  run solr config -c COLL_NAME --action set-property --property updateHandler.autoCommit.maxDocs --value 100 --solrUrl http://localhost:8983/solr
=======
  run solr config -c COLL_NAME -action set-property -property updateHandler.autoCommit.maxDocs -value 100 -solrUrl http://localhost:${SOLR_PORT}/solr
>>>>>>> b2a2a07f
  assert_output --partial "Successfully set-property updateHandler.autoCommit.maxDocs to 100"
}

@test "short form of setting property" {
  solr create -c COLL_NAME

  run solr config -c COLL_NAME --property updateHandler.autoCommit.maxDocs -v 100
  assert_output --partial "Successfully set-property updateHandler.autoCommit.maxDocs to 100"
  assert_output --partial "assuming solrUrl is http://localhost:${SOLR_PORT}."
}<|MERGE_RESOLUTION|>--- conflicted
+++ resolved
@@ -41,11 +41,7 @@
 @test "setting property" {
   solr create -c COLL_NAME
 
-<<<<<<< HEAD
-  run solr config -c COLL_NAME --action set-property --property updateHandler.autoCommit.maxDocs --value 100 --solrUrl http://localhost:8983/solr
-=======
   run solr config -c COLL_NAME -action set-property -property updateHandler.autoCommit.maxDocs -value 100 -solrUrl http://localhost:${SOLR_PORT}/solr
->>>>>>> b2a2a07f
   assert_output --partial "Successfully set-property updateHandler.autoCommit.maxDocs to 100"
 }
 
