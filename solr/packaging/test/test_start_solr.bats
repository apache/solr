--- conflicted
+++ resolved
@@ -81,20 +81,10 @@
   refute_output --partial 'Exception'
 }
 
-<<<<<<< HEAD
-@test "solr starts with --jettyconfig" { 
-  run solr start --jettyconfig 
-  assert_output --partial 'ERROR: Jetty config is required when using the --jettyconfig option'  
-
-  # Test that parsing works.  Note, Solr doesn't actually start as we are not referencing a real jetty configuration directory.
-  run solr start --jettyconfig "--include-jetty-dir=/etc/jetty/custom/server/"
-  refute_output --partial 'ERROR: Jetty config is required when using the --jettyconfig option'  
-=======
 @test "start with custom jetty options" {
   export ENABLE_REMOTE_JMX_OPTS=true
   export RMI_PORT=65535 # need to make sure we don't exceed port range so hard code it
 
-  solr start -j "--module=server"
+  solr start --jettyconfig "--module=server"
   solr assert --started http://localhost:${SOLR_PORT} --timeout 5000
->>>>>>> 3fe7775a
 }