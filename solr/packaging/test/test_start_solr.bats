#!/usr/bin/env bats

# Licensed to the Apache Software Foundation (ASF) under one or more
# contributor license agreements.  See the NOTICE file distributed with
# this work for additional information regarding copyright ownership.
# The ASF licenses this file to You under the Apache License, Version 2.0
# (the "License"); you may not use this file except in compliance with
# the License.  You may obtain a copy of the License at
#
#     http://www.apache.org/licenses/LICENSE-2.0
#
# Unless required by applicable law or agreed to in writing, software
# distributed under the License is distributed on an "AS IS" BASIS,
# WITHOUT WARRANTIES OR CONDITIONS OF ANY KIND, either express or implied.
# See the License for the specific language governing permissions and
# limitations under the License.

load bats_helper

setup() {
  common_clean_setup
}

teardown() {
  # save a snapshot of SOLR_HOME for failed tests
  save_home_on_failure

  solr stop --all >/dev/null 2>&1
}

@test "SOLR-11740 check 'solr stop' connection" {
  solr start
  solr start -p ${SOLR2_PORT}
<<<<<<< HEAD
  solr assert --started http://localhost:${SOLR_PORT} --timeout 5000
  solr assert --started http://localhost:${SOLR2_PORT} --timeout 5000
  run bash -c 'solr stop --all 2>&1'
=======
  solr assert --started http://localhost:${SOLR_PORT}/solr --timeout 5000
  solr assert --started http://localhost:${SOLR2_PORT}/solr --timeout 5000
  run bash -c 'solr stop -all 2>&1'
>>>>>>> b326f971
  refute_output --partial 'forcefully killing'
}

@test "stop command for single port" {

  solr start
  solr start -p ${SOLR2_PORT}
<<<<<<< HEAD
  solr assert --started http://localhost:${SOLR_PORT} --timeout 5000
  solr assert --started http://localhost:${SOLR2_PORT} --timeout 5000

=======
  solr assert --started http://localhost:${SOLR_PORT}/solr --timeout 5000
  solr assert --started http://localhost:${SOLR2_PORT}/solr --timeout 5000
  
>>>>>>> b326f971
  run solr stop -p ${SOLR2_PORT}
  solr assert --not-started http://localhost:${SOLR2_PORT}/solr --timeout 5000
  solr assert --started http://localhost:${SOLR_PORT}/solr --timeout 5000

}<|MERGE_RESOLUTION|>--- conflicted
+++ resolved
@@ -25,21 +25,15 @@
   # save a snapshot of SOLR_HOME for failed tests
   save_home_on_failure
 
-  solr stop --all >/dev/null 2>&1
+  solr stop -all >/dev/null 2>&1
 }
 
 @test "SOLR-11740 check 'solr stop' connection" {
   solr start
   solr start -p ${SOLR2_PORT}
-<<<<<<< HEAD
-  solr assert --started http://localhost:${SOLR_PORT} --timeout 5000
-  solr assert --started http://localhost:${SOLR2_PORT} --timeout 5000
-  run bash -c 'solr stop --all 2>&1'
-=======
   solr assert --started http://localhost:${SOLR_PORT}/solr --timeout 5000
   solr assert --started http://localhost:${SOLR2_PORT}/solr --timeout 5000
   run bash -c 'solr stop -all 2>&1'
->>>>>>> b326f971
   refute_output --partial 'forcefully killing'
 }
 
@@ -47,15 +41,9 @@
 
   solr start
   solr start -p ${SOLR2_PORT}
-<<<<<<< HEAD
-  solr assert --started http://localhost:${SOLR_PORT} --timeout 5000
-  solr assert --started http://localhost:${SOLR2_PORT} --timeout 5000
-
-=======
   solr assert --started http://localhost:${SOLR_PORT}/solr --timeout 5000
   solr assert --started http://localhost:${SOLR2_PORT}/solr --timeout 5000
   
->>>>>>> b326f971
   run solr stop -p ${SOLR2_PORT}
   solr assert --not-started http://localhost:${SOLR2_PORT}/solr --timeout 5000
   solr assert --started http://localhost:${SOLR_PORT}/solr --timeout 5000
