--- conflicted
+++ resolved
@@ -81,16 +81,15 @@
   refute_output --partial 'Exception'
 }
 
-<<<<<<< HEAD
 @test "deprecated system properties converted to modern properties" {
-  solr start -Denable.packages=true  
-  assert_file_contains "${SOLR_LOGS_DIR}/solr.log" 'You are passing in deprecated system property enable.packages and should upgrade to using solr.enable.packages instead.'  
-=======
+  solr start -Denable.packages=true
+  assert_file_contains "${SOLR_LOGS_DIR}/solr.log" 'You are passing in deprecated system property enable.packages and should upgrade to using solr.enable.packages instead.'
+}
+
 @test "start with custom jetty options" {
   export ENABLE_REMOTE_JMX_OPTS=true
   export RMI_PORT=65535 # need to make sure we don't exceed port range so hard code it
 
   solr start --jettyconfig "--module=server"
   solr assert --started http://localhost:${SOLR_PORT} --timeout 5000
->>>>>>> 87dff3e7
 }