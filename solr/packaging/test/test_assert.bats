--- conflicted
+++ resolved
@@ -29,13 +29,9 @@
 }
 
 @test "assert for non cloud mode" {
-<<<<<<< HEAD
+  solr assert --not-started http://localhost:${SOLR_PORT} --timeout 5000
   run solr start --standalone
-=======
-  solr assert --not-started http://localhost:${SOLR_PORT} --timeout 5000
-  run solr start
   solr assert --started http://localhost:${SOLR_PORT} --timeout 5000
->>>>>>> f5b01291
 
   run solr assert --not-cloud http://localhost:${SOLR_PORT}/solr
   assert_output --partial "needn't include Solr's context-root"
@@ -48,12 +44,8 @@
 }
 
 @test "assert for cloud mode" {
-<<<<<<< HEAD
   run solr start
-=======
-  run solr start -c
   solr assert --started http://localhost:${SOLR_PORT} --timeout 5000
->>>>>>> f5b01291
 
   run solr assert --cloud http://localhost:${SOLR_PORT}
   refute_output --partial "ERROR"
