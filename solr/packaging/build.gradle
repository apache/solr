/*
 * Licensed to the Apache Software Foundation (ASF) under one or more
 * contributor license agreements.  See the NOTICE file distributed with
 * this work for additional information regarding copyright ownership.
 * The ASF licenses this file to You under the Apache License, Version 2.0
 * (the "License"); you may not use this file except in compliance with
 * the License.  You may obtain a copy of the License at
 *
 *     http://www.apache.org/licenses/LICENSE-2.0
 *
 * Unless required by applicable law or agreed to in writing, software
 * distributed under the License is distributed on an "AS IS" BASIS,
 * WITHOUT WARRANTIES OR CONDITIONS OF ANY KIND, either express or implied.
 * See the License for the specific language governing permissions and
 * limitations under the License.
 */

import org.apache.tools.ant.util.TeeOutputStream

// This project puts together a "distribution", assembling dependencies from
// various other projects.

plugins {
  id 'base'
  id 'distribution'
}

description = 'Solr distribution packaging'

ext {
  distDir = file("$buildDir/solr-${version}")
  slimDistDir = file("$buildDir/solr-${version}-slim")
  devDir = file("$buildDir/dev")
  slimDevDir = file("$buildDir/dev-slim")
}

configurations {
  modules
  example
  crossDcManager
  server
  docs
  docker
  solrFullTgz
  solrSlimTgz
  solrFullTgzSignature
  solrSlimTgzSignature
}

dependencies {
  project(":solr:modules").childProjects.values().stream().map(project -> project.path).each { module ->
    modules project(path: module, configuration: "packaging")
  }

  crossDcManager project(path: ":solr:cross-dc-manager", configuration: "packaging")

  example project(path: ":solr:example", configuration: "packaging")
  server project(path: ":solr:server", configuration: "packaging")

  // Copy files from documentation output
  docs project(path: ':solr:documentation', configuration: 'minimalSite')

  docker project(path: ':solr:docker', configuration: 'packaging')

  solrFullTgzSignature files("$buildDir/distributions/solr-${version}.tgz.asc") {
    builtBy ":solr:distribution:signFullBinaryTgz"
  }

  solrSlimTgzSignature files("$buildDir/distributions/solr-${version}-slim.tgz.asc") {
    builtBy ":solr:distribution:signSlimBinaryTgz"
  }
}

distributions {
  slim {
    distributionBaseName = 'solr'
    distributionClassifier = "slim"
    contents {

      from(rootDir, {
        include "LICENSE.txt"
        include "NOTICE.txt"
      })

      from(project(":solr").projectDir, {
        include "bin/**"
        include "licenses/**"
        exclude "licenses/README.committers.txt"
        include "CHANGES.txt"
      })

      from(projectDir, {
        include "README.txt"
      })

      from ('static/lib', {
        into 'lib'
      })

      from(configurations.example, {
        into "example"
      })

      from(configurations.server, {
        into "server"
      })

      from(configurations.docs, {
        into "docs"
      })

      from(configurations.docker, {
        into "docker"
        filesMatching([
            "scripts/**",
        ]) { copy ->
          copy.setMode(0755)
        }
      })

      // Manually correct posix permissions (matters when packaging on Windows).
      filesMatching([
          "**/*.sh",
          "**/bin/solr",
          "**/bin/systemd/solr.service",
      ]) { copy ->
        copy.setMode(0755)
      }

    }
  }
  full {
    distributionBaseName = 'solr'
    contents {
      // Build on-top of the slim distribution
      with(distributions.slim.getContents())

      from(configurations.modules, {
        into "modules"
      })

      from(configurations.crossDcManager, {
        into "cross-dc-manager"
        filesMatching([
                "bin/*",
        ]) { copy ->
          copy.setMode(0755)
        }
      })
    }
  }
}

installFullDist {
  into distDir
}

installSlimDist {
  into slimDistDir
}

assembleDist {
  dependsOn tasks.assembleFullDist
  dependsOn tasks.assembleSlimDist
}

installDist {
  dependsOn tasks.installFullDist
  dependsOn tasks.installSlimDist
}

task devFull(type: Copy) {
  description "Assemble Full Solr distribution into 'development' folder at ${devDir}"
  group "build"

  from installFullDist.outputs
  into devDir
}

task devSlim(type: Copy) {
  description "Assemble Slim Solr distribution into 'development' folder at ${slimDevDir}"
  group "build"

  from installSlimDist.outputs
  into slimDevDir
}

task dev {
  description "Assemble Solr distributions into 'development' folders at ${devDir} and ${slimDevDir}"
  group "build"

  dependsOn tasks.devFull
  dependsOn tasks.devSlim
}

fullDistTar {
  compression = Compression.GZIP
}

slimDistTar {
  compression = Compression.GZIP
}

distTar.dependsOn tasks.fullDistTar
distTar.dependsOn tasks.slimDistTar

fullDistZip.enabled = false
slimDistZip.enabled = false

assemble.dependsOn tasks.installDist
assemble.dependsOn tasks.installSlimDist

artifacts {
  solrFullTgz(fullDistTar)
  solrSlimTgz(slimDistTar)
}

task downloadBats(type: NpmTask) {
  group = 'Build Dependency Download'
  args = ["install", "https://github.com/bats-core/bats-core#v${libs.versions.bats.core.get()}",
                     "https://github.com/bats-core/bats-assert#v${libs.versions.bats.assert.get()}",
                     "https://github.com/bats-core/bats-file#v${libs.versions.bats.file.get()}",
  ]

  inputs.files("${project.ext.nodeProjectDir}/package.json")
  outputs.dir("${project.ext.nodeProjectDir}/node_modules/bats")
  outputs.dir("${project.ext.nodeProjectDir}/node_modules/bats-support")
  outputs.dir("${project.ext.nodeProjectDir}/node_modules/bats-assert")
  outputs.dir("${project.ext.nodeProjectDir}/node_modules/bats-file")
}

task integrationTests(type: BatsTask) {
  dependsOn installFullDist
  dependsOn downloadBats

  def integrationTestOutput = "$buildDir/test-output"
  def solrHome = "$integrationTestOutput/solr-home"
  def solrTestFailuresDir = "$integrationTestOutput/failure-snapshots"
  var solrPort = Integer.parseInt((String) project.findProperty('bats.port') ?: System.getProperty("bats.port", "-1"))
  while (solrPort > 64000 || solrPort < 0) { // We need room for +1000 for ZK
    try (ServerSocket s = new ServerSocket(0)) {
      solrPort = s.getLocalPort()
    } catch (Exception e) {
      println("WARN: Could not assign random port for Bats tests. Using default port 8983.")
      solrPort = 8983
    }
  }

  inputs.dir(distDir)
  outputs.dir(integrationTestOutput)

  doFirst {
    delete integrationTestOutput
    mkdir integrationTestOutput
    mkdir solrHome
    mkdir solrTestFailuresDir

    // TODO - if quiet then don't tee
    standardOutput = new TeeOutputStream(System.out, new FileOutputStream("$integrationTestOutput/test-output.txt"))
    println("Running BATS tests with Solr base port ${solrPort}")
  }

  environment SOLR_TIP: distDir.toString()
  environment SOLR_HOME: solrHome
  environment SOLR_PID_DIR: solrHome
  environment SOLR_PORT: solrPort
  environment SOLR2_PORT: solrPort + 1
  environment SOLR3_PORT: solrPort + 2
  environment ZK_PORT: solrPort + 1000
<<<<<<< HEAD
  environment ZK2_PORT: solrPort + 1 + 1000
  environment ZK3_PORT: solrPort + 2 + 1000
  environment SOLR_EXPORTER_PORT: solrPort + 100
=======
>>>>>>> 61b0b39e
  environment SOLR_LOGS_DIR: "$solrHome/logs"
  environment TEST_OUTPUT_DIR: integrationTestOutput
  environment TEST_FAILURE_DIR: solrTestFailuresDir
  environment BATS_LIB_PREFIX: "$nodeProjectDir/node_modules"
}

class BatsTask extends Exec {
  @InputDirectory
  String testDir = 'test'

  @Input
  var testFiles = []

  @Option(option = "tests", description = "Sets test cases to be included")
  public void setTestNamePatterns(List<String> tests) {
    // TODO: bats --filter <regex>
    tests.each { testFiles << "$testDir/$it" }
  }

  @Override
  @TaskAction
  protected void exec() {
    executable "$project.ext.nodeProjectDir/node_modules/bats/bin/bats"

    // Note: tests to run must be listed after all other arguments
    // Additional debugging output: -x, --verbose-run
    setArgs(['-T', '--print-output-on-failure', '--report-formatter', 'junit', '--output', "$project.buildDir/test-output"] + (testFiles.empty ? testDir : testFiles))


    super.exec()
  }
}<|MERGE_RESOLUTION|>--- conflicted
+++ resolved
@@ -267,12 +267,9 @@
   environment SOLR2_PORT: solrPort + 1
   environment SOLR3_PORT: solrPort + 2
   environment ZK_PORT: solrPort + 1000
-<<<<<<< HEAD
   environment ZK2_PORT: solrPort + 1 + 1000
   environment ZK3_PORT: solrPort + 2 + 1000
   environment SOLR_EXPORTER_PORT: solrPort + 100
-=======
->>>>>>> 61b0b39e
   environment SOLR_LOGS_DIR: "$solrHome/logs"
   environment TEST_OUTPUT_DIR: integrationTestOutput
   environment TEST_FAILURE_DIR: solrTestFailuresDir
