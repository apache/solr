/*
 * Licensed to the Apache Software Foundation (ASF) under one or more
 * contributor license agreements.  See the NOTICE file distributed with
 * this work for additional information regarding copyright ownership.
 * The ASF licenses this file to You under the Apache License, Version 2.0
 * (the "License"); you may not use this file except in compliance with
 * the License.  You may obtain a copy of the License at
 *
 *     http://www.apache.org/licenses/LICENSE-2.0
 *
 * Unless required by applicable law or agreed to in writing, software
 * distributed under the License is distributed on an "AS IS" BASIS,
 * WITHOUT WARRANTIES OR CONDITIONS OF ANY KIND, either express or implied.
 * See the License for the specific language governing permissions and
 * limitations under the License.
 */

apply plugin: 'java-library'

description = 'Open Telemetry (OTEL) tracer and OTLP exporter'

dependencies {
  implementation platform(project(':platform'))
  implementation project(':solr:core')
  implementation project(':solr:solrj')

  implementation platform(libs.netty.bom)
  implementation platform(libs.opentelemetry.bom)

  implementation libs.slf4j.api

  implementation libs.opentelemetry.api
  implementation libs.opentelemetry.sdk
  implementation libs.opentelemetry.sdk.metrics
  implementation libs.opentelemetry.sdk.extension.autoconfigure
  implementation libs.opentelemetry.exporter.otlp
  // End users must recompile with jaeger exporter and/or zipkin exporter if they need these

  // NOTE: sdk-autoconfigure needs both opentelemetry-sdk-metrics and opentelemetry-sdk-logs even if we don't use them

  // gRPC transport via netty - since we already ship netty this is more lightweight than netty-shaded
  runtimeOnly libs.grpc.netty
  runtimeOnly libs.grpc.protobuf
  runtimeOnly libs.grpc.stub
  runtimeOnly libs.grpc.context
  // See https://issues.apache.org/jira/browse/LOG4J2-3609 due to needing these annotations
  compileOnly libs.apache.tomcat.annotationsapi

  testImplementation project(':solr:test-framework')
  testImplementation libs.junit.junit
<<<<<<< HEAD
  testImplementation libs.opentelemetry.sdk.trace
  testImplementation libs.opentelemetry.sdk.testing
=======
  testImplementation libs.opentelemetry.sdk
  testImplementation libs.opentelemetry.sdktrace
  testImplementation libs.opentelemetry.sdktesting
}

// Configuration for downloading the OpenTelemetry Java Agent
configurations {
  otelAgent
}

dependencies {
  otelAgent "io.opentelemetry.javaagent:opentelemetry-javaagent:[2.0,3.0)"
}

task downloadOtelAgent(type: Copy) {
  description = 'Downloads the OpenTelemetry Java Agent JAR for use with IntelliJ run configurations'
  group = 'build setup'

  from configurations.otelAgent
  into layout.buildDirectory.dir('agent')
  rename { filename ->
    'opentelemetry-javaagent.jar'
  }

  doLast {
    logger.lifecycle("OpenTelemetry Java Agent downloaded to: ${layout.buildDirectory.get()}/agent/opentelemetry-javaagent.jar")
  }
>>>>>>> e63b2044
}<|MERGE_RESOLUTION|>--- conflicted
+++ resolved
@@ -48,13 +48,8 @@
 
   testImplementation project(':solr:test-framework')
   testImplementation libs.junit.junit
-<<<<<<< HEAD
   testImplementation libs.opentelemetry.sdk.trace
   testImplementation libs.opentelemetry.sdk.testing
-=======
-  testImplementation libs.opentelemetry.sdk
-  testImplementation libs.opentelemetry.sdktrace
-  testImplementation libs.opentelemetry.sdktesting
 }
 
 // Configuration for downloading the OpenTelemetry Java Agent
@@ -79,5 +74,4 @@
   doLast {
     logger.lifecycle("OpenTelemetry Java Agent downloaded to: ${layout.buildDirectory.get()}/agent/opentelemetry-javaagent.jar")
   }
->>>>>>> e63b2044
 }