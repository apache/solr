/*
 * Licensed to the Apache Software Foundation (ASF) under one or more
 * contributor license agreements.  See the NOTICE file distributed with
 * this work for additional information regarding copyright ownership.
 * The ASF licenses this file to You under the Apache License, Version 2.0
 * (the "License"); you may not use this file except in compliance with
 * the License.  You may obtain a copy of the License at
 *
 *     http://www.apache.org/licenses/LICENSE-2.0
 *
 * Unless required by applicable law or agreed to in writing, software
 * distributed under the License is distributed on an "AS IS" BASIS,
 * WITHOUT WARRANTIES OR CONDITIONS OF ANY KIND, either express or implied.
 * See the License for the specific language governing permissions and
 * limitations under the License.
 */

apply plugin: 'java-library'

description = 'S3 Repository'

dependencies {
<<<<<<< HEAD
  api(project(':solr:core')) {
    exclude group: 'org.ow2.asm', module: '*'
  }
=======
  implementation platform(project(':platform'))
  api project(':solr:core')
>>>>>>> 1bb9b84b
  implementation project(':solr:solrj')

  implementation libs.apache.lucene.core

  implementation platform(libs.amazon.awssdk.bom)
  implementation libs.amazon.awssdk.auth
  implementation libs.amazon.awssdk.apacheclient
  implementation libs.amazon.awssdk.awscore
  implementation libs.amazon.awssdk.regions
  implementation libs.amazon.awssdk.httpclient.spi
  implementation(libs.amazon.awssdk.s3) {
    exclude group: 'software.amazon.awssdk', module: 'netty-nio-client'
  }
  implementation(libs.amazon.awssdk.sdkcore){
    exclude group: 'joda-time', module: 'joda-time'
  }
  runtimeOnly(libs.amazon.awssdk.sts) {
    exclude group: 'software.amazon.awssdk', module: 'netty-nio-client'
  }

  implementation libs.google.guava
  implementation libs.slf4j.api

  runtimeOnly libs.fasterxml.woodstox.core
  runtimeOnly libs.codehaus.woodstox.stax2api

  testImplementation(project(':solr:test-framework')) {
    exclude group: 'org.ow2.asm', module: '*'
  }
  testImplementation libs.apache.lucene.testframework
  testImplementation libs.carrotsearch.randomizedtesting.runner
  testImplementation libs.junit.junit
  testImplementation libs.amazon.awssdk.profiles

  testImplementation libs.hamcrest.hamcrest

  testImplementation(libs.adobe.testing.s3mock.junit4) {
    // Don't pull in separate versions of these libs, just use what Solr already has
    exclude group: 'org.apache.logging.log4j', module: 'log4j-to-slf4j'
    exclude group: 'ch.qos.logback', module: 'logback-classic'
    exclude group: 'org.eclipse.jetty', module: '*'
    exclude group: 'io.netty', module: '*'
    exclude group: 'commons-io', module: 'commons-io'
    exclude group: 'commons-codec', module: 'commons-codec'
    exclude group: 'org.apache.commons', module: 'commons-lang3'
    exclude group: 'software.amazon.awssdk', module: 'netty-nio-client'
    exclude group: 'org.codehaus.woodstox', module: 'stax2-api'
    exclude group: 'jakarta.xml.bind', module: 'jakarta.xml.bind-api'
    exclude group: 'org.ow2.asm', module: '*'
    exclude group: 'org.glassfish.jaxb', module: 'jaxb-runtime'
    exclude group: 'joda-time', module: 'joda-time'
    exclude group: 'org.eclipse.jetty.ee10', module: '*'
  }
  testImplementation(libs.adobe.testing.s3mock.testsupportcommon) {
    // Don't pull in separate versions of these libs, just use what Solr already has
    exclude group: 'org.apache.logging.log4j', module: 'log4j-to-slf4j'
    exclude group: 'ch.qos.logback', module: 'logback-classic'
    exclude group: 'org.eclipse.jetty', module: '*'
    exclude group: 'io.netty', module: '*'
    exclude group: 'commons-io', module: 'commons-io'
    exclude group: 'commons-codec', module: 'commons-codec'
    exclude group: 'org.apache.commons', module: 'commons-lang3'
    exclude group: 'software.amazon.awssdk', module: 'netty-nio-client'
    exclude group: 'org.codehaus.woodstox', module: 'stax2-api'
    exclude group: 'jakarta.xml.bind', module: 'jakarta.xml.bind-api'
    exclude group: 'org.ow2.asm', module: '*'
    exclude group: 'org.glassfish.jaxb', module: 'jaxb-runtime'
    exclude group: 'joda-time', module: 'joda-time'
    exclude group: 'org.eclipse.jetty.ee10', module: '*'
  }

  testImplementation libs.commonsio.commonsio

  testRuntimeOnly(libs.eclipse.jetty.ee10.webapp) {
    exclude group: 'org.ow2.asm', module: '*'
  }
  testRuntimeOnly libs.eclipse.jetty.ee
  testRuntimeOnly libs.eclipse.jetty.jndi
  testRuntimeOnly libs.eclipse.jetty.plus

  testImplementation(libs.mockito.core, {
    exclude group: "net.bytebuddy", module: "byte-buddy-agent"
  })
  testRuntimeOnly(libs.mockito.subclass, {
    exclude group: "net.bytebuddy", module: "byte-buddy-agent"
  })
}

test {
  // S3Mock uses Spring Boot under the hood, which tries to do too much auto configuration that we don't want
  environment "spring.autoconfigure.exclude", "org.springframework.boot.autoconfigure.solr.SolrAutoConfiguration"
  environment "spring.jmx.enabled", "false"

  // Without this, randomizedtesting will think our tests leak threads (b/c S3Mock's Jetty hasn't bothered to clean up yet)
  environment "server.jetty.threads.idle-timeout", "1s"

  // Reduce logging noise during the tests
  environment "aws.accessKeyId", "foo"
  environment "aws.secretAccessKey", "bar"
}<|MERGE_RESOLUTION|>--- conflicted
+++ resolved
@@ -20,14 +20,11 @@
 description = 'S3 Repository'
 
 dependencies {
-<<<<<<< HEAD
+  implementation platform(project(':platform'))
   api(project(':solr:core')) {
     exclude group: 'org.ow2.asm', module: '*'
   }
-=======
-  implementation platform(project(':platform'))
-  api project(':solr:core')
->>>>>>> 1bb9b84b
+
   implementation project(':solr:solrj')
 
   implementation libs.apache.lucene.core
