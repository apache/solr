/*
 * Licensed to the Apache Software Foundation (ASF) under one or more
 * contributor license agreements.  See the NOTICE file distributed with
 * this work for additional information regarding copyright ownership.
 * The ASF licenses this file to You under the Apache License, Version 2.0
 * (the "License"); you may not use this file except in compliance with
 * the License.  You may obtain a copy of the License at
 *
 *     http://www.apache.org/licenses/LICENSE-2.0
 *
 * Unless required by applicable law or agreed to in writing, software
 * distributed under the License is distributed on an "AS IS" BASIS,
 * WITHOUT WARRANTIES OR CONDITIONS OF ANY KIND, either express or implied.
 * See the License for the specific language governing permissions and
 * limitations under the License.
 */

apply plugin: 'java-library'

description = 'Solr Integration with Tika for extracting content from binary file formats such as Microsoft Word and Adobe PDF'

ext {
  // Disable security manager for extraction module tests
  useSecurityManager = false
}

dependencies {
  implementation platform(project(':platform'))
  implementation project(':solr:core')
  implementation project(':solr:solrj')

  implementation libs.apache.lucene.core
  implementation libs.slf4j.api

<<<<<<< HEAD
  // For 'local' Tika backend
  implementation libs.apache.poi.poi
  implementation libs.apache.poi.ooxml
=======
>>>>>>> 20bf1a99
  implementation libs.apache.tika.core
  implementation (libs.apache.tika.parsers, {
    exclude group: 'org.apache.cxf', module: 'cxf-rt-rs-client'
    exclude group: 'org.quartz-scheduler', module: 'quartz'
    exclude group: 'xml-apis', module: 'xml-apis'
  })

  // For 'tikaserver' backend
  implementation libs.eclipse.jetty.client
  permitUsedUndeclared libs.eclipse.jetty.http
  permitUsedUndeclared libs.eclipse.jetty.util
  permitUsedUndeclared libs.eclipse.jetty.io

  testImplementation project(':solr:test-framework')
  testImplementation libs.apache.lucene.testframework
  testImplementation libs.junit.junit
  testImplementation libs.testcontainers
  testImplementation libs.carrotsearch.randomizedtesting.runner
}<|MERGE_RESOLUTION|>--- conflicted
+++ resolved
@@ -32,12 +32,7 @@
   implementation libs.apache.lucene.core
   implementation libs.slf4j.api
 
-<<<<<<< HEAD
   // For 'local' Tika backend
-  implementation libs.apache.poi.poi
-  implementation libs.apache.poi.ooxml
-=======
->>>>>>> 20bf1a99
   implementation libs.apache.tika.core
   implementation (libs.apache.tika.parsers, {
     exclude group: 'org.apache.cxf', module: 'cxf-rt-rs-client'
