--- conflicted
+++ resolved
@@ -32,14 +32,9 @@
   runtimeOnly libs.apache.lucene.analysis.stempel
   implementation libs.apache.lucene.core
   // NOTE: Need to stay on same version of opennlp-tools as lucene-analysis-opennlp
-<<<<<<< HEAD
-  implementation 'org.apache.opennlp:opennlp-tools'
-  implementation 'org.apache.opennlp:opennlp-dl'
-  implementation 'org.slf4j:slf4j-api'
-=======
   implementation libs.apache.opennlp.tools
+  implementation libs.apache.opennlp.opennlp-dl
   implementation libs.slf4j.api
->>>>>>> 76c09a35
 
   testImplementation project(':solr:test-framework')
   testImplementation libs.apache.lucene.analysis.common
