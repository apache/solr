--- conflicted
+++ resolved
@@ -115,11 +115,7 @@
                       .invoke(builder, params.get(paramName).toString());
                 } catch (NoSuchMethodException e) {
                   log.error("Parameter {} not supported by model {}", paramName, className);
-<<<<<<< HEAD
-                  throw e;
-=======
                   throw new SolrException(SolrException.ErrorCode.BAD_REQUEST, e.getMessage(), e);
->>>>>>> 39ab8f23
                 }
               }
             }
