/*
 * Licensed to the Apache Software Foundation (ASF) under one or more
 * contributor license agreements.  See the NOTICE file distributed with
 * this work for additional information regarding copyright ownership.
 * The ASF licenses this file to You under the Apache License, Version 2.0
 * (the "License"); you may not use this file except in compliance with
 * the License.  You may obtain a copy of the License at
 *
 *     http://www.apache.org/licenses/LICENSE-2.0
 *
 * Unless required by applicable law or agreed to in writing, software
 * distributed under the License is distributed on an "AS IS" BASIS,
 * WITHOUT WARRANTIES OR CONDITIONS OF ANY KIND, either express or implied.
 * See the License for the specific language governing permissions and
 * limitations under the License.
 */

package org.apache.solr.llm.textvectorisation.update.processor;

import org.apache.solr.common.SolrException;
import org.apache.solr.common.params.RequiredSolrParams;
import org.apache.solr.common.params.SolrParams;
import org.apache.solr.common.util.NamedList;
import org.apache.solr.llm.textvectorisation.model.SolrTextToVectorModel;
import org.apache.solr.llm.textvectorisation.store.rest.ManagedTextToVectorModelStore;
import org.apache.solr.request.SolrQueryRequest;
import org.apache.solr.response.SolrQueryResponse;
import org.apache.solr.schema.DenseVectorField;
import org.apache.solr.schema.FieldType;
import org.apache.solr.schema.IndexSchema;
import org.apache.solr.schema.SchemaField;
import org.apache.solr.update.processor.UpdateRequestProcessor;
import org.apache.solr.update.processor.UpdateRequestProcessorFactory;

/**
 * Vectorises a textual field value and add the resulting vector to another field.
 *
 * <p>The parameters supported are:
 *
 * <pre class="prettyprint" >
 * &lt;processor class=&quot;solr.llm.textvectorisation.update.processor.TextToVectorUpdateProcessorFactory&quot;&gt;
 *   &lt;str name=&quot;inputField&quot;&gt;textualField&lt;/str&gt;
 *   &lt;str name=&quot;outputField&quot;&gt;vectorField&lt;/str&gt;
 *   &lt;str name=&quot;model&quot;&gt;textToVectorModel&lt;/str&gt;
 * &lt;/processor&gt;
 * </pre>
 *
 * *
 */
public class TextToVectorUpdateProcessorFactory extends UpdateRequestProcessorFactory {
  private static final String INPUT_FIELD_PARAM = "inputField";
  private static final String OUTPUT_FIELD_PARAM = "outputField";
  private static final String MODEL_NAME = "model";

  private String inputField;
  private String outputField;
  private String modelName;
  private SolrParams params;

  @Override
  public void init(final NamedList<?> args) {
    params = args.toSolrParams();
    RequiredSolrParams required = params.required();
    inputField = required.get(INPUT_FIELD_PARAM);
    outputField = required.get(OUTPUT_FIELD_PARAM);
    modelName = required.get(MODEL_NAME);
  }

  @Override
  public UpdateRequestProcessor getInstance(
      SolrQueryRequest req, SolrQueryResponse rsp, UpdateRequestProcessor next) {
    IndexSchema latestSchema = req.getCore().getLatestSchema();
    if (!latestSchema.hasExplicitField(inputField)) {
      throw new SolrException(
          SolrException.ErrorCode.SERVER_ERROR, "undefined field: \"" + inputField + "\"");
    }
<<<<<<< HEAD
    if (!latestSchema.hasExplicitField(outputField)) {
      throw new SolrException(
          SolrException.ErrorCode.SERVER_ERROR, "undefined field: \"" + outputField + "\"");
    }
=======

>>>>>>> 6eb910a0
    final SchemaField outputFieldSchema = latestSchema.getField(outputField);
    assertIsDenseVectorField(outputFieldSchema);

    ManagedTextToVectorModelStore modelStore =
        ManagedTextToVectorModelStore.getManagedModelStore(req.getCore());
    SolrTextToVectorModel textToVector = modelStore.getModel(modelName);
    if (textToVector == null) {
      throw new SolrException(
          SolrException.ErrorCode.SERVER_ERROR,
          "The model configured in the Update Request Processor '"
              + modelName
              + "' can't be found in the store: "
              + ManagedTextToVectorModelStore.REST_END_POINT);
    }

    return new TextToVectorUpdateProcessor(inputField, outputField, textToVector, req, next);
  }

  protected void assertIsDenseVectorField(SchemaField schemaField) {
    FieldType fieldType = schemaField.getType();
    if (!(fieldType instanceof DenseVectorField)) {
      throw new SolrException(
          SolrException.ErrorCode.SERVER_ERROR,
          "only DenseVectorField is compatible with Vector Query Parsers: "
              + schemaField.getName());
    }
  }

  public String getInputField() {
    return inputField;
  }

  public String getOutputField() {
    return outputField;
  }

  public String getModelName() {
    return modelName;
  }
}<|MERGE_RESOLUTION|>--- conflicted
+++ resolved
@@ -70,18 +70,12 @@
   public UpdateRequestProcessor getInstance(
       SolrQueryRequest req, SolrQueryResponse rsp, UpdateRequestProcessor next) {
     IndexSchema latestSchema = req.getCore().getLatestSchema();
-    if (!latestSchema.hasExplicitField(inputField)) {
+
+    if (!latestSchema.isDynamicField(inputField) && !latestSchema.hasExplicitField(inputField)) {
       throw new SolrException(
           SolrException.ErrorCode.SERVER_ERROR, "undefined field: \"" + inputField + "\"");
     }
-<<<<<<< HEAD
-    if (!latestSchema.hasExplicitField(outputField)) {
-      throw new SolrException(
-          SolrException.ErrorCode.SERVER_ERROR, "undefined field: \"" + outputField + "\"");
-    }
-=======
 
->>>>>>> 6eb910a0
     final SchemaField outputFieldSchema = latestSchema.getField(outputField);
     assertIsDenseVectorField(outputFieldSchema);
 
