<?xml version="1.0" encoding="UTF-8" ?>
<!--
 Licensed to the Apache Software Foundation (ASF) under one or more
 contributor license agreements.  See the NOTICE file distributed with
 this work for additional information regarding copyright ownership.
 The ASF licenses this file to You under the Apache License, Version 2.0
 (the "License"); you may not use this file except in compliance with
 the License.  You may obtain a copy of the License at

     http://www.apache.org/licenses/LICENSE-2.0

 Unless required by applicable law or agreed to in writing, software
 distributed under the License is distributed on an "AS IS" BASIS,
 WITHOUT WARRANTIES OR CONDITIONS OF ANY KIND, either express or implied.
 See the License for the specific language governing permissions and
 limitations under the License.
-->
<solr>
    <str name="collectionsHandler">org.apache.solr.crossdc.handler.MirroringCollectionsHandler</str>
    <str name="configSetsHandler">org.apache.solr.crossdc.handler.MirroringConfigSetsHandler</str>
    <solrcloud>
<<<<<<< HEAD
        <str name="host">${host:}</str>
        <int name="hostPort">${hostPort:0}</int>
=======
        <str name="host">${solr.host.advertise:}</str>
        <int name="hostPort">${solr.port.advertise:0}</int>
        <str name="hostContext">${hostContext:solr}</str>
>>>>>>> d45b86b1
        <bool name="genericCoreNodeNames">${genericCoreNodeNames:true}</bool>
        <int name="zkClientTimeout">${zkClientTimeout:30000}</int>
        <int name="distribUpdateSoTimeout">${distribUpdateSoTimeout:600000}</int>
        <int name="distribUpdateConnTimeout">${distribUpdateConnTimeout:60000}</int>
        <str name="zkCredentialsProvider">${zkCredentialsProvider:org.apache.solr.common.cloud.DefaultZkCredentialsProvider}</str>
        <str name="zkACLProvider">${zkACLProvider:org.apache.solr.common.cloud.DefaultZkACLProvider}</str>
    </solrcloud>
    <shardHandlerFactory name="shardHandlerFactory" class="HttpShardHandlerFactory">
        <int name="socketTimeout">${socketTimeout:600000}</int>
        <int name="connTimeout">${connTimeout:60000}</int>
    </shardHandlerFactory>
</solr><|MERGE_RESOLUTION|>--- conflicted
+++ resolved
@@ -19,14 +19,8 @@
     <str name="collectionsHandler">org.apache.solr.crossdc.handler.MirroringCollectionsHandler</str>
     <str name="configSetsHandler">org.apache.solr.crossdc.handler.MirroringConfigSetsHandler</str>
     <solrcloud>
-<<<<<<< HEAD
-        <str name="host">${host:}</str>
-        <int name="hostPort">${hostPort:0}</int>
-=======
         <str name="host">${solr.host.advertise:}</str>
         <int name="hostPort">${solr.port.advertise:0}</int>
-        <str name="hostContext">${hostContext:solr}</str>
->>>>>>> d45b86b1
         <bool name="genericCoreNodeNames">${genericCoreNodeNames:true}</bool>
         <int name="zkClientTimeout">${zkClientTimeout:30000}</int>
         <int name="distribUpdateSoTimeout">${distribUpdateSoTimeout:600000}</int>
