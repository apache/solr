--- conflicted
+++ resolved
@@ -393,22 +393,13 @@
   @Test
   public void testZNodePaths() throws Exception {
     getDelegationToken(null, "bar", solrClientPrimary);
-<<<<<<< HEAD
-    SolrZkClient zkClient = new SolrZkClient(miniCluster.getZkServer().getZkAddress(), 1000);
-    try {
-      assertTrue(zkClient.exists("/security/zkdtsm"));
-      assertTrue(zkClient.exists("/security/token"));
-    } finally {
-      zkClient.close();
-=======
     try (SolrZkClient zkClient =
         new SolrZkClient.Builder()
             .withUrl(miniCluster.getZkServer().getZkAddress())
             .withTimeout(1000, TimeUnit.MILLISECONDS)
             .build()) {
-      assertTrue(zkClient.exists("/security/zkdtsm", true));
-      assertTrue(zkClient.exists("/security/token", true));
->>>>>>> 16d57e93
+      assertTrue(zkClient.exists("/security/zkdtsm"));
+      assertTrue(zkClient.exists("/security/token"));
     }
   }
 
