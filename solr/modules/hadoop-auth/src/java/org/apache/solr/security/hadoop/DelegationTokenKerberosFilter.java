--- conflicted
+++ resolved
@@ -22,12 +22,9 @@
 import java.io.IOException;
 import java.util.ArrayList;
 import java.util.Enumeration;
-<<<<<<< HEAD
-=======
 import java.util.List;
 import java.util.Objects;
 import java.util.concurrent.ExecutorService;
->>>>>>> 16d57e93
 import javax.servlet.FilterChain;
 import javax.servlet.FilterConfig;
 import javax.servlet.ServletException;
@@ -43,13 +40,10 @@
 import org.apache.hadoop.security.token.delegation.web.HttpUserGroupInformation;
 import org.apache.solr.common.cloud.SecurityAwareZkACLProvider;
 import org.apache.solr.common.cloud.SolrZkClient;
-<<<<<<< HEAD
-=======
 import org.apache.solr.common.cloud.ZkACLProvider;
 import org.apache.solr.common.cloud.ZkCredentialsProvider;
 import org.apache.solr.common.util.ExecutorUtil;
 import org.apache.solr.common.util.SolrNamedThreadFactory;
->>>>>>> 16d57e93
 import org.apache.zookeeper.CreateMode;
 import org.apache.zookeeper.KeeperException;
 
@@ -184,120 +178,16 @@
 
   protected CuratorFramework getCuratorClient(SolrZkClient zkClient)
       throws InterruptedException, KeeperException {
-<<<<<<< HEAD
-=======
-    // should we try to build a RetryPolicy off of the ZkController?
-    RetryPolicy retryPolicy = new ExponentialBackoffRetry(1000, 3);
-    if (zkClient == null) {
-      throw new IllegalArgumentException("zkClient required");
-    }
-    String zkHost = zkClient.getZkServerAddress();
-    String zkChroot = zkHost.contains("/") ? zkHost.substring(zkHost.indexOf('/')) : "";
-    String zkNamespace = zkChroot + SecurityAwareZkACLProvider.SECURITY_ZNODE_PATH;
-    zkNamespace = zkNamespace.startsWith("/") ? zkNamespace.substring(1) : zkNamespace;
-    String zkConnectionString =
-        zkHost.contains("/") ? zkHost.substring(0, zkHost.indexOf('/')) : zkHost;
-    SolrZkToCuratorCredentialsACLs curatorToSolrZk = new SolrZkToCuratorCredentialsACLs(zkClient);
-    final int connectionTimeoutMs = 30000; // this value is currently hard coded, see SOLR-7561.
-
->>>>>>> 16d57e93
     // Create /security znode upfront. Without this, the curator framework creates this directory
     // path
     // without the appropriate ACL configuration. This issue is possibly related to HADOOP-11973
     try {
       zkClient.makePath(
-<<<<<<< HEAD
           SecurityAwareZkACLProvider.SECURITY_ZNODE_PATH, CreateMode.PERSISTENT);
     } catch (KeeperException.NodeExistsException ex) {
       // ignore?
     }
 
     return zkClient.getCuratorFramework().usingNamespace(zkClient.getAbsolutePath(SecurityAwareZkACLProvider.SECURITY_ZNODE_PATH));
-=======
-          SecurityAwareZkACLProvider.SECURITY_ZNODE_PATH, CreateMode.PERSISTENT, true);
-    } catch (KeeperException.NodeExistsException ignore) {
-    }
-
-    curatorSafeServiceExecutor =
-        ExecutorUtil.newMDCAwareSingleThreadExecutor(
-            new SolrNamedThreadFactory("delegationtokenkerberosfilter-curator-safeService"));
-    curatorFramework =
-        CuratorFrameworkFactory.builder()
-            .namespace(zkNamespace)
-            .connectString(zkConnectionString)
-            .retryPolicy(retryPolicy)
-            .aclProvider(curatorToSolrZk.getACLProvider())
-            .authorization(curatorToSolrZk.getAuthInfos())
-            .sessionTimeoutMs(zkClient.getZkClientTimeout())
-            .connectionTimeoutMs(connectionTimeoutMs)
-            .runSafeService(curatorSafeServiceExecutor)
-            .build();
-    curatorFramework.start();
-
-    return curatorFramework;
-  }
-
-  /** Convert Solr Zk Credentials/ACLs to Curator versions */
-  protected static class SolrZkToCuratorCredentialsACLs {
-    private final String zkChroot;
-    private final ACLProvider aclProvider;
-    private final List<AuthInfo> authInfos;
-
-    public SolrZkToCuratorCredentialsACLs(SolrZkClient zkClient) {
-      this.aclProvider = createACLProvider(zkClient);
-      this.authInfos = createAuthInfo(zkClient);
-      String zkHost = zkClient.getZkServerAddress();
-      this.zkChroot = zkHost.contains("/") ? zkHost.substring(zkHost.indexOf('/')) : null;
-    }
-
-    public ACLProvider getACLProvider() {
-      return aclProvider;
-    }
-
-    public List<AuthInfo> getAuthInfos() {
-      return authInfos;
-    }
-
-    private ACLProvider createACLProvider(SolrZkClient zkClient) {
-      final ZkACLProvider zkACLProvider = zkClient.getZkACLProvider();
-      return new ACLProvider() {
-        @Override
-        public List<ACL> getDefaultAcl() {
-          return zkACLProvider.getACLsToAdd(null);
-        }
-
-        @Override
-        public List<ACL> getAclForPath(String path) {
-          List<ACL> acls = null;
-
-          // The logic in SecurityAwareZkACLProvider does not work when
-          // the Solr zkPath is chrooted (e.g. /solr instead of /). This
-          // due to the fact that the getACLsToAdd(..) callback provides
-          // an absolute path (instead of relative path to the chroot) and
-          // the string comparison in SecurityAwareZkACLProvider fails.
-          if (zkACLProvider instanceof SecurityAwareZkACLProvider && zkChroot != null) {
-            acls = zkACLProvider.getACLsToAdd(path.replace(zkChroot, ""));
-          } else {
-            acls = zkACLProvider.getACLsToAdd(path);
-          }
-
-          return acls;
-        }
-      };
-    }
-
-    private List<AuthInfo> createAuthInfo(SolrZkClient zkClient) {
-      List<AuthInfo> ret = new ArrayList<>();
-
-      // In theory the credentials to add could change here if zookeeper hasn't been initialized
-      ZkCredentialsProvider credentialsProvider =
-          zkClient.getZkClientConnectionStrategy().getZkCredentialsToAddAutomatically();
-      for (ZkCredentialsProvider.ZkCredentials zkCredentials :
-          credentialsProvider.getCredentials()) {
-        ret.add(new AuthInfo(zkCredentials.getScheme(), zkCredentials.getAuth()));
-      }
-      return ret;
-    }
->>>>>>> 16d57e93
   }
 }