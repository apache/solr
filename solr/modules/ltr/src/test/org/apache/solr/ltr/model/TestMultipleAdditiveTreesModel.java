--- conflicted
+++ resolved
@@ -50,15 +50,9 @@
     loadModels("multipleadditivetreesmodel.json");
 
     doTestMultipleAdditiveTreesScoringWithAndWithoutEfiFeatureMatches();
-<<<<<<< HEAD
     doTestMultipleAdditiveTreesNullSameAsZero();
     doTestMultipleAdditiveTreesExplain();
     doTestMultipleAdditiveTreesExplainNullSameAsZero();
-=======
-    doTestMultipleAdditiveTreesWithoutMissingFeatures();
-    doTestMultipleAdditiveTreesExplain();
-    doTestMultipleAdditiveTreesExplainWithoutMissingFeatures();
->>>>>>> 97194134
   }
 
   private void doTestMultipleAdditiveTreesScoringWithAndWithoutEfiFeatureMatches()
@@ -93,11 +87,7 @@
     assertJQ("/query" + query.toQueryString(), "/response/docs/[2]/score==-120.0");
   }
 
-<<<<<<< HEAD
   private void doTestMultipleAdditiveTreesNullSameAsZero()
-=======
-  private void doTestMultipleAdditiveTreesWithoutMissingFeatures()
->>>>>>> 97194134
           throws Exception {
 
     final SolrQuery query = new SolrQuery();
@@ -106,11 +96,7 @@
     query.add("fl", "*,score");
 
     query.add(
-<<<<<<< HEAD
             "rq", "{!ltr reRankDocs=3 model=multipleadditivetreesmodel isNullSameAsZero=true efi.user_query=dsjkafljjk}");
-=======
-            "rq", "{!ltr reRankDocs=3 model=multipleadditivetreesmodel missingFeatures=false efi.user_query=dsjkafljjk}");
->>>>>>> 97194134
 
     assertJQ("/query" + query.toQueryString(), "/response/docs/[0]/score==-120.0");
     assertJQ("/query" + query.toQueryString(), "/response/docs/[1]/score==-120.0");
@@ -152,14 +138,14 @@
     MatcherAssert.assertThat(qryResult, containsString(" Go Left "));
   }
 
-  private void doTestMultipleAdditiveTreesExplainWithoutMissingFeatures() throws Exception {
+  private void doTestMultipleAdditiveTreesExplainNullSameAsZero() throws Exception {
 
     final SolrQuery query = new SolrQuery();
     query.setQuery("*:*");
     query.add("fl", "*,score,[fv]");
     query.add("rows", "3");
 
-    query.add("rq", "{!ltr reRankDocs=3 model=multipleadditivetreesmodel missingFeatures=false efi.user_query=w3}");
+    query.add("rq", "{!ltr reRankDocs=3 model=multipleadditivetreesmodel isNullSameAsZero=true efi.user_query=w3}");
 
     // test out the explain feature, make sure it returns something
     query.setParam("debugQuery", "on");
@@ -186,40 +172,6 @@
     assertThat(qryResult, containsString(" Go Left "));
   }
 
-  private void doTestMultipleAdditiveTreesExplainNullSameAsZero() throws Exception {
-
-    final SolrQuery query = new SolrQuery();
-    query.setQuery("*:*");
-    query.add("fl", "*,score,[fv]");
-    query.add("rows", "3");
-
-    query.add("rq", "{!ltr reRankDocs=3 model=multipleadditivetreesmodel isNullSameAsZero=true efi.user_query=w3}");
-
-    // test out the explain feature, make sure it returns something
-    query.setParam("debugQuery", "on");
-
-    String qryResult = JQ("/query" + query.toQueryString());
-    qryResult = qryResult.replaceAll("\n", " ");
-
-    assertThat(qryResult, containsString("\"debug\":{"));
-    qryResult = qryResult.substring(qryResult.indexOf("debug"));
-
-    assertThat(qryResult, containsString("\"explain\":{"));
-    qryResult = qryResult.substring(qryResult.indexOf("explain"));
-
-    assertThat(qryResult, containsString("multipleadditivetreesmodel"));
-    assertThat(qryResult, containsString(MultipleAdditiveTreesModel.class.getSimpleName()));
-
-    assertThat(qryResult, containsString("-100.0 = tree 0"));
-    assertThat(qryResult, containsString("50.0 = tree 0"));
-    assertThat(qryResult, containsString("-20.0 = tree 1"));
-    assertThat(qryResult, containsString("'matchedTitle':1.0 > 0.5"));
-    assertThat(qryResult, containsString("'matchedTitle':0.0 <= 0.5"));
-
-    assertThat(qryResult, containsString(" Go Right "));
-    assertThat(qryResult, containsString(" Go Left "));
-  }
-
   @Test
   public void multipleAdditiveTreesTestNoParams() throws Exception {
     final ModelException expectedException =
@@ -398,7 +350,6 @@
   }
 
   @Test
-<<<<<<< HEAD
   public void testMultipleAdditiveTreesWithNulls() throws Exception {
     loadFeatures("multipleadditivetreesmodel_features_with_missing_branch.json");
     loadModels("multipleadditivetreesmodel_with_missing_branch.json");
@@ -408,17 +359,6 @@
   }
 
   private void doTestMultipleAdditiveTreesWithNulls()
-=======
-  public void testMultipleAdditiveTreesWithMissingFeatures() throws Exception {
-    loadFeatures("multipleadditivetreesmodel_features_with_missing_branch.json");
-    loadModels("multipleadditivetreesmodel_with_missing_branch.json");
-
-    //doTestMultipleAdditiveTreesWithMissingFeatures();
-    doTestMultipleAdditiveTreesExplainWithMissingFeatures();
-  }
-
-  private void doTestMultipleAdditiveTreesWithMissingFeatures()
->>>>>>> 97194134
           throws Exception {
 
     final SolrQuery query = new SolrQuery();
@@ -427,33 +367,21 @@
     query.add("fl", "*,score");
 
     query.add(
-<<<<<<< HEAD
             "rq", "{!ltr reRankDocs=3 model=multipleadditivetreesmodel isNullSameAsZero=false efi.user_query=w3}");
-=======
-            "rq", "{!ltr reRankDocs=3 model=multipleadditivetreesmodel missingFeatures=true efi.user_query=w3}");
->>>>>>> 97194134
 
     assertJQ("/query" + query.toQueryString(), "/response/docs/[0]/score==30.0");
     assertJQ("/query" + query.toQueryString(), "/response/docs/[1]/score==30.0");
     assertJQ("/query" + query.toQueryString(), "/response/docs/[2]/score==30.0");
   }
 
-<<<<<<< HEAD
   private void doTestMultipleAdditiveTreesExplainWithNulls() throws Exception {
-=======
-  private void doTestMultipleAdditiveTreesExplainWithMissingFeatures() throws Exception {
->>>>>>> 97194134
 
     final SolrQuery query = new SolrQuery();
     query.setQuery("*:*");
     query.add("fl", "*,score,[fv]");
     query.add("rows", "3");
 
-<<<<<<< HEAD
     query.add("rq", "{!ltr reRankDocs=3 model=multipleadditivetreesmodel isNullSameAsZero=false efi.user_query=w3}");
-=======
-    query.add("rq", "{!ltr reRankDocs=3 model=multipleadditivetreesmodel missingFeatures=true efi.user_query=w3}");
->>>>>>> 97194134
 
     // test out the explain feature, make sure it returns something
     query.setParam("debugQuery", "on");
