<?xml version="1.0" ?>
<!-- Licensed to the Apache Software Foundation (ASF) under one or more contributor
 license agreements. See the NOTICE file distributed with this work for additional
 information regarding copyright ownership. The ASF licenses this file to
 You under the Apache License, Version 2.0 (the "License"); you may not use
 this file except in compliance with the License. You may obtain a copy of
 the License at http://www.apache.org/licenses/LICENSE-2.0 Unless required
 by applicable law or agreed to in writing, software distributed under the
 License is distributed on an "AS IS" BASIS, WITHOUT WARRANTIES OR CONDITIONS
 OF ANY KIND, either express or implied. See the License for the specific
 language governing permissions and limitations under the License. -->

<config>
    <luceneMatchVersion>${tests.luceneMatchVersion:LATEST}</luceneMatchVersion>
 <dataDir>${solr.data.dir:}</dataDir>
 <directoryFactory name="DirectoryFactory"
  class="${solr.directoryFactory:solr.MockDirectoryFactory}" />

 <schemaFactory class="ClassicIndexSchemaFactory" />

 <requestDispatcher>
   <requestParsers />
 </requestDispatcher>

 <!-- Query parser used to rerank top docs with a provided model -->
 <queryParser name="ltr"
  class="org.apache.solr.ltr.search.LTRQParserPlugin" />

 <query>
  <filterCache class="solr.CaffeineCache" size="4096"
   initialSize="2048" autowarmCount="0" />
 </query>

 <!-- add a transformer that will encode the document features in the response.
  For each document the transformer will add the features as an extra field
  in the response. The name of the field will be the name of the transformer
  enclosed between brackets (in this case [fv]). In order to get the feature
  vector you will have to specify that you want the field (e.g., fl="*,[fv]) -->
 <transformer name="fv" class="org.apache.solr.ltr.response.transform.LTRFeatureLoggerTransformerFactory">
   <str name="defaultFormat">${solr.ltr.transformer.fv.defaultFormat:dense}</str>
 </transformer>

 <!-- add a transformer that will encode the model the interleaving process chose the search result from.
<<<<<<< HEAD
  For each document the transformer will add an extra field in the response with the model picked. 
  The name of the field will be the name of the transformer
  enclosed between brackets (in this case [interleaving]). 
=======
  For each document the transformer will add an extra field in the response with the model picked.
  The name of the field will be the the name of the transformer
  enclosed between brackets (in this case [interleaving]).
>>>>>>> 512e02ae
  In order to get the model chosen for the search result
  you will have to specify that you want the field (e.g., fl="*,[interleaving]) -->
 <transformer name="interleaving" class="org.apache.solr.ltr.response.transform.LTRInterleavingTransformerFactory">
 </transformer>

 <updateHandler class="solr.DirectUpdateHandler2">
  <autoCommit>
   <maxTime>15000</maxTime>
   <openSearcher>false</openSearcher>
  </autoCommit>
  <autoSoftCommit>
   <maxTime>1000</maxTime>
  </autoSoftCommit>
  <updateLog>
   <str name="dir">${solr.data.dir:}</str>
  </updateLog>
 </updateHandler>

 <requestHandler name="/update" class="solr.UpdateRequestHandler" />
 <!-- Query request handler managing models and features -->
 <requestHandler name="/query" class="solr.SearchHandler">
  <lst name="defaults">
   <str name="echoParams">explicit</str>
   <str name="wt">json</str>
   <str name="indent">true</str>
   <str name="df">id</str>
  </lst>
 </requestHandler>

</config><|MERGE_RESOLUTION|>--- conflicted
+++ resolved
@@ -41,15 +41,9 @@
  </transformer>
 
  <!-- add a transformer that will encode the model the interleaving process chose the search result from.
-<<<<<<< HEAD
-  For each document the transformer will add an extra field in the response with the model picked. 
-  The name of the field will be the name of the transformer
-  enclosed between brackets (in this case [interleaving]). 
-=======
   For each document the transformer will add an extra field in the response with the model picked.
   The name of the field will be the the name of the transformer
   enclosed between brackets (in this case [interleaving]).
->>>>>>> 512e02ae
   In order to get the model chosen for the search result
   you will have to specify that you want the field (e.g., fl="*,[interleaving]) -->
  <transformer name="interleaving" class="org.apache.solr.ltr.response.transform.LTRInterleavingTransformerFactory">
