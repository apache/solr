--- conflicted
+++ resolved
@@ -164,13 +164,8 @@
     Collections.sort(longTest);
     assertEquals(getRawResponse(), longTest, lon);
 
-<<<<<<< HEAD
-    Collection<Double> flo = getDoubleList("sr", "fieldFacets", "float_fd", "double", "median");
-    ArrayList<Double> floatTest = calculateNumberStat(intFloatTestStart, "median");
-=======
     List<Double> flo = getDoubleList("sr", "fieldFacets", "float_fd", "double", "median");
     List<Double> floatTest = calculateNumberStat(intFloatTestStart, "median");
->>>>>>> 2152ba20
     floatTest.sort(Collections.reverseOrder());
     assertEquals(getRawResponse(), floatTest, flo);
 
@@ -179,15 +174,8 @@
     Collections.sort(doubleTest);
     assertEquals(getRawResponse(), doubleTest, doub);
 
-<<<<<<< HEAD
-    Collection<Integer> string =
-        getIntegerList("sr", "fieldFacets", "string_sd", "int", "percentile_20");
-    ArrayList<Integer> stringTest =
-        (ArrayList<Integer>) calculateStat(intStringTestStart, "perc_20");
-=======
     List<Integer> string = getIntegerList("sr", "fieldFacets", "string_sd", "int", "percentile_20");
     List<Integer> stringTest = (List<Integer>) calculateStat(intStringTestStart, "perc_20");
->>>>>>> 2152ba20
     stringTest.sort(Collections.reverseOrder());
     assertEquals(getRawResponse(), stringTest, string);
   }
