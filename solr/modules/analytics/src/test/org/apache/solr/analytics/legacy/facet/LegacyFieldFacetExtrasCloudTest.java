--- conflicted
+++ resolved
@@ -241,14 +241,8 @@
     Collections.sort(longTest);
     assertEquals(responseStr, longTest, lon);
 
-<<<<<<< HEAD
-    Collection<Double> flo =
-        getValueList(response, "sr", "fieldFacets", "float_fd", "median", false);
-    ArrayList<Double> floatTest = calculateFacetedNumberStat(intFloatTestStart, "median");
-=======
     List<Double> flo = getValueList(response, "sr", "fieldFacets", "float_fd", "median", false);
     List<Double> floatTest = calculateFacetedNumberStat(intFloatTestStart, "median");
->>>>>>> 2152ba20
     floatTest.sort(Collections.reverseOrder());
     assertEquals(responseStr, floatTest, flo);
 
@@ -259,12 +253,7 @@
 
     List<Integer> string =
         getValueList(response, "sr", "fieldFacets", "string_sd", "percentile_20", false);
-<<<<<<< HEAD
-    ArrayList<Integer> stringTest =
-        (ArrayList<Integer>) calculateFacetedStat(intStringTestStart, "perc_20");
-=======
     List<Integer> stringTest = (List<Integer>) calculateFacetedStat(intStringTestStart, "perc_20");
->>>>>>> 2152ba20
     stringTest.sort(Collections.reverseOrder());
     assertEquals(responseStr, stringTest, string);
   }
