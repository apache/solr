/*
 * Licensed to the Apache Software Foundation (ASF) under one or more
 * contributor license agreements.  See the NOTICE file distributed with
 * this work for additional information regarding copyright ownership.
 * The ASF licenses this file to You under the Apache License, Version 2.0
 * (the "License"); you may not use this file except in compliance with
 * the License.  You may obtain a copy of the License at
 *
 *     http://www.apache.org/licenses/LICENSE-2.0
 *
 * Unless required by applicable law or agreed to in writing, software
 * distributed under the License is distributed on an "AS IS" BASIS,
 * WITHOUT WARRANTIES OR CONDITIONS OF ANY KIND, either express or implied.
 * See the License for the specific language governing permissions and
 * limitations under the License.
 */
package org.apache.solr.common.cloud;

import java.io.IOException;
import java.nio.charset.StandardCharsets;
import java.nio.file.Files;
import java.nio.file.Path;
import java.security.NoSuchAlgorithmException;
import java.util.Arrays;
import java.util.List;
import java.util.Properties;
import java.util.concurrent.TimeUnit;
import org.apache.curator.framework.AuthInfo;
import org.apache.curator.framework.api.ACLProvider;
import org.apache.solr.SolrTestCaseJ4;
import org.apache.solr.cloud.AbstractZkTestCase;
import org.apache.solr.cloud.ZkConfigSetService;
import org.apache.solr.cloud.ZkTestServer;
import org.apache.solr.core.ConfigSetService;
import org.apache.solr.core.CoreContainer;
import org.apache.solr.util.LogLevel;
import org.apache.zookeeper.KeeperException;
import org.apache.zookeeper.ZooDefs;
import org.apache.zookeeper.data.ACL;
import org.apache.zookeeper.data.Id;
import org.apache.zookeeper.server.auth.DigestAuthenticationProvider;
import org.junit.AfterClass;
import org.junit.BeforeClass;
import org.junit.Test;

@LogLevel("org.apache.solr.common.cloud=DEBUG")
public class TestZkConfigSetService extends SolrTestCaseJ4 {

  private static ZkTestServer zkServer;

  @BeforeClass
  public static void startZkServer() throws Exception {
    zkServer = new ZkTestServer(createTempDir("zkData"));
    zkServer.run();
  }

  @AfterClass
  public static void shutdownZkServer() throws IOException, InterruptedException {
    if (null != zkServer) {
      zkServer.shutdown();
    }
    zkServer = null;
  }

  @Test
  public void testConstants() throws Exception {
    assertEquals("/configs", ZkConfigSetService.CONFIGS_ZKNODE);
    assertEquals("^\\..*$", ConfigSetService.UPLOAD_FILENAME_EXCLUDE_REGEX);
  }

  @Test
  public void testUploadConfig() throws IOException {

    zkServer.ensurePathExists("/solr");

    try (SolrZkClient zkClient =
        new SolrZkClient.Builder()
            .withUrl(zkServer.getZkAddress("/solr"))
            .withTimeout(10000, TimeUnit.MILLISECONDS)
            .build()) {
      ConfigSetService configSetService = new ZkConfigSetService(zkClient);

      assertEquals(0, configSetService.listConfigs().size());

      byte[] testdata = "test data".getBytes(StandardCharsets.UTF_8);

      Path tempConfig = createTempDir("config");
      Files.createFile(tempConfig.resolve("file1"));
      Files.write(tempConfig.resolve("file1"), testdata);
      Files.createFile(tempConfig.resolve("file2"));
      Files.createDirectory(tempConfig.resolve("subdir"));
      Files.createFile(tempConfig.resolve("subdir").resolve("file3"));
      Files.createFile(tempConfig.resolve(".ignored"));
      Files.createDirectory(tempConfig.resolve(".ignoreddir"));
      Files.createFile(tempConfig.resolve(".ignoreddir").resolve("ignored"));

      configSetService.uploadConfig("testconfig", tempConfig);

      // uploading a directory creates a new config
      List<String> configs = configSetService.listConfigs();
      assertEquals(1, configs.size());
      assertEquals("testconfig", configs.get(0));
      assertTrue(configSetService.checkConfigExists("testconfig"));

      // check downloading
      Path downloadPath = createTempDir("download");
      configSetService.downloadConfig("testconfig", downloadPath);
      assertTrue(Files.exists(downloadPath.resolve("file1")));
      assertTrue(Files.exists(downloadPath.resolve("file2")));
      assertTrue(Files.isDirectory(downloadPath.resolve("subdir")));
      assertTrue(Files.exists(downloadPath.resolve("subdir/file3")));
      // dotfiles should be ignored
      assertFalse(Files.exists(downloadPath.resolve(".ignored")));
      assertFalse(Files.exists(downloadPath.resolve(".ignoreddir/ignored")));
      byte[] checkdata = Files.readAllBytes(downloadPath.resolve("file1"));
      assertArrayEquals(testdata, checkdata);

      // uploading to the same config overwrites
      byte[] overwritten = "new test data".getBytes(StandardCharsets.UTF_8);
      Files.write(tempConfig.resolve("file1"), overwritten);
      configSetService.uploadConfig("testconfig", tempConfig);

      assertEquals(1, configSetService.listConfigs().size());
      Path download2 = createTempDir("download2");
      configSetService.downloadConfig("testconfig", download2);
      byte[] checkdata2 = Files.readAllBytes(download2.resolve("file1"));
      assertArrayEquals(overwritten, checkdata2);

      // uploading same files to a new name creates a new config
      configSetService.uploadConfig("config2", tempConfig);
      assertEquals(2, configSetService.listConfigs().size());

      // Test copying a config works in both flavors
      configSetService.copyConfig("config2", "config2copy");
      configSetService.copyConfig("config2", "config2copy2");
      configs = configSetService.listConfigs();
      assertTrue("config2copy should exist", configs.contains("config2copy"));
      assertTrue("config2copy2 should exist", configs.contains("config2copy2"));
    }
  }

  @Test
  public void testUploadWithACL() throws IOException, NoSuchAlgorithmException {

    zkServer.ensurePathExists("/acl");

    final String readOnlyUsername = "readonly";
    final String readOnlyPassword = "readonly";
    final String writeableUsername = "writeable";
    final String writeablePassword = "writeable";

    // Must be Arrays.asList(), Zookeeper does not allow for immutable list types for ACLs
    List<ACL> acls =
        Arrays.asList(
            new ACL(
                ZooDefs.Perms.ALL,
                new Id(
                    "digest",
                    DigestAuthenticationProvider.generateDigest(
                        writeableUsername + ":" + writeablePassword))),
            new ACL(
                ZooDefs.Perms.READ,
                new Id(
                    "digest",
                    DigestAuthenticationProvider.generateDigest(
                        readOnlyUsername + ":" + readOnlyPassword))));
    ACLProvider aclProvider = new DefaultZkACLProvider(acls);

    List<AuthInfo> credentials =
        List.of(
            new AuthInfo(
                "digest",
                (readOnlyUsername + ":" + readOnlyPassword).getBytes(StandardCharsets.UTF_8)));
    ZkCredentialsProvider readonly = new DefaultZkCredentialsProvider(credentials);

    List<AuthInfo> writeableCredentials =
        List.of(
            new AuthInfo(
                "digest",
                (writeableUsername + ":" + writeablePassword).getBytes(StandardCharsets.UTF_8)));
    ZkCredentialsProvider writeable = new DefaultZkCredentialsProvider(writeableCredentials);

    Path configPath = createTempDir("acl-config");
    Files.createFile(configPath.resolve("file1"));

    // Start with all-access client
    try (SolrZkClient client =
        buildZkClient(zkServer.getZkAddress("/acl"), aclProvider, writeable)) {
      ConfigSetService configSetService = new ZkConfigSetService(client);
      configSetService.uploadConfig("acltest", configPath);
      assertEquals(1, configSetService.listConfigs().size());
    }

    // Readonly access client can get the list of configs, but can't upload
    try (SolrZkClient client =
        buildZkClient(zkServer.getZkAddress("/acl"), aclProvider, readonly)) {
      ConfigSetService configSetService = new ZkConfigSetService(client);
      assertEquals(1, configSetService.listConfigs().size());
      IOException ioException =
          assertThrows(
              IOException.class, () -> configSetService.uploadConfig("acltest2", configPath));
      assertEquals(KeeperException.NoAuthException.class, ioException.getCause().getClass());
    }

    // Client with no auth whatsoever can't even get the list of configs
    try (SolrZkClient client =
        new SolrZkClient.Builder()
            .withUrl(zkServer.getZkAddress("/acl"))
            .withTimeout(10000, TimeUnit.MILLISECONDS)
            .build()) {
      IOException ioException =
          assertThrows(IOException.class, () -> new ZkConfigSetService(client).listConfigs());
      assertEquals(KeeperException.NoAuthException.class, ioException.getCause().getClass());
    }
  }

  @Test
  public void testBootstrapConf() throws IOException, KeeperException, InterruptedException {

    Path solrHome = legacyExampleCollection1SolrHome();

<<<<<<< HEAD
    CoreContainer cc = new CoreContainer(Path.of(solrHome), new Properties());
=======
    CoreContainer cc = new CoreContainer(solrHome, new Properties());
>>>>>>> 86f2afde
    System.setProperty("zkHost", zkServer.getZkAddress());

    SolrZkClient zkClient =
        new SolrZkClient.Builder()
            .withUrl(zkServer.getZkHost())
            .withTimeout(AbstractZkTestCase.TIMEOUT, TimeUnit.MILLISECONDS)
            .build();
    zkClient.makePath("/solr", false, true);
    cc.setCoreConfigService(new ZkConfigSetService(zkClient));
    assertFalse(cc.getConfigSetService().checkConfigExists("collection1"));
    ConfigSetService.bootstrapConf(cc);
    assertTrue(cc.getConfigSetService().checkConfigExists("collection1"));

    zkClient.close();
  }

  static SolrZkClient buildZkClient(
      String zkAddress,
      final ACLProvider aclProvider,
      final ZkCredentialsProvider credentialsProvider) {
    return new SolrZkClient(
        new SolrZkClient.Builder().withUrl(zkAddress).withTimeout(10000, TimeUnit.MILLISECONDS)) {
      @Override
      protected ZkCredentialsProvider createZkCredentialsToAddAutomatically() {
        return credentialsProvider;
      }

      @Override
      protected ACLProvider createACLProvider() {
        return aclProvider;
      }
    };
  }
}<|MERGE_RESOLUTION|>--- conflicted
+++ resolved
@@ -219,11 +219,7 @@
 
     Path solrHome = legacyExampleCollection1SolrHome();
 
-<<<<<<< HEAD
-    CoreContainer cc = new CoreContainer(Path.of(solrHome), new Properties());
-=======
     CoreContainer cc = new CoreContainer(solrHome, new Properties());
->>>>>>> 86f2afde
     System.setProperty("zkHost", zkServer.getZkAddress());
 
     SolrZkClient zkClient =
