--- conflicted
+++ resolved
@@ -173,11 +173,7 @@
       oneByte[0] = 0x30;
       zkClient.makePath("/test1byte/one", oneByte, true);
 
-<<<<<<< HEAD
-      Path tmpDest = createTempDir().resolve("MustBeOne").toAbsolutePath();
-=======
       Path tmpDest = createTempDir().resolve("MustBeOne");
->>>>>>> 86f2afde
       ZkMaintenanceUtils.downloadFromZK(zkClient, "/test1byte/one", tmpDest);
 
       try (FileInputStream fis = new FileInputStream(tmpDest.toFile())) {
