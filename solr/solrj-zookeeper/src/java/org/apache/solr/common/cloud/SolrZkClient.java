--- conflicted
+++ resolved
@@ -115,7 +115,9 @@
         builder.onReconnect,
         builder.beforeReconnect,
         builder.zkACLProvider,
-        builder.higherLevelIsClosed);
+        builder.higherLevelIsClosed,
+        null
+        );
   }
 
   private SolrZkClient(
@@ -126,36 +128,13 @@
       final OnReconnect onReconnect,
       BeforeReconnect beforeReconnect,
       ZkACLProvider zkACLProvider,
-      IsClosed higherLevelIsClosed) {
-<<<<<<< HEAD
+      IsClosed higherLevelIsClosed
+      Compressor compressor) {
+
     if (zkServerAddress == null) {
       // only tests should create one without server address
       return;
     }
-=======
-    this(
-        zkServerAddress,
-        zkClientTimeout,
-        clientConnectTimeout,
-        strat,
-        onReconnect,
-        beforeReconnect,
-        zkACLProvider,
-        higherLevelIsClosed,
-        null);
-  }
-
-  public SolrZkClient(
-      String zkServerAddress,
-      int zkClientTimeout,
-      int clientConnectTimeout,
-      ZkClientConnectionStrategy strat,
-      final OnReconnect onReconnect,
-      BeforeReconnect beforeReconnect,
-      ZkACLProvider zkACLProvider,
-      IsClosed higherLevelIsClosed,
-      Compressor compressor) {
->>>>>>> e7e487e1
     this.zkServerAddress = zkServerAddress;
     this.higherLevelIsClosed = higherLevelIsClosed;
     if (strat == null) {
