--- conflicted
+++ resolved
@@ -1069,7 +1069,6 @@
     }
   }
 
-<<<<<<< HEAD
   public static class Builder {
     public String zkServerAddress;
     public int zkClientTimeout = DEFAULT_CLIENT_CONNECT_TIMEOUT;
@@ -1122,7 +1121,7 @@
 
     public SolrZkClient build() {
       return new SolrZkClient(this);
-=======
+
   public static class NodeData {
 
     public final Stat stat;
@@ -1131,7 +1130,7 @@
     public NodeData(Stat stat, byte[] data) {
       this.stat = stat;
       this.data = data;
->>>>>>> be5ad010
+
     }
   }
 }