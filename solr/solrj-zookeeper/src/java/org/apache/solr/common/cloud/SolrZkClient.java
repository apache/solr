/*
 * Licensed to the Apache Software Foundation (ASF) under one or more
 * contributor license agreements.  See the NOTICE file distributed with
 * this work for additional information regarding copyright ownership.
 * The ASF licenses this file to You under the Apache License, Version 2.0
 * (the "License"); you may not use this file except in compliance with
 * the License.  You may obtain a copy of the License at
 *
 *     http://www.apache.org/licenses/LICENSE-2.0
 *
 * Unless required by applicable law or agreed to in writing, software
 * distributed under the License is distributed on an "AS IS" BASIS,
 * WITHOUT WARRANTIES OR CONDITIONS OF ANY KIND, either express or implied.
 * See the License for the specific language governing permissions and
 * limitations under the License.
 */
package org.apache.solr.common.cloud;

import java.io.Closeable;
import java.io.IOException;
import java.io.PrintStream;
import java.lang.invoke.MethodHandles;
import java.nio.charset.StandardCharsets;
import java.nio.file.Files;
import java.nio.file.Path;
import java.util.Arrays;
import java.util.List;
import java.util.Locale;
import java.util.concurrent.ExecutorService;
import java.util.concurrent.RejectedExecutionException;
import java.util.concurrent.TimeUnit;
import java.util.concurrent.TimeoutException;
import java.util.concurrent.atomic.LongAdder;
import java.util.function.BiFunction;
import java.util.function.Function;
import java.util.function.Predicate;
import java.util.regex.Pattern;
import java.util.stream.Collectors;
import org.apache.curator.RetryPolicy;
import org.apache.curator.ensemble.fixed.FixedEnsembleProvider;
import org.apache.curator.framework.CuratorFramework;
import org.apache.curator.framework.CuratorFrameworkFactory;
import org.apache.curator.framework.api.ACLProvider;
import org.apache.curator.framework.api.transaction.CuratorOp;
import org.apache.curator.framework.api.transaction.CuratorTransactionResult;
import org.apache.curator.framework.api.transaction.TransactionOp;
import org.apache.curator.retry.ExponentialBackoffRetry;
import org.apache.curator.utils.ZKPaths;
import org.apache.solr.client.solrj.SolrServerException;
import org.apache.solr.client.solrj.impl.SolrZkClientTimeout;
import org.apache.solr.common.MapWriter;
import org.apache.solr.common.SolrException;
import org.apache.solr.common.annotation.JsonProperty;
import org.apache.solr.common.util.Compressor;
import org.apache.solr.common.util.ExecutorUtil;
import org.apache.solr.common.util.IOUtils;
import org.apache.solr.common.util.ObjectReleaseTracker;
import org.apache.solr.common.util.ReflectMapWriter;
import org.apache.solr.common.util.SolrNamedThreadFactory;
import org.apache.solr.common.util.StrUtils;
import org.apache.solr.common.util.ZLibCompressor;
import org.apache.zookeeper.CreateMode;
import org.apache.zookeeper.KeeperException;
import org.apache.zookeeper.KeeperException.NoNodeException;
import org.apache.zookeeper.WatchedEvent;
import org.apache.zookeeper.Watcher;
import org.apache.zookeeper.ZooKeeper;
import org.apache.zookeeper.data.ACL;
import org.apache.zookeeper.data.Stat;
import org.apache.zookeeper.server.quorum.flexible.QuorumVerifier;
import org.slf4j.Logger;
import org.slf4j.LoggerFactory;

/**
 * All Solr ZooKeeper interactions should go through this class rather than ZooKeeper. This class
 * handles synchronous connects and reconnections.
 */
// The constructor overloads are a little awkward, it would be nice to move this to a builder
public class SolrZkClient implements Closeable {

  static final String NEWL = System.getProperty("line.separator");

  private static final Logger log = LoggerFactory.getLogger(MethodHandles.lookup().lookupClass());

  private ExecutorService curatorSafeServiceExecutor;
  CuratorFramework client;

  private final ZkMetrics metrics = new ZkMetrics();

  private Compressor compressor;

  public MapWriter getMetrics() {
    return metrics::writeMap;
  }

  private final ExecutorService zkCallbackExecutor =
      ExecutorUtil.newMDCAwareCachedThreadPool(new SolrNamedThreadFactory("zkCallback"));
  private final ExecutorService zkConnectionListenerCallbackExecutor =
      ExecutorUtil.newMDCAwareSingleThreadExecutor(
          new SolrNamedThreadFactory("zkConnectionListenerCallback"));

  private volatile boolean isClosed = false;
  private int zkClientTimeout;
  private ACLProvider aclProvider;
  private ZkCredentialsInjector zkCredentialsInjector;
  private String zkServerAddress;
  private SolrClassLoader solrClassLoader;

  private IsClosed higherLevelIsClosed;

  public int getZkClientTimeout() {
    return zkClientTimeout;
  }

  public SolrZkClient(Builder builder) {
    this(
        builder.zkServerAddress,
        builder.zkClientTimeout,
        builder.zkClientConnectTimeout,
        builder.zkCredentialsProvider,
        builder.aclProvider,
        builder.onReconnect,
        builder.beforeReconnect,
        builder.higherLevelIsClosed,
        builder.compressor,
        builder.solrClassLoader,
        builder.useDefaultCredsAndACLs);
  }

  private SolrZkClient(
      String zkServerAddress,
      int zkClientTimeout,
      int clientConnectTimeout,
      ZkCredentialsProvider zkCredentialsProvider,
      ACLProvider aclProvider,
      final OnReconnect onReconnect,
      BeforeReconnect beforeReconnect,
      IsClosed higherLevelIsClosed,
      Compressor compressor,
      SolrClassLoader solrClassLoader,
      boolean useDefaultCredsAndACLs) {

    if (zkServerAddress == null) {
      // only tests should create one without server address
      return;
    }
    this.zkServerAddress = zkServerAddress;
    String chroot, zkHost;
    int chrootIndex = zkServerAddress.indexOf('/');
    if (chrootIndex == -1) {
      zkHost = zkServerAddress;
      chroot = null;
    } else if (chrootIndex == zkServerAddress.length() - 1) {
      zkHost = zkServerAddress.substring(0, zkServerAddress.length() - 1);
      chroot = null;
    } else {
      zkHost = zkServerAddress.substring(0, chrootIndex);
      chroot = zkServerAddress.substring(chrootIndex + 1);
    }

    this.higherLevelIsClosed = higherLevelIsClosed;
    this.solrClassLoader = solrClassLoader;
<<<<<<< HEAD

    if (zkCredentialsProvider == null) {
      zkCredentialsInjector = createZkCredentialsInjector();
      zkCredentialsProvider = createZkCredentialsToAddAutomatically();
    }
    if (aclProvider == null) {
      aclProvider = createACLProvider();
    }
    if (chroot != null && aclProvider instanceof SecurityAwareZkACLProvider) {
      this.aclProvider = ((SecurityAwareZkACLProvider) aclProvider).withChroot(chroot);
    } else {
      this.aclProvider = aclProvider;
=======
    if (!strat.hasZkCredentialsToAddAutomatically()) {
      zkCredentialsInjector =
          useDefaultCredsAndACLs
              ? createZkCredentialsInjector()
              : new DefaultZkCredentialsInjector();
      ZkCredentialsProvider zkCredentialsToAddAutomatically =
          useDefaultCredsAndACLs
              ? createZkCredentialsToAddAutomatically()
              : new DefaultZkCredentialsProvider();
      strat.setZkCredentialsToAddAutomatically(zkCredentialsToAddAutomatically);
>>>>>>> 1043632f
    }

    this.zkClientTimeout = zkClientTimeout;

    curatorSafeServiceExecutor =
        ExecutorUtil.newMDCAwareSingleThreadExecutor(
            new SolrNamedThreadFactory("curator-safeService"));

    RetryPolicy retryPolicy = new ExponentialBackoffRetry(1000, 3);
    var clientBuilder =
        CuratorFrameworkFactory.builder()
            .ensembleProvider(new FixedEnsembleProvider(zkHost))
            .namespace(chroot)
            .sessionTimeoutMs(zkClientTimeout)
            .connectionTimeoutMs(clientConnectTimeout)
            .aclProvider(this.aclProvider)
            .authorization(zkCredentialsProvider.getCredentials())
            .retryPolicy(retryPolicy)
            .runSafeService(curatorSafeServiceExecutor);

    client = clientBuilder.build();
    if (onReconnect != null) {
      client
          .getConnectionStateListenable()
          .addListener(onReconnect, zkConnectionListenerCallbackExecutor);
    }
    if (beforeReconnect != null) {
      client
          .getConnectionStateListenable()
          .addListener(beforeReconnect, zkConnectionListenerCallbackExecutor);
    }
    client.start();
    try {
      if (!client.blockUntilConnected(clientConnectTimeout, TimeUnit.MILLISECONDS)) {
        throw new TimeoutException(
            String.format(
                Locale.ROOT,
                "Timeout while waiting for Zookeeper Client to connect: %d ms",
                clientConnectTimeout));
      }
      ;
    } catch (Exception e) {
      if (e instanceof InterruptedException) {
        Thread.currentThread().interrupt();
      }
      client.close();
      throw new SolrException(SolrException.ErrorCode.SERVER_ERROR, e);
    }

    assert ObjectReleaseTracker.track(this);
<<<<<<< HEAD
=======
    if (zkACLProvider == null) {
      this.zkACLProvider =
          useDefaultCredsAndACLs ? createZkACLProvider() : new DefaultZkACLProvider();
    } else {
      this.zkACLProvider = zkACLProvider;
    }
>>>>>>> 1043632f

    if (compressor == null) {
      this.compressor = new ZLibCompressor();
    } else {
      this.compressor = compressor;
    }
  }

  public CuratorFramework getCuratorFramework() {
    return client;
  }

  public static final String ZK_CRED_PROVIDER_CLASS_NAME_VM_PARAM_NAME = "zkCredentialsProvider";

  protected ZkCredentialsProvider createZkCredentialsToAddAutomatically() {
    String zkCredentialsProviderClassName =
        System.getProperty(ZK_CRED_PROVIDER_CLASS_NAME_VM_PARAM_NAME);
    if (StrUtils.isNotNullOrEmpty(zkCredentialsProviderClassName)) {
      try {
        log.info("Using ZkCredentialsProvider: {}", zkCredentialsProviderClassName);
        ZkCredentialsProvider zkCredentialsProvider =
            solrClassLoader == null
                ? Class.forName(zkCredentialsProviderClassName)
                    .asSubclass(ZkCredentialsProvider.class)
                    .getConstructor()
                    .newInstance()
                : solrClassLoader.newInstance(
                    zkCredentialsProviderClassName, ZkCredentialsProvider.class);
        zkCredentialsProvider.setZkCredentialsInjector(zkCredentialsInjector);
        return zkCredentialsProvider;
      } catch (Exception e) {
        // just ignore - go default
        log.warn(
            "VM param zkCredentialsProvider does not point to a class implementing ZkCredentialsProvider and with a non-arg constructor",
            e);
      }
    }
    log.debug("Using default ZkCredentialsProvider");
    return new DefaultZkCredentialsProvider();
  }

  public static final String ZK_ACL_PROVIDER_CLASS_NAME_VM_PARAM_NAME = "zkACLProvider";

  protected ACLProvider createACLProvider() {
    String zkACLProviderClassName = System.getProperty(ZK_ACL_PROVIDER_CLASS_NAME_VM_PARAM_NAME);
    if (StrUtils.isNotNullOrEmpty(zkACLProviderClassName)) {
      try {
        log.info("Using ZkACLProvider: {}", zkACLProviderClassName);
        ZkACLProvider zkACLProvider =
            solrClassLoader == null
                ? Class.forName(zkACLProviderClassName)
                    .asSubclass(ZkACLProvider.class)
                    .getConstructor()
                    .newInstance()
                : solrClassLoader.newInstance(zkACLProviderClassName, ZkACLProvider.class);
        zkACLProvider.setZkCredentialsInjector(zkCredentialsInjector);
        return zkACLProvider;
      } catch (Exception e) {
        // Fail-fast. If the instantiation fails better fail-fast rather than use the default unsafe
        // ZkACLProvider
        throw new SolrException(
            SolrException.ErrorCode.SERVER_ERROR,
            "VM param zkACLProvider does not point to a class implementing "
                + "ZkACLProvider and with a non-arg constructor",
            e);
      }
    }
    log.warn(
        "Using default ZkACLProvider. DefaultZkACLProvider is not secure, it creates 'OPEN_ACL_UNSAFE' ACLs to Zookeeper nodes");
    return new DefaultZkACLProvider();
  }

  public static final String ZK_CREDENTIALS_INJECTOR_CLASS_NAME_VM_PARAM_NAME =
      "zkCredentialsInjector";

  protected ZkCredentialsInjector createZkCredentialsInjector() {
    String zkCredentialsInjectorClassName =
        System.getProperty(ZK_CREDENTIALS_INJECTOR_CLASS_NAME_VM_PARAM_NAME);
    if (StrUtils.isNotNullOrEmpty(zkCredentialsInjectorClassName)) {
      try {
        log.info("Using ZkCredentialsInjector: {}", zkCredentialsInjectorClassName);
        return solrClassLoader == null
            ? Class.forName(zkCredentialsInjectorClassName)
                .asSubclass(ZkCredentialsInjector.class)
                .getConstructor()
                .newInstance()
            : solrClassLoader.newInstance(
                zkCredentialsInjectorClassName, ZkCredentialsInjector.class);
      } catch (Exception e) {
        // Fail-fast. If the instantiation fails better fail-fast rather than use the default unsafe
        // ZkCredentialsInjector
        throw new SolrException(
            SolrException.ErrorCode.SERVER_ERROR,
            "VM param zkCredentialsInjector does not point to a class implementing "
                + "ZkCredentialsInjector and with a non-arg constructor",
            e);
      }
    }
    log.warn(
        "Using default ZkCredentialsInjector. ZkCredentialsInjector is not secure, it creates an empty list of "
            + "credentials which leads to 'OPEN_ACL_UNSAFE' ACLs to Zookeeper nodes");
    return new DefaultZkCredentialsInjector();
  }

  /** Returns true if client is connected */
  public boolean isConnected() {
    return client.getZookeeperClient().isConnected();
  }

  public void delete(final String path, final int version, boolean retryOnConnLoss)
      throws InterruptedException, KeeperException {
    runWithCorrectThrows(
        "deleting znode", () -> client.delete().withVersion(version).forPath(path));
    metrics.deletes.increment();
  }

  /**
   * Wraps the watcher so that it doesn't fire off ZK's event queue. In order to guarantee that a
   * watch object will only be triggered once for a given notification, users need to wrap their
   * watcher using this method before calling {@link #exists(String, org.apache.zookeeper.Watcher,
   * boolean)} or {@link #getData(String, org.apache.zookeeper.Watcher,
   * org.apache.zookeeper.data.Stat, boolean)}.
   */
  public Watcher wrapWatcher(final Watcher watcher) {
    if (watcher == null || watcher instanceof ProcessWatchWithExecutor) return watcher;
    return new ProcessWatchWithExecutor(watcher);
  }

  /**
   * Return the stat of the node of the given path. Return null if no such a node exists.
   *
   * <p>If the watch is non-null and the call is successful (no exception is thrown), a watch will
   * be left on the node with the given path. The watch will be triggered by a successful operation
   * that creates/delete the node or sets the data on the node.
   *
   * @param path the node path
   * @param watcher explicit watcher
   * @return the stat of the node of the given path; return null if no such a node exists.
   * @throws KeeperException If the server signals an error
   * @throws InterruptedException If the server transaction is interrupted.
   * @throws IllegalArgumentException if an invalid path is specified
   */
  public Stat exists(final String path, final Watcher watcher, boolean retryOnConnLoss)
      throws KeeperException, InterruptedException {
    Stat result =
        runWithCorrectThrows(
            "checking exists",
            () -> client.checkExists().usingWatcher(wrapWatcher(watcher)).forPath(path));
    metrics.existsChecks.increment();
    return result;
  }

  /** Returns true if path exists */
  public Boolean exists(final String path, boolean retryOnConnLoss)
      throws KeeperException, InterruptedException {
    Boolean result =
        runWithCorrectThrows("checking exists", () -> client.checkExists().forPath(path) != null);
    metrics.existsChecks.increment();
    return result;
  }

  /** Returns children of the node at the path */
  public List<String> getChildren(final String path, final Watcher watcher, boolean retryOnConnLoss)
      throws KeeperException, InterruptedException {
    List<String> result =
        runWithCorrectThrows(
            "getting children",
            () -> client.getChildren().usingWatcher(wrapWatcher(watcher)).forPath(path));

    metrics.childFetches.increment();
    if (result != null) {
      metrics.cumulativeChildrenFetched.add(result.size());
    }
    return result;
  }

  /** Returns children of the node at the path */
  public List<String> getChildren(
      final String path, final Watcher watcher, Stat stat, boolean retryOnConnLoss)
      throws KeeperException, InterruptedException {
    List<String> result =
        runWithCorrectThrows(
            "getting children",
            () ->
                client
                    .getChildren()
                    .storingStatIn(stat)
                    .usingWatcher(wrapWatcher(watcher))
                    .forPath(path));

    metrics.childFetches.increment();
    if (result != null) {
      metrics.cumulativeChildrenFetched.add(result.size());
    }
    return result;
  }

  /** Returns node's data */
  public byte[] getData(
      final String path, final Watcher watcher, final Stat stat, boolean retryOnConnLoss)
      throws KeeperException, InterruptedException {
    byte[] result =
        runWithCorrectThrows(
            "getting data",
            () ->
                client
                    .getData()
                    .storingStatIn(stat)
                    .usingWatcher(wrapWatcher(watcher))
                    .forPath(path));
    if (compressor.isCompressedBytes(result)) {
      log.debug("Zookeeper data at path {} is compressed", path);
      try {
        result = compressor.decompressBytes(result);
      } catch (Exception e) {
        throw new SolrException(
            SolrException.ErrorCode.SERVER_ERROR,
            String.format(
                Locale.ROOT, "Unable to decompress data at path: %s from zookeeper", path),
            e);
      }
    }
    metrics.reads.increment();
    if (result != null) {
      metrics.bytesRead.add(result.length);
    }
    return result;
  }

  public NodeData getNode(final String path, Watcher watcher, boolean retryOnConnLoss)
      throws KeeperException, InterruptedException {
    Stat stat = new Stat();
    return new NodeData(stat, getData(path, watcher, stat, retryOnConnLoss));
  }

  /** Returns node's state */
  public Stat setData(
      final String path, final byte data[], final int version, boolean retryOnConnLoss)
      throws KeeperException, InterruptedException {
    Stat result =
        runWithCorrectThrows(
            "setting data", () -> client.setData().withVersion(version).forPath(path, data));
    metrics.writes.increment();
    if (data != null) {
      metrics.bytesWritten.add(data.length);
    }
    return result;
  }

  public void atomicUpdate(String path, Function<byte[], byte[]> editor)
      throws KeeperException, InterruptedException {
    atomicUpdate(path, (stat, bytes) -> editor.apply(bytes));
  }

  public void atomicUpdate(String path, BiFunction<Stat, byte[], byte[]> editor)
      throws KeeperException, InterruptedException {
    for (; ; ) {
      byte[] modified = null;
      byte[] zkData = null;
      Stat s = new Stat();
      try {
        if (exists(path, true)) {
          zkData = getData(path, null, s, true);
          modified = editor.apply(s, zkData);
          if (modified == null) {
            // no change , no need to persist
            return;
          }
          setData(path, modified, s.getVersion(), true);
          break;
        } else {
          modified = editor.apply(s, null);
          if (modified == null) {
            // no change , no need to persist
            return;
          }
          create(path, modified, CreateMode.PERSISTENT, true);
          break;
        }
      } catch (KeeperException.BadVersionException | KeeperException.NodeExistsException e) {
        continue;
      }
    }
  }

  /** Returns path of created node */
  public String create(
      final String path, final byte[] data, final CreateMode createMode, boolean retryOnConnLoss)
      throws KeeperException, InterruptedException {
    String result =
        runWithCorrectThrows(
            "creating znode", () -> client.create().withMode(createMode).forPath(path, data));
    metrics.writes.increment();
    if (data != null) {
      metrics.bytesWritten.add(data.length);
    }
    return result;
  }

  /**
   * Creates the path in ZooKeeper, creating each node as necessary.
   *
   * <p>e.g. If <code>path=/solr/group/node</code> and none of the nodes, solr, group, node exist,
   * each will be created.
   */
  public void makePath(String path, boolean retryOnConnLoss)
      throws KeeperException, InterruptedException {
    makePath(path, null, CreateMode.PERSISTENT, retryOnConnLoss);
  }

  public void makePath(String path, boolean failOnExists, boolean retryOnConnLoss)
      throws KeeperException, InterruptedException {
    makePath(path, null, CreateMode.PERSISTENT, null, failOnExists, retryOnConnLoss, 0);
  }

  public void makePath(String path, Path data, boolean failOnExists, boolean retryOnConnLoss)
      throws IOException, KeeperException, InterruptedException {
    makePath(
        path,
        Files.readAllBytes(data),
        CreateMode.PERSISTENT,
        null,
        failOnExists,
        retryOnConnLoss,
        0);
  }

  public void makePath(String path, Path data, boolean retryOnConnLoss)
      throws IOException, KeeperException, InterruptedException {
    makePath(path, Files.readAllBytes(data), retryOnConnLoss);
  }

  public void makePath(String path, CreateMode createMode, boolean retryOnConnLoss)
      throws KeeperException, InterruptedException {
    makePath(path, null, createMode, retryOnConnLoss);
  }

  /**
   * Creates the path in ZooKeeper, creating each node as necessary.
   *
   * @param data to set on the last zkNode
   */
  public void makePath(String path, byte[] data, boolean retryOnConnLoss)
      throws KeeperException, InterruptedException {
    makePath(path, data, CreateMode.PERSISTENT, retryOnConnLoss);
  }

  /**
   * Creates the path in ZooKeeper, creating each node as necessary.
   *
   * <p>e.g. If <code>path=/solr/group/node</code> and none of the nodes, solr, group, node exist,
   * each will be created.
   *
   * @param data to set on the last zkNode
   */
  public void makePath(String path, byte[] data, CreateMode createMode, boolean retryOnConnLoss)
      throws KeeperException, InterruptedException {
    makePath(path, data, createMode, null, retryOnConnLoss);
  }

  /**
   * Creates the path in ZooKeeper, creating each node as necessary.
   *
   * <p>e.g. If <code>path=/solr/group/node</code> and none of the nodes, solr, group, node exist,
   * each will be created.
   *
   * @param data to set on the last zkNode
   */
  public void makePath(
      String path, byte[] data, CreateMode createMode, Watcher watcher, boolean retryOnConnLoss)
      throws KeeperException, InterruptedException {
    makePath(path, data, createMode, watcher, true, retryOnConnLoss, 0);
  }

  /**
   * Creates the path in ZooKeeper, creating each node as necessary.
   *
   * <p>e.g. If <code>path=/solr/group/node</code> and none of the nodes, solr, group, node exist,
   * each will be created.
   *
   * @param data to set on the last zkNode
   */
  public void makePath(
      String path,
      byte[] data,
      CreateMode createMode,
      Watcher watcher,
      boolean failOnExists,
      boolean retryOnConnLoss)
      throws KeeperException, InterruptedException {
    makePath(path, data, createMode, watcher, failOnExists, retryOnConnLoss, 0);
  }

  /**
   * Creates the path in ZooKeeper, creating each node as necessary.
   *
   * <p>e.g. If <code>path=/solr/group/node</code> and none of the nodes, solr, group, node exist,
   * each will be created.
   *
   * <p>skipPathParts will force the call to fail if the first skipPathParts do not exist already.
   *
   * <p>Note: retryOnConnLoss is no longer respected at all and is ignored
   *
   * <p>Note: if failOnExists == false then we will always overwrite the existing data with the
   * given data
   */
  public void makePath(
      String path,
      byte[] data,
      CreateMode createMode,
      Watcher watcher,
      boolean failOnExists,
      boolean retryOnConnLoss,
      int skipPathParts)
      throws KeeperException, InterruptedException {
    log.debug("makePath: {}", path);
    var createBuilder = client.create();
    if (!failOnExists) {
      createBuilder.orSetData();
    }
    metrics.writes.increment();
    if (data != null) {
      metrics.bytesWritten.add(data.length);
    }

    if (path.startsWith("/")) {
      path = path.substring(1);
    }
    if (skipPathParts > 0) {
      String[] paths = path.split("/");
      StringBuilder sbPath = new StringBuilder();
      for (int i = 0; i < paths.length; i++) {
        if (i == skipPathParts) {
          break;
        }
        String pathPiece = paths[i];
        sbPath.append("/").append(pathPiece);
      }
      String skipPathPartsPath = sbPath.toString();
      final String finalSkipPathPartsPath;
      if (!skipPathPartsPath.startsWith("/")) {
        finalSkipPathPartsPath = "/" + skipPathPartsPath;
      } else {
        finalSkipPathPartsPath = skipPathPartsPath;
      }
      Stat exists =
          runWithCorrectThrows(
              "checking skipPathParts exists",
              () -> client.checkExists().forPath(finalSkipPathPartsPath));
      if (exists == null) {
        throw new KeeperException.NoNodeException(finalSkipPathPartsPath + " didn't already exist");
      }
    }

    final String finalPath;
    if (!path.startsWith("/")) {
      finalPath = "/" + path;
    } else {
      finalPath = path;
    }
    runWithCorrectThrows(
        "making path",
        () -> {
          createBuilder.creatingParentsIfNeeded().withMode(createMode).forPath(finalPath, data);
          return client.checkExists().usingWatcher(wrapWatcher(watcher)).forPath(finalPath);
        });
  }

  public void makePath(
      String zkPath, CreateMode createMode, Watcher watcher, boolean retryOnConnLoss)
      throws KeeperException, InterruptedException {
    makePath(zkPath, null, createMode, watcher, retryOnConnLoss);
  }

  /**
   * Create a node if it does not exist
   *
   * @param path the path at which to create the znode
   */
  public void ensureExists(final String path) throws KeeperException, InterruptedException {
    ensureExists(path, null);
  }

  /**
   * Create a node if it does not exist
   *
   * @param path the path at which to create the znode
   * @param data the optional data to set on the znode
   */
  public void ensureExists(final String path, final byte[] data)
      throws KeeperException, InterruptedException {
    ensureExists(path, data, CreateMode.PERSISTENT);
  }

  /**
   * Create a node if it does not exist
   *
   * @param path the path at which to create the znode
   * @param data the optional data to set on the znode
   * @param createMode the mode with which to create the znode
   */
  public void ensureExists(final String path, final byte[] data, CreateMode createMode)
      throws KeeperException, InterruptedException {
    ensureExists(path, data, createMode, 0);
  }

  /**
   * Create a node if it does not exist
   *
   * @param path the path at which to create the znode
   * @param data the optional data to set on the znode
   * @param createMode the mode with which to create the znode
   * @param skipPathParts how many path elements to skip
   */
  public void ensureExists(
      final String path, final byte[] data, CreateMode createMode, int skipPathParts)
      throws KeeperException, InterruptedException {
    if (exists(path, true)) {
      return;
    }
    try {
      if (skipPathParts > 0) {
        int endingIndex = 0;
        for (int i = 0; i < skipPathParts && endingIndex >= 0; i++) {
          endingIndex = path.indexOf('/', endingIndex + 1);
        }
        if (endingIndex == -1 || endingIndex == path.length() - 1) {
          throw new KeeperException.NoNodeException(path);
        }
        String startingPath = path.substring(0, endingIndex);
        if (!exists(startingPath, true)) {
          throw new KeeperException.NoNodeException(startingPath);
        }
      }
      makePath(path, data, createMode, null, true, true, skipPathParts);
    } catch (KeeperException.NodeExistsException ignored) {
      // it's okay if another beats us creating the node
    }
  }

  /** Write data to ZooKeeper. */
  public Stat setData(String path, byte[] data, boolean retryOnConnLoss)
      throws KeeperException, InterruptedException {
    return setData(path, data, -1, retryOnConnLoss);
  }

  /**
   * Write file to ZooKeeper - default system encoding used.
   *
   * @param path path to upload file to e.g. /solr/conf/solrconfig.xml
   * @param data a filepath to read data from
   */
  public Stat setData(String path, Path data, boolean retryOnConnLoss)
      throws IOException, KeeperException, InterruptedException {
    if (log.isDebugEnabled()) {
      log.debug("Write to ZooKeeper: {} to {}", data.toAbsolutePath(), path);
    }
    return setData(path, Files.readAllBytes(data), retryOnConnLoss);
  }

  @FunctionalInterface
  public interface CuratorOpBuilder {
    CuratorOp build(TransactionOp startingOp) throws Exception;

    default CuratorOp buildWithoutThrows(TransactionOp startingOp) {
      try {
        return build(startingOp);
      } catch (RuntimeException e) {
        throw e;
      } catch (Exception e) {
        throw new RuntimeException(e);
      }
    }
  }

  public List<CuratorTransactionResult> multi(CuratorOpBuilder... ops)
      throws InterruptedException, KeeperException {
    return multi(Arrays.asList(ops));
  }

  public List<CuratorTransactionResult> multi(final List<CuratorOpBuilder> ops)
      throws InterruptedException, KeeperException {
    List<CuratorTransactionResult> result =
        runWithCorrectThrows(
            "executing multi-transaction",
            () ->
                client
                    .transaction()
                    .forOperations(
                        ops.stream()
                            .map(op -> op.buildWithoutThrows(client.transactionOp()))
                            .collect(Collectors.toList())));

    metrics.multiOps.increment();
    if (result != null) {
      metrics.cumulativeMultiOps.add(result.size());
    }
    return result;
  }

  /** Fills string with printout of current ZooKeeper layout. */
  public void printLayout(String path, int indent, StringBuilder string)
      throws KeeperException, InterruptedException {
    byte[] data = getData(path, null, null, true);
    List<String> children = getChildren(path, null, true);
    StringBuilder dent = new StringBuilder();
    dent.append(" ".repeat(Math.max(0, indent)));
    string.append(dent).append(path).append(" (").append(children.size()).append(")").append(NEWL);
    if (data != null && data.length > 0) {
      String dataString = new String(data, StandardCharsets.UTF_8);
      if (!path.endsWith(".txt") && !path.endsWith(".xml")) {
        string
            .append(dent)
            .append("DATA:\n")
            .append(dent)
            .append("    ")
            .append(dataString.replace("\n", "\n" + dent + "    "))
            .append(NEWL);
      } else {
        string.append(dent).append("DATA: ...supressed...").append(NEWL);
      }
    }

    for (String child : children) {
      if (!child.equals("quota")) {
        try {
          printLayout(path + (path.equals("/") ? "" : "/") + child, indent + 1, string);
        } catch (NoNodeException e) {
          // must have gone away
        }
      }
    }
  }

  public void printLayoutToStream(PrintStream out) throws KeeperException, InterruptedException {
    StringBuilder sb = new StringBuilder();
    printLayout("/", 0, sb);
    out.println(sb.toString());
  }

  @Override
  public void close() {
    if (isClosed) return; // it's okay if we over close - same as solrcore
    isClosed = true;
    try {
      closeCallbackExecutor();
    } finally {
      IOUtils.closeQuietly(client);
      ExecutorUtil.shutdownNowAndAwaitTermination(curatorSafeServiceExecutor);
    }
    assert ObjectReleaseTracker.release(this);
  }

  public boolean isClosed() {
    return isClosed || (higherLevelIsClosed != null && higherLevelIsClosed.isClosed());
  }

  public ZooKeeper getZooKeeper() throws Exception {
    return client.getZookeeperClient().getZooKeeper();
  }

  public long getZkSessionId() {
    if (isConnected()) {
      try {
        return client.getZookeeperClient().getZooKeeper().getSessionId();
      } catch (Exception ignored) {
      }
    }
    return -1;
  }

  public int getZkSessionTimeout() {
    if (isConnected()) {
      try {
        return client.getZookeeperClient().getZooKeeper().getSessionTimeout();
      } catch (Exception ignored) {
      }
    }
    return 0;
  }

  private void closeCallbackExecutor() {
    try {
      ExecutorUtil.shutdownAndAwaitTermination(zkCallbackExecutor);
    } catch (Exception e) {
      log.error("Error shutting down zkCallbackExecutor", e);
    }

    try {
      ExecutorUtil.shutdownAndAwaitTermination(zkConnectionListenerCallbackExecutor);
    } catch (Exception e) {
      log.error("Error shutting down zkConnManagerCallbackExecutor", e);
    }
  }

  /**
   * Validates if zkHost contains a chroot. See
   * http://zookeeper.apache.org/doc/r3.2.2/zookeeperProgrammers.html#ch_zkSessions
   */
  public static boolean containsChroot(String zkHost) {
    return zkHost.contains("/");
  }

  /**
   * Check to see if a Throwable is an InterruptedException, and if it is, set the thread interrupt
   * flag
   *
   * @param e the Throwable
   * @return the Throwable
   */
  public static Throwable checkInterrupted(Throwable e) {
    if (e instanceof InterruptedException) Thread.currentThread().interrupt();
    return e;
  }

  /**
   * @return the address of the zookeeper cluster
   */
  public String getZkServerAddress() {
    return zkServerAddress;
  }

  /**
   * @return the address of the zookeeper cluster
   */
  public String getChroot() {
    return client.getNamespace();
  }

  /**
   * @return the address of the zookeeper cluster
   */
  public String getAbsolutePath(String path) {
    return ZKPaths.fixForNamespace(getChroot(), path);
  }

  /**
   * Gets the raw config node /zookeeper/config as returned by server. Response may look like
   *
   * <pre>
   * server.1=localhost:2780:2783:participant;localhost:2791
   * server.2=localhost:2781:2784:participant;localhost:2792
   * server.3=localhost:2782:2785:participant;localhost:2793
   * version=400000003
   * </pre>
   *
   * @return Multi line string representing the config. For standalone ZK this will return empty
   *     string
   */
  public String getConfig() {
    QuorumVerifier currentConfig = client.getCurrentConfig();
    if (currentConfig == null) {
      log.debug("Zookeeper does not have the /zookeeper/config znode, assuming old ZK version");
      return "";
    } else {
      return currentConfig.toString();
    }
  }

  public ACLProvider getZkACLProvider() {
    return aclProvider;
  }

  /**
   * @return the ACLs on a single node in ZooKeeper.
   */
  public List<ACL> getACL(String path, Stat stat, boolean retryOnConnLoss)
      throws KeeperException, InterruptedException {
    return runWithCorrectThrows(
        "getting acls", () -> client.getACL().storingStatIn(stat).forPath(path));
  }

  /**
   * Set the ACL on a single node in ZooKeeper. This will replace all existing ACL on that node.
   *
   * @param path path to set ACL on e.g. /solr/conf/solrconfig.xml
   * @param acls a list of {@link ACL}s to be applied
   * @return the stat of the node
   */
  public Stat setACL(String path, List<ACL> acls) throws InterruptedException, KeeperException {
    return runWithCorrectThrows(
        "setting acls", () -> client.setACL().withVersion(-1).withACL(acls).forPath(path));
  }

  /**
   * Update all ACLs for a zk tree based on our configured {@link ZkACLProvider}.
   *
   * @param root the root node to recursively update
   */
  public void updateACLs(final String root) throws KeeperException, InterruptedException {
    ZkMaintenanceUtils.traverseZkTree(
        this,
        root,
        ZkMaintenanceUtils.VISIT_ORDER.VISIT_POST,
        path -> {
          try {
            runWithCorrectThrows(
                "updating acls", () -> client.setACL().withACL(null).forPath(path));
          } catch (NoNodeException ignored) {
            // If a node was deleted, don't bother trying to set ACLs on it.
          }
        });
  }

  @FunctionalInterface
  protected interface SupplierWithException<T> {
    T get() throws Exception;
  }

  protected <T> T runWithCorrectThrows(String action, SupplierWithException<T> func)
      throws KeeperException, InterruptedException {
    try {
      return func.get();
    } catch (KeeperException | RuntimeException e) {
      throw e;
    } catch (InterruptedException e) {
      Thread.currentThread().interrupt();
      throw e;
    } catch (Exception e) {
      throw new RuntimeException("Exception occurred while " + action, e);
    }
  }

  // Some pass-throughs to allow less code disruption to other classes that use SolrZkClient.
  public void clean(String path) throws InterruptedException, KeeperException {
    ZkMaintenanceUtils.clean(this, path);
  }

  public void clean(String path, Predicate<String> nodeFilter)
      throws InterruptedException, KeeperException {
    ZkMaintenanceUtils.clean(this, path, nodeFilter);
  }

  public void upConfig(Path confPath, String confName) throws IOException {
    ZkMaintenanceUtils.uploadToZK(
        this,
        confPath,
        ZkMaintenanceUtils.CONFIGS_ZKNODE + "/" + confName,
        ZkMaintenanceUtils.UPLOAD_FILENAME_EXCLUDE_PATTERN);
  }

  public String listZnode(String path, Boolean recurse)
      throws KeeperException, InterruptedException, SolrServerException {
    return ZkMaintenanceUtils.listZnode(this, path, recurse);
  }

  public void downConfig(String confName, Path confPath) throws IOException {
    ZkMaintenanceUtils.downloadFromZK(
        this, ZkMaintenanceUtils.CONFIGS_ZKNODE + "/" + confName, confPath);
  }

  public void zkTransfer(String src, Boolean srcIsZk, String dst, Boolean dstIsZk, Boolean recurse)
      throws SolrServerException, KeeperException, InterruptedException, IOException {
    ZkMaintenanceUtils.zkTransfer(this, src, srcIsZk, dst, dstIsZk, recurse);
  }

  public void moveZnode(String src, String dst)
      throws SolrServerException, KeeperException, InterruptedException {
    ZkMaintenanceUtils.moveZnode(this, src, dst);
  }

  public void uploadToZK(final Path rootPath, final String zkPath, final Pattern filenameExclusions)
      throws IOException {
    ZkMaintenanceUtils.uploadToZK(this, rootPath, zkPath, filenameExclusions);
  }

  public void downloadFromZK(String zkPath, Path dir) throws IOException {
    ZkMaintenanceUtils.downloadFromZK(this, zkPath, dir);
  }

  @FunctionalInterface
  public interface IsClosed {
    boolean isClosed();
  }

  /**
   * Watcher wrapper that ensures that heavy implementations of process do not interfere with our
   * ability to react to other watches, but also ensures that two wrappers containing equal watches
   * are considered equal (and thus we won't accumulate multiple wrappers of the same watch).
   */
  private final class ProcessWatchWithExecutor implements Watcher { // see below for why final.
    private final Watcher watcher;

    ProcessWatchWithExecutor(Watcher watcher) {
      if (watcher == null) {
        throw new IllegalArgumentException("Watcher must not be null");
      }
      this.watcher = watcher;
    }

    @Override
    public void process(final WatchedEvent event) {
      log.debug("Submitting job to respond to event {}", event);
      try {
        zkCallbackExecutor.submit(() -> watcher.process(event));
      } catch (RejectedExecutionException e) {
        // If not a graceful shutdown
        if (!isClosed()) {
          throw e;
        }
      }
    }

    // These overrides of hashcode/equals ensure that we don't store the same exact watch
    // multiple times in org.apache.zookeeper.ZooKeeper.ZKWatchManager.dataWatches
    // (a Map<String<Set<Watch>>). This class is marked final to avoid oddball
    // cases with sub-classes, if you need different behavior, find a new class or make
    // sure you account for the case where two diff sub-classes with different behavior
    // for process(WatchEvent) and have been created with the same watch object.
    @Override
    public int hashCode() {
      return watcher.hashCode();
    }

    @Override
    public boolean equals(Object obj) {
      if (obj instanceof ProcessWatchWithExecutor) {
        return this.watcher.equals(((ProcessWatchWithExecutor) obj).watcher);
      }
      return false;
    }
  }

  // all fields of this class are public because ReflectMapWriter requires them to be.
  // however the object itself is private and only this class can modify it
  public static class ZkMetrics implements ReflectMapWriter {
    @JsonProperty public final LongAdder watchesFired = new LongAdder();
    @JsonProperty public final LongAdder reads = new LongAdder();
    @JsonProperty public final LongAdder writes = new LongAdder();
    @JsonProperty public final LongAdder bytesRead = new LongAdder();
    @JsonProperty public final LongAdder bytesWritten = new LongAdder();

    @JsonProperty public final LongAdder multiOps = new LongAdder();

    @JsonProperty public final LongAdder cumulativeMultiOps = new LongAdder();

    @JsonProperty public final LongAdder childFetches = new LongAdder();

    @JsonProperty public final LongAdder cumulativeChildrenFetched = new LongAdder();

    @JsonProperty public final LongAdder existsChecks = new LongAdder();

    @JsonProperty public final LongAdder deletes = new LongAdder();

    @Override
    public void writeMap(EntryWriter ew) throws IOException {
      ReflectMapWriter.super.writeMap(
          new EntryWriter() {
            @Override
            public EntryWriter put(CharSequence k, Object v) throws IOException {
              if (v instanceof LongAdder) {
                ew.put(k, ((LongAdder) v).longValue());
              } else {
                ew.put(k, v);
              }
              return this;
            }
          });
    }
  }

  public static class NodeData {

    public final Stat stat;
    public final byte[] data;

    public NodeData(Stat stat, byte[] data) {
      this.stat = stat;
      this.data = data;
    }
  }

  public static class Builder {
    public String zkServerAddress;
    public int zkClientTimeout = SolrZkClientTimeout.DEFAULT_ZK_CLIENT_TIMEOUT;
    public int zkClientConnectTimeout = SolrZkClientTimeout.DEFAULT_ZK_CONNECT_TIMEOUT;
    public OnReconnect onReconnect;
    public BeforeReconnect beforeReconnect;
    public ZkCredentialsProvider zkCredentialsProvider;
    public ACLProvider aclProvider;
    public IsClosed higherLevelIsClosed;
    public SolrClassLoader solrClassLoader;
    public boolean useDefaultCredsAndACLs = true;

    public Compressor compressor;

    public Builder withUrl(String server) {
      this.zkServerAddress = server;
      return this;
    }

    /**
     * Sets the Zk client session timeout
     *
     * @param zkClientTimeout timeout value
     * @param unit time unit
     */
    public Builder withTimeout(int zkClientTimeout, TimeUnit unit) {
      this.zkClientTimeout = Math.toIntExact(unit.toMillis(zkClientTimeout));
      return this;
    }

    /**
     * Sets the Zk connection timeout
     *
     * @param zkConnectTimeout timeout value
     * @param unit time unit
     */
    public Builder withConnTimeOut(int zkConnectTimeout, TimeUnit unit) {
      this.zkClientConnectTimeout = Math.toIntExact(unit.toMillis(zkConnectTimeout));
      return this;
    }

    public Builder withReconnectListener(OnReconnect onReconnect) {
      this.onReconnect = onReconnect;
      return this;
    }

    public Builder withBeforeConnect(BeforeReconnect beforeReconnect) {
      this.beforeReconnect = beforeReconnect;
      return this;
    }

    public Builder withZkCredentialsProvider(ZkCredentialsProvider zkCredentialsProvider) {
      this.zkCredentialsProvider = zkCredentialsProvider;
      return this;
    }

    public Builder withAclProvider(ACLProvider aclProvider) {
      this.aclProvider = aclProvider;
      return this;
    }

    public Builder withClosedCheck(IsClosed higherLevelIsClosed) {
      this.higherLevelIsClosed = higherLevelIsClosed;
      return this;
    }

    public Builder withCompressor(Compressor c) {
      this.compressor = c;
      return this;
    }

    public Builder withSolrClassLoader(SolrClassLoader solrClassLoader) {
      this.solrClassLoader = solrClassLoader;
      return this;
    }

    public Builder withUseDefaultCredsAndACLs(boolean useDefaultCredsAndACLs) {
      this.useDefaultCredsAndACLs = useDefaultCredsAndACLs;
      return this;
    }

    public SolrZkClient build() {
      return new SolrZkClient(this);
    }
  }
}<|MERGE_RESOLUTION|>--- conflicted
+++ resolved
@@ -160,8 +160,6 @@
 
     this.higherLevelIsClosed = higherLevelIsClosed;
     this.solrClassLoader = solrClassLoader;
-<<<<<<< HEAD
-
     if (zkCredentialsProvider == null) {
       zkCredentialsInjector = createZkCredentialsInjector();
       zkCredentialsProvider = createZkCredentialsToAddAutomatically();
@@ -173,18 +171,6 @@
       this.aclProvider = ((SecurityAwareZkACLProvider) aclProvider).withChroot(chroot);
     } else {
       this.aclProvider = aclProvider;
-=======
-    if (!strat.hasZkCredentialsToAddAutomatically()) {
-      zkCredentialsInjector =
-          useDefaultCredsAndACLs
-              ? createZkCredentialsInjector()
-              : new DefaultZkCredentialsInjector();
-      ZkCredentialsProvider zkCredentialsToAddAutomatically =
-          useDefaultCredsAndACLs
-              ? createZkCredentialsToAddAutomatically()
-              : new DefaultZkCredentialsProvider();
-      strat.setZkCredentialsToAddAutomatically(zkCredentialsToAddAutomatically);
->>>>>>> 1043632f
     }
 
     this.zkClientTimeout = zkClientTimeout;
@@ -235,15 +221,12 @@
     }
 
     assert ObjectReleaseTracker.track(this);
-<<<<<<< HEAD
-=======
-    if (zkACLProvider == null) {
-      this.zkACLProvider =
-          useDefaultCredsAndACLs ? createZkACLProvider() : new DefaultZkACLProvider();
+    if (aclProvider == null) {
+      this.aclProvider =
+          useDefaultCredsAndACLs ? createACLProvider() : new DefaultZkACLProvider();
     } else {
-      this.zkACLProvider = zkACLProvider;
-    }
->>>>>>> 1043632f
+      this.aclProvider = aclProvider;
+    }
 
     if (compressor == null) {
       this.compressor = new ZLibCompressor();
