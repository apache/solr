--- conflicted
+++ resolved
@@ -2036,14 +2036,9 @@
       if (log.isDebugEnabled()) {
         log.debug("Checking ZK for most up to date Aliases {}", ALIASES);
       }
-<<<<<<< HEAD
-      // Call sync() first to ensure the subsequent read (getData) is up to date.
+      // Call sync() first to ensure the subsequent read (getData) is up-to-date.
       zkClient.runWithCorrectThrows(
           "syncing aliases", () -> zkClient.getCuratorFramework().sync().forPath(ALIASES));
-=======
-      // Call sync() first to ensure the subsequent read (getData) is up-to-date.
-      zkClient.getZooKeeper().sync(ALIASES, null, null);
->>>>>>> 577e7012
       return setIfNewer(zkClient.getNode(ALIASES, null, true));
     }
 
