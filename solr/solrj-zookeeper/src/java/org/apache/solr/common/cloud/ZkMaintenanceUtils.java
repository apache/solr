--- conflicted
+++ resolved
@@ -176,15 +176,9 @@
     }
 
     // Single file ZK -> local copy where ZK is a leaf node
-<<<<<<< HEAD
     if (Files.isDirectory(Path.of(dst))) {
-      if (!dst.endsWith(File.separator)) {
-        dst += File.separator;
-=======
-    if (Files.isDirectory(Paths.get(dst))) {
       if (!dst.endsWith(FileSystems.getDefault().getSeparator())) {
         dst += FileSystems.getDefault().getSeparator();
->>>>>>> 86f2afde
       }
       dst = normalizeDest(src, dst, srcIsZk, dstIsZk);
     }
