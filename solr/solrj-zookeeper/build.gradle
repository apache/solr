--- conflicted
+++ resolved
@@ -33,24 +33,16 @@
     implementation project(':solr:solrj')
 
     // declare dependencies we use even though already declared by solrj-core
-<<<<<<< HEAD
     implementation libs.slf4j.api
-    implementation libs.apache.httpcomponents.httpclient
-    implementation libs.apache.httpcomponents.httpcore
-
-    api(libs.apache.zookeeper.zookeeper, {
-=======
-    implementation 'org.slf4j:slf4j-api'
 
 
-    implementation('org.apache.curator:curator-client', {
+    implementation(libs.apache.curator.client, {
         exclude group: 'org.apache.zookeeper', module: 'zookeeper'
     })
-    api('org.apache.curator:curator-framework', {
+    api(libs.apache.curator.framework, {
         exclude group: 'org.apache.zookeeper', module: 'zookeeper'
     })
-    api('org.apache.zookeeper:zookeeper', {
->>>>>>> c373d279
+    api(libs.apache.zookeeper.zookeeper, {
         exclude group: "org.apache.yetus", module: "audience-annotations"
     })
     implementation(libs.apache.zookeeper.jute) {
