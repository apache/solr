/*
 * Licensed to the Apache Software Foundation (ASF) under one or more
 * contributor license agreements.  See the NOTICE file distributed with
 * this work for additional information regarding copyright ownership.
 * The ASF licenses this file to You under the Apache License, Version 2.0
 * (the "License"); you may not use this file except in compliance with
 * the License.  You may obtain a copy of the License at
 *
 *     http://www.apache.org/licenses/LICENSE-2.0
 *
 * Unless required by applicable law or agreed to in writing, software
 * distributed under the License is distributed on an "AS IS" BASIS,
 * WITHOUT WARRANTIES OR CONDITIONS OF ANY KIND, either express or implied.
 * See the License for the specific language governing permissions and
 * limitations under the License.
 */

apply plugin: 'java-library'

description = 'Solrj-ZooKeeper - SolrJ requiring ZooKeeper'

dependencies {
    // Spotbugs Annotations are only needed for old findbugs
    // annotation usage like in Zookeeper during compilation time.
    // It is not included in the release so exclude from checks.
    compileOnly libs.spotbugs.annotations
    permitUnusedDeclared libs.spotbugs.annotations
    // Exclude these from jar validation and license checks.
    configurations.jarValidation {
        exclude group: "com.github.spotbugs", module: "spotbugs-annotations"
    }

    implementation project(':solr:solrj')

    // declare dependencies we use even though already declared by solrj-core
    implementation libs.slf4j.api
    implementation libs.apache.httpcomponents.httpclient
    implementation libs.apache.httpcomponents.httpcore

<<<<<<< HEAD
    implementation(libs.apache.zookeeper.zookeeper, {
=======
    api('org.apache.zookeeper:zookeeper', {
>>>>>>> 2f0fe1fc
        exclude group: "org.apache.yetus", module: "audience-annotations"
    })
    implementation(libs.apache.zookeeper.jute) {
        exclude group: 'org.apache.yetus', module: 'audience-annotations'
    }

    testImplementation project(':solr:test-framework')
    testImplementation project(':solr:core')

    testImplementation libs.junit.junit
    testImplementation libs.commonsio.commonsio

    permitTestUsedUndeclared project(':solr:solrj-zookeeper') // duh!
}<|MERGE_RESOLUTION|>--- conflicted
+++ resolved
@@ -37,11 +37,7 @@
     implementation libs.apache.httpcomponents.httpclient
     implementation libs.apache.httpcomponents.httpcore
 
-<<<<<<< HEAD
-    implementation(libs.apache.zookeeper.zookeeper, {
-=======
-    api('org.apache.zookeeper:zookeeper', {
->>>>>>> 2f0fe1fc
+    api(libs.apache.zookeeper.zookeeper, {
         exclude group: "org.apache.yetus", module: "audience-annotations"
     })
     implementation(libs.apache.zookeeper.jute) {
