# Licensed to the Apache Software Foundation (ASF) under one or more
# contributor license agreements.  See the NOTICE file distributed with
# this work for additional information regarding copyright ownership.
# The ASF licenses this file to You under the Apache License, Version 2.0
# (the "License"); you may not use this file except in compliance with
# the License.  You may obtain a copy of the License at
#
#     http://www.apache.org/licenses/LICENSE-2.0
#
# Unless required by applicable law or agreed to in writing, software
# distributed under the License is distributed on an "AS IS" BASIS,
# WITHOUT WARRANTIES OR CONDITIONS OF ANY KIND, either express or implied.
# See the License for the specific language governing permissions and
# limitations under the License.
[versions]
adobe-testing-s3mock = "3.12.0"
amazon-awssdk = "2.32.31"
# @keep Antora version used in ref-guide
antora = "3.1.12"
# @keep Most recent commit as of 2025-08-03, this repo does not have tags
antora-default-ui = "782311344b54aaa734d4c86629b8cd75e4da36d6"
# @keep Antora Lunr extensions version used in ref-guide
antora-lunr-extension = "1.0.0-alpha.10"
apache-calcite = "1.37.0"
apache-calcite-avatica = "1.25.0"
apache-commons-collections4 = "4.5.0"
apache-commons-compress = "1.26.1"
apache-commons-configuration2 = "2.12.0"
apache-commons-exec = "1.5.0"
apache-commons-lang3 = "3.18.0"
apache-commons-math3 = "3.6.1"
# @keep for version alignment
apache-commons-text = "1.14.0"
apache-curator = "5.9.0"
apache-httpcomponents-httpclient = "4.5.14"
apache-httpcomponents-httpcore = "4.4.16"
apache-httpcomponents-httpmime = "4.5.14"
apache-kafka = "3.9.1"
apache-log4j = "2.21.0"
apache-lucene = "10.3.1"
apache-opennlp = "2.5.4"
apache-poi = "5.2.2"
apache-rat = "0.15"
apache-tika = "1.28.5"
apache-tomcat = "6.0.53"
apache-zookeeper = "3.9.4"
# @keep for version alignment
apiguardian = "1.1.2"
aqute-bnd = "6.4.1"
# @keep Asciidoctor mathjax version used in ref-guide
asciidoctor-mathjax = "0.0.9"
# @keep Asciidoctor tabs version used in ref-guide
asciidoctor-tabs = "1.0.0-beta.6"
# @keep bats-assert (node) version used in packaging
bats-assert = "2.0.0"
# @keep bats-core (node) version used in packaging
bats-core = "1.8.2"
# @keep bats-file (node) version used in packaging
bats-file = "0.3.0"
bc-jose4j = "0.9.6"
benmanes-caffeine = "3.2.2"
benmanes-versions = "0.51.0"
bouncycastle = "1.81"
# @keep Browserify version used in ref-guide
browserify = "17.0.0"
bytebuddy = "1.17.7"
carrot2-core = "4.8.1"
carrotsearch-hppc = "0.10.0"
carrotsearch-randomizedtesting = "2.8.3"
# @keep for version alignment
checkerframework = "3.44.0"
codehaus-woodstox = "4.2.2"
commons-cli = "1.10.0"
commons-codec = "1.19.0"
commons-io = "2.15.1"
compose = "1.8.2"
cutterslade-analyze = "1.10.0"
cuvs-lucene = "25.10.0"
cybozulabs-langdetect = "1.1-20120112"
decompose = "3.3.0"
diffplug-spotless = "7.2.1"
dropwizard-metrics = "4.2.26"
eclipse-ecj = "3.39.0"
eclipse-jetty = "12.0.19"
eclipse-jettytoolchain = "5.0.2"
# @keep jgit version used by git-status.gradle
eclipse-jgit = "7.3.0.202506031305-r"
essenty = "2.5.0"
fasterxml = "2.20.0"
fasterxml-woodstox = "7.0.0"
# @keep Flexmark used in classpath
flexmark = "0.64.8"
google-api-gax = "2.70.0"
# @keep for version alignment
google-api-grpc-proto = "2.61.1"
google-auth = "1.19.0"
# @keep for version alignment
google-autovalue = "1.11.0"
google-cloud-bom = "0.224.0"
google-cloud-core = "2.60.1"
google-cloud-nio = "0.127.3"
google-cloud-storage = "2.27.0"
google-errorprone = "2.41.0"
# @keep for version alignment
google-gson = "2.13.1"
google-guava = "33.4.8-jre"
# @keep for version alignment
google-j2objc = "3.1"
# @keep This is GJF version for spotless/ tidy.
google-javaformat = "1.18.1"
# @keep for version alignment
google-protobuf = "3.25.8"
# @keep Gradle version to run the build
gradle = "8.10"
grpc = "1.65.1"
# @keep Gulp version used in ref-guide
gulp-cli = "3.1.0"
hamcrest = "3.0"
hk2 = "3.1.1"
hsqldb = "2.7.4"
ibm-icu = "77.1"
immutables-valueannotations = "2.10.1"
j256-simplemagic = "1.17"
jakarta-annotation = "2.1.1"
jakarta-inject = "2.0.1"
jakarta-servlet = "6.0.0"
jakarta-ws = "3.1.0"
# @keep This is the minimum required Java version for the project.
java-min = "21"
# @keep This is the minimum required Java version for SolrJ.
java-solrj = "17"
javacc = "7.0.13"
# @keep for version alignment
jaxb = "2.3.9"
jayway-jsonpath = "2.9.0"
jctools = "4.0.5"
jersey = "3.1.11"
# TODO Sync with jersey versions
jersey-containers = "2.39.1"
# @keep for version alignment
jetbrains-annotations = "26.0.2"
# @keep for version alignment
jna = "5.13.0"
# @keep for version alignment
joda-time = "2.14.0"
junit = "4.13.2"
junit-jupiter = "5.13.4"
kotlin = "2.2.0"
# @keep for version alignment
kotlinx-atomicfu = "0.29.0"
# @keep for version alignment
kotlinx-browser = "0.3"
kotlinx-coroutines = "1.10.1"
kotlinx-datetime = "0.7.1"
kotlinx-serialization = "1.9.0"
# @keep used by spotless
ktlint = "1.7.1"
ktor = "3.2.2"
langchain4j = "0.35.0"
# @keep Link checker version used in ref-guide
link-checker = "1.4.2"
littlerobots-versioncatalogupdate = "0.8.5"
lmax-disruptor = "3.4.4"
ltgt-errorprone = "3.1.0"
mockito = "5.19.0"
morethan-jmhreport = "0.9.6"
mvikotlin = "4.3.0"
navsecurity = "0.5.10"
netty = "4.2.6.Final"
# @keep for version alignment
netty-tcnative = "2.0.66.Final"
nimbusds-josejwt = "10.5"
nlopez-compose = "0.4.27"
nodegradle-node = "7.1.0"
# @keep Node JS version used in node.gradle (LTS)
nodejs = "22.18.0"
onnx = "1.23.0"
openapi = "7.14.0"
openjdk-jmh = "1.37"
opentelemetry = "1.53.0"
osgi-annotation = "8.1.0"
oshai-logging = "7.0.13"
# @keep for version alignment
ow2-asm = "9.8"
owasp-dependencycheck = "12.1.3"
# @keep for version alignment
perfmark = "0.27.0"
prometheus-metrics = "1.1.0"
prometheus-simpleclient = "0.16.0"
quicktheories = "0.26"
semver4j = "6.0.0"
slf4j = "2.0.17"
spatial4j = "0.8"
spotbugs = "4.9.4"
squareup-okhttp3-mockwebserver = "4.12.0"
squareup-okhttp3-okhttp = "4.12.0"
stephenc-jcip = "1.0-1"
swagger3 = "2.2.22"
tdunning-tdigest = "3.3"
<<<<<<< HEAD
testcontainers = "1.20.4"
thetaphi-forbiddenapis = "3.9"
=======
thetaphi-forbiddenapis = "3.10"
>>>>>>> 02260684
thisptr-jacksonjq = "0.0.13"
threeten-bp = "1.6.8"
undercouch-download = "5.6.0"
xerces = "2.12.2"
xerial-snappy = "1.1.10.8"

[plugins]
benmanes-versions = { id = "com.github.ben-manes.versions", version.ref = "benmanes-versions" }
compose-compiler = { id = "org.jetbrains.kotlin.plugin.compose", version.ref = "kotlin" }
cutterslade-analyze = { id = "ca.cutterslade.analyze", version.ref = "cutterslade-analyze" }
diffplug-spotless = { id = "com.diffplug.spotless", version.ref = "diffplug-spotless" }
jetbrains-compose = { id = "org.jetbrains.compose", version.ref = "compose" }
kotlin-multiplatform = { id = "org.jetbrains.kotlin.multiplatform", version.ref = "kotlin" }
kotlin-serialization = { id = "org.jetbrains.kotlin.plugin.serialization", version.ref = "kotlin" }
littlerobots-versioncatalogupdate = { id = "nl.littlerobots.version-catalog-update", version.ref = "littlerobots-versioncatalogupdate" }
ltgt-errorprone = { id = "net.ltgt.errorprone", version.ref = "ltgt-errorprone" }
morethan-jmhreport = { id = "io.morethan.jmhreport", version.ref = "morethan-jmhreport" }
nodegradle-node = { id = "com.github.node-gradle.node", version.ref = "nodegradle-node" }
openapi-generator = { id = "org.openapi.generator", version.ref = "openapi" }
owasp-dependencycheck = { id = "org.owasp.dependencycheck", version.ref = "owasp-dependencycheck" }
swagger3-core = { id = "io.swagger.core.v3.swagger-gradle-plugin", version.ref = "swagger3" }
thetaphi-forbiddenapis = { id = "de.thetaphi.forbiddenapis", version.ref = "thetaphi-forbiddenapis" }
undercouch-download = { id = "de.undercouch.download", version.ref = "undercouch-download" }

[libraries]
adobe-testing-s3mock-junit4 = { module = "com.adobe.testing:s3mock-junit4", version.ref = "adobe-testing-s3mock" }
adobe-testing-s3mock-testsupportcommon = { module = "com.adobe.testing:s3mock-testsupport-common", version.ref = "adobe-testing-s3mock" }
amazon-awssdk-apacheclient = { module = "software.amazon.awssdk:apache-client", version.ref = "amazon-awssdk" }
amazon-awssdk-auth = { module = "software.amazon.awssdk:auth", version.ref = "amazon-awssdk" }
amazon-awssdk-awscore = { module = "software.amazon.awssdk:aws-core", version.ref = "amazon-awssdk" }
amazon-awssdk-bom = { module = "software.amazon.awssdk:bom", version.ref = "amazon-awssdk" }
amazon-awssdk-httpclient-spi = { module = "software.amazon.awssdk:http-client-spi", version.ref = "amazon-awssdk" }
amazon-awssdk-profiles = { module = "software.amazon.awssdk:profiles", version.ref = "amazon-awssdk" }
amazon-awssdk-regions = { module = "software.amazon.awssdk:regions", version.ref = "amazon-awssdk" }
amazon-awssdk-retries-spi = { module = "software.amazon.awssdk:retries-spi", version.ref = "amazon-awssdk" }
amazon-awssdk-s3 = { module = "software.amazon.awssdk:s3", version.ref = "amazon-awssdk" }
amazon-awssdk-sdkcore = { module = "software.amazon.awssdk:sdk-core", version.ref = "amazon-awssdk" }
amazon-awssdk-sts = { module = "software.amazon.awssdk:sts", version.ref = "amazon-awssdk" }
apache-calcite-avatica-core = { module = "org.apache.calcite.avatica:avatica-core", version.ref = "apache-calcite-avatica" }
apache-calcite-core = { module = "org.apache.calcite:calcite-core", version.ref = "apache-calcite" }
apache-calcite-linq4j = { module = "org.apache.calcite:calcite-linq4j", version.ref = "apache-calcite" }
apache-commons-collections4 = { module = "org.apache.commons:commons-collections4", version.ref = "apache-commons-collections4" }
apache-commons-compress = { module = "org.apache.commons:commons-compress", version.ref = "apache-commons-compress" }
apache-commons-configuration2 = { module = "org.apache.commons:commons-configuration2", version.ref = "apache-commons-configuration2" }
apache-commons-exec = { module = "org.apache.commons:commons-exec", version.ref = "apache-commons-exec" }
apache-commons-lang3 = { module = "org.apache.commons:commons-lang3", version.ref = "apache-commons-lang3" }
apache-commons-math3 = { module = "org.apache.commons:commons-math3", version.ref = "apache-commons-math3" }
# @keep transitive dependency for version alignment
apache-commons-text = { module = "org.apache.commons:commons-text", version.ref = "apache-commons-text" }
apache-curator-client = { module = "org.apache.curator:curator-client", version.ref = "apache-curator" }
apache-curator-framework = { module = "org.apache.curator:curator-framework", version.ref = "apache-curator" }
apache-curator-recipes = { module = "org.apache.curator:curator-recipes", version.ref = "apache-curator" }
apache-curator-test = { module = "org.apache.curator:curator-test", version.ref = "apache-curator" }
apache-httpcomponents-httpclient = { module = "org.apache.httpcomponents:httpclient", version.ref = "apache-httpcomponents-httpclient" }
apache-httpcomponents-httpcore = { module = "org.apache.httpcomponents:httpcore", version.ref = "apache-httpcomponents-httpcore" }
apache-httpcomponents-httpmime = { module = "org.apache.httpcomponents:httpmime", version.ref = "apache-httpcomponents-httpmime" }
apache-kafka-clients = { module = "org.apache.kafka:kafka-clients", version.ref = "apache-kafka" }
apache-kafka-kafka213 = { module = "org.apache.kafka:kafka_2.13", version.ref = "apache-kafka" }
apache-kafka-server-common = { module = "org.apache.kafka:kafka-server-common", version.ref = "apache-kafka" }
apache-kafka-streams = { module = "org.apache.kafka:kafka-streams", version.ref = "apache-kafka" }
apache-log4j-api = { module = "org.apache.logging.log4j:log4j-api", version.ref = "apache-log4j" }
apache-log4j-core = { module = "org.apache.logging.log4j:log4j-core", version.ref = "apache-log4j" }
apache-log4j-jul = { module = "org.apache.logging.log4j:log4j-jul", version.ref = "apache-log4j" }
apache-log4j-layout-templatejson = { module = "org.apache.logging.log4j:log4j-layout-template-json", version.ref = "apache-log4j" }
apache-log4j-slf4j2impl = { module = "org.apache.logging.log4j:log4j-slf4j2-impl", version.ref = "apache-log4j" }
apache-log4j-web = { module = "org.apache.logging.log4j:log4j-web", version.ref = "apache-log4j" }
apache-log4j1-api = { module = "org.apache.logging.log4j:log4j-1.2-api", version.ref = "apache-log4j" }
apache-lucene-analysis-common = { module = "org.apache.lucene:lucene-analysis-common", version.ref = "apache-lucene" }
apache-lucene-analysis-icu = { module = "org.apache.lucene:lucene-analysis-icu", version.ref = "apache-lucene" }
apache-lucene-analysis-kuromoji = { module = "org.apache.lucene:lucene-analysis-kuromoji", version.ref = "apache-lucene" }
apache-lucene-analysis-morfologik = { module = "org.apache.lucene:lucene-analysis-morfologik", version.ref = "apache-lucene" }
apache-lucene-analysis-nori = { module = "org.apache.lucene:lucene-analysis-nori", version.ref = "apache-lucene" }
apache-lucene-analysis-opennlp = { module = "org.apache.lucene:lucene-analysis-opennlp", version.ref = "apache-lucene" }
apache-lucene-analysis-phonetic = { module = "org.apache.lucene:lucene-analysis-phonetic", version.ref = "apache-lucene" }
apache-lucene-analysis-smartcn = { module = "org.apache.lucene:lucene-analysis-smartcn", version.ref = "apache-lucene" }
apache-lucene-analysis-stempel = { module = "org.apache.lucene:lucene-analysis-stempel", version.ref = "apache-lucene" }
apache-lucene-backward-codecs = { module = "org.apache.lucene:lucene-backward-codecs", version.ref = "apache-lucene" }
apache-lucene-classification = { module = "org.apache.lucene:lucene-classification", version.ref = "apache-lucene" }
apache-lucene-codecs = { module = "org.apache.lucene:lucene-codecs", version.ref = "apache-lucene" }
apache-lucene-core = { module = "org.apache.lucene:lucene-core", version.ref = "apache-lucene" }
apache-lucene-expressions = { module = "org.apache.lucene:lucene-expressions", version.ref = "apache-lucene" }
apache-lucene-grouping = { module = "org.apache.lucene:lucene-grouping", version.ref = "apache-lucene" }
apache-lucene-highlighter = { module = "org.apache.lucene:lucene-highlighter", version.ref = "apache-lucene" }
apache-lucene-join = { module = "org.apache.lucene:lucene-join", version.ref = "apache-lucene" }
apache-lucene-misc = { module = "org.apache.lucene:lucene-misc", version.ref = "apache-lucene" }
apache-lucene-queries = { module = "org.apache.lucene:lucene-queries", version.ref = "apache-lucene" }
apache-lucene-queryparser = { module = "org.apache.lucene:lucene-queryparser", version.ref = "apache-lucene" }
apache-lucene-sandbox = { module = "org.apache.lucene:lucene-sandbox", version.ref = "apache-lucene" }
apache-lucene-spatialextras = { module = "org.apache.lucene:lucene-spatial-extras", version.ref = "apache-lucene" }
apache-lucene-suggest = { module = "org.apache.lucene:lucene-suggest", version.ref = "apache-lucene" }
apache-lucene-testframework = { module = "org.apache.lucene:lucene-test-framework", version.ref = "apache-lucene" }
apache-opennlp-dl = { module = "org.apache.opennlp:opennlp-dl", version.ref = "apache-opennlp" }
apache-opennlp-tools = { module = "org.apache.opennlp:opennlp-tools", version.ref = "apache-opennlp" }
apache-poi-ooxml = { module = "org.apache.poi:poi-ooxml", version.ref = "apache-poi" }
apache-poi-poi = { module = "org.apache.poi:poi", version.ref = "apache-poi" }
apache-rat-rat = { module = "org.apache.rat:apache-rat", version.ref = "apache-rat" }
apache-tika-core = { module = "org.apache.tika:tika-core", version.ref = "apache-tika" }
apache-tika-parsers = { module = "org.apache.tika:tika-parsers", version.ref = "apache-tika" }
apache-tomcat-annotationsapi = { module = "org.apache.tomcat:annotations-api", version.ref = "apache-tomcat" }
apache-zookeeper-jute = { module = "org.apache.zookeeper:zookeeper-jute", version.ref = "apache-zookeeper" }
apache-zookeeper-zookeeper = { module = "org.apache.zookeeper:zookeeper", version.ref = "apache-zookeeper" }
# @keep transitive dependency for version alignment
apiguardian-api = { module = "org.apiguardian:apiguardian-api", version.ref = "apiguardian" }
aqute-bnd-annotation = { module = "biz.aQute.bnd:biz.aQute.bnd.annotation", version.ref = "aqute-bnd" }
bc-jose4j = { module = "org.bitbucket.b_c:jose4j", version.ref = "bc-jose4j" }
benmanes-caffeine = { module = "com.github.ben-manes.caffeine:caffeine", version.ref = "benmanes-caffeine" }
bouncycastle-bcpkix = { module = "org.bouncycastle:bcpkix-jdk18on", version.ref = "bouncycastle" }
bouncycastle-bcprov = { module = "org.bouncycastle:bcprov-jdk18on", version.ref = "bouncycastle" }
bytebuddy = { module = "net.bytebuddy:byte-buddy", version.ref = "bytebuddy" }
bytebuddy-agent = { module = "net.bytebuddy:byte-buddy-agent", version.ref = "bytebuddy" }
carrot2-core = { module = "org.carrot2:carrot2-core", version.ref = "carrot2-core" }
carrotsearch-hppc = { module = "com.carrotsearch:hppc", version.ref = "carrotsearch-hppc" }
carrotsearch-randomizedtesting-runner = { module = "com.carrotsearch.randomizedtesting:randomizedtesting-runner", version.ref = "carrotsearch-randomizedtesting" }
# @keep transitive dependency for version alignment
checkerframework-qual = { module = "org.checkerframework:checker-qual", version.ref = "checkerframework" }
codehaus-woodstox-stax2api = { module = "org.codehaus.woodstox:stax2-api", version.ref = "codehaus-woodstox" }
commonscli-commonscli = { module = "commons-cli:commons-cli", version.ref = "commons-cli" }
commonscodec-commonscodec = { module = "commons-codec:commons-codec", version.ref = "commons-codec" }
commonsio-commonsio = { module = "commons-io:commons-io", version.ref = "commons-io" }
cuvs-lucene = { module = "com.nvidia.cuvs.lucene:cuvs-lucene", version.ref = "cuvs-lucene" }
cybozulabs-langdetect = { module = "com.cybozu.labs:langdetect", version.ref = "cybozulabs-langdetect" }
decompose-decompose = { module = "com.arkivanov.decompose:decompose", version.ref = "decompose" }
decompose-extensions-compose = { module = "com.arkivanov.decompose:extensions-compose", version.ref = "decompose" }
dropwizard-metrics-core = { module = "io.dropwizard.metrics:metrics-core", version.ref = "dropwizard-metrics" }
dropwizard-metrics-graphite = { module = "io.dropwizard.metrics:metrics-graphite", version.ref = "dropwizard-metrics" }
dropwizard-metrics-jetty12 = { module = "io.dropwizard.metrics:metrics-jetty12", version.ref = "dropwizard-metrics" }
dropwizard-metrics-jetty12-ee10 = { module = "io.dropwizard.metrics:metrics-jetty12-ee10", version.ref = "dropwizard-metrics" }
dropwizard-metrics-jmx = { module = "io.dropwizard.metrics:metrics-jmx", version.ref = "dropwizard-metrics" }
dropwizard-metrics-jvm = { module = "io.dropwizard.metrics:metrics-jvm", version.ref = "dropwizard-metrics" }
dropwizard-metrics-servlets = { module = "io.dropwizard.metrics:metrics-jakarta-servlets", version.ref = "dropwizard-metrics" }
eclipse-jdt-ecj = { module = "org.eclipse.jdt:ecj", version.ref = "eclipse-ecj" }
eclipse-jetty-alpnjavaclient = { module = "org.eclipse.jetty:jetty-alpn-java-client", version.ref = "eclipse-jetty" }
eclipse-jetty-alpnjavaserver = { module = "org.eclipse.jetty:jetty-alpn-java-server", version.ref = "eclipse-jetty" }
eclipse-jetty-alpnserver = { module = "org.eclipse.jetty:jetty-alpn-server", version.ref = "eclipse-jetty" }
eclipse-jetty-client = { module = "org.eclipse.jetty:jetty-client", version.ref = "eclipse-jetty" }
eclipse-jetty-deploy = { module = "org.eclipse.jetty:jetty-deploy", version.ref = "eclipse-jetty" }
eclipse-jetty-ee = { module = "org.eclipse.jetty:jetty-ee", version.ref = "eclipse-jetty" }
eclipse-jetty-ee10-servlet = { module = "org.eclipse.jetty.ee10:jetty-ee10-servlet", version.ref = "eclipse-jetty" }
eclipse-jetty-ee10-servlets = { module = "org.eclipse.jetty.ee10:jetty-ee10-servlets", version.ref = "eclipse-jetty" }
eclipse-jetty-ee10-webapp = { module = "org.eclipse.jetty.ee10:jetty-ee10-webapp", version.ref = "eclipse-jetty" }
eclipse-jetty-http = { module = "org.eclipse.jetty:jetty-http", version.ref = "eclipse-jetty" }
eclipse-jetty-http2-client = { module = "org.eclipse.jetty.http2:jetty-http2-client", version.ref = "eclipse-jetty" }
eclipse-jetty-http2-common = { module = "org.eclipse.jetty.http2:jetty-http2-common", version.ref = "eclipse-jetty" }
eclipse-jetty-http2-hpack = { module = "org.eclipse.jetty.http2:jetty-http2-hpack", version.ref = "eclipse-jetty" }
eclipse-jetty-http2-httpclienttransport = { module = "org.eclipse.jetty.http2:jetty-http2-client-transport", version.ref = "eclipse-jetty" }
eclipse-jetty-http2-server = { module = "org.eclipse.jetty.http2:jetty-http2-server", version.ref = "eclipse-jetty" }
eclipse-jetty-io = { module = "org.eclipse.jetty:jetty-io", version.ref = "eclipse-jetty" }
eclipse-jetty-jmx = { module = "org.eclipse.jetty:jetty-jmx", version.ref = "eclipse-jetty" }
eclipse-jetty-jndi = { module = "org.eclipse.jetty:jetty-jndi", version.ref = "eclipse-jetty" }
eclipse-jetty-plus = { module = "org.eclipse.jetty:jetty-plus", version.ref = "eclipse-jetty" }
eclipse-jetty-rewrite = { module = "org.eclipse.jetty:jetty-rewrite", version.ref = "eclipse-jetty" }
eclipse-jetty-security = { module = "org.eclipse.jetty:jetty-security", version.ref = "eclipse-jetty" }
eclipse-jetty-server = { module = "org.eclipse.jetty:jetty-server", version.ref = "eclipse-jetty" }
eclipse-jetty-session = { module = "org.eclipse.jetty:jetty-session", version.ref = "eclipse-jetty" }
eclipse-jetty-start = { module = "org.eclipse.jetty:jetty-start", version.ref = "eclipse-jetty" }
eclipse-jetty-toolchain-servletapi = { module = "org.eclipse.jetty.toolchain:jetty-jakarta-servlet-api", version.ref = "eclipse-jettytoolchain" }
eclipse-jetty-util = { module = "org.eclipse.jetty:jetty-util", version.ref = "eclipse-jetty" }
eclipse-jetty-xml = { module = "org.eclipse.jetty:jetty-xml", version.ref = "eclipse-jetty" }
eclipse-jgit-jgit = { module = "org.eclipse.jgit:org.eclipse.jgit", version.ref = "eclipse-jgit" }
essenty-lifecycle = { module = "com.arkivanov.essenty:lifecycle", version.ref = "essenty" }
fasterxml-jackson-bom = { module = "com.fasterxml.jackson:jackson-bom", version.ref = "fasterxml" }
fasterxml-jackson-core-annotations = { module = "com.fasterxml.jackson.core:jackson-annotations" }
fasterxml-jackson-core-core = { module = "com.fasterxml.jackson.core:jackson-core" }
fasterxml-jackson-core-databind = { module = "com.fasterxml.jackson.core:jackson-databind" }
fasterxml-jackson-dataformat-cbor = { module = "com.fasterxml.jackson.dataformat:jackson-dataformat-cbor" }
fasterxml-jackson-dataformat-smile = { module = "com.fasterxml.jackson.dataformat:jackson-dataformat-smile" }
fasterxml-woodstox-core = { module = "com.fasterxml.woodstox:woodstox-core", version.ref = "fasterxml-woodstox" }
flexmark-extensions-abbreviation = { module = "com.vladsch.flexmark:flexmark-ext-abbreviation", version.ref = "flexmark" }
flexmark-extensions-attributes = { module = "com.vladsch.flexmark:flexmark-ext-attributes", version.ref = "flexmark" }
flexmark-extensions-autolink = { module = "com.vladsch.flexmark:flexmark-ext-autolink", version.ref = "flexmark" }
flexmark-flexmark = { module = "com.vladsch.flexmark:flexmark", version.ref = "flexmark" }
google-api-gax = { module = "com.google.api:gax", version.ref = "google-api-gax" }
# @keep transitive dependency for version alignment
google-api-grpc-proto = { module = "com.google.api.grpc:proto-google-common-protos", version.ref = "google-api-grpc-proto" }
google-auth-credentials = { module = "com.google.auth:google-auth-library-credentials", version.ref = "google-auth" }
google-auth-oauth2http = { module = "com.google.auth:google-auth-library-oauth2-http", version.ref = "google-auth" }
# @keep transitive dependency for version alignment
google-autovalue-annotations = { module = "com.google.auto.value:auto-value-annotations", version.ref = "google-autovalue" }
google-cloud-bom = { module = "com.google.cloud:google-cloud-bom", version.ref = "google-cloud-bom" }
google-cloud-core = { module = "com.google.cloud:google-cloud-core", version.ref = "google-cloud-core" }
google-cloud-corehttp = { module = "com.google.cloud:google-cloud-core-http", version.ref = "google-cloud-core" }
google-cloud-nio = { module = "com.google.cloud:google-cloud-nio", version.ref = "google-cloud-nio" }
google-cloud-storage = { module = "com.google.cloud:google-cloud-storage", version.ref = "google-cloud-storage" }
# @keep transitive dependency for version alignment
google-errorprone-annotations = { module = "com.google.errorprone:error_prone_annotations", version.ref = "google-errorprone" }
google-errorprone-core = { module = "com.google.errorprone:error_prone_core", version.ref = "google-errorprone" }
# @keep transitive dependency for version alignment
google-gson = { module = "com.google.code.gson:gson", version.ref = "google-gson" }
google-guava = { module = "com.google.guava:guava", version.ref = "google-guava" }
# @keep transitive dependency for version alignment
google-j2objc-annotations = { module = "com.google.j2objc:j2objc-annotations", version.ref = "google-j2objc" }
# @keep transitive dependency for version alignment
google-protobuf-java = { module = "com.google.protobuf:protobuf-java", version.ref = "google-protobuf" }
google-protobuf-javautils = { module = "com.google.protobuf:protobuf-java-util", version.ref = "google-protobuf" }
# @keep transitive dependency for version alignment
grpc-api = { module = "io.grpc:grpc-api", version.ref = "grpc" }
# @keep transitive dependency for version alignment
grpc-bom = { module = "io.grpc:grpc-bom", version.ref = "grpc" }
grpc-context = { module = "io.grpc:grpc-context", version.ref = "grpc" }
# @keep transitive dependency for version alignment
grpc-core = { module = "io.grpc:grpc-core", version.ref = "grpc" }
grpc-netty = { module = "io.grpc:grpc-netty", version.ref = "grpc" }
grpc-protobuf = { module = "io.grpc:grpc-protobuf", version.ref = "grpc" }
# @keep transitive dependency for version alignment
grpc-protobuf-lite = { module = "io.grpc:grpc-protobuf-lite", version.ref = "grpc" }
grpc-stub = { module = "io.grpc:grpc-stub", version.ref = "grpc" }
# @keep transitive dependency for version alignment
grpc-util = { module = "io.grpc:grpc-util", version.ref = "grpc" }
hamcrest-hamcrest = { module = "org.hamcrest:hamcrest", version.ref = "hamcrest" }
hk2-api = { module = "org.glassfish.hk2:hk2-api", version.ref = "hk2" }
# @keep transitive dependency for version alignment
hk2-locator = { module = "org.glassfish.hk2:hk2-locator", version.ref = "hk2" }
hsqldb-hsqldb = { module = "org.hsqldb:hsqldb", version.ref = "hsqldb" }
ibm-icu-icu4j = { module = "com.ibm.icu:icu4j", version.ref = "ibm-icu" }
immutables-valueannotations = { module = "org.immutables:value-annotations", version.ref = "immutables-valueannotations" }
j256-simplemagic = { module = "com.j256.simplemagic:simplemagic", version.ref = "j256-simplemagic" }
jakarta-annotation-api = { module = "jakarta.annotation:jakarta.annotation-api", version.ref = "jakarta-annotation" }
jakarta-inject-api = { module = "jakarta.inject:jakarta.inject-api", version.ref = "jakarta-inject" }
jakarta-servlet-api = { module = "jakarta.servlet:jakarta.servlet-api", version.ref = "jakarta-servlet" }
jakarta-ws-rsapi = { module = "jakarta.ws.rs:jakarta.ws.rs-api", version.ref = "jakarta-ws" }
javacc-javacc = { module = "net.java.dev.javacc:javacc", version.ref = "javacc" }
# @keep transitive dependency for version alignment
jaxb-runtime = { module = "org.glassfish.jaxb:jaxb-runtime", version.ref = "jaxb" }
jayway-jsonpath = { module = "com.jayway.jsonpath:json-path", version.ref = "jayway-jsonpath" }
jctools-core = { module = "org.jctools:jctools-core", version.ref = "jctools" }
jersey-containers-jettyhttp = { module = "org.glassfish.jersey.containers:jersey-container-jetty-http", version.ref = "jersey-containers" }
jersey-core-common = { module = "org.glassfish.jersey.core:jersey-common", version.ref = "jersey" }
jersey-core-server = { module = "org.glassfish.jersey.core:jersey-server", version.ref = "jersey" }
jersey-inject-hk2 = { module = "org.glassfish.jersey.inject:jersey-hk2", version.ref = "jersey" }
jersey-media-jsonjackson = { module = "org.glassfish.jersey.media:jersey-media-json-jackson", version.ref = "jersey" }
# @keep transitive dependency for version alignment
jetbrains-annotations = { module = "org.jetbrains:annotations", version.ref = "jetbrains-annotations" }
# @keep transitive dependency for version alignment
jna = { module = "net.java.dev.jna:jna", version.ref = "jna" }
# @keep transitive dependency for version alignment
jodatime-jodatime = { module = "joda-time:joda-time", version.ref = "joda-time" }
junit-junit = { module = "junit:junit", version.ref = "junit" }
junit-jupiter = { module = "org.junit.jupiter:junit-jupiter", version.ref = "junit-jupiter" }
# @keep transitive dependency for version alignment
kotlin-stdlib = { module = "org.jetbrains.kotlin:kotlin-stdlib-jdk8", version.ref = "kotlin" }
# @keep transitive dependency for version alignment
kotlinx-atomicfu = { module = "org.jetbrains.kotlinx:atomicfu", version.ref = "kotlinx-atomicfu" }
# @keep transitive dependency for version alignment
kotlinx-browser = { module = "org.jetbrains.kotlinx:kotlinx-browser", version.ref = "kotlinx-browser" }
kotlinx-coroutines-core = { module = "org.jetbrains.kotlinx:kotlinx-coroutines-core", version.ref = "kotlinx-coroutines" }
kotlinx-coroutines-swing = { module = "org.jetbrains.kotlinx:kotlinx-coroutines-swing", version.ref = "kotlinx-coroutines" }
kotlinx-coroutines-test = { module = "org.jetbrains.kotlinx:kotlinx-coroutines-test", version.ref = "kotlinx-coroutines" }
kotlinx-datetime = { module = "org.jetbrains.kotlinx:kotlinx-datetime", version.ref = "kotlinx-datetime" }
kotlinx-serialization-core = { module = "org.jetbrains.kotlinx:kotlinx-serialization-core", version.ref = "kotlinx-serialization" }
kotlinx-serialization-json = { module = "org.jetbrains.kotlinx:kotlinx-serialization-json", version.ref = "kotlinx-serialization" }
ktor-client-auth = { module = "io.ktor:ktor-client-auth", version.ref = "ktor" }
ktor-client-cio = { module = "io.ktor:ktor-client-cio", version.ref = "ktor" }
ktor-client-contentNegotiation = { module = "io.ktor:ktor-client-content-negotiation", version.ref = "ktor" }
ktor-client-core = { module = "io.ktor:ktor-client-core", version.ref = "ktor" }
ktor-client-mock = { module = "io.ktor:ktor-client-mock", version.ref = "ktor" }
ktor-client-serialization-json = { module = "io.ktor:ktor-serialization-kotlinx-json", version.ref = "ktor" }
langchain4j-cohere = { module = "dev.langchain4j:langchain4j-cohere", version.ref = "langchain4j" }
langchain4j-core = { module = "dev.langchain4j:langchain4j-core", version.ref = "langchain4j" }
langchain4j-hugging-face = { module = "dev.langchain4j:langchain4j-hugging-face", version.ref = "langchain4j" }
langchain4j-mistral-ai = { module = "dev.langchain4j:langchain4j-mistral-ai", version.ref = "langchain4j" }
langchain4j-open-ai = { module = "dev.langchain4j:langchain4j-open-ai", version.ref = "langchain4j" }
lmax-disruptor = { module = "com.lmax:disruptor", version.ref = "lmax-disruptor" }
locationtech-spatial4j = { module = "org.locationtech.spatial4j:spatial4j", version.ref = "spatial4j" }
mockito-core = { module = "org.mockito:mockito-core", version.ref = "mockito" }
mockito-subclass = { module = "org.mockito:mockito-subclass", version.ref = "mockito" }
mvikotlin-extensions-coroutines = { module = "com.arkivanov.mvikotlin:mvikotlin-extensions-coroutines", version.ref = "mvikotlin" }
mvikotlin-logging = { module = "com.arkivanov.mvikotlin:mvikotlin-logging", version.ref = "mvikotlin" }
mvikotlin-main = { module = "com.arkivanov.mvikotlin:mvikotlin-main", version.ref = "mvikotlin" }
mvikotlin-mvikotlin = { module = "com.arkivanov.mvikotlin:mvikotlin", version.ref = "mvikotlin" }
navsecurity-mockoauth2server = { module = "no.nav.security:mock-oauth2-server", version.ref = "navsecurity" }
netty-bom = { module = "io.netty:netty-bom", version.ref = "netty" }
netty-codechttp = { module = "io.netty:netty-codec-http", version.ref = "netty" }
# @keep transitive dependency for version alignment
netty-handler = { module = "io.netty:netty-handler", version.ref = "netty" }
# @keep transitive dependency for version alignment
netty-tcnative-boringssl = { module = "io.netty:netty-tcnative-boringssl-static", version.ref = "netty-tcnative" }
netty-tcnative-classes = { module = "io.netty:netty-tcnative-classes", version.ref = "netty-tcnative" }
# @keep transitive dependency for version alignment
netty-transport-classes-epoll = { module = "io.netty:netty-transport-classes-epoll", version.ref = "netty" }
# @keep transitive dependency for version alignment
netty-transport-native-epoll = { module = "io.netty:netty-transport-native-epoll", version.ref = "netty" }
nimbusds-josejwt = { module = "com.nimbusds:nimbus-jose-jwt", version.ref = "nimbusds-josejwt" }
nlopez-compose-ktlintrules = { module = "io.nlopez.compose.rules:ktlint", version.ref = "nlopez-compose" }
onnxruntime = { module = "com.microsoft.onnxruntime:onnxruntime", version.ref = "onnx" }
openjdk-jmh-core = { module = "org.openjdk.jmh:jmh-core", version.ref = "openjdk-jmh" }
openjdk-jmh-generatorannprocess = { module = "org.openjdk.jmh:jmh-generator-annprocess", version.ref = "openjdk-jmh" }
opentelemetry-api = { module = "io.opentelemetry:opentelemetry-api", version.ref = "opentelemetry" }
opentelemetry-bom = { module = "io.opentelemetry:opentelemetry-bom", version.ref = "opentelemetry" }
opentelemetry-context = { module = "io.opentelemetry:opentelemetry-context", version.ref = "opentelemetry" }
opentelemetry-exporter-otlp = { module = "io.opentelemetry:opentelemetry-exporter-otlp", version.ref = "opentelemetry" }
opentelemetry-sdk = { module = "io.opentelemetry:opentelemetry-sdk", version.ref = "opentelemetry" }
opentelemetry-sdkextension-autoconfigure = { module = "io.opentelemetry:opentelemetry-sdk-extension-autoconfigure", version.ref = "opentelemetry" }
opentelemetry-sdktesting = { module = "io.opentelemetry:opentelemetry-sdk-testing", version.ref = "opentelemetry" }
opentelemetry-sdktrace = { module = "io.opentelemetry:opentelemetry-sdk-trace", version.ref = "opentelemetry" }
osgi-annotation = { module = "org.osgi:osgi.annotation", version.ref = "osgi-annotation" }
oshai-logging = { module = "io.github.oshai:kotlin-logging", version.ref = "oshai-logging" }
# @keep transitive dependency for version alignment
ow2-asm-asm = { module = "org.ow2.asm:asm", version.ref = "ow2-asm" }
# @keep transitive dependency for version alignment
ow2-asm-commons = { module = "org.ow2.asm:asm-commons", version.ref = "ow2-asm" }
# @keep transitive dependency for version alignment
ow2-asm-tree = { module = "org.ow2.asm:asm-tree", version.ref = "ow2-asm" }
# @keep transitive dependency for version alignment
perfmark-api = { module = "io.perfmark:perfmark-api", version.ref = "perfmark" }
prometheus-metrics-expositionformats = { module = "io.prometheus:prometheus-metrics-exposition-formats", version.ref = "prometheus-metrics" }
prometheus-metrics-model = { module = "io.prometheus:prometheus-metrics-model", version.ref = "prometheus-metrics" }
prometheus-simpleclient = { module = "io.prometheus:simpleclient", version.ref = "prometheus-simpleclient" }
prometheus-simpleclient-httpserver = { module = "io.prometheus:simpleclient_httpserver", version.ref = "prometheus-simpleclient" }
quicktheories-quicktheories = { module = "org.quicktheories:quicktheories", version.ref = "quicktheories" }
semver4j-semver4j = { module = "org.semver4j:semver4j", version.ref = "semver4j" }
slf4j-api = { module = "org.slf4j:slf4j-api", version.ref = "slf4j" }
slf4j-jcloverslf4j = { module = "org.slf4j:jcl-over-slf4j", version.ref = "slf4j" }
slf4j-jultoslf4j = { module = "org.slf4j:jul-to-slf4j", version.ref = "slf4j" }
spotbugs-annotations = { module = "com.github.spotbugs:spotbugs-annotations", version.ref = "spotbugs" }
squareup-okhttp3-mockwebserver = { module = "com.squareup.okhttp3:mockwebserver", version.ref = "squareup-okhttp3-mockwebserver" }
squareup-okhttp3-okhttp = { module = "com.squareup.okhttp3:okhttp", version.ref = "squareup-okhttp3-okhttp" }
stephenc-jcip-annotations = { module = "com.github.stephenc.jcip:jcip-annotations", version.ref = "stephenc-jcip" }
swagger3-annotations-jakarta = { module = "io.swagger.core.v3:swagger-annotations-jakarta", version.ref = "swagger3" }
swagger3-jaxrs2-jakarta = { module = "io.swagger.core.v3:swagger-jaxrs2-jakarta", version.ref = "swagger3" }
tdunning-tdigest = { module = "com.tdunning:t-digest", version.ref = "tdunning-tdigest" }
testcontainers = { module = "org.testcontainers:testcontainers", version.ref = "testcontainers" }
thisptr-jacksonjq = { module = "net.thisptr:jackson-jq", version.ref = "thisptr-jacksonjq" }
threeten-bp = { module = "org.threeten:threetenbp", version.ref = "threeten-bp" }
xerces-impl = { module = "xerces:xercesImpl", version.ref = "xerces" }
xerial-snappy-java = { module = "org.xerial.snappy:snappy-java", version.ref = "xerial-snappy" }<|MERGE_RESOLUTION|>--- conflicted
+++ resolved
@@ -197,12 +197,8 @@
 stephenc-jcip = "1.0-1"
 swagger3 = "2.2.22"
 tdunning-tdigest = "3.3"
-<<<<<<< HEAD
 testcontainers = "1.20.4"
-thetaphi-forbiddenapis = "3.9"
-=======
 thetaphi-forbiddenapis = "3.10"
->>>>>>> 02260684
 thisptr-jacksonjq = "0.0.13"
 threeten-bp = "1.6.8"
 undercouch-download = "5.6.0"
