# Licensed to the Apache Software Foundation (ASF) under one or more
# contributor license agreements.  See the NOTICE file distributed with
# this work for additional information regarding copyright ownership.
# The ASF licenses this file to You under the Apache License, Version 2.0
# (the "License"); you may not use this file except in compliance with
# the License.  You may obtain a copy of the License at
#
#     http://www.apache.org/licenses/LICENSE-2.0
#
# Unless required by applicable law or agreed to in writing, software
# distributed under the License is distributed on an "AS IS" BASIS,
# WITHOUT WARRANTIES OR CONDITIONS OF ANY KIND, either express or implied.
# See the License for the specific language governing permissions and
# limitations under the License.
[versions]
adobe-testing-s3mock = "3.12.0"
amazon-awssdk = "2.32.31"
# @keep Antora version used in ref-guide
antora = "3.1.12"
# @keep Most recent commit as of 2025-08-03, this repo does not have tags
antora-default-ui = "782311344b54aaa734d4c86629b8cd75e4da36d6"
# @keep Antora Lunr extensions version used in ref-guide
antora-lunr-extension = "1.0.0-alpha.10"
apache-calcite = "1.37.0"
apache-calcite-avatica = "1.25.0"
apache-commons-collections4 = "4.5.0"
apache-commons-compress = "1.28.0"
apache-commons-configuration2 = "2.12.0"
apache-commons-exec = "1.5.0"
apache-commons-lang3 = "3.19.0"
apache-commons-math3 = "3.6.1"
# @keep for version alignment
apache-commons-text = "1.14.0"
apache-curator = "5.9.0"
apache-httpcomponents-httpclient = "4.5.14"
apache-httpcomponents-httpcore = "4.4.16"
apache-httpcomponents-httpmime = "4.5.14"
apache-kafka = "3.9.1"
apache-log4j = "2.21.0"
apache-lucene = "10.3.1"
apache-opennlp = "2.5.6"
apache-rat = "0.15"
apache-tika = "3.2.3"
apache-tomcat = "6.0.53"
apache-zookeeper = "3.9.4"
# @keep for version alignment
apiguardian = "1.1.2"
aqute-bnd = "6.4.1"
# @keep Asciidoctor mathjax version used in ref-guide
asciidoctor-mathjax = "0.0.9"
# @keep Asciidoctor tabs version used in ref-guide
asciidoctor-tabs = "1.0.0-beta.6"
# @keep bats-assert (node) version used in packaging
bats-assert = "2.0.0"
# @keep bats-core (node) version used in packaging
bats-core = "1.8.2"
# @keep bats-file (node) version used in packaging
bats-file = "0.3.0"
bc-jose4j = "0.9.6"
benmanes-caffeine = "3.2.2"
benmanes-versions = "0.51.0"
bouncycastle = "1.81"
# @keep Browserify version used in ref-guide
browserify = "17.0.0"
bytebuddy = "1.17.7"
carrot2-core = "4.8.1"
carrotsearch-hppc = "0.10.0"
carrotsearch-randomizedtesting = "2.8.3"
# @keep for version alignment
checkerframework = "3.44.0"
codehaus-woodstox = "4.2.2"
commons-cli = "1.10.0"
commons-codec = "1.19.0"
commons-io = "2.20.0"
compose = "1.8.2"
cutterslade-analyze = "1.10.0"
cuvs-lucene = "25.10.0"
cybozulabs-langdetect = "1.1-20120112"
decompose = "3.3.0"
diffplug-spotless = "7.2.1"
<<<<<<< HEAD
# @keep for version alignment
=======
# @keep Use for dockerfile JRE version
>>>>>>> 9d0a652e
dockerfile-baseimage-java = "25"
dropwizard-metrics = "4.2.26"
eclipse-ecj = "3.39.0"
eclipse-jetty = "12.0.27"
eclipse-jettytoolchain = "5.0.2"
# @keep jgit version used by git-status.gradle
eclipse-jgit = "7.3.0.202506031305-r"
essenty = "2.5.0"
fasterxml = "2.20.0"
fasterxml-woodstox = "7.0.0"
# @keep Flexmark used in classpath
flexmark = "0.64.8"
google-api-gax = "2.70.0"
# @keep for version alignment
google-api-grpc-proto = "2.61.1"
google-auth = "1.19.0"
# @keep for version alignment
google-autovalue = "1.11.0"
google-cloud-bom = "0.224.0"
google-cloud-core = "2.60.1"
google-cloud-nio = "0.127.3"
google-cloud-storage = "2.27.0"
google-errorprone = "2.41.0"
# @keep for version alignment
google-gson = "2.13.1"
google-guava = "33.4.8-jre"
# @keep for version alignment
google-j2objc = "3.1"
# @keep This is GJF version for spotless/ tidy.
google-javaformat = "1.18.1"
# @keep for version alignment
google-protobuf = "3.25.8"
# @keep Gradle version to run the build
gradle = "8.10"
grpc = "1.65.1"
# @keep Gulp version used in ref-guide
gulp-cli = "3.1.0"
hamcrest = "3.0"
hk2 = "3.1.1"
hsqldb = "2.7.4"
ibm-icu = "77.1"
immutables-valueannotations = "2.10.1"
j256-simplemagic = "1.17"
jakarta-annotation = "2.1.1"
jakarta-inject = "2.0.1"
jakarta-servlet = "6.0.0"
jakarta-ws = "3.1.0"
# @keep This is the minimum required Java version for the project.
java-min = "21"
# @keep This is the minimum required Java version for SolrJ.
java-solrj = "17"
javacc = "7.0.13"
# @keep for version alignment
jaxb = "2.3.9"
jayway-jsonpath = "2.9.0"
jctools = "4.0.5"
jersey = "3.1.11"
# TODO Sync with jersey versions
jersey-containers = "2.39.1"
# @keep for version alignment
jetbrains-annotations = "26.0.2"
# @keep for version alignment
jna = "5.13.0"
# @keep for version alignment
joda-time = "2.14.0"
junit = "4.13.2"
junit-jupiter = "5.13.4"
kotlin = "2.2.0"
# @keep for version alignment
kotlinx-atomicfu = "0.29.0"
# @keep for version alignment
kotlinx-browser = "0.3"
kotlinx-coroutines = "1.10.1"
kotlinx-datetime = "0.7.1"
kotlinx-serialization = "1.9.0"
# @keep used by spotless
ktlint = "1.7.1"
ktor = "3.2.2"
langchain4j = "0.35.0"
# @keep Link checker version used in ref-guide
link-checker = "1.4.2"
littlerobots-versioncatalogupdate = "0.8.5"
lmax-disruptor = "3.4.4"
logchange = "1.19.10"
ltgt-errorprone = "3.1.0"
mockito = "5.19.0"
morethan-jmhreport = "0.9.6"
mvikotlin = "4.3.0"
navsecurity = "0.5.10"
netty = "4.2.6.Final"
# @keep for version alignment
netty-tcnative = "2.0.66.Final"
nimbusds-josejwt = "10.5"
nlopez-compose = "0.4.27"
nodegradle-node = "7.1.0"
# @keep Node JS version used in node.gradle (LTS)
nodejs = "22.18.0"
onnx = "1.23.0"
openapi = "7.14.0"
openjdk-jmh = "1.37"
opentelemetry = "1.53.0"
opentelemetry-prometheus = "1.50.0-alpha"
opentelemetry-runtime-telemetry = "2.11.0-alpha"
osgi-annotation = "8.1.0"
oshai-logging = "7.0.13"
# @keep for version alignment
ow2-asm = "9.8"
owasp-dependencycheck = "12.1.3"
# @keep for version alignment
perfmark = "0.27.0"
prometheus-metrics = "1.1.0"
prometheus-simpleclient = "0.16.0"
quicktheories = "0.26"
semver4j = "6.0.0"
slf4j = "2.0.17"
spatial4j = "0.8"
spotbugs = "4.9.6"
squareup-okhttp3-mockwebserver = "4.12.0"
squareup-okhttp3-okhttp = "4.12.0"
stephenc-jcip = "1.0-1"
swagger3 = "2.2.22"
tdunning-tdigest = "3.3"
testcontainers = "1.20.4"
thetaphi-forbiddenapis = "3.10"
thisptr-jacksonjq = "0.0.13"
threeten-bp = "1.6.8"
undercouch-download = "5.6.0"
xerial-snappy = "1.1.10.8"

[plugins]
benmanes-versions = { id = "com.github.ben-manes.versions", version.ref = "benmanes-versions" }
compose-compiler = { id = "org.jetbrains.kotlin.plugin.compose", version.ref = "kotlin" }
cutterslade-analyze = { id = "ca.cutterslade.analyze", version.ref = "cutterslade-analyze" }
diffplug-spotless = { id = "com.diffplug.spotless", version.ref = "diffplug-spotless" }
jetbrains-compose = { id = "org.jetbrains.compose", version.ref = "compose" }
kotlin-multiplatform = { id = "org.jetbrains.kotlin.multiplatform", version.ref = "kotlin" }
kotlin-serialization = { id = "org.jetbrains.kotlin.plugin.serialization", version.ref = "kotlin" }
littlerobots-versioncatalogupdate = { id = "nl.littlerobots.version-catalog-update", version.ref = "littlerobots-versioncatalogupdate" }
logchange = { id = "dev.logchange", version.ref = "logchange" }
ltgt-errorprone = { id = "net.ltgt.errorprone", version.ref = "ltgt-errorprone" }
morethan-jmhreport = { id = "io.morethan.jmhreport", version.ref = "morethan-jmhreport" }
nodegradle-node = { id = "com.github.node-gradle.node", version.ref = "nodegradle-node" }
openapi-generator = { id = "org.openapi.generator", version.ref = "openapi" }
owasp-dependencycheck = { id = "org.owasp.dependencycheck", version.ref = "owasp-dependencycheck" }
swagger3-core = { id = "io.swagger.core.v3.swagger-gradle-plugin", version.ref = "swagger3" }
thetaphi-forbiddenapis = { id = "de.thetaphi.forbiddenapis", version.ref = "thetaphi-forbiddenapis" }
undercouch-download = { id = "de.undercouch.download", version.ref = "undercouch-download" }

[libraries]
adobe-testing-s3mock-junit4 = { module = "com.adobe.testing:s3mock-junit4", version.ref = "adobe-testing-s3mock" }
adobe-testing-s3mock-testsupportcommon = { module = "com.adobe.testing:s3mock-testsupport-common", version.ref = "adobe-testing-s3mock" }
amazon-awssdk-apacheclient = { module = "software.amazon.awssdk:apache-client", version.ref = "amazon-awssdk" }
amazon-awssdk-auth = { module = "software.amazon.awssdk:auth", version.ref = "amazon-awssdk" }
amazon-awssdk-awscore = { module = "software.amazon.awssdk:aws-core", version.ref = "amazon-awssdk" }
amazon-awssdk-bom = { module = "software.amazon.awssdk:bom", version.ref = "amazon-awssdk" }
amazon-awssdk-httpclient-spi = { module = "software.amazon.awssdk:http-client-spi", version.ref = "amazon-awssdk" }
amazon-awssdk-profiles = { module = "software.amazon.awssdk:profiles", version.ref = "amazon-awssdk" }
amazon-awssdk-regions = { module = "software.amazon.awssdk:regions", version.ref = "amazon-awssdk" }
amazon-awssdk-retries-spi = { module = "software.amazon.awssdk:retries-spi", version.ref = "amazon-awssdk" }
amazon-awssdk-s3 = { module = "software.amazon.awssdk:s3", version.ref = "amazon-awssdk" }
amazon-awssdk-sdkcore = { module = "software.amazon.awssdk:sdk-core", version.ref = "amazon-awssdk" }
amazon-awssdk-sts = { module = "software.amazon.awssdk:sts", version.ref = "amazon-awssdk" }
apache-calcite-avatica-core = { module = "org.apache.calcite.avatica:avatica-core", version.ref = "apache-calcite-avatica" }
apache-calcite-core = { module = "org.apache.calcite:calcite-core", version.ref = "apache-calcite" }
apache-calcite-linq4j = { module = "org.apache.calcite:calcite-linq4j", version.ref = "apache-calcite" }
apache-commons-collections4 = { module = "org.apache.commons:commons-collections4", version.ref = "apache-commons-collections4" }
apache-commons-compress = { module = "org.apache.commons:commons-compress", version.ref = "apache-commons-compress" }
apache-commons-configuration2 = { module = "org.apache.commons:commons-configuration2", version.ref = "apache-commons-configuration2" }
apache-commons-exec = { module = "org.apache.commons:commons-exec", version.ref = "apache-commons-exec" }
apache-commons-lang3 = { module = "org.apache.commons:commons-lang3", version.ref = "apache-commons-lang3" }
apache-commons-math3 = { module = "org.apache.commons:commons-math3", version.ref = "apache-commons-math3" }
# @keep transitive dependency for version alignment
apache-commons-text = { module = "org.apache.commons:commons-text", version.ref = "apache-commons-text" }
apache-curator-client = { module = "org.apache.curator:curator-client", version.ref = "apache-curator" }
apache-curator-framework = { module = "org.apache.curator:curator-framework", version.ref = "apache-curator" }
apache-curator-recipes = { module = "org.apache.curator:curator-recipes", version.ref = "apache-curator" }
apache-curator-test = { module = "org.apache.curator:curator-test", version.ref = "apache-curator" }
apache-httpcomponents-httpclient = { module = "org.apache.httpcomponents:httpclient", version.ref = "apache-httpcomponents-httpclient" }
apache-httpcomponents-httpcore = { module = "org.apache.httpcomponents:httpcore", version.ref = "apache-httpcomponents-httpcore" }
apache-httpcomponents-httpmime = { module = "org.apache.httpcomponents:httpmime", version.ref = "apache-httpcomponents-httpmime" }
apache-kafka-clients = { module = "org.apache.kafka:kafka-clients", version.ref = "apache-kafka" }
apache-kafka-kafka213 = { module = "org.apache.kafka:kafka_2.13", version.ref = "apache-kafka" }
apache-kafka-server-common = { module = "org.apache.kafka:kafka-server-common", version.ref = "apache-kafka" }
apache-kafka-streams = { module = "org.apache.kafka:kafka-streams", version.ref = "apache-kafka" }
apache-log4j-api = { module = "org.apache.logging.log4j:log4j-api", version.ref = "apache-log4j" }
apache-log4j-core = { module = "org.apache.logging.log4j:log4j-core", version.ref = "apache-log4j" }
apache-log4j-jul = { module = "org.apache.logging.log4j:log4j-jul", version.ref = "apache-log4j" }
apache-log4j-layout-templatejson = { module = "org.apache.logging.log4j:log4j-layout-template-json", version.ref = "apache-log4j" }
apache-log4j-slf4j2impl = { module = "org.apache.logging.log4j:log4j-slf4j2-impl", version.ref = "apache-log4j" }
apache-log4j-web = { module = "org.apache.logging.log4j:log4j-web", version.ref = "apache-log4j" }
apache-log4j1-api = { module = "org.apache.logging.log4j:log4j-1.2-api", version.ref = "apache-log4j" }
apache-lucene-analysis-common = { module = "org.apache.lucene:lucene-analysis-common", version.ref = "apache-lucene" }
apache-lucene-analysis-icu = { module = "org.apache.lucene:lucene-analysis-icu", version.ref = "apache-lucene" }
apache-lucene-analysis-kuromoji = { module = "org.apache.lucene:lucene-analysis-kuromoji", version.ref = "apache-lucene" }
apache-lucene-analysis-morfologik = { module = "org.apache.lucene:lucene-analysis-morfologik", version.ref = "apache-lucene" }
apache-lucene-analysis-nori = { module = "org.apache.lucene:lucene-analysis-nori", version.ref = "apache-lucene" }
apache-lucene-analysis-opennlp = { module = "org.apache.lucene:lucene-analysis-opennlp", version.ref = "apache-lucene" }
apache-lucene-analysis-phonetic = { module = "org.apache.lucene:lucene-analysis-phonetic", version.ref = "apache-lucene" }
apache-lucene-analysis-smartcn = { module = "org.apache.lucene:lucene-analysis-smartcn", version.ref = "apache-lucene" }
apache-lucene-analysis-stempel = { module = "org.apache.lucene:lucene-analysis-stempel", version.ref = "apache-lucene" }
apache-lucene-backward-codecs = { module = "org.apache.lucene:lucene-backward-codecs", version.ref = "apache-lucene" }
apache-lucene-classification = { module = "org.apache.lucene:lucene-classification", version.ref = "apache-lucene" }
apache-lucene-codecs = { module = "org.apache.lucene:lucene-codecs", version.ref = "apache-lucene" }
apache-lucene-core = { module = "org.apache.lucene:lucene-core", version.ref = "apache-lucene" }
apache-lucene-expressions = { module = "org.apache.lucene:lucene-expressions", version.ref = "apache-lucene" }
apache-lucene-grouping = { module = "org.apache.lucene:lucene-grouping", version.ref = "apache-lucene" }
apache-lucene-highlighter = { module = "org.apache.lucene:lucene-highlighter", version.ref = "apache-lucene" }
apache-lucene-join = { module = "org.apache.lucene:lucene-join", version.ref = "apache-lucene" }
apache-lucene-misc = { module = "org.apache.lucene:lucene-misc", version.ref = "apache-lucene" }
apache-lucene-queries = { module = "org.apache.lucene:lucene-queries", version.ref = "apache-lucene" }
apache-lucene-queryparser = { module = "org.apache.lucene:lucene-queryparser", version.ref = "apache-lucene" }
apache-lucene-sandbox = { module = "org.apache.lucene:lucene-sandbox", version.ref = "apache-lucene" }
apache-lucene-spatialextras = { module = "org.apache.lucene:lucene-spatial-extras", version.ref = "apache-lucene" }
apache-lucene-suggest = { module = "org.apache.lucene:lucene-suggest", version.ref = "apache-lucene" }
apache-lucene-testframework = { module = "org.apache.lucene:lucene-test-framework", version.ref = "apache-lucene" }
apache-opennlp-dl = { module = "org.apache.opennlp:opennlp-dl", version.ref = "apache-opennlp" }
apache-opennlp-tools = { module = "org.apache.opennlp:opennlp-tools", version.ref = "apache-opennlp" }
apache-rat-rat = { module = "org.apache.rat:apache-rat", version.ref = "apache-rat" }
apache-tika-core = { module = "org.apache.tika:tika-core", version.ref = "apache-tika" }
apache-tomcat-annotationsapi = { module = "org.apache.tomcat:annotations-api", version.ref = "apache-tomcat" }
apache-zookeeper-jute = { module = "org.apache.zookeeper:zookeeper-jute", version.ref = "apache-zookeeper" }
apache-zookeeper-zookeeper = { module = "org.apache.zookeeper:zookeeper", version.ref = "apache-zookeeper" }
# @keep transitive dependency for version alignment
apiguardian-api = { module = "org.apiguardian:apiguardian-api", version.ref = "apiguardian" }
aqute-bnd-annotation = { module = "biz.aQute.bnd:biz.aQute.bnd.annotation", version.ref = "aqute-bnd" }
bc-jose4j = { module = "org.bitbucket.b_c:jose4j", version.ref = "bc-jose4j" }
benmanes-caffeine = { module = "com.github.ben-manes.caffeine:caffeine", version.ref = "benmanes-caffeine" }
bouncycastle-bcpkix = { module = "org.bouncycastle:bcpkix-jdk18on", version.ref = "bouncycastle" }
bouncycastle-bcprov = { module = "org.bouncycastle:bcprov-jdk18on", version.ref = "bouncycastle" }
bytebuddy = { module = "net.bytebuddy:byte-buddy", version.ref = "bytebuddy" }
bytebuddy-agent = { module = "net.bytebuddy:byte-buddy-agent", version.ref = "bytebuddy" }
carrot2-core = { module = "org.carrot2:carrot2-core", version.ref = "carrot2-core" }
carrotsearch-hppc = { module = "com.carrotsearch:hppc", version.ref = "carrotsearch-hppc" }
carrotsearch-randomizedtesting-runner = { module = "com.carrotsearch.randomizedtesting:randomizedtesting-runner", version.ref = "carrotsearch-randomizedtesting" }
# @keep transitive dependency for version alignment
checkerframework-qual = { module = "org.checkerframework:checker-qual", version.ref = "checkerframework" }
codehaus-woodstox-stax2api = { module = "org.codehaus.woodstox:stax2-api", version.ref = "codehaus-woodstox" }
commonscli-commonscli = { module = "commons-cli:commons-cli", version.ref = "commons-cli" }
commonscodec-commonscodec = { module = "commons-codec:commons-codec", version.ref = "commons-codec" }
commonsio-commonsio = { module = "commons-io:commons-io", version.ref = "commons-io" }
cuvs-lucene = { module = "com.nvidia.cuvs.lucene:cuvs-lucene", version.ref = "cuvs-lucene" }
cybozulabs-langdetect = { module = "com.cybozu.labs:langdetect", version.ref = "cybozulabs-langdetect" }
decompose-decompose = { module = "com.arkivanov.decompose:decompose", version.ref = "decompose" }
decompose-extensions-compose = { module = "com.arkivanov.decompose:extensions-compose", version.ref = "decompose" }
dropwizard-metrics-core = { module = "io.dropwizard.metrics:metrics-core", version.ref = "dropwizard-metrics" }
dropwizard-metrics-jetty12-ee10 = { module = "io.dropwizard.metrics:metrics-jetty12-ee10", version.ref = "dropwizard-metrics" }
dropwizard-metrics-servlets = { module = "io.dropwizard.metrics:metrics-jakarta-servlets", version.ref = "dropwizard-metrics" }
eclipse-jdt-ecj = { module = "org.eclipse.jdt:ecj", version.ref = "eclipse-ecj" }
eclipse-jetty-alpnjavaclient = { module = "org.eclipse.jetty:jetty-alpn-java-client", version.ref = "eclipse-jetty" }
eclipse-jetty-alpnjavaserver = { module = "org.eclipse.jetty:jetty-alpn-java-server", version.ref = "eclipse-jetty" }
eclipse-jetty-alpnserver = { module = "org.eclipse.jetty:jetty-alpn-server", version.ref = "eclipse-jetty" }
eclipse-jetty-client = { module = "org.eclipse.jetty:jetty-client", version.ref = "eclipse-jetty" }
eclipse-jetty-deploy = { module = "org.eclipse.jetty:jetty-deploy", version.ref = "eclipse-jetty" }
eclipse-jetty-ee = { module = "org.eclipse.jetty:jetty-ee", version.ref = "eclipse-jetty" }
eclipse-jetty-ee10-servlet = { module = "org.eclipse.jetty.ee10:jetty-ee10-servlet", version.ref = "eclipse-jetty" }
eclipse-jetty-ee10-servlets = { module = "org.eclipse.jetty.ee10:jetty-ee10-servlets", version.ref = "eclipse-jetty" }
eclipse-jetty-ee10-webapp = { module = "org.eclipse.jetty.ee10:jetty-ee10-webapp", version.ref = "eclipse-jetty" }
eclipse-jetty-http = { module = "org.eclipse.jetty:jetty-http", version.ref = "eclipse-jetty" }
eclipse-jetty-http2-client = { module = "org.eclipse.jetty.http2:jetty-http2-client", version.ref = "eclipse-jetty" }
eclipse-jetty-http2-common = { module = "org.eclipse.jetty.http2:jetty-http2-common", version.ref = "eclipse-jetty" }
eclipse-jetty-http2-hpack = { module = "org.eclipse.jetty.http2:jetty-http2-hpack", version.ref = "eclipse-jetty" }
eclipse-jetty-http2-httpclienttransport = { module = "org.eclipse.jetty.http2:jetty-http2-client-transport", version.ref = "eclipse-jetty" }
eclipse-jetty-http2-server = { module = "org.eclipse.jetty.http2:jetty-http2-server", version.ref = "eclipse-jetty" }
eclipse-jetty-io = { module = "org.eclipse.jetty:jetty-io", version.ref = "eclipse-jetty" }
eclipse-jetty-jmx = { module = "org.eclipse.jetty:jetty-jmx", version.ref = "eclipse-jetty" }
eclipse-jetty-jndi = { module = "org.eclipse.jetty:jetty-jndi", version.ref = "eclipse-jetty" }
eclipse-jetty-plus = { module = "org.eclipse.jetty:jetty-plus", version.ref = "eclipse-jetty" }
eclipse-jetty-rewrite = { module = "org.eclipse.jetty:jetty-rewrite", version.ref = "eclipse-jetty" }
eclipse-jetty-security = { module = "org.eclipse.jetty:jetty-security", version.ref = "eclipse-jetty" }
eclipse-jetty-server = { module = "org.eclipse.jetty:jetty-server", version.ref = "eclipse-jetty" }
eclipse-jetty-session = { module = "org.eclipse.jetty:jetty-session", version.ref = "eclipse-jetty" }
eclipse-jetty-start = { module = "org.eclipse.jetty:jetty-start", version.ref = "eclipse-jetty" }
eclipse-jetty-toolchain-servletapi = { module = "org.eclipse.jetty.toolchain:jetty-jakarta-servlet-api", version.ref = "eclipse-jettytoolchain" }
eclipse-jetty-util = { module = "org.eclipse.jetty:jetty-util", version.ref = "eclipse-jetty" }
eclipse-jetty-xml = { module = "org.eclipse.jetty:jetty-xml", version.ref = "eclipse-jetty" }
eclipse-jgit-jgit = { module = "org.eclipse.jgit:org.eclipse.jgit", version.ref = "eclipse-jgit" }
essenty-lifecycle = { module = "com.arkivanov.essenty:lifecycle", version.ref = "essenty" }
fasterxml-jackson-bom = { module = "com.fasterxml.jackson:jackson-bom", version.ref = "fasterxml" }
fasterxml-jackson-core-annotations = { module = "com.fasterxml.jackson.core:jackson-annotations" }
fasterxml-jackson-core-core = { module = "com.fasterxml.jackson.core:jackson-core" }
fasterxml-jackson-core-databind = { module = "com.fasterxml.jackson.core:jackson-databind" }
fasterxml-jackson-dataformat-cbor = { module = "com.fasterxml.jackson.dataformat:jackson-dataformat-cbor" }
fasterxml-jackson-dataformat-smile = { module = "com.fasterxml.jackson.dataformat:jackson-dataformat-smile" }
fasterxml-woodstox-core = { module = "com.fasterxml.woodstox:woodstox-core", version.ref = "fasterxml-woodstox" }
flexmark-extensions-abbreviation = { module = "com.vladsch.flexmark:flexmark-ext-abbreviation", version.ref = "flexmark" }
flexmark-extensions-attributes = { module = "com.vladsch.flexmark:flexmark-ext-attributes", version.ref = "flexmark" }
flexmark-extensions-autolink = { module = "com.vladsch.flexmark:flexmark-ext-autolink", version.ref = "flexmark" }
flexmark-flexmark = { module = "com.vladsch.flexmark:flexmark", version.ref = "flexmark" }
google-api-gax = { module = "com.google.api:gax", version.ref = "google-api-gax" }
# @keep transitive dependency for version alignment
google-api-grpc-proto = { module = "com.google.api.grpc:proto-google-common-protos", version.ref = "google-api-grpc-proto" }
google-auth-credentials = { module = "com.google.auth:google-auth-library-credentials", version.ref = "google-auth" }
google-auth-oauth2http = { module = "com.google.auth:google-auth-library-oauth2-http", version.ref = "google-auth" }
# @keep transitive dependency for version alignment
google-autovalue-annotations = { module = "com.google.auto.value:auto-value-annotations", version.ref = "google-autovalue" }
google-cloud-bom = { module = "com.google.cloud:google-cloud-bom", version.ref = "google-cloud-bom" }
google-cloud-core = { module = "com.google.cloud:google-cloud-core", version.ref = "google-cloud-core" }
google-cloud-corehttp = { module = "com.google.cloud:google-cloud-core-http", version.ref = "google-cloud-core" }
google-cloud-nio = { module = "com.google.cloud:google-cloud-nio", version.ref = "google-cloud-nio" }
google-cloud-storage = { module = "com.google.cloud:google-cloud-storage", version.ref = "google-cloud-storage" }
# @keep transitive dependency for version alignment
google-errorprone-annotations = { module = "com.google.errorprone:error_prone_annotations", version.ref = "google-errorprone" }
google-errorprone-core = { module = "com.google.errorprone:error_prone_core", version.ref = "google-errorprone" }
# @keep transitive dependency for version alignment
google-gson = { module = "com.google.code.gson:gson", version.ref = "google-gson" }
google-guava = { module = "com.google.guava:guava", version.ref = "google-guava" }
# @keep transitive dependency for version alignment
google-j2objc-annotations = { module = "com.google.j2objc:j2objc-annotations", version.ref = "google-j2objc" }
# @keep transitive dependency for version alignment
google-protobuf-java = { module = "com.google.protobuf:protobuf-java", version.ref = "google-protobuf" }
google-protobuf-javautils = { module = "com.google.protobuf:protobuf-java-util", version.ref = "google-protobuf" }
# @keep transitive dependency for version alignment
grpc-api = { module = "io.grpc:grpc-api", version.ref = "grpc" }
# @keep transitive dependency for version alignment
grpc-bom = { module = "io.grpc:grpc-bom", version.ref = "grpc" }
grpc-context = { module = "io.grpc:grpc-context", version.ref = "grpc" }
# @keep transitive dependency for version alignment
grpc-core = { module = "io.grpc:grpc-core", version.ref = "grpc" }
grpc-netty = { module = "io.grpc:grpc-netty", version.ref = "grpc" }
grpc-protobuf = { module = "io.grpc:grpc-protobuf", version.ref = "grpc" }
# @keep transitive dependency for version alignment
grpc-protobuf-lite = { module = "io.grpc:grpc-protobuf-lite", version.ref = "grpc" }
grpc-stub = { module = "io.grpc:grpc-stub", version.ref = "grpc" }
# @keep transitive dependency for version alignment
grpc-util = { module = "io.grpc:grpc-util", version.ref = "grpc" }
hamcrest-hamcrest = { module = "org.hamcrest:hamcrest", version.ref = "hamcrest" }
hk2-api = { module = "org.glassfish.hk2:hk2-api", version.ref = "hk2" }
# @keep transitive dependency for version alignment
hk2-locator = { module = "org.glassfish.hk2:hk2-locator", version.ref = "hk2" }
hsqldb-hsqldb = { module = "org.hsqldb:hsqldb", version.ref = "hsqldb" }
ibm-icu-icu4j = { module = "com.ibm.icu:icu4j", version.ref = "ibm-icu" }
immutables-valueannotations = { module = "org.immutables:value-annotations", version.ref = "immutables-valueannotations" }
j256-simplemagic = { module = "com.j256.simplemagic:simplemagic", version.ref = "j256-simplemagic" }
jakarta-annotation-api = { module = "jakarta.annotation:jakarta.annotation-api", version.ref = "jakarta-annotation" }
jakarta-inject-api = { module = "jakarta.inject:jakarta.inject-api", version.ref = "jakarta-inject" }
jakarta-servlet-api = { module = "jakarta.servlet:jakarta.servlet-api", version.ref = "jakarta-servlet" }
jakarta-ws-rsapi = { module = "jakarta.ws.rs:jakarta.ws.rs-api", version.ref = "jakarta-ws" }
javacc-javacc = { module = "net.java.dev.javacc:javacc", version.ref = "javacc" }
# @keep transitive dependency for version alignment
jaxb-runtime = { module = "org.glassfish.jaxb:jaxb-runtime", version.ref = "jaxb" }
jayway-jsonpath = { module = "com.jayway.jsonpath:json-path", version.ref = "jayway-jsonpath" }
jctools-core = { module = "org.jctools:jctools-core", version.ref = "jctools" }
jersey-containers-jettyhttp = { module = "org.glassfish.jersey.containers:jersey-container-jetty-http", version.ref = "jersey-containers" }
jersey-core-common = { module = "org.glassfish.jersey.core:jersey-common", version.ref = "jersey" }
jersey-core-server = { module = "org.glassfish.jersey.core:jersey-server", version.ref = "jersey" }
jersey-inject-hk2 = { module = "org.glassfish.jersey.inject:jersey-hk2", version.ref = "jersey" }
jersey-media-jsonjackson = { module = "org.glassfish.jersey.media:jersey-media-json-jackson", version.ref = "jersey" }
# @keep transitive dependency for version alignment
jetbrains-annotations = { module = "org.jetbrains:annotations", version.ref = "jetbrains-annotations" }
# @keep transitive dependency for version alignment
jna = { module = "net.java.dev.jna:jna", version.ref = "jna" }
# @keep transitive dependency for version alignment
jodatime-jodatime = { module = "joda-time:joda-time", version.ref = "joda-time" }
junit-junit = { module = "junit:junit", version.ref = "junit" }
junit-jupiter = { module = "org.junit.jupiter:junit-jupiter", version.ref = "junit-jupiter" }
# @keep transitive dependency for version alignment
kotlin-stdlib = { module = "org.jetbrains.kotlin:kotlin-stdlib-jdk8", version.ref = "kotlin" }
# @keep transitive dependency for version alignment
kotlinx-atomicfu = { module = "org.jetbrains.kotlinx:atomicfu", version.ref = "kotlinx-atomicfu" }
# @keep transitive dependency for version alignment
kotlinx-browser = { module = "org.jetbrains.kotlinx:kotlinx-browser", version.ref = "kotlinx-browser" }
kotlinx-coroutines-core = { module = "org.jetbrains.kotlinx:kotlinx-coroutines-core", version.ref = "kotlinx-coroutines" }
kotlinx-coroutines-swing = { module = "org.jetbrains.kotlinx:kotlinx-coroutines-swing", version.ref = "kotlinx-coroutines" }
kotlinx-coroutines-test = { module = "org.jetbrains.kotlinx:kotlinx-coroutines-test", version.ref = "kotlinx-coroutines" }
kotlinx-datetime = { module = "org.jetbrains.kotlinx:kotlinx-datetime", version.ref = "kotlinx-datetime" }
kotlinx-serialization-core = { module = "org.jetbrains.kotlinx:kotlinx-serialization-core", version.ref = "kotlinx-serialization" }
kotlinx-serialization-json = { module = "org.jetbrains.kotlinx:kotlinx-serialization-json", version.ref = "kotlinx-serialization" }
ktor-client-auth = { module = "io.ktor:ktor-client-auth", version.ref = "ktor" }
ktor-client-cio = { module = "io.ktor:ktor-client-cio", version.ref = "ktor" }
ktor-client-contentNegotiation = { module = "io.ktor:ktor-client-content-negotiation", version.ref = "ktor" }
ktor-client-core = { module = "io.ktor:ktor-client-core", version.ref = "ktor" }
ktor-client-mock = { module = "io.ktor:ktor-client-mock", version.ref = "ktor" }
ktor-client-serialization-json = { module = "io.ktor:ktor-serialization-kotlinx-json", version.ref = "ktor" }
langchain4j-cohere = { module = "dev.langchain4j:langchain4j-cohere", version.ref = "langchain4j" }
langchain4j-core = { module = "dev.langchain4j:langchain4j-core", version.ref = "langchain4j" }
langchain4j-hugging-face = { module = "dev.langchain4j:langchain4j-hugging-face", version.ref = "langchain4j" }
langchain4j-mistral-ai = { module = "dev.langchain4j:langchain4j-mistral-ai", version.ref = "langchain4j" }
langchain4j-open-ai = { module = "dev.langchain4j:langchain4j-open-ai", version.ref = "langchain4j" }
lmax-disruptor = { module = "com.lmax:disruptor", version.ref = "lmax-disruptor" }
locationtech-spatial4j = { module = "org.locationtech.spatial4j:spatial4j", version.ref = "spatial4j" }
mockito-core = { module = "org.mockito:mockito-core", version.ref = "mockito" }
mockito-subclass = { module = "org.mockito:mockito-subclass", version.ref = "mockito" }
mvikotlin-extensions-coroutines = { module = "com.arkivanov.mvikotlin:mvikotlin-extensions-coroutines", version.ref = "mvikotlin" }
mvikotlin-logging = { module = "com.arkivanov.mvikotlin:mvikotlin-logging", version.ref = "mvikotlin" }
mvikotlin-main = { module = "com.arkivanov.mvikotlin:mvikotlin-main", version.ref = "mvikotlin" }
mvikotlin-mvikotlin = { module = "com.arkivanov.mvikotlin:mvikotlin", version.ref = "mvikotlin" }
navsecurity-mockoauth2server = { module = "no.nav.security:mock-oauth2-server", version.ref = "navsecurity" }
netty-bom = { module = "io.netty:netty-bom", version.ref = "netty" }
netty-codechttp = { module = "io.netty:netty-codec-http", version.ref = "netty" }
# @keep transitive dependency for version alignment
netty-handler = { module = "io.netty:netty-handler", version.ref = "netty" }
# @keep transitive dependency for version alignment
netty-tcnative-boringssl = { module = "io.netty:netty-tcnative-boringssl-static", version.ref = "netty-tcnative" }
netty-tcnative-classes = { module = "io.netty:netty-tcnative-classes", version.ref = "netty-tcnative" }
# @keep transitive dependency for version alignment
netty-transport-classes-epoll = { module = "io.netty:netty-transport-classes-epoll", version.ref = "netty" }
# @keep transitive dependency for version alignment
netty-transport-native-epoll = { module = "io.netty:netty-transport-native-epoll", version.ref = "netty" }
nimbusds-josejwt = { module = "com.nimbusds:nimbus-jose-jwt", version.ref = "nimbusds-josejwt" }
nlopez-compose-ktlintrules = { module = "io.nlopez.compose.rules:ktlint", version.ref = "nlopez-compose" }
onnxruntime = { module = "com.microsoft.onnxruntime:onnxruntime", version.ref = "onnx" }
openjdk-jmh-core = { module = "org.openjdk.jmh:jmh-core", version.ref = "openjdk-jmh" }
openjdk-jmh-generatorannprocess = { module = "org.openjdk.jmh:jmh-generator-annprocess", version.ref = "openjdk-jmh" }
opentelemetry-api = { module = "io.opentelemetry:opentelemetry-api", version.ref = "opentelemetry" }
opentelemetry-bom = { module = "io.opentelemetry:opentelemetry-bom", version.ref = "opentelemetry" }
opentelemetry-context = { module = "io.opentelemetry:opentelemetry-context", version.ref = "opentelemetry" }
opentelemetry-exporter-otlp = { module = "io.opentelemetry:opentelemetry-exporter-otlp", version.ref = "opentelemetry" }
opentelemetry-exporter-prometheus = { module = "io.opentelemetry:opentelemetry-exporter-prometheus", version.ref = "opentelemetry-prometheus" }
opentelemetry-exporter-sender-okhttp = { module = "io.opentelemetry:opentelemetry-exporter-sender-okhttp", version.ref = "opentelemetry" }
opentelemetry-runtime-telemetry = { module = "io.opentelemetry.instrumentation:opentelemetry-runtime-telemetry-java17", version.ref = "opentelemetry-runtime-telemetry" }
opentelemetry-sdk = { module = "io.opentelemetry:opentelemetry-sdk", version.ref = "opentelemetry" }
opentelemetry-sdk-extension-autoconfigure = { module = "io.opentelemetry:opentelemetry-sdk-extension-autoconfigure", version.ref = "opentelemetry" }
opentelemetry-sdk-metrics = { module = "io.opentelemetry:opentelemetry-sdk-metrics", version.ref = "opentelemetry" }
opentelemetry-sdk-testing = { module = "io.opentelemetry:opentelemetry-sdk-testing", version.ref = "opentelemetry" }
opentelemetry-sdk-trace = { module = "io.opentelemetry:opentelemetry-sdk-trace", version.ref = "opentelemetry" }
osgi-annotation = { module = "org.osgi:osgi.annotation", version.ref = "osgi-annotation" }
oshai-logging = { module = "io.github.oshai:kotlin-logging", version.ref = "oshai-logging" }
# @keep transitive dependency for version alignment
ow2-asm-asm = { module = "org.ow2.asm:asm", version.ref = "ow2-asm" }
# @keep transitive dependency for version alignment
ow2-asm-commons = { module = "org.ow2.asm:asm-commons", version.ref = "ow2-asm" }
# @keep transitive dependency for version alignment
ow2-asm-tree = { module = "org.ow2.asm:asm-tree", version.ref = "ow2-asm" }
# @keep transitive dependency for version alignment
perfmark-api = { module = "io.perfmark:perfmark-api", version.ref = "perfmark" }
prometheus-metrics-expositionformats = { module = "io.prometheus:prometheus-metrics-exposition-formats", version.ref = "prometheus-metrics" }
prometheus-metrics-model = { module = "io.prometheus:prometheus-metrics-model", version.ref = "prometheus-metrics" }
prometheus-simpleclient = { module = "io.prometheus:simpleclient", version.ref = "prometheus-simpleclient" }
prometheus-simpleclient-httpserver = { module = "io.prometheus:simpleclient_httpserver", version.ref = "prometheus-simpleclient" }
quicktheories-quicktheories = { module = "org.quicktheories:quicktheories", version.ref = "quicktheories" }
semver4j-semver4j = { module = "org.semver4j:semver4j", version.ref = "semver4j" }
slf4j-api = { module = "org.slf4j:slf4j-api", version.ref = "slf4j" }
slf4j-jcloverslf4j = { module = "org.slf4j:jcl-over-slf4j", version.ref = "slf4j" }
slf4j-jultoslf4j = { module = "org.slf4j:jul-to-slf4j", version.ref = "slf4j" }
spotbugs-annotations = { module = "com.github.spotbugs:spotbugs-annotations", version.ref = "spotbugs" }
squareup-okhttp3-mockwebserver = { module = "com.squareup.okhttp3:mockwebserver", version.ref = "squareup-okhttp3-mockwebserver" }
squareup-okhttp3-okhttp = { module = "com.squareup.okhttp3:okhttp", version.ref = "squareup-okhttp3-okhttp" }
stephenc-jcip-annotations = { module = "com.github.stephenc.jcip:jcip-annotations", version.ref = "stephenc-jcip" }
swagger3-annotations-jakarta = { module = "io.swagger.core.v3:swagger-annotations-jakarta", version.ref = "swagger3" }
swagger3-jaxrs2-jakarta = { module = "io.swagger.core.v3:swagger-jaxrs2-jakarta", version.ref = "swagger3" }
tdunning-tdigest = { module = "com.tdunning:t-digest", version.ref = "tdunning-tdigest" }
testcontainers = { module = "org.testcontainers:testcontainers", version.ref = "testcontainers" }
thisptr-jacksonjq = { module = "net.thisptr:jackson-jq", version.ref = "thisptr-jacksonjq" }
threeten-bp = { module = "org.threeten:threetenbp", version.ref = "threeten-bp" }
xerial-snappy-java = { module = "org.xerial.snappy:snappy-java", version.ref = "xerial-snappy" }<|MERGE_RESOLUTION|>--- conflicted
+++ resolved
@@ -78,11 +78,7 @@
 cybozulabs-langdetect = "1.1-20120112"
 decompose = "3.3.0"
 diffplug-spotless = "7.2.1"
-<<<<<<< HEAD
-# @keep for version alignment
-=======
 # @keep Use for dockerfile JRE version
->>>>>>> 9d0a652e
 dockerfile-baseimage-java = "25"
 dropwizard-metrics = "4.2.26"
 eclipse-ecj = "3.39.0"
