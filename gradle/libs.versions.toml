--- conflicted
+++ resolved
@@ -37,13 +37,8 @@
 apache-httpcomponents-httpmime = "4.5.14"
 apache-kafka = "3.9.0"
 apache-log4j = "2.21.0"
-<<<<<<< HEAD
-apache-lucene = "9.12.1"
-apache-opennlp = "2.5.4"
-=======
 apache-lucene = "10.2.1"
 apache-opennlp = "2.5.3"
->>>>>>> 87dff3e7
 apache-poi = "5.2.2"
 apache-rat = "0.15"
 apache-tika = "1.28.5"
