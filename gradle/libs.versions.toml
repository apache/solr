# Licensed to the Apache Software Foundation (ASF) under one or more
# contributor license agreements.  See the NOTICE file distributed with
# this work for additional information regarding copyright ownership.
# The ASF licenses this file to You under the Apache License, Version 2.0
# (the "License"); you may not use this file except in compliance with
# the License.  You may obtain a copy of the License at
#
#     http://www.apache.org/licenses/LICENSE-2.0
#
# Unless required by applicable law or agreed to in writing, software
# distributed under the License is distributed on an "AS IS" BASIS,
# WITHOUT WARRANTIES OR CONDITIONS OF ANY KIND, either express or implied.
# See the License for the specific language governing permissions and
# limitations under the License.
[versions]
adobe-testing-s3mock = "3.12.0"
amazon-awssdk = "2.32.31"
# @keep Antora version used in ref-guide
antora = "3.1.12"
# @keep Most recent commit as of 2025-08-03, this repo does not have tags
antora-default-ui = "782311344b54aaa734d4c86629b8cd75e4da36d6"
# @keep Antora Lunr extensions version used in ref-guide
antora-lunr-extension = "1.0.0-alpha.10"
apache-calcite = "1.37.0"
apache-calcite-avatica = "1.25.0"
apache-commons-collections4 = "4.5.0"
apache-commons-compress = "1.26.1"
apache-commons-configuration2 = "2.12.0"
apache-commons-exec = "1.5.0"
apache-commons-lang3 = "3.18.0"
apache-commons-math3 = "3.6.1"
# @keep for version alignment
apache-commons-text = "1.14.0"
apache-curator = "5.9.0"
apache-httpcomponents-httpclient = "4.5.14"
apache-httpcomponents-httpcore = "4.4.16"
apache-httpcomponents-httpmime = "4.5.14"
apache-kafka = "3.9.0"
apache-log4j = "2.21.0"
apache-lucene = "10.2.1"
apache-opennlp = "2.5.4"
apache-poi = "5.2.2"
apache-rat = "0.15"
apache-tika = "1.28.5"
apache-tomcat = "6.0.53"
apache-zookeeper = "3.9.4"
# @keep for version alignment
apiguardian = "1.1.2"
aqute-bnd = "6.4.1"
# @keep Asciidoctor mathjax version used in ref-guide
asciidoctor-mathjax = "0.0.9"
# @keep Asciidoctor tabs version used in ref-guide
asciidoctor-tabs = "1.0.0-beta.6"
# @keep bats-assert (node) version used in packaging
bats-assert = "2.0.0"
# @keep bats-core (node) version used in packaging
bats-core = "1.8.2"
# @keep bats-file (node) version used in packaging
bats-file = "0.3.0"
bc-jose4j = "0.9.6"
benmanes-caffeine = "3.1.8"
benmanes-versions = "0.51.0"
bouncycastle = "1.81"
# @keep Browserify version used in ref-guide
browserify = "17.0.0"
bytebuddy = "1.17.7"
carrot2-core = "4.8.1"
carrotsearch-hppc = "0.10.0"
carrotsearch-randomizedtesting = "2.8.3"
# @keep for version alignment
checkerframework = "3.44.0"
codehaus-woodstox = "4.2.2"
commons-cli = "1.10.0"
commons-codec = "1.19.0"
commons-io = "2.15.1"
compose = "1.8.2"
cutterslade-analyze = "1.10.0"
cybozulabs-langdetect = "1.1-20120112"
decompose = "3.3.0"
diffplug-spotless = "7.2.1"
dropwizard-metrics = "4.2.26"
eclipse-ecj = "3.39.0"
eclipse-jetty = "12.0.19"
eclipse-jettytoolchain = "5.0.2"
# @keep jgit version used by git-status.gradle
eclipse-jgit = "7.3.0.202506031305-r"
essenty = "2.5.0"
fasterxml = "2.18.2"
fasterxml-woodstox = "7.0.0"
# @keep Flexmark used in classpath
flexmark = "0.64.8"
google-api-gax = "2.70.0"
# @keep for version alignment
google-api-grpc-proto = "2.41.0"
google-auth = "1.19.0"
# @keep for version alignment
google-autovalue = "1.10.4"
google-cloud-bom = "0.224.0"
google-cloud-core = "2.23.0"
google-cloud-nio = "0.127.3"
google-cloud-storage = "2.27.0"
google-errorprone = "2.31.0"
# @keep for version alignment
google-gson = "2.13.1"
google-guava = "33.1.0-jre"
# @keep for version alignment
google-j2objc = "3.1"
# @keep This is GJF version for spotless/ tidy.
google-javaformat = "1.18.1"
# @keep for version alignment
google-protobuf = "3.25.8"
# @keep Gradle version to run the build
gradle = "8.10"
grpc = "1.65.1"
# @keep Gulp version used in ref-guide
gulp-cli = "3.1.0"
hamcrest = "3.0"
hk2 = "3.1.1"
hsqldb = "2.7.4"
ibm-icu = "77.1"
immutables-valueannotations = "2.10.1"
j256-simplemagic = "1.17"
jakarta-annotation = "2.1.1"
jakarta-inject = "2.0.1"
jakarta-servlet = "6.0.0"
jakarta-ws = "3.1.0"
# @keep This is the minimum required Java version for the project.
java-min = "21"
# @keep This is the minimum required Java version for SolrJ.
java-solrj = "17"
javacc = "7.0.13"
# @keep for version alignment
jaxb = "2.3.9"
jayway-jsonpath = "2.9.0"
jctools = "4.0.5"
jersey = "3.1.11"
# TODO Sync with jersey versions
jersey-containers = "2.39.1"
# @keep for version alignment
jetbrains-annotations = "26.0.2"
# @keep for version alignment
joda-time = "2.14.0"
junit = "4.13.2"
junit-jupiter = "5.13.4"
kotlin = "2.2.0"
# @keep for version alignment
kotlinx-atomicfu = "0.29.0"
# @keep for version alignment
kotlinx-browser = "0.3"
kotlinx-coroutines = "1.10.1"
kotlinx-datetime = "0.7.1"
kotlinx-serialization = "1.9.0"
# @keep used by spotless
ktlint = "1.7.1"
ktor = "3.2.2"
langchain4j = "0.35.0"
# @keep Link checker version used in ref-guide
link-checker = "1.4.2"
littlerobots-versioncatalogupdate = "0.8.5"
lmax-disruptor = "3.4.4"
ltgt-errorprone = "3.1.0"
mockito = "5.19.0"
morethan-jmhreport = "0.9.0"
mvikotlin = "4.3.0"
navsecurity = "0.5.10"
netty = "4.2.4.Final"
# @keep for version alignment
netty-tcnative = "2.0.66.Final"
nimbusds-josejwt = "10.5"
nlopez-compose = "0.4.27"
nodegradle-node = "7.1.0"
# @keep Node JS version used in node.gradle (LTS)
<<<<<<< HEAD
nodejs = "16.20.2"
onnx = "1.20.0"
openapi = "7.6.0"
=======
nodejs = "22.18.0"
openapi = "7.14.0"
>>>>>>> a9178f5d
openjdk-jmh = "1.37"
opentelemetry = "1.53.0"
osgi-annotation = "8.1.0"
oshai-logging = "7.0.13"
# @keep for version alignment
ow2-asm = "9.8"
owasp-dependencycheck = "12.1.3"
# @keep for version alignment
perfmark = "0.27.0"
prometheus-metrics = "1.1.0"
prometheus-simpleclient = "0.16.0"
quicktheories = "0.26"
semver4j = "6.0.0"
slf4j = "2.0.17"
spatial4j = "0.8"
spotbugs = "4.8.6"
squareup-okhttp3-mockwebserver = "4.11.0"
squareup-okhttp3-okhttp = "4.12.0"
stephenc-jcip = "1.0-1"
swagger3 = "2.2.22"
tdunning-tdigest = "3.3"
thetaphi-forbiddenapis = "3.9"
thisptr-jacksonjq = "0.0.13"
threeten-bp = "1.6.8"
undercouch-download = "5.6.0"
xerces = "2.12.2"
xerial-snappy = "1.1.10.8"

[plugins]
benmanes-versions = { id = "com.github.ben-manes.versions", version.ref = "benmanes-versions" }
compose-compiler = { id = "org.jetbrains.kotlin.plugin.compose", version.ref = "kotlin" }
cutterslade-analyze = { id = "ca.cutterslade.analyze", version.ref = "cutterslade-analyze" }
diffplug-spotless = { id = "com.diffplug.spotless", version.ref = "diffplug-spotless" }
jetbrains-compose = { id = "org.jetbrains.compose", version.ref = "compose" }
kotlin-multiplatform = { id = "org.jetbrains.kotlin.multiplatform", version.ref = "kotlin" }
kotlin-serialization = { id = "org.jetbrains.kotlin.plugin.serialization", version.ref = "kotlin" }
littlerobots-versioncatalogupdate = { id = "nl.littlerobots.version-catalog-update", version.ref = "littlerobots-versioncatalogupdate" }
ltgt-errorprone = { id = "net.ltgt.errorprone", version.ref = "ltgt-errorprone" }
morethan-jmhreport = { id = "io.morethan.jmhreport", version.ref = "morethan-jmhreport" }
nodegradle-node = { id = "com.github.node-gradle.node", version.ref = "nodegradle-node" }
openapi-generator = { id = "org.openapi.generator", version.ref = "openapi" }
owasp-dependencycheck = { id = "org.owasp.dependencycheck", version.ref = "owasp-dependencycheck" }
swagger3-core = { id = "io.swagger.core.v3.swagger-gradle-plugin", version.ref = "swagger3" }
thetaphi-forbiddenapis = { id = "de.thetaphi.forbiddenapis", version.ref = "thetaphi-forbiddenapis" }
undercouch-download = { id = "de.undercouch.download", version.ref = "undercouch-download" }

[libraries]
adobe-testing-s3mock-junit4 = { module = "com.adobe.testing:s3mock-junit4", version.ref = "adobe-testing-s3mock" }
adobe-testing-s3mock-testsupportcommon = { module = "com.adobe.testing:s3mock-testsupport-common", version.ref = "adobe-testing-s3mock" }
amazon-awssdk-apacheclient = { module = "software.amazon.awssdk:apache-client", version.ref = "amazon-awssdk" }
amazon-awssdk-auth = { module = "software.amazon.awssdk:auth", version.ref = "amazon-awssdk" }
amazon-awssdk-awscore = { module = "software.amazon.awssdk:aws-core", version.ref = "amazon-awssdk" }
amazon-awssdk-bom = { module = "software.amazon.awssdk:bom", version.ref = "amazon-awssdk" }
amazon-awssdk-httpclient-spi = { module = "software.amazon.awssdk:http-client-spi", version.ref = "amazon-awssdk" }
amazon-awssdk-profiles = { module = "software.amazon.awssdk:profiles", version.ref = "amazon-awssdk" }
amazon-awssdk-regions = { module = "software.amazon.awssdk:regions", version.ref = "amazon-awssdk" }
amazon-awssdk-retries-spi = { module = "software.amazon.awssdk:retries-spi", version.ref = "amazon-awssdk" }
amazon-awssdk-s3 = { module = "software.amazon.awssdk:s3", version.ref = "amazon-awssdk" }
amazon-awssdk-sdkcore = { module = "software.amazon.awssdk:sdk-core", version.ref = "amazon-awssdk" }
amazon-awssdk-sts = { module = "software.amazon.awssdk:sts", version.ref = "amazon-awssdk" }
apache-calcite-avatica-core = { module = "org.apache.calcite.avatica:avatica-core", version.ref = "apache-calcite-avatica" }
apache-calcite-core = { module = "org.apache.calcite:calcite-core", version.ref = "apache-calcite" }
apache-calcite-linq4j = { module = "org.apache.calcite:calcite-linq4j", version.ref = "apache-calcite" }
apache-commons-collections4 = { module = "org.apache.commons:commons-collections4", version.ref = "apache-commons-collections4" }
apache-commons-compress = { module = "org.apache.commons:commons-compress", version.ref = "apache-commons-compress" }
apache-commons-configuration2 = { module = "org.apache.commons:commons-configuration2", version.ref = "apache-commons-configuration2" }
apache-commons-exec = { module = "org.apache.commons:commons-exec", version.ref = "apache-commons-exec" }
apache-commons-lang3 = { module = "org.apache.commons:commons-lang3", version.ref = "apache-commons-lang3" }
apache-commons-math3 = { module = "org.apache.commons:commons-math3", version.ref = "apache-commons-math3" }
# @keep transitive dependency for version alignment
apache-commons-text = { module = "org.apache.commons:commons-text", version.ref = "apache-commons-text" }
apache-curator-client = { module = "org.apache.curator:curator-client", version.ref = "apache-curator" }
apache-curator-framework = { module = "org.apache.curator:curator-framework", version.ref = "apache-curator" }
apache-curator-recipes = { module = "org.apache.curator:curator-recipes", version.ref = "apache-curator" }
apache-curator-test = { module = "org.apache.curator:curator-test", version.ref = "apache-curator" }
apache-httpcomponents-httpclient = { module = "org.apache.httpcomponents:httpclient", version.ref = "apache-httpcomponents-httpclient" }
apache-httpcomponents-httpcore = { module = "org.apache.httpcomponents:httpcore", version.ref = "apache-httpcomponents-httpcore" }
apache-httpcomponents-httpmime = { module = "org.apache.httpcomponents:httpmime", version.ref = "apache-httpcomponents-httpmime" }
apache-kafka-clients = { module = "org.apache.kafka:kafka-clients", version.ref = "apache-kafka" }
apache-kafka-kafka213 = { module = "org.apache.kafka:kafka_2.13", version.ref = "apache-kafka" }
apache-kafka-server-common = { module = "org.apache.kafka:kafka-server-common", version.ref = "apache-kafka" }
apache-kafka-streams = { module = "org.apache.kafka:kafka-streams", version.ref = "apache-kafka" }
apache-log4j-api = { module = "org.apache.logging.log4j:log4j-api", version.ref = "apache-log4j" }
apache-log4j-core = { module = "org.apache.logging.log4j:log4j-core", version.ref = "apache-log4j" }
apache-log4j-jul = { module = "org.apache.logging.log4j:log4j-jul", version.ref = "apache-log4j" }
apache-log4j-layout-templatejson = { module = "org.apache.logging.log4j:log4j-layout-template-json", version.ref = "apache-log4j" }
apache-log4j-slf4j2impl = { module = "org.apache.logging.log4j:log4j-slf4j2-impl", version.ref = "apache-log4j" }
apache-log4j-web = { module = "org.apache.logging.log4j:log4j-web", version.ref = "apache-log4j" }
apache-log4j1-api = { module = "org.apache.logging.log4j:log4j-1.2-api", version.ref = "apache-log4j" }
apache-lucene-analysis-common = { module = "org.apache.lucene:lucene-analysis-common", version.ref = "apache-lucene" }
apache-lucene-analysis-icu = { module = "org.apache.lucene:lucene-analysis-icu", version.ref = "apache-lucene" }
apache-lucene-analysis-kuromoji = { module = "org.apache.lucene:lucene-analysis-kuromoji", version.ref = "apache-lucene" }
apache-lucene-analysis-morfologik = { module = "org.apache.lucene:lucene-analysis-morfologik", version.ref = "apache-lucene" }
apache-lucene-analysis-nori = { module = "org.apache.lucene:lucene-analysis-nori", version.ref = "apache-lucene" }
apache-lucene-analysis-opennlp = { module = "org.apache.lucene:lucene-analysis-opennlp", version.ref = "apache-lucene" }
apache-lucene-analysis-phonetic = { module = "org.apache.lucene:lucene-analysis-phonetic", version.ref = "apache-lucene" }
apache-lucene-analysis-smartcn = { module = "org.apache.lucene:lucene-analysis-smartcn", version.ref = "apache-lucene" }
apache-lucene-analysis-stempel = { module = "org.apache.lucene:lucene-analysis-stempel", version.ref = "apache-lucene" }
apache-lucene-backward-codecs = { module = "org.apache.lucene:lucene-backward-codecs", version.ref = "apache-lucene" }
apache-lucene-classification = { module = "org.apache.lucene:lucene-classification", version.ref = "apache-lucene" }
apache-lucene-codecs = { module = "org.apache.lucene:lucene-codecs", version.ref = "apache-lucene" }
apache-lucene-core = { module = "org.apache.lucene:lucene-core", version.ref = "apache-lucene" }
apache-lucene-expressions = { module = "org.apache.lucene:lucene-expressions", version.ref = "apache-lucene" }
apache-lucene-grouping = { module = "org.apache.lucene:lucene-grouping", version.ref = "apache-lucene" }
apache-lucene-highlighter = { module = "org.apache.lucene:lucene-highlighter", version.ref = "apache-lucene" }
apache-lucene-join = { module = "org.apache.lucene:lucene-join", version.ref = "apache-lucene" }
apache-lucene-misc = { module = "org.apache.lucene:lucene-misc", version.ref = "apache-lucene" }
apache-lucene-queries = { module = "org.apache.lucene:lucene-queries", version.ref = "apache-lucene" }
apache-lucene-queryparser = { module = "org.apache.lucene:lucene-queryparser", version.ref = "apache-lucene" }
apache-lucene-sandbox = { module = "org.apache.lucene:lucene-sandbox", version.ref = "apache-lucene" }
apache-lucene-spatialextras = { module = "org.apache.lucene:lucene-spatial-extras", version.ref = "apache-lucene" }
apache-lucene-suggest = { module = "org.apache.lucene:lucene-suggest", version.ref = "apache-lucene" }
apache-lucene-testframework = { module = "org.apache.lucene:lucene-test-framework", version.ref = "apache-lucene" }
apache-opennlp-dl = { module = "org.apache.opennlp:opennlp-dl", version.ref = "apache-opennlp" }
apache-opennlp-tools = { module = "org.apache.opennlp:opennlp-tools", version.ref = "apache-opennlp" }
apache-poi-ooxml = { module = "org.apache.poi:poi-ooxml", version.ref = "apache-poi" }
apache-poi-poi = { module = "org.apache.poi:poi", version.ref = "apache-poi" }
apache-rat-rat = { module = "org.apache.rat:apache-rat", version.ref = "apache-rat" }
apache-tika-core = { module = "org.apache.tika:tika-core", version.ref = "apache-tika" }
apache-tika-parsers = { module = "org.apache.tika:tika-parsers", version.ref = "apache-tika" }
apache-tomcat-annotationsapi = { module = "org.apache.tomcat:annotations-api", version.ref = "apache-tomcat" }
apache-zookeeper-jute = { module = "org.apache.zookeeper:zookeeper-jute", version.ref = "apache-zookeeper" }
apache-zookeeper-zookeeper = { module = "org.apache.zookeeper:zookeeper", version.ref = "apache-zookeeper" }
# @keep transitive dependency for version alignment
apiguardian-api = { module = "org.apiguardian:apiguardian-api", version.ref = "apiguardian" }
aqute-bnd-annotation = { module = "biz.aQute.bnd:biz.aQute.bnd.annotation", version.ref = "aqute-bnd" }
bc-jose4j = { module = "org.bitbucket.b_c:jose4j", version.ref = "bc-jose4j" }
benmanes-caffeine = { module = "com.github.ben-manes.caffeine:caffeine", version.ref = "benmanes-caffeine" }
bouncycastle-bcpkix = { module = "org.bouncycastle:bcpkix-jdk18on", version.ref = "bouncycastle" }
bouncycastle-bcprov = { module = "org.bouncycastle:bcprov-jdk18on", version.ref = "bouncycastle" }
bytebuddy = { module = "net.bytebuddy:byte-buddy", version.ref = "bytebuddy" }
bytebuddy-agent = { module = "net.bytebuddy:byte-buddy-agent", version.ref = "bytebuddy" }
carrot2-core = { module = "org.carrot2:carrot2-core", version.ref = "carrot2-core" }
carrotsearch-hppc = { module = "com.carrotsearch:hppc", version.ref = "carrotsearch-hppc" }
carrotsearch-randomizedtesting-runner = { module = "com.carrotsearch.randomizedtesting:randomizedtesting-runner", version.ref = "carrotsearch-randomizedtesting" }
# @keep transitive dependency for version alignment
checkerframework-qual = { module = "org.checkerframework:checker-qual", version.ref = "checkerframework" }
codehaus-woodstox-stax2api = { module = "org.codehaus.woodstox:stax2-api", version.ref = "codehaus-woodstox" }
commonscli-commonscli = { module = "commons-cli:commons-cli", version.ref = "commons-cli" }
commonscodec-commonscodec = { module = "commons-codec:commons-codec", version.ref = "commons-codec" }
commonsio-commonsio = { module = "commons-io:commons-io", version.ref = "commons-io" }
cybozulabs-langdetect = { module = "com.cybozu.labs:langdetect", version.ref = "cybozulabs-langdetect" }
decompose-decompose = { module = "com.arkivanov.decompose:decompose", version.ref = "decompose" }
decompose-extensions-compose = { module = "com.arkivanov.decompose:extensions-compose", version.ref = "decompose" }
dropwizard-metrics-core = { module = "io.dropwizard.metrics:metrics-core", version.ref = "dropwizard-metrics" }
dropwizard-metrics-graphite = { module = "io.dropwizard.metrics:metrics-graphite", version.ref = "dropwizard-metrics" }
dropwizard-metrics-jetty12 = { module = "io.dropwizard.metrics:metrics-jetty12", version.ref = "dropwizard-metrics" }
dropwizard-metrics-jetty12-ee10 = { module = "io.dropwizard.metrics:metrics-jetty12-ee10", version.ref = "dropwizard-metrics" }
dropwizard-metrics-jmx = { module = "io.dropwizard.metrics:metrics-jmx", version.ref = "dropwizard-metrics" }
dropwizard-metrics-jvm = { module = "io.dropwizard.metrics:metrics-jvm", version.ref = "dropwizard-metrics" }
dropwizard-metrics-servlets = { module = "io.dropwizard.metrics:metrics-jakarta-servlets", version.ref = "dropwizard-metrics" }
eclipse-jdt-ecj = { module = "org.eclipse.jdt:ecj", version.ref = "eclipse-ecj" }
eclipse-jetty-alpnjavaclient = { module = "org.eclipse.jetty:jetty-alpn-java-client", version.ref = "eclipse-jetty" }
eclipse-jetty-alpnjavaserver = { module = "org.eclipse.jetty:jetty-alpn-java-server", version.ref = "eclipse-jetty" }
eclipse-jetty-alpnserver = { module = "org.eclipse.jetty:jetty-alpn-server", version.ref = "eclipse-jetty" }
eclipse-jetty-client = { module = "org.eclipse.jetty:jetty-client", version.ref = "eclipse-jetty" }
eclipse-jetty-deploy = { module = "org.eclipse.jetty:jetty-deploy", version.ref = "eclipse-jetty" }
eclipse-jetty-ee = { module = "org.eclipse.jetty:jetty-ee", version.ref = "eclipse-jetty" }
eclipse-jetty-ee10-servlet = { module = "org.eclipse.jetty.ee10:jetty-ee10-servlet", version.ref = "eclipse-jetty" }
eclipse-jetty-ee10-servlets = { module = "org.eclipse.jetty.ee10:jetty-ee10-servlets", version.ref = "eclipse-jetty" }
eclipse-jetty-ee10-webapp = { module = "org.eclipse.jetty.ee10:jetty-ee10-webapp", version.ref = "eclipse-jetty" }
eclipse-jetty-http = { module = "org.eclipse.jetty:jetty-http", version.ref = "eclipse-jetty" }
eclipse-jetty-http2-client = { module = "org.eclipse.jetty.http2:jetty-http2-client", version.ref = "eclipse-jetty" }
eclipse-jetty-http2-common = { module = "org.eclipse.jetty.http2:jetty-http2-common", version.ref = "eclipse-jetty" }
eclipse-jetty-http2-hpack = { module = "org.eclipse.jetty.http2:jetty-http2-hpack", version.ref = "eclipse-jetty" }
eclipse-jetty-http2-httpclienttransport = { module = "org.eclipse.jetty.http2:jetty-http2-client-transport", version.ref = "eclipse-jetty" }
eclipse-jetty-http2-server = { module = "org.eclipse.jetty.http2:jetty-http2-server", version.ref = "eclipse-jetty" }
eclipse-jetty-io = { module = "org.eclipse.jetty:jetty-io", version.ref = "eclipse-jetty" }
eclipse-jetty-jmx = { module = "org.eclipse.jetty:jetty-jmx", version.ref = "eclipse-jetty" }
eclipse-jetty-jndi = { module = "org.eclipse.jetty:jetty-jndi", version.ref = "eclipse-jetty" }
eclipse-jetty-plus = { module = "org.eclipse.jetty:jetty-plus", version.ref = "eclipse-jetty" }
eclipse-jetty-rewrite = { module = "org.eclipse.jetty:jetty-rewrite", version.ref = "eclipse-jetty" }
eclipse-jetty-security = { module = "org.eclipse.jetty:jetty-security", version.ref = "eclipse-jetty" }
eclipse-jetty-server = { module = "org.eclipse.jetty:jetty-server", version.ref = "eclipse-jetty" }
eclipse-jetty-session = { module = "org.eclipse.jetty:jetty-session", version.ref = "eclipse-jetty" }
eclipse-jetty-start = { module = "org.eclipse.jetty:jetty-start", version.ref = "eclipse-jetty" }
eclipse-jetty-toolchain-servletapi = { module = "org.eclipse.jetty.toolchain:jetty-jakarta-servlet-api", version.ref = "eclipse-jettytoolchain" }
eclipse-jetty-util = { module = "org.eclipse.jetty:jetty-util", version.ref = "eclipse-jetty" }
eclipse-jetty-xml = { module = "org.eclipse.jetty:jetty-xml", version.ref = "eclipse-jetty" }
eclipse-jgit-jgit = { module = "org.eclipse.jgit:org.eclipse.jgit", version.ref = "eclipse-jgit" }
essenty-lifecycle = { module = "com.arkivanov.essenty:lifecycle", version.ref = "essenty" }
fasterxml-jackson-bom = { module = "com.fasterxml.jackson:jackson-bom", version.ref = "fasterxml" }
fasterxml-jackson-core-annotations = { module = "com.fasterxml.jackson.core:jackson-annotations", version.ref = "fasterxml" }
fasterxml-jackson-core-core = { module = "com.fasterxml.jackson.core:jackson-core", version.ref = "fasterxml" }
fasterxml-jackson-core-databind = { module = "com.fasterxml.jackson.core:jackson-databind", version.ref = "fasterxml" }
fasterxml-jackson-dataformat-cbor = { module = "com.fasterxml.jackson.dataformat:jackson-dataformat-cbor", version.ref = "fasterxml" }
fasterxml-jackson-dataformat-smile = { module = "com.fasterxml.jackson.dataformat:jackson-dataformat-smile", version.ref = "fasterxml" }
fasterxml-woodstox-core = { module = "com.fasterxml.woodstox:woodstox-core", version.ref = "fasterxml-woodstox" }
flexmark-extensions-abbreviation = { module = "com.vladsch.flexmark:flexmark-ext-abbreviation", version.ref = "flexmark" }
flexmark-extensions-attributes = { module = "com.vladsch.flexmark:flexmark-ext-attributes", version.ref = "flexmark" }
flexmark-extensions-autolink = { module = "com.vladsch.flexmark:flexmark-ext-autolink", version.ref = "flexmark" }
flexmark-flexmark = { module = "com.vladsch.flexmark:flexmark", version.ref = "flexmark" }
google-api-gax = { module = "com.google.api:gax", version.ref = "google-api-gax" }
# @keep transitive dependency for version alignment
google-api-grpc-proto = { module = "com.google.api.grpc:proto-google-common-protos", version.ref = "google-api-grpc-proto" }
google-auth-credentials = { module = "com.google.auth:google-auth-library-credentials", version.ref = "google-auth" }
google-auth-oauth2http = { module = "com.google.auth:google-auth-library-oauth2-http", version.ref = "google-auth" }
# @keep transitive dependency for version alignment
google-autovalue-annotations = { module = "com.google.auto.value:auto-value-annotations", version.ref = "google-autovalue" }
google-cloud-bom = { module = "com.google.cloud:google-cloud-bom", version.ref = "google-cloud-bom" }
google-cloud-core = { module = "com.google.cloud:google-cloud-core", version.ref = "google-cloud-core" }
google-cloud-corehttp = { module = "com.google.cloud:google-cloud-core-http", version.ref = "google-cloud-core" }
google-cloud-nio = { module = "com.google.cloud:google-cloud-nio", version.ref = "google-cloud-nio" }
google-cloud-storage = { module = "com.google.cloud:google-cloud-storage", version.ref = "google-cloud-storage" }
# @keep transitive dependency for version alignment
google-errorprone-annotations = { module = "com.google.errorprone:error_prone_annotations", version.ref = "google-errorprone" }
google-errorprone-core = { module = "com.google.errorprone:error_prone_core", version.ref = "google-errorprone" }
# @keep transitive dependency for version alignment
google-gson = { module = "com.google.code.gson:gson", version.ref = "google-gson" }
google-guava = { module = "com.google.guava:guava", version.ref = "google-guava" }
# @keep transitive dependency for version alignment
google-j2objc-annotations = { module = "com.google.j2objc:j2objc-annotations", version.ref = "google-j2objc" }
# @keep transitive dependency for version alignment
google-protobuf-java = { module = "com.google.protobuf:protobuf-java", version.ref = "google-protobuf" }
google-protobuf-javautils = { module = "com.google.protobuf:protobuf-java-util", version.ref = "google-protobuf" }
# @keep transitive dependency for version alignment
grpc-api = { module = "io.grpc:grpc-api", version.ref = "grpc" }
# @keep transitive dependency for version alignment
grpc-bom = { module = "io.grpc:grpc-bom", version.ref = "grpc" }
grpc-context = { module = "io.grpc:grpc-context", version.ref = "grpc" }
# @keep transitive dependency for version alignment
grpc-core = { module = "io.grpc:grpc-core", version.ref = "grpc" }
grpc-netty = { module = "io.grpc:grpc-netty", version.ref = "grpc" }
grpc-protobuf = { module = "io.grpc:grpc-protobuf", version.ref = "grpc" }
# @keep transitive dependency for version alignment
grpc-protobuf-lite = { module = "io.grpc:grpc-protobuf-lite", version.ref = "grpc" }
grpc-stub = { module = "io.grpc:grpc-stub", version.ref = "grpc" }
# @keep transitive dependency for version alignment
grpc-util = { module = "io.grpc:grpc-util", version.ref = "grpc" }
hamcrest-hamcrest = { module = "org.hamcrest:hamcrest", version.ref = "hamcrest" }
hk2-api = { module = "org.glassfish.hk2:hk2-api", version.ref = "hk2" }
# @keep transitive dependency for version alignment
hk2-locator = { module = "org.glassfish.hk2:hk2-locator", version.ref = "hk2" }
hsqldb-hsqldb = { module = "org.hsqldb:hsqldb", version.ref = "hsqldb" }
ibm-icu-icu4j = { module = "com.ibm.icu:icu4j", version.ref = "ibm-icu" }
immutables-valueannotations = { module = "org.immutables:value-annotations", version.ref = "immutables-valueannotations" }
j256-simplemagic = { module = "com.j256.simplemagic:simplemagic", version.ref = "j256-simplemagic" }
jakarta-annotation-api = { module = "jakarta.annotation:jakarta.annotation-api", version.ref = "jakarta-annotation" }
jakarta-inject-api = { module = "jakarta.inject:jakarta.inject-api", version.ref = "jakarta-inject" }
jakarta-servlet-api = { module = "jakarta.servlet:jakarta.servlet-api", version.ref = "jakarta-servlet" }
jakarta-ws-rsapi = { module = "jakarta.ws.rs:jakarta.ws.rs-api", version.ref = "jakarta-ws" }
javacc-javacc = { module = "net.java.dev.javacc:javacc", version.ref = "javacc" }
# @keep transitive dependency for version alignment
jaxb-runtime = { module = "org.glassfish.jaxb:jaxb-runtime", version.ref = "jaxb" }
jayway-jsonpath = { module = "com.jayway.jsonpath:json-path", version.ref = "jayway-jsonpath" }
jctools-core = { module = "org.jctools:jctools-core", version.ref = "jctools" }
jersey-containers-jettyhttp = { module = "org.glassfish.jersey.containers:jersey-container-jetty-http", version.ref = "jersey-containers" }
jersey-core-common = { module = "org.glassfish.jersey.core:jersey-common", version.ref = "jersey" }
jersey-core-server = { module = "org.glassfish.jersey.core:jersey-server", version.ref = "jersey" }
jersey-inject-hk2 = { module = "org.glassfish.jersey.inject:jersey-hk2", version.ref = "jersey" }
jersey-media-jsonjackson = { module = "org.glassfish.jersey.media:jersey-media-json-jackson", version.ref = "jersey" }
# @keep transitive dependency for version alignment
jetbrains-annotations = { module = "org.jetbrains:annotations", version.ref = "jetbrains-annotations" }
# @keep transitive dependency for version alignment
jodatime-jodatime = { module = "joda-time:joda-time", version.ref = "joda-time" }
junit-junit = { module = "junit:junit", version.ref = "junit" }
junit-jupiter = { module = "org.junit.jupiter:junit-jupiter", version.ref = "junit-jupiter" }
# @keep transitive dependency for version alignment
kotlin-stdlib = { module = "org.jetbrains.kotlin:kotlin-stdlib-jdk8", version.ref = "kotlin" }
# @keep transitive dependency for version alignment
kotlinx-atomicfu = { module = "org.jetbrains.kotlinx:atomicfu", version.ref = "kotlinx-atomicfu" }
# @keep transitive dependency for version alignment
kotlinx-browser = { module = "org.jetbrains.kotlinx:kotlinx-browser", version.ref = "kotlinx-browser" }
kotlinx-coroutines-core = { module = "org.jetbrains.kotlinx:kotlinx-coroutines-core", version.ref = "kotlinx-coroutines" }
kotlinx-coroutines-swing = { module = "org.jetbrains.kotlinx:kotlinx-coroutines-swing", version.ref = "kotlinx-coroutines" }
kotlinx-coroutines-test = { module = "org.jetbrains.kotlinx:kotlinx-coroutines-test", version.ref = "kotlinx-coroutines" }
kotlinx-datetime = { module = "org.jetbrains.kotlinx:kotlinx-datetime", version.ref = "kotlinx-datetime" }
kotlinx-serialization-core = { module = "org.jetbrains.kotlinx:kotlinx-serialization-core", version.ref = "kotlinx-serialization" }
kotlinx-serialization-json = { module = "org.jetbrains.kotlinx:kotlinx-serialization-json", version.ref = "kotlinx-serialization" }
ktor-client-auth = { module = "io.ktor:ktor-client-auth", version.ref = "ktor" }
ktor-client-cio = { module = "io.ktor:ktor-client-cio", version.ref = "ktor" }
ktor-client-contentNegotiation = { module = "io.ktor:ktor-client-content-negotiation", version.ref = "ktor" }
ktor-client-core = { module = "io.ktor:ktor-client-core", version.ref = "ktor" }
ktor-client-mock = { module = "io.ktor:ktor-client-mock", version.ref = "ktor" }
ktor-client-serialization-json = { module = "io.ktor:ktor-serialization-kotlinx-json", version.ref = "ktor" }
langchain4j-cohere = { module = "dev.langchain4j:langchain4j-cohere", version.ref = "langchain4j" }
langchain4j-core = { module = "dev.langchain4j:langchain4j-core", version.ref = "langchain4j" }
langchain4j-hugging-face = { module = "dev.langchain4j:langchain4j-hugging-face", version.ref = "langchain4j" }
langchain4j-mistral-ai = { module = "dev.langchain4j:langchain4j-mistral-ai", version.ref = "langchain4j" }
langchain4j-open-ai = { module = "dev.langchain4j:langchain4j-open-ai", version.ref = "langchain4j" }
lmax-disruptor = { module = "com.lmax:disruptor", version.ref = "lmax-disruptor" }
locationtech-spatial4j = { module = "org.locationtech.spatial4j:spatial4j", version.ref = "spatial4j" }
mockito-core = { module = "org.mockito:mockito-core", version.ref = "mockito" }
mockito-subclass = { module = "org.mockito:mockito-subclass", version.ref = "mockito" }
mvikotlin-extensions-coroutines = { module = "com.arkivanov.mvikotlin:mvikotlin-extensions-coroutines", version.ref = "mvikotlin" }
mvikotlin-logging = { module = "com.arkivanov.mvikotlin:mvikotlin-logging", version.ref = "mvikotlin" }
mvikotlin-main = { module = "com.arkivanov.mvikotlin:mvikotlin-main", version.ref = "mvikotlin" }
mvikotlin-mvikotlin = { module = "com.arkivanov.mvikotlin:mvikotlin", version.ref = "mvikotlin" }
navsecurity-mockoauth2server = { module = "no.nav.security:mock-oauth2-server", version.ref = "navsecurity" }
netty-bom = { module = "io.netty:netty-bom", version.ref = "netty" }
netty-codechttp = { module = "io.netty:netty-codec-http", version.ref = "netty" }
# @keep transitive dependency for version alignment
netty-handler = { module = "io.netty:netty-handler", version.ref = "netty" }
# @keep transitive dependency for version alignment
netty-tcnative-boringssl = { module = "io.netty:netty-tcnative-boringssl-static", version.ref = "netty-tcnative" }
netty-tcnative-classes = { module = "io.netty:netty-tcnative-classes", version.ref = "netty-tcnative" }
# @keep transitive dependency for version alignment
netty-transport-classes-epoll = { module = "io.netty:netty-transport-classes-epoll", version.ref = "netty" }
# @keep transitive dependency for version alignment
netty-transport-native-epoll = { module = "io.netty:netty-transport-native-epoll", version.ref = "netty" }
nimbusds-josejwt = { module = "com.nimbusds:nimbus-jose-jwt", version.ref = "nimbusds-josejwt" }
<<<<<<< HEAD
onnxruntime = { module = "com.microsoft.onnxruntime:onnxruntime", version.ref = "onnx" }
=======
nlopez-compose-ktlintrules = { module = "io.nlopez.compose.rules:ktlint", version.ref = "nlopez-compose" }
>>>>>>> a9178f5d
openjdk-jmh-core = { module = "org.openjdk.jmh:jmh-core", version.ref = "openjdk-jmh" }
openjdk-jmh-generatorannprocess = { module = "org.openjdk.jmh:jmh-generator-annprocess", version.ref = "openjdk-jmh" }
opentelemetry-api = { module = "io.opentelemetry:opentelemetry-api", version.ref = "opentelemetry" }
opentelemetry-bom = { module = "io.opentelemetry:opentelemetry-bom", version.ref = "opentelemetry" }
opentelemetry-context = { module = "io.opentelemetry:opentelemetry-context", version.ref = "opentelemetry" }
opentelemetry-exporter-otlp = { module = "io.opentelemetry:opentelemetry-exporter-otlp", version.ref = "opentelemetry" }
opentelemetry-sdk = { module = "io.opentelemetry:opentelemetry-sdk", version.ref = "opentelemetry" }
opentelemetry-sdkextension-autoconfigure = { module = "io.opentelemetry:opentelemetry-sdk-extension-autoconfigure", version.ref = "opentelemetry" }
opentelemetry-sdktesting = { module = "io.opentelemetry:opentelemetry-sdk-testing", version.ref = "opentelemetry" }
opentelemetry-sdktrace = { module = "io.opentelemetry:opentelemetry-sdk-trace", version.ref = "opentelemetry" }
osgi-annotation = { module = "org.osgi:osgi.annotation", version.ref = "osgi-annotation" }
oshai-logging = { module = "io.github.oshai:kotlin-logging", version.ref = "oshai-logging" }
# @keep transitive dependency for version alignment
ow2-asm-asm = { module = "org.ow2.asm:asm", version.ref = "ow2-asm" }
# @keep transitive dependency for version alignment
ow2-asm-commons = { module = "org.ow2.asm:asm-commons", version.ref = "ow2-asm" }
# @keep transitive dependency for version alignment
ow2-asm-tree = { module = "org.ow2.asm:asm-tree", version.ref = "ow2-asm" }
# @keep transitive dependency for version alignment
perfmark-api = { module = "io.perfmark:perfmark-api", version.ref = "perfmark" }
prometheus-metrics-expositionformats = { module = "io.prometheus:prometheus-metrics-exposition-formats", version.ref = "prometheus-metrics" }
prometheus-metrics-model = { module = "io.prometheus:prometheus-metrics-model", version.ref = "prometheus-metrics" }
prometheus-simpleclient = { module = "io.prometheus:simpleclient", version.ref = "prometheus-simpleclient" }
prometheus-simpleclient-httpserver = { module = "io.prometheus:simpleclient_httpserver", version.ref = "prometheus-simpleclient" }
quicktheories-quicktheories = { module = "org.quicktheories:quicktheories", version.ref = "quicktheories" }
semver4j-semver4j = { module = "org.semver4j:semver4j", version.ref = "semver4j" }
slf4j-api = { module = "org.slf4j:slf4j-api", version.ref = "slf4j" }
slf4j-jcloverslf4j = { module = "org.slf4j:jcl-over-slf4j", version.ref = "slf4j" }
slf4j-jultoslf4j = { module = "org.slf4j:jul-to-slf4j", version.ref = "slf4j" }
spotbugs-annotations = { module = "com.github.spotbugs:spotbugs-annotations", version.ref = "spotbugs" }
squareup-okhttp3-mockwebserver = { module = "com.squareup.okhttp3:mockwebserver", version.ref = "squareup-okhttp3-mockwebserver" }
squareup-okhttp3-okhttp = { module = "com.squareup.okhttp3:okhttp", version.ref = "squareup-okhttp3-okhttp" }
stephenc-jcip-annotations = { module = "com.github.stephenc.jcip:jcip-annotations", version.ref = "stephenc-jcip" }
swagger3-annotations-jakarta = { module = "io.swagger.core.v3:swagger-annotations-jakarta", version.ref = "swagger3" }
swagger3-jaxrs2-jakarta = { module = "io.swagger.core.v3:swagger-jaxrs2-jakarta", version.ref = "swagger3" }
tdunning-tdigest = { module = "com.tdunning:t-digest", version.ref = "tdunning-tdigest" }
thisptr-jacksonjq = { module = "net.thisptr:jackson-jq", version.ref = "thisptr-jacksonjq" }
threeten-bp = { module = "org.threeten:threetenbp", version.ref = "threeten-bp" }
xerces-impl = { module = "xerces:xercesImpl", version.ref = "xerces" }
xerial-snappy-java = { module = "org.xerial.snappy:snappy-java", version.ref = "xerial-snappy" }<|MERGE_RESOLUTION|>--- conflicted
+++ resolved
@@ -170,14 +170,9 @@
 nlopez-compose = "0.4.27"
 nodegradle-node = "7.1.0"
 # @keep Node JS version used in node.gradle (LTS)
-<<<<<<< HEAD
-nodejs = "16.20.2"
+nodejs = "22.18.0"
 onnx = "1.20.0"
-openapi = "7.6.0"
-=======
-nodejs = "22.18.0"
 openapi = "7.14.0"
->>>>>>> a9178f5d
 openjdk-jmh = "1.37"
 opentelemetry = "1.53.0"
 osgi-annotation = "8.1.0"
@@ -479,11 +474,8 @@
 # @keep transitive dependency for version alignment
 netty-transport-native-epoll = { module = "io.netty:netty-transport-native-epoll", version.ref = "netty" }
 nimbusds-josejwt = { module = "com.nimbusds:nimbus-jose-jwt", version.ref = "nimbusds-josejwt" }
-<<<<<<< HEAD
+nlopez-compose-ktlintrules = { module = "io.nlopez.compose.rules:ktlint", version.ref = "nlopez-compose" }
 onnxruntime = { module = "com.microsoft.onnxruntime:onnxruntime", version.ref = "onnx" }
-=======
-nlopez-compose-ktlintrules = { module = "io.nlopez.compose.rules:ktlint", version.ref = "nlopez-compose" }
->>>>>>> a9178f5d
 openjdk-jmh-core = { module = "org.openjdk.jmh:jmh-core", version.ref = "openjdk-jmh" }
 openjdk-jmh-generatorannprocess = { module = "org.openjdk.jmh:jmh-generator-annprocess", version.ref = "openjdk-jmh" }
 opentelemetry-api = { module = "io.opentelemetry:opentelemetry-api", version.ref = "opentelemetry" }
