--- conflicted
+++ resolved
@@ -184,13 +184,8 @@
 prometheus-metrics = "1.1.0"
 prometheus-simpleclient = "0.16.0"
 quicktheories = "0.26"
-<<<<<<< HEAD
-semver4j = "5.3.0"
+semver4j = "6.0.0"
 slf4j = "2.0.17"
-=======
-semver4j = "6.0.0"
-slf4j = "2.0.16"
->>>>>>> 47ba8cc2
 spatial4j = "0.8"
 spotbugs = "4.8.6"
 squareup-okhttp3-mockwebserver = "4.11.0"
