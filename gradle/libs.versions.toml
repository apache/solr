--- conflicted
+++ resolved
@@ -85,12 +85,8 @@
 eclipse-jettytoolchain = "4.0.6"
 # @keep jgit version used by git-status.gradle
 eclipse-jgit = "6.7.0.202309050840-r"
-<<<<<<< HEAD
 essenty = "2.2.1"
-fasterxml = "2.18.0"
-=======
 fasterxml = "2.18.2"
->>>>>>> b3b20d65
 fasterxml-woodstox = "7.0.0"
 # @keep Flexmark used in classpath
 flexmark = "0.64.8"
@@ -145,7 +141,6 @@
 # @keep for version alignment
 joda-time = "2.8.1"
 junit = "4.13.2"
-<<<<<<< HEAD
 kotlin = "2.0.21"
 # @keep for version alignment
 kotlinx-atomicfu = "0.25.0"
@@ -155,9 +150,7 @@
 kotlinx-datetime = "0.6.1"
 kotlinx-serialization = "1.7.3"
 ktor = "3.0.0"
-=======
 langchain4j = "0.35.0"
->>>>>>> b3b20d65
 # @keep Link checker version used in ref-guide
 link-checker = "1.4.2"
 littlerobots-versioncatalogupdate = "0.8.4"
@@ -205,11 +198,7 @@
 
 [plugins]
 benmanes-versions = { id = "com.github.ben-manes.versions", version.ref = "benmanes-versions" }
-<<<<<<< HEAD
-carrotsearch-dependencychecks = { id = "com.carrotsearch.gradle.dependencychecks", version.ref = "carrotsearch-dependencychecks" }
 compose-compiler = { id = "org.jetbrains.kotlin.plugin.compose", version.ref = "kotlin" }
-=======
->>>>>>> b3b20d65
 cutterslade-analyze = { id = "ca.cutterslade.analyze", version.ref = "cutterslade-analyze" }
 diffplug-spotless = { id = "com.diffplug.spotless", version.ref = "diffplug-spotless" }
 jetbrains-compose = { id = "org.jetbrains.compose", version.ref = "compose" }
@@ -429,7 +418,6 @@
 # @keep transitive dependency for version alignment
 jodatime-jodatime = { module = "joda-time:joda-time", version.ref = "joda-time" }
 junit-junit = { module = "junit:junit", version.ref = "junit" }
-<<<<<<< HEAD
 # @keep transitive dependency for version alignment
 kotlin-stdlib = { module = "org.jetbrains.kotlin:kotlin-stdlib-jdk8", version.ref = "kotlin" }
 # @keep transitive dependency for version alignment
@@ -446,13 +434,11 @@
 ktor-client-core = { module = "io.ktor:ktor-client-core", version.ref = "ktor" }
 ktor-client-js = { module = "io.ktor:ktor-client-js", version.ref = "ktor" }
 ktor-client-serialization-json = { module = "io.ktor:ktor-serialization-kotlinx-json", version.ref = "ktor" }
-=======
 langchain4j-cohere = { module = "dev.langchain4j:langchain4j-cohere", version.ref = "langchain4j" }
 langchain4j-core = { module = "dev.langchain4j:langchain4j-core", version.ref = "langchain4j" }
 langchain4j-hugging-face = { module = "dev.langchain4j:langchain4j-hugging-face", version.ref = "langchain4j" }
 langchain4j-mistral-ai = { module = "dev.langchain4j:langchain4j-mistral-ai", version.ref = "langchain4j" }
 langchain4j-open-ai = { module = "dev.langchain4j:langchain4j-open-ai", version.ref = "langchain4j" }
->>>>>>> b3b20d65
 lmax-disruptor = { module = "com.lmax:disruptor", version.ref = "lmax-disruptor" }
 locationtech-spatial4j = { module = "org.locationtech.spatial4j:spatial4j", version.ref = "spatial4j" }
 mockito-core = { module = "org.mockito:mockito-core", version.ref = "mockito" }
