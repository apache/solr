--- conflicted
+++ resolved
@@ -44,16 +44,6 @@
 
         // Exclude certain files (generated ones, mostly).
         switch (project.path) {
-<<<<<<< HEAD
-          case ":solr:contrib:analytics":
-          case ":solr:contrib:analysis-extras":
-          case ":solr:contrib:clustering":
-          case ":solr:contrib:extraction":
-          case ":solr:contrib:gcs-repository":
-          case ":solr:contrib:langid":
-          case ":solr:contrib:prometheus-exporter":
-          case ":solr:contrib:scripting":
-=======
           case ":solr:modules:analytics":
           case ":solr:modules:analysis-extras":
           case ":solr:modules:clustering":
@@ -62,10 +52,8 @@
           case ":solr:modules:hadoop-auth":
           case ":solr:modules:hdfs":
           case ":solr:modules:langid":
-          case ":solr:modules:ltr":
           case ":solr:modules:scripting":
           case ":solr:prometheus-exporter":
->>>>>>> 626f2c7b
           case ":solr:core":
           case ":solr:solrj":
           case ":solr:solr-ref-guide":
