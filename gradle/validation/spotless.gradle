--- conflicted
+++ resolved
@@ -44,13 +44,6 @@
 
         // Exclude certain files (generated ones, mostly).
         switch (project.path) {
-          case ":solr:core":
-<<<<<<< HEAD
-            targetExclude "src/test/**/*.java"
-=======
-            targetExclude "src/java/**/*.java"
->>>>>>> 73e64a95
-            break
           case ":solr:solrj":
             targetExclude "src/test/org/apache/solr/client/solrj/io/stream/*.java"
             break
