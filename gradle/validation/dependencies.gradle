/*
 *  Licensed to the Apache Software Foundation (ASF) under one or more
 *  contributor license agreements.  See the NOTICE file distributed with
 *  this work for additional information regarding copyright ownership.
 *  The ASF licenses this file to You under the Apache License, Version 2.0
 *  (the "License"); you may not use this file except in compliance with
 *  the License.  You may obtain a copy of the License at
 *
 *      http://www.apache.org/licenses/LICENSE-2.0
 *
 *  Unless required by applicable law or agreed to in writing, software
 *  distributed under the License is distributed on an "AS IS" BASIS,
 *  WITHOUT WARRANTIES OR CONDITIONS OF ANY KIND, either express or implied.
 *  See the License for the specific language governing permissions and
 *  limitations under the License.
 */

// Helper function for specifying stable versions for dependency updates
// https://github.com/ben-manes/gradle-versions-plugin
def isNonStable = { String version ->
    def stableKeyword = ['RELEASE', 'FINAL', 'GA'].any { it -> version.toUpperCase().contains(it) }
    def regex = /^[0-9,.v-]+(-r)?$/
    return !stableKeyword && !(version ==~ regex)
}

<<<<<<< HEAD
// Configure sanity check for conflicting dependencies across certain configurations
allprojects {
    apply plugin: libs.plugins.carrotsearch.dependencychecks.get().pluginId

    def consolidatedConfigurations = project.configurations.matching {
        it.name in [
                "annotationProcessor",
                "compileClasspath",
                "libExt",
                "packaging",
                "runtimeClasspath",
                "runtimeLibs",
                "server",
                "serverLib",
                "solrCore",
                "solrFullTgz",
                "solrPlatformLibs",
                "solrSlimTgz",
                "testCompileClasspath",
                "testRuntimeClasspath",
                // KMP configurations
                // Note that JVM configurations in Kotlin multiplatform projects may result in
                // platform-specific JAR files being locked, causing inconsistencies when
                // writing and checking locks. only wasmJs configurations are the same between
                // machines and can therefore be added to lock state.
                "wasmJsCompileClasspath",
                "wasmJsRuntimeClasspath",
                "wasmJsTestCompileClasspath",
                "wasmJsTestRuntimeClasspath",
        ]
=======
buildscript {
    configurations.classpath {
        resolutionStrategy.activateDependencyLocking()
>>>>>>> b3b20d65
    }
}

// Configure sanity check for conflicting dependencies across certain configurations
allprojects {

    // Enable dependency locking in all modules and configurations
    projects.configure {
        dependencyLocking {
            lockAllConfigurations()
        }
    }

    dependencies {
        modules {
            module("org.hamcrest:hamcrest-core") {
                replacedBy("org.hamcrest:hamcrest", "hamcrest-core was renamed to hamcrest")
            }
        }
<<<<<<< HEAD

        constraints { handler ->
            consolidatedConfigurations.configureEach { Configuration conf ->
                // Add BOMs as they resolve many dependency conflicts
                handler.add(conf.name, libs.amazon.awssdk.bom, {
                    because 'version alignment with known BOM for consistency across project'
                })
                handler.add(conf.name, libs.google.cloud.bom, {
                    because 'version alignment with known BOM for consistency across project'
                })
                handler.add(conf.name, libs.fasterxml.jackson.bom, {
                    because 'version alignment with known BOM for consistency across project'
                })
                handler.add(conf.name, libs.opentelemetry.bom, {
                    because 'version alignment with known BOM for consistency across project'
                })
                handler.add(conf.name, libs.grpc.bom, {
                    because 'version alignment with known BOM for consistency across project'
                })
                handler.add(conf.name, libs.netty.bom, {
                    because 'version alignment with known BOM for consistency across project'
                })

                // Add known dependencies that have multiple versions as constraints
                // to align versions
                handler.add(conf.name, libs.google.guava, {
                    because 'version alignment for consistency across project'
                })
                handler.add(conf.name, libs.google.errorprone.annotations, {
                    because 'version alignment for consistency across project'
                })
                handler.add(conf.name, libs.apache.commons.exec, {
                    because 'version alignment for consistency across project'
                })
                handler.add(conf.name, libs.xerial.snappy.java, {
                    because 'version alignment for consistency across project'
                })
                handler.add(conf.name, libs.grpc.context, {
                    because 'version alignment for consistency across project'
                })
                handler.add(conf.name, libs.commonscli.commonscli, {
                    because 'version alignment for consistency across project'
                })
                handler.add(conf.name, libs.commonscodec.commonscodec, {
                    because 'version alignment for consistency across project'
                })
                handler.add(conf.name, libs.commonsio.commonsio, {
                    because 'version alignment for consistency across project'
                })
                handler.add(conf.name, libs.junit.junit, {
                    because 'version alignment for consistency across project'
                })
                handler.add(conf.name, libs.grpc.core, {
                    because 'version alignment for consistency across project'
                })
                handler.add(conf.name, libs.grpc.protobuf, {
                    because 'version alignment for consistency across project'
                })
                handler.add(conf.name, libs.jakarta.annotation.api, {
                    because 'version alignment for consistency across project'
                })
                handler.add(conf.name, libs.apache.commons.lang3, {
                    because 'version alignment for consistency across project'
                })
                handler.add(conf.name, libs.grpc.stub, {
                    because 'version alignment for consistency across project'
                })
                handler.add(conf.name, libs.eclipse.jetty.server, {
                    because 'version alignment for consistency across project'
                })
                handler.add(conf.name, libs.fasterxml.woodstox.core, {
                    because 'version alignment for consistency across project'
                })
                handler.add(conf.name, libs.slf4j.api, {
                    because 'version alignment for consistency across project'
                })
                handler.add(conf.name, libs.slf4j.jultoslf4j, {
                    because 'version alignment for consistency across project'
                })
                handler.add(conf.name, libs.apache.commons.compress, {
                    because 'version alignment for consistency across project'
                })
                handler.add(conf.name, libs.benmanes.caffeine, {
                    because 'version alignment for consistency across project'
                })
                handler.add(conf.name, libs.carrotsearch.hppc, {
                    because 'version alignment for consistency across project'
                })
                handler.add(conf.name, libs.apache.log4j.api, {
                    because 'version alignment for consistency across project'
                })
                handler.add(conf.name, libs.grpc.api, {
                    because 'version alignment for consistency across project'
                })
                handler.add(conf.name, libs.slf4j.jcloverslf4j, {
                    because 'version alignment for consistency across project'
                })
                handler.add(conf.name, libs.netty.codechttp, {
                    because 'version alignment for consistency across project'
                })
                handler.add(conf.name, libs.bc.jose4j, {
                    because 'version alignment for consistency across project'
                })
                handler.add(conf.name, libs.lmax.disruptor, {
                    because 'version alignment for consistency across project'
                })
                handler.add(conf.name, libs.apache.httpcomponents.httpclient, {
                    because 'version alignment for consistency across project'
                })
                handler.add(conf.name, libs.apache.httpcomponents.httpcore, {
                    because 'version alignment for consistency across project'
                })
                handler.add(conf.name, libs.apache.httpcomponents.httpmime, {
                    because 'version alignment for consistency across project'
                })
                handler.add(conf.name, libs.apache.kerby.core, {
                    because 'version alignment for consistency across project'
                })
                handler.add(conf.name, libs.apache.zookeeper.zookeeper, {
                    because 'version alignment for consistency across project'
                })
                handler.add(conf.name, libs.apache.zookeeper.jute, {
                    because 'version alignment for consistency across project'
                })
                handler.add(conf.name, libs.hamcrest.hamcrest, {
                    because 'version alignment for consistency across project'
                })
                handler.add(conf.name, libs.kotlin.stdlib, {
                    because "version alignment for consistency across project" +
                            "\n- Kotlin multiplatform plugin used by compose-ui module uses 2.0.21"
                            "\n- ${getFullName(libs.squareup.okhttp3.okhttp)} uses 1.9.10"
                })
                handler.add(conf.name, libs.jetbrains.annotations, {
                    because "version alignment for consistency across project" +
                            "\n- Kotlin multiplatform plugin used by compose-ui module uses 23.0.0"
                    "\n- ${getFullName(libs.squareup.okhttp3.okhttp)} uses 13.0"
                })

                // Add transitive dependencies as constraints to align versions
                handler.add(conf.name, libs.checkerframework.qual, {
                    because "transitive version alignment for consistency across project" +
                            "\n- ${getFullName(libs.google.guava)} uses 3.42.0" +
                            "\n- ${getFullName(libs.benmanes.caffeine)} uses 3.37.0" +
                            "\n- ${getFullName(libs.google.cloud.storage)} uses 3.44.0"
                })
                handler.add(conf.name, libs.ow2.asm, {
                    because "transitive version alignment for consistency across project" +
                            "\n- ${getFullName(libs.apache.lucene.expressions)} uses 7.2" +
                            "\n- ${getFullName(libs.apache.tika.parsers)} uses 9.3"
                })
                handler.add(conf.name, libs.google.protobuf.java, {
                    because "transitive version alignment for consistency across project" +
                            "\n- ${getFullName(libs.google.errorprone.core)} uses 3.19.6" +
                            "\n- ${getFullName(libs.apache.tika.parsers)} uses 3.21.5" +
                            "\n- ${getFullName(libs.apache.calcite.avatica.core)} uses 3.21.9" +
                            "\n- ${getFullName(libs.google.cloud.storage)} uses 3.25.3" +
                            "\n- ${getFullName(libs.google.cloud.core)} uses 3.25.3"
                })
                handler.add(conf.name, libs.google.gson, {
                    because "transitive version alignment for consistency across project" +
                            "\n- ${getFullName(libs.grpc.core)} uses 2.10.1" +
                            "\n- ${getFullName(libs.apache.tika.parsers)} uses 2.9.1" +
                            "\n- ${getFullName(libs.google.cloud.storage)} uses 2.11.0 and 2.10.1" +
                            "\n- ${getFullName(libs.google.protobuf.java)} uses 2.8.9" +
                            "\n- ${getFullName(libs.google.cloud.core)} uses 2.8.9 and 2.10.1" +
                            "\n- ${getFullName(libs.google.auth.oauth2http)} uses 2.10.1"
                })
                handler.add(conf.name, libs.google.autovalue.annotations, {
                    because "transitive version alignment for consistency across project" +
                            "\n- ${getFullName(libs.google.cloud.storage)} uses 1.10.4" +
                            "\n- ${getFullName(libs.google.cloud.corehttp)} uses 1.10.4" +
                            "\n- ${getFullName(libs.google.cloud.core)} uses 1.10.4" +
                            "\n- ${getFullName(libs.google.api.gax)} uses 1.10.4" +
                            "\n- ${getFullName(libs.google.auth.oauth2http)} uses 1.10.4" +
                            "\n- ${getFullName(libs.google.cloud.bom)} uses 1.10.4" +
                            "\n- ${getFullName(libs.google.errorprone.core)} uses 1.9"
                })
                handler.add(conf.name, libs.apache.commons.text, {
                    because "transitive version alignment for consistency across project" +
                            "\n- ${getFullName(libs.apache.calcite.core)} uses 1.11.0" +
                            "\n- ${getFullName(libs.apache.commons.configuration2)} uses 1.12.0"
                })
                handler.add(conf.name, libs.grpc.util, {
                    because "transitive version alignment for consistency across project" +
                            "\n- ${getFullName(libs.google.cloud.storage)} uses 1.62.2" +
                            "\n- ${getFullName(libs.grpc.netty)} uses 1.65.1"
                })
                handler.add(conf.name, libs.jodatime.jodatime, {
                    because "transitive version alignment for consistency across project" +
                            "\n- ${getFullName(libs.amazon.awssdk.sdkcore)} uses 2.8.1" +
                            "\n- ${getFullName(libs.apache.tika.parsers)} uses 2.2"
                })
                handler.add(conf.name, libs.google.api.grpc.proto, {
                    because "transitive version alignment for consistency across project" +
                            "\n- ${getFullName(libs.grpc.protobuf.asProvider())} uses 2.29.0" +
                            "\n- ${getFullName(libs.google.api.gax)} uses 2.41.0" +
                            "\n- ${getFullName(libs.google.api.grpc.proto)} uses 2.41.0" +
                            "\n- ${getFullName(libs.google.cloud.core)} uses 2.41.0" +
                            "\n- ${getFullName(libs.google.cloud.storage)} uses 2.41.0"
                })
                handler.add(conf.name, libs.netty.handler, {
                    because "transitive version alignment for consistency across project" +
                            "\n- ${getFullName(libs.apache.zookeeper.zookeeper)} uses 4.1.105.Final" +
                            "\n- ${getFullName(libs.netty.codechttp)} uses 4.1.112.Final"
                })
                handler.add(conf.name, libs.grpc.protobuf.lite, {
                    because "transitive version alignment for consistency across project" +
                            "\n- ${getFullName(libs.google.cloud.storage)} uses 1.62.2" +
                            "\n- ${getFullName(libs.grpc.protobuf.asProvider())} uses 1.65.1"
                })
                handler.add(conf.name, libs.jaxb.runtime, {
                    because "transitive version alignment for consistency across project" +
                            "\n- ${getFullName(libs.apache.tika.parsers)} uses 2.3.5" +
                            "\n- ${getFullName(libs.adobe.testing.s3mock.testsupportcommon)} uses 2.3.8"
                })
                handler.add(conf.name, libs.perfmark.api, {
                    because "transitive version alignment for consistency across project" +
                            "\n- ${getFullName(libs.grpc.core)} uses 0.26.0" +
                            "\n- ${getFullName(libs.grpc.netty)} uses 0.26.0" +
                            "\n- ${getFullName(libs.google.cloud.storage)} uses 0.27.0"
                })
                handler.add(conf.name, libs.netty.tcnative.boringssl, {
                    because "transitive version alignment for consistency across project" +
                            "\n- ${getFullName(libs.netty.bom)} uses 2.0.66.Final" +
                            "\n- ${getFullName(libs.apache.zookeeper.zookeeper)} uses 2.0.61.Final"
                })
                handler.add(conf.name, libs.netty.transport.classes.epoll, {
                    because "transitive version alignment for consistency across project" +
                            "\n- ${getFullName(libs.netty.bom)} uses 4.1.114.Final" +
                            "\n- ${getFullName(libs.apache.zookeeper.zookeeper)} uses 4.1.105.Final"
                })
                handler.add(conf.name, libs.netty.transport.native.epoll, {
                    because "transitive version alignment for consistency across project" +
                            "\n- ${getFullName(libs.netty.bom)} uses 4.1.114.Final" +
                            "\n- ${getFullName(libs.apache.zookeeper.zookeeper)} uses 4.1.105.Final"
                })
                handler.add(conf.name, libs.google.j2objc.annotations, {
                    because "transitive version alignment for consistency across project" +
                            "\n- ${getFullName(libs.google.guava)} uses 3.0.0" +
                            "\n- ${getFullName(libs.google.protobuf.javautils)} uses 2.8"
                })
                handler.add(conf.name, libs.apiguardian.api, {
                    because "transitive version alignment for consistency across project" +
                            "\n- ${getFullName(libs.apache.calcite.core)} uses 1.1.2" +
                            "\n- ${getFullName(libs.junit.junit)} (api) uses 1.1.0"
                })
                handler.add(conf.name, libs.hk2.locator, {
                    because "transitive version alignment for consistency across project" +
                            "\n- ${getFullName(libs.jersey.inject.hk2)} uses 3.0.6" +
                            "\n- ${getFullName(libs.hk2.api)} uses 3.1.1"
                })
                handler.add(conf.name, libs.kotlinx.browser, {
                    because "transitive version alignment for consistency across project" +
                            "\n- org.jetbrains.compose.*:* uses 0.1"
                    "\n- ${getFullName(libs.ktor.client.core)} uses 0.2"
                })
                handler.add(conf.name, libs.kotlinx.atomicfu, {
                    because "Targets desktop and wasm of compose-ui use different versions"
                })
            }
        }
=======
>>>>>>> b3b20d65
    }
}

// Configure version catalog cleanups plugin.
configure(rootProject) {
    apply plugin: libs.plugins.littlerobots.versioncatalogupdate.get().pluginId

    versionCatalogUpdate {
        sortByKey = true
    }

    tasks.matching { it.name == "tidy" }.configureEach {
        it.dependsOn(":versionCatalogFormat")
    }

    tasks.matching {
        it.path in [":versionCatalogUpdate"]
    }.configureEach {
        it.interactive = true
    }

    tasks.register("updateLibs", {
        dependsOn ":versionCatalogUpdate"
    })

    // on dependencyUpdates get only stable versions recommended if current version is stable
    // https://github.com/ben-manes/gradle-versions-plugin
    tasks.named("dependencyUpdates").configure {
        checkConstraints = true
        checkBuildEnvironmentConstraints = true
        rejectVersionIf {
            isNonStable(it.candidate.version) && !isNonStable(it.currentVersion)
        }
    }
}

allprojects {
    // Register task that allows lock-file generation in all modules
    tasks.register("resolveAndLockAll") {
        doFirst {
            // If the task is not directly used, do not enforce --write-locks to be provided
            assert !gradle.startParameter.taskNames.contains("resolveAndLockAll")
                    || gradle.startParameter.writeDependencyLocks: "$path must be run from the command line with the `--write-locks` flag"
        }
        doLast {
            if (gradle.startParameter.writeDependencyLocks) {
                // Resolve and update locks only if --write-locks explicitly included
                // This may not be the case where this task is added as a dependency, like for "dependencies" task
                project.configurations.findAll {
                    // Add any custom filtering on the configurations to be resolved
                    it.canBeResolved
                }.each { it.resolve() }
            }
        }
    }
}<|MERGE_RESOLUTION|>--- conflicted
+++ resolved
@@ -23,42 +23,9 @@
     return !stableKeyword && !(version ==~ regex)
 }
 
-<<<<<<< HEAD
-// Configure sanity check for conflicting dependencies across certain configurations
-allprojects {
-    apply plugin: libs.plugins.carrotsearch.dependencychecks.get().pluginId
-
-    def consolidatedConfigurations = project.configurations.matching {
-        it.name in [
-                "annotationProcessor",
-                "compileClasspath",
-                "libExt",
-                "packaging",
-                "runtimeClasspath",
-                "runtimeLibs",
-                "server",
-                "serverLib",
-                "solrCore",
-                "solrFullTgz",
-                "solrPlatformLibs",
-                "solrSlimTgz",
-                "testCompileClasspath",
-                "testRuntimeClasspath",
-                // KMP configurations
-                // Note that JVM configurations in Kotlin multiplatform projects may result in
-                // platform-specific JAR files being locked, causing inconsistencies when
-                // writing and checking locks. only wasmJs configurations are the same between
-                // machines and can therefore be added to lock state.
-                "wasmJsCompileClasspath",
-                "wasmJsRuntimeClasspath",
-                "wasmJsTestCompileClasspath",
-                "wasmJsTestRuntimeClasspath",
-        ]
-=======
 buildscript {
     configurations.classpath {
         resolutionStrategy.activateDependencyLocking()
->>>>>>> b3b20d65
     }
 }
 
@@ -78,270 +45,6 @@
                 replacedBy("org.hamcrest:hamcrest", "hamcrest-core was renamed to hamcrest")
             }
         }
-<<<<<<< HEAD
-
-        constraints { handler ->
-            consolidatedConfigurations.configureEach { Configuration conf ->
-                // Add BOMs as they resolve many dependency conflicts
-                handler.add(conf.name, libs.amazon.awssdk.bom, {
-                    because 'version alignment with known BOM for consistency across project'
-                })
-                handler.add(conf.name, libs.google.cloud.bom, {
-                    because 'version alignment with known BOM for consistency across project'
-                })
-                handler.add(conf.name, libs.fasterxml.jackson.bom, {
-                    because 'version alignment with known BOM for consistency across project'
-                })
-                handler.add(conf.name, libs.opentelemetry.bom, {
-                    because 'version alignment with known BOM for consistency across project'
-                })
-                handler.add(conf.name, libs.grpc.bom, {
-                    because 'version alignment with known BOM for consistency across project'
-                })
-                handler.add(conf.name, libs.netty.bom, {
-                    because 'version alignment with known BOM for consistency across project'
-                })
-
-                // Add known dependencies that have multiple versions as constraints
-                // to align versions
-                handler.add(conf.name, libs.google.guava, {
-                    because 'version alignment for consistency across project'
-                })
-                handler.add(conf.name, libs.google.errorprone.annotations, {
-                    because 'version alignment for consistency across project'
-                })
-                handler.add(conf.name, libs.apache.commons.exec, {
-                    because 'version alignment for consistency across project'
-                })
-                handler.add(conf.name, libs.xerial.snappy.java, {
-                    because 'version alignment for consistency across project'
-                })
-                handler.add(conf.name, libs.grpc.context, {
-                    because 'version alignment for consistency across project'
-                })
-                handler.add(conf.name, libs.commonscli.commonscli, {
-                    because 'version alignment for consistency across project'
-                })
-                handler.add(conf.name, libs.commonscodec.commonscodec, {
-                    because 'version alignment for consistency across project'
-                })
-                handler.add(conf.name, libs.commonsio.commonsio, {
-                    because 'version alignment for consistency across project'
-                })
-                handler.add(conf.name, libs.junit.junit, {
-                    because 'version alignment for consistency across project'
-                })
-                handler.add(conf.name, libs.grpc.core, {
-                    because 'version alignment for consistency across project'
-                })
-                handler.add(conf.name, libs.grpc.protobuf, {
-                    because 'version alignment for consistency across project'
-                })
-                handler.add(conf.name, libs.jakarta.annotation.api, {
-                    because 'version alignment for consistency across project'
-                })
-                handler.add(conf.name, libs.apache.commons.lang3, {
-                    because 'version alignment for consistency across project'
-                })
-                handler.add(conf.name, libs.grpc.stub, {
-                    because 'version alignment for consistency across project'
-                })
-                handler.add(conf.name, libs.eclipse.jetty.server, {
-                    because 'version alignment for consistency across project'
-                })
-                handler.add(conf.name, libs.fasterxml.woodstox.core, {
-                    because 'version alignment for consistency across project'
-                })
-                handler.add(conf.name, libs.slf4j.api, {
-                    because 'version alignment for consistency across project'
-                })
-                handler.add(conf.name, libs.slf4j.jultoslf4j, {
-                    because 'version alignment for consistency across project'
-                })
-                handler.add(conf.name, libs.apache.commons.compress, {
-                    because 'version alignment for consistency across project'
-                })
-                handler.add(conf.name, libs.benmanes.caffeine, {
-                    because 'version alignment for consistency across project'
-                })
-                handler.add(conf.name, libs.carrotsearch.hppc, {
-                    because 'version alignment for consistency across project'
-                })
-                handler.add(conf.name, libs.apache.log4j.api, {
-                    because 'version alignment for consistency across project'
-                })
-                handler.add(conf.name, libs.grpc.api, {
-                    because 'version alignment for consistency across project'
-                })
-                handler.add(conf.name, libs.slf4j.jcloverslf4j, {
-                    because 'version alignment for consistency across project'
-                })
-                handler.add(conf.name, libs.netty.codechttp, {
-                    because 'version alignment for consistency across project'
-                })
-                handler.add(conf.name, libs.bc.jose4j, {
-                    because 'version alignment for consistency across project'
-                })
-                handler.add(conf.name, libs.lmax.disruptor, {
-                    because 'version alignment for consistency across project'
-                })
-                handler.add(conf.name, libs.apache.httpcomponents.httpclient, {
-                    because 'version alignment for consistency across project'
-                })
-                handler.add(conf.name, libs.apache.httpcomponents.httpcore, {
-                    because 'version alignment for consistency across project'
-                })
-                handler.add(conf.name, libs.apache.httpcomponents.httpmime, {
-                    because 'version alignment for consistency across project'
-                })
-                handler.add(conf.name, libs.apache.kerby.core, {
-                    because 'version alignment for consistency across project'
-                })
-                handler.add(conf.name, libs.apache.zookeeper.zookeeper, {
-                    because 'version alignment for consistency across project'
-                })
-                handler.add(conf.name, libs.apache.zookeeper.jute, {
-                    because 'version alignment for consistency across project'
-                })
-                handler.add(conf.name, libs.hamcrest.hamcrest, {
-                    because 'version alignment for consistency across project'
-                })
-                handler.add(conf.name, libs.kotlin.stdlib, {
-                    because "version alignment for consistency across project" +
-                            "\n- Kotlin multiplatform plugin used by compose-ui module uses 2.0.21"
-                            "\n- ${getFullName(libs.squareup.okhttp3.okhttp)} uses 1.9.10"
-                })
-                handler.add(conf.name, libs.jetbrains.annotations, {
-                    because "version alignment for consistency across project" +
-                            "\n- Kotlin multiplatform plugin used by compose-ui module uses 23.0.0"
-                    "\n- ${getFullName(libs.squareup.okhttp3.okhttp)} uses 13.0"
-                })
-
-                // Add transitive dependencies as constraints to align versions
-                handler.add(conf.name, libs.checkerframework.qual, {
-                    because "transitive version alignment for consistency across project" +
-                            "\n- ${getFullName(libs.google.guava)} uses 3.42.0" +
-                            "\n- ${getFullName(libs.benmanes.caffeine)} uses 3.37.0" +
-                            "\n- ${getFullName(libs.google.cloud.storage)} uses 3.44.0"
-                })
-                handler.add(conf.name, libs.ow2.asm, {
-                    because "transitive version alignment for consistency across project" +
-                            "\n- ${getFullName(libs.apache.lucene.expressions)} uses 7.2" +
-                            "\n- ${getFullName(libs.apache.tika.parsers)} uses 9.3"
-                })
-                handler.add(conf.name, libs.google.protobuf.java, {
-                    because "transitive version alignment for consistency across project" +
-                            "\n- ${getFullName(libs.google.errorprone.core)} uses 3.19.6" +
-                            "\n- ${getFullName(libs.apache.tika.parsers)} uses 3.21.5" +
-                            "\n- ${getFullName(libs.apache.calcite.avatica.core)} uses 3.21.9" +
-                            "\n- ${getFullName(libs.google.cloud.storage)} uses 3.25.3" +
-                            "\n- ${getFullName(libs.google.cloud.core)} uses 3.25.3"
-                })
-                handler.add(conf.name, libs.google.gson, {
-                    because "transitive version alignment for consistency across project" +
-                            "\n- ${getFullName(libs.grpc.core)} uses 2.10.1" +
-                            "\n- ${getFullName(libs.apache.tika.parsers)} uses 2.9.1" +
-                            "\n- ${getFullName(libs.google.cloud.storage)} uses 2.11.0 and 2.10.1" +
-                            "\n- ${getFullName(libs.google.protobuf.java)} uses 2.8.9" +
-                            "\n- ${getFullName(libs.google.cloud.core)} uses 2.8.9 and 2.10.1" +
-                            "\n- ${getFullName(libs.google.auth.oauth2http)} uses 2.10.1"
-                })
-                handler.add(conf.name, libs.google.autovalue.annotations, {
-                    because "transitive version alignment for consistency across project" +
-                            "\n- ${getFullName(libs.google.cloud.storage)} uses 1.10.4" +
-                            "\n- ${getFullName(libs.google.cloud.corehttp)} uses 1.10.4" +
-                            "\n- ${getFullName(libs.google.cloud.core)} uses 1.10.4" +
-                            "\n- ${getFullName(libs.google.api.gax)} uses 1.10.4" +
-                            "\n- ${getFullName(libs.google.auth.oauth2http)} uses 1.10.4" +
-                            "\n- ${getFullName(libs.google.cloud.bom)} uses 1.10.4" +
-                            "\n- ${getFullName(libs.google.errorprone.core)} uses 1.9"
-                })
-                handler.add(conf.name, libs.apache.commons.text, {
-                    because "transitive version alignment for consistency across project" +
-                            "\n- ${getFullName(libs.apache.calcite.core)} uses 1.11.0" +
-                            "\n- ${getFullName(libs.apache.commons.configuration2)} uses 1.12.0"
-                })
-                handler.add(conf.name, libs.grpc.util, {
-                    because "transitive version alignment for consistency across project" +
-                            "\n- ${getFullName(libs.google.cloud.storage)} uses 1.62.2" +
-                            "\n- ${getFullName(libs.grpc.netty)} uses 1.65.1"
-                })
-                handler.add(conf.name, libs.jodatime.jodatime, {
-                    because "transitive version alignment for consistency across project" +
-                            "\n- ${getFullName(libs.amazon.awssdk.sdkcore)} uses 2.8.1" +
-                            "\n- ${getFullName(libs.apache.tika.parsers)} uses 2.2"
-                })
-                handler.add(conf.name, libs.google.api.grpc.proto, {
-                    because "transitive version alignment for consistency across project" +
-                            "\n- ${getFullName(libs.grpc.protobuf.asProvider())} uses 2.29.0" +
-                            "\n- ${getFullName(libs.google.api.gax)} uses 2.41.0" +
-                            "\n- ${getFullName(libs.google.api.grpc.proto)} uses 2.41.0" +
-                            "\n- ${getFullName(libs.google.cloud.core)} uses 2.41.0" +
-                            "\n- ${getFullName(libs.google.cloud.storage)} uses 2.41.0"
-                })
-                handler.add(conf.name, libs.netty.handler, {
-                    because "transitive version alignment for consistency across project" +
-                            "\n- ${getFullName(libs.apache.zookeeper.zookeeper)} uses 4.1.105.Final" +
-                            "\n- ${getFullName(libs.netty.codechttp)} uses 4.1.112.Final"
-                })
-                handler.add(conf.name, libs.grpc.protobuf.lite, {
-                    because "transitive version alignment for consistency across project" +
-                            "\n- ${getFullName(libs.google.cloud.storage)} uses 1.62.2" +
-                            "\n- ${getFullName(libs.grpc.protobuf.asProvider())} uses 1.65.1"
-                })
-                handler.add(conf.name, libs.jaxb.runtime, {
-                    because "transitive version alignment for consistency across project" +
-                            "\n- ${getFullName(libs.apache.tika.parsers)} uses 2.3.5" +
-                            "\n- ${getFullName(libs.adobe.testing.s3mock.testsupportcommon)} uses 2.3.8"
-                })
-                handler.add(conf.name, libs.perfmark.api, {
-                    because "transitive version alignment for consistency across project" +
-                            "\n- ${getFullName(libs.grpc.core)} uses 0.26.0" +
-                            "\n- ${getFullName(libs.grpc.netty)} uses 0.26.0" +
-                            "\n- ${getFullName(libs.google.cloud.storage)} uses 0.27.0"
-                })
-                handler.add(conf.name, libs.netty.tcnative.boringssl, {
-                    because "transitive version alignment for consistency across project" +
-                            "\n- ${getFullName(libs.netty.bom)} uses 2.0.66.Final" +
-                            "\n- ${getFullName(libs.apache.zookeeper.zookeeper)} uses 2.0.61.Final"
-                })
-                handler.add(conf.name, libs.netty.transport.classes.epoll, {
-                    because "transitive version alignment for consistency across project" +
-                            "\n- ${getFullName(libs.netty.bom)} uses 4.1.114.Final" +
-                            "\n- ${getFullName(libs.apache.zookeeper.zookeeper)} uses 4.1.105.Final"
-                })
-                handler.add(conf.name, libs.netty.transport.native.epoll, {
-                    because "transitive version alignment for consistency across project" +
-                            "\n- ${getFullName(libs.netty.bom)} uses 4.1.114.Final" +
-                            "\n- ${getFullName(libs.apache.zookeeper.zookeeper)} uses 4.1.105.Final"
-                })
-                handler.add(conf.name, libs.google.j2objc.annotations, {
-                    because "transitive version alignment for consistency across project" +
-                            "\n- ${getFullName(libs.google.guava)} uses 3.0.0" +
-                            "\n- ${getFullName(libs.google.protobuf.javautils)} uses 2.8"
-                })
-                handler.add(conf.name, libs.apiguardian.api, {
-                    because "transitive version alignment for consistency across project" +
-                            "\n- ${getFullName(libs.apache.calcite.core)} uses 1.1.2" +
-                            "\n- ${getFullName(libs.junit.junit)} (api) uses 1.1.0"
-                })
-                handler.add(conf.name, libs.hk2.locator, {
-                    because "transitive version alignment for consistency across project" +
-                            "\n- ${getFullName(libs.jersey.inject.hk2)} uses 3.0.6" +
-                            "\n- ${getFullName(libs.hk2.api)} uses 3.1.1"
-                })
-                handler.add(conf.name, libs.kotlinx.browser, {
-                    because "transitive version alignment for consistency across project" +
-                            "\n- org.jetbrains.compose.*:* uses 0.1"
-                    "\n- ${getFullName(libs.ktor.client.core)} uses 0.2"
-                })
-                handler.add(conf.name, libs.kotlinx.atomicfu, {
-                    because "Targets desktop and wasm of compose-ui use different versions"
-                })
-            }
-        }
-=======
->>>>>>> b3b20d65
     }
 }
 
