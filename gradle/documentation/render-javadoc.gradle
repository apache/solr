import org.gradle.internal.jvm.Jvm

import javax.annotation.Nullable

/*
 * Licensed to the Apache Software Foundation (ASF) under one or more
 * contributor license agreements.  See the NOTICE file distributed with
 * this work for additional information regarding copyright ownership.
 * The ASF licenses this file to You under the Apache License, Version 2.0
 * (the "License"); you may not use this file except in compliance with
 * the License.  You may obtain a copy of the License at
 *
 *     http://www.apache.org/licenses/LICENSE-2.0
 *
 * Unless required by applicable law or agreed to in writing, software
 * distributed under the License is distributed on an "AS IS" BASIS,
 * WITHOUT WARRANTIES OR CONDITIONS OF ANY KIND, either express or implied.
 * See the License for the specific language governing permissions and
 * limitations under the License.
 */

// generate javadocs by calling javadoc tool
// see https://docs.oracle.com/en/java/javase/11/tools/javadoc.html

def resources = scriptResources(buildscript)

allprojects {
  plugins.withType(JavaPlugin) {
    configurations {
      missingdoclet
    }

    dependencies {
      missingdoclet "org.apache.lucene.tools:missing-doclet"
    }

    ext {
      relativeDocPath = project.path.replaceFirst(/:\w+:/, "").replace(':', '/')
    }

    // We disable the default javadoc task and have our own
    // javadoc rendering task below. The default javadoc task
    // will just invoke 'renderJavadoc' (to allow people to call
    // conventional task name).
    tasks.matching { it.name == "javadoc" }.all {
      enabled = false
      dependsOn "renderJavadoc"
    }

    task renderJavadoc(type: RenderJavadocTask) {
      description "Generates Javadoc API documentation for each module. This directly invokes javadoc tool."
      group "documentation"

      taskResources = resources
      dependsOn sourceSets.main.compileClasspath
      classpath = sourceSets.main.compileClasspath
      srcDirSet = sourceSets.main.java

      outputDir = project.javadoc.destinationDir
    }

    task renderSiteJavadoc(type: RenderJavadocTask) {
      description "Generates Javadoc API documentation for the site (relative links)."
      group "documentation"

      taskResources = resources
      dependsOn sourceSets.main.compileClasspath
      classpath = sourceSets.main.compileClasspath;
      srcDirSet = sourceSets.main.java;

      relativeProjectLinks = true

      // Place the documentation under Lucene or Solr's documentation directory.
      // docroot is defined in 'documentation.gradle'
      outputDir = project.docroot.toPath().resolve(project.relativeDocPath).toFile()
    }
  }
}

// Set up titles and link up some offline docs for all documentation
// (they may be unused but this doesn't do any harm).

def javaJavadocPackages = rootProject.file("${resources}/java11/")
def junitJavadocPackages = rootProject.file("${resources}/junit/")
allprojects {
  project.tasks.withType(RenderJavadocTask) {
    title = "Solr ${project.version} ${project.name} API"

    offlineLinks += [
        "https://docs.oracle.com/en/java/javase/11/docs/api/": javaJavadocPackages,
        "https://junit.org/junit4/javadoc/4.12/": junitJavadocPackages
    ]

    solrDocUrl = provider({ rootProject.solrDocUrl })

    // Set up custom doclet.
    dependsOn configurations.missingdoclet
    docletpath = configurations.missingdoclet
  }
}

// Configure project-specific tweaks and to-dos.

configure(project(":solr").allprojects) {
  project.tasks.withType(RenderJavadocTask) {
    // TODO: fix missing javadocs
    javadocMissingLevel = "package"
  }
}

configure(project(":solr:modules:analysis-extras")) {
  project.tasks.withType(RenderJavadocTask) {
    // TODO: clean up split packages
    javadocMissingIgnore = [
        "org.apache.solr.schema",
        "org.apache.solr.update.processor"
    ]
  }
}

<<<<<<< HEAD
configure(project(":solr:contrib:jwt-auth")) {
  project.tasks.withType(RenderJavadocTask) {
    // TODO: clean up split packages
    javadocMissingIgnore = [
        "org.apache.solr.security"
    ]
  }
}

configure(project(":solr:contrib:analytics")) {
=======
configure(project(":solr:modules:analytics")) {
>>>>>>> f6d60c37
  project.tasks.withType(RenderJavadocTask) {
    // TODO: clean up split packages
    javadocMissingIgnore = [
        "org.apache.solr.handler",
        "org.apache.solr.handler.component",
        "org.apache.solr.response"
    ]
  }
}

configure(project(":solr:modules:langid")) {
  project.tasks.withType(RenderJavadocTask) {
    // TODO: clean up split packages
    javadocMissingIgnore = ["org.apache.solr.update.processor"]
  }
}

configure(project(":solr:solrj")) {
  project.tasks.withType(RenderJavadocTask) {
    // TODO: clean up split packages
    javadocMissingIgnore = ["org.apache.solr.client.solrj.embedded"]
  }
}

configure(project(":solr:test-framework")) {
  project.tasks.withType(RenderJavadocTask) {
    // TODO: clean up split packages
    javadocMissingIgnore = [
        "org.apache.solr",
        "org.apache.solr.analysis",
        "org.apache.solr.cloud",
        "org.apache.solr.core",
        "org.apache.solr.handler",
        "org.apache.solr.handler.component",
        "org.apache.solr.update.processor",
        "org.apache.solr.util",
        "org.apache.solr.search.similarities",
        "org.apache.solr.search.function",
        "org.apache.solr.search.facet",
        "org.apache.solr.schema"
    ]
  }
}

configure(project(":solr:modules:hdfs")) {
  project.tasks.withType(RenderJavadocTask) {
    // TODO: clean up split packages
    javadocMissingIgnore = [
        "org.apache.solr.core",
        "org.apache.solr.core.backup.repository",
        "org.apache.solr.update",
        "org.apache.solr.util"
    ]
  }
}

// Fix for Java 11 Javadoc tool that cannot handle split packages between modules correctly.
// (by removing all the packages which are part of lucene-core)
// See: https://issues.apache.org/jira/browse/LUCENE-8738?focusedCommentId=16818106&page=com.atlassian.jira.plugin.system.issuetabpanels:comment-tabpanel#comment-16818106

// Disable Javadoc rendering for these projects.
configure(subprojects.findAll {
  it.path in [
      ':solr:solr-ref-guide',
      ':solr:server',
      ':solr:webapp']
}) {
  project.tasks.withType(RenderJavadocTask) {
    enabled = false
  }
}

// Add cross-project documentation task dependencies:
// - each RenderJavaDocs task gets a dependency to all tasks with same name in its dependencies
// - the dependency is using dependsOn with a closure to enable lazy evaluation
configure(subprojects) {
  project.tasks.withType(RenderJavadocTask) { task ->
    task.dependsOn {
      task.project.configurations.implementation.allDependencies.withType(ProjectDependency).collect { dep ->
        def otherProject = dep.dependencyProject
        return otherProject.tasks.findByName(task.name)
      }
    }
  }
}

@CacheableTask
class RenderJavadocTask extends DefaultTask {
  @InputFiles
  @PathSensitive(PathSensitivity.RELATIVE)
  @SkipWhenEmpty
  SourceDirectorySet srcDirSet;

  @OutputDirectory
  File outputDir

  @CompileClasspath
  FileCollection classpath

  @CompileClasspath
  FileCollection docletpath

  @Input
  String title

  @Input
  boolean linksource = false

  @Input
  boolean relativeProjectLinks = false

  @Input
  def offlineLinks = [:]

  @Input
  @Optional
  final Property<String> solrDocUrl = project.objects.property(String)

  // default is to require full javadocs
  @Input
  String javadocMissingLevel = "parameter"

  // anything in these packages is checked with level=method. This allows iteratively fixing one package at a time.
  @Input
  List<String> javadocMissingMethod = []

  // default is not to ignore any elements, should only be used to workaround split packages
  @Input
  List<String> javadocMissingIgnore = []

  @Input
  @Optional
  ListProperty<String> extraOpts = project.objects.listProperty(String)

  @Optional
  @Input
  final Property<String> executable = project.objects.property(String).convention(
      project.provider { Jvm.current().javadocExecutable.toString() })

  @Input
  def taskResources

  /** Utility method to recursively collect all tasks with same name like this one that we depend on */
  private Set findRenderTasksInDependencies() {
    Set found = []
    def collectDeps
    collectDeps = { task -> task.taskDependencies.getDependencies(task).findAll{ it.name == this.name && it.enabled && !found.contains(it) }.each{
      found << it
      collectDeps(it)
    }}
    collectDeps(this)
    return found
  }

  @TaskAction
  public void render() {
    def srcDirs = srcDirSet.srcDirs.findAll { dir -> dir.exists() }
    def optionsFile = project.file("${getTemporaryDir()}/javadoc-options.txt")

    // create the directory, so relative link calculation knows that it's a directory:
    outputDir.mkdirs();

    def opts = []
    opts << [ '-overview', project.file("${srcDirs[0]}/overview.html") ]
    opts << [ '-sourcepath', srcDirs.join(File.pathSeparator) ]
    opts << [ '-subpackages', 'org.apache.solr' ]
    opts << [ '-d', outputDir ]
    opts << '-protected'
    opts << [ '-encoding', 'UTF-8' ]
    opts << [ '-charset', 'UTF-8' ]
    opts << [ '-docencoding', 'UTF-8' ]
    opts << '-noindex'
    opts << '-author'
    opts << '-version'
    if (linksource) {
      opts << '-linksource'
    }
    opts << '-use'
    opts << [ '-locale', 'en_US' ]
    opts << [ '-windowtitle', title ]
    opts << [ '-doctitle', title ]
    if (!classpath.isEmpty()) {
      opts << [ '-classpath', classpath.asPath ]
    }
    opts << [ '-bottom', "<i>Copyright &copy; 2000-${project.buildYear} Apache Software Foundation. All Rights Reserved.</i>" ]

    opts << [ '-tag', 'lucene.experimental:a:WARNING: This API is experimental and might change in incompatible ways in the next release.' ]
    opts << [ '-tag', 'lucene.internal:a:NOTE: This API is for internal purposes only and might change in incompatible ways in the next release.' ]
    opts << [ '-tag', "lucene.spi:t:SPI Name (case-insensitive: if the name is 'htmlStrip', 'htmlstrip' can be used when looking up the service)." ]

    opts << [ '-doclet', "org.apache.lucene.missingdoclet.MissingDoclet" ]
    opts << [ '-docletpath', docletpath.asPath ]
    opts << [ '--missing-level', javadocMissingLevel ]
    if (javadocMissingIgnore) {
      opts << [ '--missing-ignore', String.join(',', javadocMissingIgnore) ]
    }
    if (javadocMissingMethod) {
      opts << [ '--missing-method', String.join(',', javadocMissingMethod) ]
    }

    opts << [ '-quiet' ]

    // Add all extra options, if any.
    opts.addAll(extraOpts.orElse([]).get())

    def allOfflineLinks = [:]
    allOfflineLinks.putAll(offlineLinks)

    // Resolve inter-project links:
    // - find all (enabled) tasks this tasks depends on (with same name), calling findRenderTasksInDependencies()
    // - sort the tasks preferring those whose project name equals 'core', then lexigraphical by path
    // - for each task get output dir to create relative or absolute link
    // NOTE: explicitly exclude solr/test-framework, or attempting to link to lucene-test-framework because if we did javadoc would
    // attempt to link class refs in in org.apache.lucene, causing broken links. (either broken links to things like "Directory" if
    // lucene-test-framework was first, or broken links to things like LuceneTestCase if lucene-core was first)
    if (project.path != ':solr:test-framework') {  //
      findRenderTasksInDependencies()
          .sort(false, Comparator.comparing { (it.project.name != 'core') as Boolean }.thenComparing(Comparator.comparing { it.path }))
          .each { otherTask ->
            def otherProject = otherTask.project
            // For relative links we compute the actual relative link between projects.
            def crossLuceneSolr = (otherProject.docroot != project.docroot)
            if (relativeProjectLinks && !crossLuceneSolr) {
              def pathTo = otherTask.outputDir.toPath().toAbsolutePath()
              def pathFrom = outputDir.toPath().toAbsolutePath()
              def relative = pathFrom.relativize(pathTo).toString().replace(File.separator, '/')
              opts << ['-link', relative]
            } else {
              // For absolute links, we determine the target URL by assembling the full URL.
              def value = solrDocUrl.getOrElse(null)
              if (value) {
                allOfflineLinks.put("${value}/${otherProject.relativeDocPath}/".toString(), otherTask.outputDir)
              }
            }
          }
    }

    // Add offline links.
    allOfflineLinks.each { url, dir ->
      // Some sanity check/ validation here to ensure dir/package-list or dir/element-list is present.
      if (!project.file("$dir/package-list").exists() &&
          !project.file("$dir/element-list").exists()) {
        throw new GradleException("Expected pre-rendered package-list or element-list at ${dir}.")
      }
      opts << [ '-linkoffline', url, dir ]
    }

    opts << [ '--release', 11 ]
    opts << '-Xdoclint:all,-missing'

    // Increase Javadoc's heap.
    opts += [ "-J-Xmx512m" ]
    // Force locale to be "en_US" (fix for: https://bugs.openjdk.java.net/browse/JDK-8222793)
    opts += [ "-J-Duser.language=en", "-J-Duser.country=US" ]

    // -J options have to be passed on command line, they are not interpreted if passed via args file.
    def jOpts = opts.findAll { opt -> opt instanceof String && opt.startsWith("-J") }
    opts.removeAll(jOpts)

    // Temporary file that holds all javadoc options for the current task (except jOpts)
    optionsFile.withWriter("UTF-8", { writer ->
      // escapes an option with single quotes or whitespace to be passed in the options.txt file for
      def escapeJavadocOption = { String s -> (s =~ /[ '"]/) ? ("'" + s.replaceAll(/[\\'"]/, /\\$0/) + "'") : s }

      opts.each { entry ->
        if (entry instanceof List) {
          writer.write(entry.collect { escapeJavadocOption(it as String) }.join(" "))
        } else {
          writer.write(escapeJavadocOption(entry as String))
        }
        writer.write('\n')
      }
    })

    def javadocCmd = project.file(executable.get())
    logger.info("Javadoc executable used: ${javadocCmd}")

    project.quietExec {
        executable javadocCmd

        args += [ "@${optionsFile}" ]
        args += jOpts
    }

    // append some special table css, prettify css
    ant.concat(destfile: "${outputDir}/stylesheet.css", append: "true", fixlastline: "true", encoding: "UTF-8") {
      filelist(dir: taskResources, files: "table_padding.css")
      filelist(dir: project.file("${taskResources}/prettify"), files: "prettify.css")
    }

    // append prettify to scripts
    ant.concat(destfile: "${outputDir}/script.js", append: "true", fixlastline: "true", encoding: "UTF-8") {
      filelist(dir: project.file("${taskResources}/prettify"), files: "prettify.js inject-javadocs.js")
    }

    ant.fixcrlf(srcdir: outputDir, includes: "stylesheet.css script.js", eol: "lf", fixlast: "true", encoding: "UTF-8")
  }
}<|MERGE_RESOLUTION|>--- conflicted
+++ resolved
@@ -118,8 +118,7 @@
   }
 }
 
-<<<<<<< HEAD
-configure(project(":solr:contrib:jwt-auth")) {
+configure(project(":solr:modules:jwt-auth")) {
   project.tasks.withType(RenderJavadocTask) {
     // TODO: clean up split packages
     javadocMissingIgnore = [
@@ -128,10 +127,7 @@
   }
 }
 
-configure(project(":solr:contrib:analytics")) {
-=======
 configure(project(":solr:modules:analytics")) {
->>>>>>> f6d60c37
   project.tasks.withType(RenderJavadocTask) {
     // TODO: clean up split packages
     javadocMissingIgnore = [
