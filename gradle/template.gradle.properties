--- conflicted
+++ resolved
@@ -109,12 +109,6 @@
 # Disable auto JVM provisioning (we don't use toolchains yet but want no surprises).
 org.gradle.java.installations.auto-download=false
 
-<<<<<<< HEAD
-# Changelog generator settings (./gradlew generateChangeYaml, see dev-docs/changelog.md)
-#logchange.name=<preferred display name>
-#logchange.githubid=<github id>
-#logchange.asfid=<Apache ID>
-=======
 # Kotlin
 kotlin.code.style=official
 
@@ -130,4 +124,8 @@
 # may not support compilation of the UI module, so they can turn it off via this
 # parameter.
 disableUiModule=false
->>>>>>> e160aeb6
+
+# Changelog generator settings (./gradlew generateChangeYaml, see dev-docs/changelog.md)
+#logchange.name=<preferred display name>
+#logchange.githubid=<github id>
+#logchange.asfid=<Apache ID>