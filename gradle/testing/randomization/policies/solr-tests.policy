/*
 * Licensed to the Apache Software Foundation (ASF) under one or more
 * contributor license agreements.  See the NOTICE file distributed with
 * this work for additional information regarding copyright ownership.
 * The ASF licenses this file to You under the Apache License, Version 2.0
 * (the "License"); you may not use this file except in compliance with
 * the License.  You may obtain a copy of the License at
 *
 *     http://www.apache.org/licenses/LICENSE-2.0
 *
 * Unless required by applicable law or agreed to in writing, software
 * distributed under the License is distributed on an "AS IS" BASIS,
 * WITHOUT WARRANTIES OR CONDITIONS OF ANY KIND, either express or implied.
 * See the License for the specific language governing permissions and
 * limitations under the License.
 */

// Policy file for solr. Please keep minimal and avoid wildcards.

// permissions needed for tests to pass, based on properties set by the build system
// NOTE: if the property is not set, the permission entry is ignored.
grant {
  // 3rd party jar resources (where symlinks are not supported), test-files/ resources
  permission java.io.FilePermission "${common.dir}${/}-", "read";
  permission java.io.FilePermission "${common-solr.dir}${/}-", "read";

  // system jar resources
  permission java.io.FilePermission "${java.home}${/}-", "read";

  // Test launchers (randomizedtesting, etc.)
  permission java.io.FilePermission "${java.io.tmpdir}", "read,write";
  permission java.io.FilePermission "${java.io.tmpdir}${/}-", "read,write,delete";

  permission java.io.FilePermission "${tests.linedocsfile}", "read";
  // DirectoryFactoryTest messes with these (wtf?)
  permission java.io.FilePermission "/tmp/inst1/conf/solrcore.properties", "read";
  permission java.io.FilePermission "/path/to/myinst/conf/solrcore.properties", "read";
  // TestConfigSets messes with these (wtf?)
  permission java.io.FilePermission "/path/to/solr/home/lib", "read";

  permission java.nio.file.LinkPermission "hard";

  permission java.security.SecurityPermission "putProviderProperty.SolrTestNonSecure";

  // all possibilities of accepting/binding/connections on localhost with ports >=1024:
  permission java.net.SocketPermission "localhost:1024-", "accept,listen,connect,resolve";
  permission java.net.SocketPermission "127.0.0.1:1024-", "accept,listen,connect,resolve";
  permission java.net.SocketPermission "[::1]:1024-", "accept,listen,connect,resolve";
  // "dead hosts", we try to keep it fast
  permission java.net.SocketPermission "127.0.0.1:4", "connect,resolve";
  permission java.net.SocketPermission "127.0.0.1:6", "connect,resolve";
  permission java.net.SocketPermission "127.0.0.1:8", "connect,resolve";
  // Used as an invalid ZK host
  permission java.net.SocketPermission "----------:33332", "connect,resolve";

  // Basic permissions needed for Lucene to work:
  permission java.util.PropertyPermission "*", "read,write";

  // needed by randomizedtesting runner to identify test methods.
  permission java.lang.reflect.ReflectPermission "suppressAccessChecks";
  permission java.lang.reflect.ReflectPermission "newProxyInPackage.dev.langchain4j.model.cohere";
  permission java.lang.reflect.ReflectPermission "newProxyInPackage.dev.ai4j.openai4j";
  permission java.lang.reflect.ReflectPermission "newProxyInPackage.dev.langchain4j.model.huggingface";
  permission java.lang.RuntimePermission "accessDeclaredMembers";
  // needed by certain tests to redirect sysout/syserr:
  permission java.lang.RuntimePermission "setIO";
  // needed by randomized runner to catch failures from other threads:
  permission java.lang.RuntimePermission "setDefaultUncaughtExceptionHandler";
  // needed by randomized runner getTopThreadGroup:
  permission java.lang.RuntimePermission "modifyThreadGroup";
  // needed by tests e.g. shutting down executors:
  permission java.lang.RuntimePermission "modifyThread";
  // needed for tons of test hacks etc
  permission java.lang.RuntimePermission "getStackTrace";
  // needed for mock filesystems in tests
  permission java.lang.RuntimePermission "fileSystemProvider";
  // needed by IndexFetcher
  permission java.lang.RuntimePermission "getFileStoreAttributes";
  // analyzers/uima: needed by lucene expressions' JavascriptCompiler
  permission java.lang.RuntimePermission "createClassLoader";
  // needed to test unmap hack on platforms that support it
  permission java.lang.RuntimePermission "accessClassInPackage.sun.misc";
  // needed by jacoco to dump coverage
  permission java.lang.RuntimePermission "shutdownHooks";
  // needed by org.apache.logging.log4j
  permission java.lang.RuntimePermission "getenv.*";
  permission java.lang.RuntimePermission "getClassLoader";
  permission java.lang.RuntimePermission "setContextClassLoader";
  permission java.lang.RuntimePermission "getStackWalkerWithClassReference";
  // needed by bytebuddy
  permission java.lang.RuntimePermission "defineClass";
  permission java.lang.RuntimePermission "net.bytebuddy.createJavaDispatcher";
  permission java.lang.RuntimePermission "net.bytebuddy.agent.getInstrumentation";
  permission java.lang.reflect.ReflectPermission "newProxyInPackage.net.bytebuddy.description.method";
  permission java.lang.reflect.ReflectPermission "newProxyInPackage.net.bytebuddy.description.type";
  permission java.lang.reflect.ReflectPermission "newProxyInPackage.net.bytebuddy.dynamic.loading";
  permission java.lang.reflect.ReflectPermission "newProxyInPackage.net.bytebuddy.utility";

  // needed by mockito
  permission java.lang.RuntimePermission "accessClassInPackage.sun.reflect";
  permission java.lang.RuntimePermission "reflectionFactoryAccess";
  // needed by SolrResourceLoader
  permission java.lang.RuntimePermission "closeClassLoader";
  // needed by HttpSolrClient
  permission java.lang.RuntimePermission "getFileSystemAttributes";

  // needed by mockito http
  permission java.lang.RuntimePermission "getProtectionDomain";
  // SolrProcessMgr to list processes
  permission java.lang.RuntimePermission "manageProcess";

  // These two *have* to be spelled out a separate
  permission java.lang.management.ManagementPermission "control";
  permission java.lang.management.ManagementPermission "monitor";

  // needed by DIH - possibly even after DIH is a package
  permission java.sql.SQLPermission "deregisterDriver";

  permission java.util.logging.LoggingPermission "control";

  // needed by solr mbeans feature/tests
  // TODO: can we remove wildcard for class names/members?
  permission javax.management.MBeanPermission "*", "getAttribute";
  permission javax.management.MBeanPermission "*", "getMBeanInfo";
  permission javax.management.MBeanPermission "*", "queryMBeans";
  permission javax.management.MBeanPermission "*", "queryNames";
  permission javax.management.MBeanPermission "*", "registerMBean";
  permission javax.management.MBeanPermission "*", "unregisterMBean";
  permission javax.management.MBeanServerPermission "createMBeanServer";
  permission javax.management.MBeanServerPermission "findMBeanServer";
  permission javax.management.MBeanServerPermission "releaseMBeanServer";
  permission javax.management.MBeanTrustPermission "register";

  // needed by crossdc
  permission javax.security.auth.AuthPermission "getLoginConfiguration";
  permission javax.security.auth.AuthPermission "setLoginConfiguration";

  // needed by benchmark
  permission java.security.SecurityPermission "insertProvider";

  // Needed by JWT integration tests & S3 tests
  permission java.lang.RuntimePermission "setFactory";
  permission java.security.SecurityPermission "getProperty.org.bouncycastle.pkcs12.default";

  permission javax.xml.bind.JAXBPermission "setDatatypeConverter";

  // needed by s3mock
  permission java.lang.RuntimePermission "accessClassInPackage.sun.nio.fs";
  permission java.lang.RuntimePermission "accessSystemModules";

  // needed for kafka mockito
  permission java.lang.RuntimePermission "manageProcess";
  permission java.io.FilePermission "${/}proc${/}self${/}io", "read";
  permission java.io.FilePermission "${java.home}${/}bin${/}java", "execute";
  permission java.io.FilePermission "${java.home}${/}bin${/}java.exe", "execute";

  // SSL related properties for Solr tests
  permission javax.net.ssl.SSLPermission "setDefaultSSLContext";

  // SASL/Kerberos related properties for Solr tests
  permission javax.security.auth.PrivateCredentialPermission "javax.security.auth.kerberos.KerberosTicket * \"*\"", "read";

  // Needed by zookeeper to configure SASL Auth in tests
  permission javax.security.auth.AuthPermission "createLoginContext.Server";
  permission javax.security.auth.AuthPermission "createLoginContext.Client";

  // Needed by BouncyCastle in jwt-auth tests
  permission java.security.SecurityPermission "putProviderProperty.BC";
  permission java.security.SecurityPermission "removeProviderProperty.BC";
  permission java.security.SecurityPermission "getProperty.org.bouncycastle.x509.allow_non-der_tbscert";

  // may only be necessary with Java 7?
  permission javax.security.auth.PrivateCredentialPermission "javax.security.auth.kerberos.KeyTab * \"*\"", "read";
  permission javax.security.auth.PrivateCredentialPermission "sun.security.jgss.krb5.Krb5Util$KeysFromKeyTab * \"*\"", "read";

  permission javax.security.auth.kerberos.ServicePermission "*", "initiate";
  permission javax.security.auth.kerberos.ServicePermission "*", "accept";
  permission javax.security.auth.kerberos.DelegationPermission "\"*\" \"krbtgt/EXAMPLE.COM@EXAMPLE.COM\"";

  // java 8 accessibility requires this perm - should not after 8 I believe (rrd4j is the root reason we hit an accessibility code path)
  permission java.awt.AWTPermission "*";

  // used by solr to create sandboxes (e.g. script execution)
  permission java.security.SecurityPermission "createAccessControlContext";

  // for Apache HttpClient useSystemProperties
  permission java.net.NetPermission "getProxySelector";
  permission java.net.NetPermission "requestPasswordAuthentication";

  // for java.net.http.HttpClient.  See HttpJdkSolrClientTest
  permission "java.net.URLPermission" "http://127.0.0.1:*/solr/-", "HEAD,GET,PUT,POST:*";
  permission "java.net.URLPermission" "https://127.0.0.1:*/solr/-", "HEAD,GET,PUT,POST:*";
  permission "java.net.URLPermission" "socket://127.0.0.1:*", "CONNECT:*";

  permission "java.net.URLPermission" "http://localhost:*/solr/-", "HEAD,GET,PUT,POST:*";
  permission "java.net.URLPermission" "https://localhost:*/solr/-", "HEAD,GET,PUT,POST:*";
  permission "java.net.URLPermission" "socket://localhost:*", "CONNECT:*";

  permission "java.net.URLPermission" "http://[::1]:*/solr/-", "HEAD,GET,PUT,POST:*";
  permission "java.net.URLPermission" "https://[::1]:*/solr/-", "HEAD,GET,PUT,POST:*";
  permission "java.net.URLPermission" "socket://[::1]:*", "CONNECT:*";

  // Needed by TestCoreDiscovery
  permission java.lang.RuntimePermission "accessUserInformation";
};

// additional permissions based on system properties set by /bin/solr
// NOTE: if the property is not set, the permission entry is ignored.
grant {
  permission java.io.FilePermission "${solr.jetty.keystore}", "read,write,delete,readlink";
  permission java.io.FilePermission "${solr.jetty.keystore}${/}-", "read,write,delete,readlink";

  permission java.io.FilePermission "${solr.jetty.truststore}", "read,write,delete,readlink";
  permission java.io.FilePermission "${solr.jetty.truststore}${/}-", "read,write,delete,readlink";

  permission java.io.FilePermission "${solr.install.dir}", "read,write,delete,readlink";
  permission java.io.FilePermission "${solr.install.dir}${/}-", "read,write,delete,readlink";

  permission java.io.FilePermission "${jetty.home}", "read,write,delete,readlink";
  permission java.io.FilePermission "${jetty.home}${/}-", "read,write,delete,readlink";

  permission java.io.FilePermission "${solr.solr.home}", "read,write,delete,readlink";
  permission java.io.FilePermission "${solr.solr.home}${/}-", "read,write,delete,readlink";

  permission java.io.FilePermission "${solr.data.home}", "read,write,delete,readlink";
  permission java.io.FilePermission "${solr.data.home}${/}-", "read,write,delete,readlink";

  permission java.io.FilePermission "${solr.configset.default.confdir}", "read,write,delete,readlink";
  permission java.io.FilePermission "${solr.configset.default.confdir}${/}-", "read,write,delete,readlink";

  permission java.io.FilePermission "${solr.logs.dir}", "read,write,delete,readlink";
  permission java.io.FilePermission "${solr.logs.dir}${/}-", "read,write,delete,readlink";

  permission java.io.FilePermission "${solr.allowPaths}", "read,write,delete,readlink";
  permission java.io.FilePermission "${solr.allowPaths}${/}-", "read,write,delete,readlink";

  permission java.io.FilePermission "${log4j.configurationFile}", "read,write,delete,readlink";

  // Credentials for S3 Repository
  permission java.io.FilePermission "${aws.sharedCredentialsFile}", "read,readlink";
  permission java.io.FilePermission "${aws.configFile}", "read,readlink";
  permission java.io.FilePermission "${user.home}${/}.aws${/}-", "read,readlink";

  // GCS
  permission java.io.FilePermission "${user.home}${/}.config${/}gcloud${/}properties", "read,readlink";
  permission java.io.FilePermission "${user.home}${/}.config${/}gcloud${/}active_config", "read,readlink";
  permission java.io.FilePermission "${user.home}${/}.config${/}gcloud${/}configurations${/}config_default", "read,readlink";


  // expanded to a wildcard if set, allows all networking everywhere
  permission java.net.SocketPermission "${solr.internal.network.permission}", "accept,listen,connect,resolve";
  permission java.net.SocketPermission "metadata.google.internal:80", "connect,resolve";

  // Run java
  permission java.io.FilePermission "${java.home}${/}-", "execute";
  // Required by SolrProcessManager on Windows to find Solr processes, used by StatusTool (CLI)
  permission java.io.FilePermission "<<ALL FILES>>", "execute";
};

// Grant all permissions to Gradle test runner classes.

grant codeBase "file:${gradle.lib.dir}${/}-" {
  permission java.security.AllPermission;
};

grant codeBase "file:${gradle.worker.jar}" {
  permission java.security.AllPermission;
};

grant {
  // Allow reading gradle worker JAR.
  permission java.io.FilePermission "${gradle.worker.jar}", "read";
  // Allow reading from classpath JARs (resources).
  permission java.io.FilePermission "${gradle.user.home}${/}-", "read";
  // Allow read access to Lucene jars if "-Plucene.dev.version=" or "-Plucene.dev.path=" is used
  permission java.io.FilePermission "${lucene-dev-path.dir}${/}-", "read";
  // Allow testing effects of customized or bug-fixed dependencies locally (also need to add mavenLocal() to build)
  permission java.io.FilePermission "${user.home}${/}.m2${/}repository${/}-", "read";
<<<<<<< HEAD
};

grant {
    permission jdk.jfr.FlightRecorderPermission "accessFlightRecorder";
=======

  permission java.lang.RuntimePermission "loadLibrary.cudart";
>>>>>>> 2aa21a19
};<|MERGE_RESOLUTION|>--- conflicted
+++ resolved
@@ -276,13 +276,10 @@
   permission java.io.FilePermission "${lucene-dev-path.dir}${/}-", "read";
   // Allow testing effects of customized or bug-fixed dependencies locally (also need to add mavenLocal() to build)
   permission java.io.FilePermission "${user.home}${/}.m2${/}repository${/}-", "read";
-<<<<<<< HEAD
+
+  permission java.lang.RuntimePermission "loadLibrary.cudart";
 };
 
 grant {
     permission jdk.jfr.FlightRecorderPermission "accessFlightRecorder";
-=======
-
-  permission java.lang.RuntimePermission "loadLibrary.cudart";
->>>>>>> 2aa21a19
 };