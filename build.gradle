/*
 * Licensed to the Apache Software Foundation (ASF) under one or more
 * contributor license agreements.  See the NOTICE file distributed with
 * this work for additional information regarding copyright ownership.
 * The ASF licenses this file to You under the Apache License, Version 2.0
 * (the "License"); you may not use this file except in compliance with
 * the License.  You may obtain a copy of the License at
 *
 *     http://www.apache.org/licenses/LICENSE-2.0
 *
 * Unless required by applicable law or agreed to in writing, software
 * distributed under the License is distributed on an "AS IS" BASIS,
 * WITHOUT WARRANTIES OR CONDITIONS OF ANY KIND, either express or implied.
 * See the License for the specific language governing permissions and
 * limitations under the License.
 */

import java.time.ZonedDateTime
import java.time.format.DateTimeFormatter

plugins {
  id 'base'
  id 'solr.build-infra'
<<<<<<< HEAD
  alias(libs.plugins.kotlinMultiplatform) apply false
  alias(libs.plugins.jetbrainsCompose) apply false
  id 'com.palantir.consistent-versions' version '2.16.0'
  id 'org.owasp.dependencycheck' version '9.0.8'
  id 'ca.cutterslade.analyze' version '1.10.0'
  id 'de.thetaphi.forbiddenapis' version '3.7' apply false
  id 'de.undercouch.download' version '5.5.0' apply false
  id 'net.ltgt.errorprone' version '3.1.0' apply false
  id 'com.diffplug.spotless' version '6.5.2' apply false
  id 'com.github.node-gradle.node' version '7.0.1' apply false
}
=======
>>>>>>> c9d3885f

  alias(libs.plugins.carrotsearch.dependencychecks)
  alias(libs.plugins.owasp.dependencycheck)
  alias(libs.plugins.cutterslade.analyze)
  alias(libs.plugins.benmanes.versions)
  alias(libs.plugins.littlerobots.versioncatalogupdate) apply false
  alias(libs.plugins.thetaphi.forbiddenapis) apply false
  alias(libs.plugins.undercouch.download) apply false
  alias(libs.plugins.ltgt.errorprone) apply false
  alias(libs.plugins.diffplug.spotless) apply false
  alias(libs.plugins.nodegradle.node) apply false
  alias(libs.plugins.openapi.generator) apply false
}

// Declare default Java versions for the entire project and for SolrJ separately
rootProject.ext.minJavaVersionDefault = JavaVersion.toVersion(libs.versions.java.min.get())
rootProject.ext.minJavaVersionSolrJ = JavaVersion.toVersion(libs.versions.java.solrj.get())

apply from: file('gradle/globals.gradle')

// General metadata.

// Calculate project version:
version = {
  // Release manager: update base version here after release:
  String baseVersion = '10.0.0'

  // On a release explicitly set release version in one go:
  //  -Dversion.release=x.y.z
  
  // Jenkins can just set just a suffix, overriding SNAPSHOT, e.g. using build id:
  //  -Dversion.suffix=jenkins123
  
  String versionSuffix = propertyOrDefault('version.suffix', 'SNAPSHOT')
  String v = propertyOrDefault('version.release', "${baseVersion}-${versionSuffix}")
  if (v.endsWith("-")) {
    v = v.substring(0, v.length() - 1)
  }
  return v
}()
description = 'Grandparent project for Apache Solr'

// Propagate version and derived properties across projects.
allprojects {
  version = rootProject.version
}

ext {
  // "base" version is stripped of the qualifier. Compute it.
  baseVersion = {
    def m = (version =~ /^(\d+\.\d+\.\d+)(-(.+))?/)
    if (!m) {
      throw GradleException("Can't strip version to just x.y.z: " + rootProject.version)
    }
    return m[0][1]
  }()
  // "majorVersion" is an integer with just the major version. Compute it.
  majorVersion = {
    def m = (version =~ /^(\d+)\.\d+\.\d+(-(.+))?/)
    if (!m) {
      throw GradleException("Can't strip version to just major version: " + rootProject.version)
    }
    return m[0][1] as int
  }
  // snapshot build marker used in scripts.
  snapshotBuild = version.contains("SNAPSHOT")

  // Build timestamp.
  def tstamp = ZonedDateTime.now()
  buildDate = DateTimeFormatter.ofPattern("yyyy-MM-dd").format(tstamp)
  buildTime = DateTimeFormatter.ofPattern("HH:mm:ss").format(tstamp)
  buildYear = DateTimeFormatter.ofPattern("yyyy").format(tstamp)

  // Allow definiting external tool locations using system props.
  externalTool = { name ->
    def resolved = propertyOrDefault("${name}.exe", name as String)
    logger.info("External tool '${name}' resolved to: ${resolved}")
    return resolved
  }
  
  luceneBaseVersionProvider = project.provider { 
    def luceneVersion = libs.versions.apache.lucene.get()
    def m = (luceneVersion =~ /^\d+\.\d+\.\d+\b/)
    if (!m) {
      throw GradleException("Can't strip base version from " + luceneVersion)
    }
    def luceneBaseVersion = m[0]
    logger.debug('Lucene base version (without suffix): {}', luceneBaseVersion)
    return luceneBaseVersion
  }
}

// Include smaller chunks configuring dedicated build areas.
// Some of these intersect or add additional functionality.
// The order of inclusion of these files shouldn't matter (but may
// if the build file is incorrectly written and evaluates something
// eagerly).

apply from: file('gradle/conventions.gradle')
apply from: file('gradle/generation/local-settings.gradle')

// Ant-compatibility layer: apply folder layout early so that
// evaluation of other scripts doesn't need to be deferred.
apply from: file('gradle/ant-compat/solr.folder-layout.gradle')

// Set up defaults and configure aspects for certain modules or functionality
// (java, tests)
apply from: file('gradle/java/folder-layout.gradle')
apply from: file('gradle/java/javac.gradle')
apply from: file('gradle/testing/defaults-tests.gradle')
apply from: file('gradle/testing/randomization.gradle')
apply from: file('gradle/testing/fail-on-no-tests.gradle')
apply from: file('gradle/testing/fail-on-unsupported-jdk.gradle')
apply from: file('gradle/testing/alternative-jdk-support.gradle')
apply from: file('gradle/java/jar-manifest.gradle')
apply from: file('gradle/testing/retry-test.gradle')

// Publishing and releasing
apply from: file('gradle/maven/defaults-maven.gradle')

// IDE support, settings and specials.
apply from: file('gradle/ide/intellij-idea.gradle')
apply from: file('gradle/ide/eclipse.gradle')

// Validation tasks
apply from: file('gradle/validation/measure-task-times.gradle')
apply from: file('gradle/validation/error-prone.gradle')
apply from: file('gradle/validation/precommit.gradle')
apply from: file('gradle/validation/forbidden-apis.gradle')
apply from: file('gradle/validation/jar-checks.gradle')
apply from: file('gradle/validation/git-status.gradle')
apply from: file('gradle/validation/validate-source-patterns.gradle')
apply from: file('gradle/validation/rat-sources.gradle')
apply from: file('gradle/validation/owasp-dependency-check.gradle')
apply from: file('gradle/validation/dependency-analyze.gradle')
apply from: file('gradle/validation/ecj-lint.gradle')
apply from: file('gradle/validation/gradlew-scripts-tweaked.gradle')
apply from: file('gradle/validation/validate-log-calls.gradle')
apply from: file('gradle/validation/check-broken-links.gradle')

apply from: file('gradle/validation/solr.config-file-sanity.gradle')
apply from: file('gradle/validation/dependencies.gradle')
apply from: file('gradle/validation/spotless.gradle')

// Wire up included builds to some validation tasks.
rootProject.tasks.named("tidy").configure {
  dependsOn gradle.includedBuilds*.task(":tidy")
}
rootProject.tasks.named("clean").configure {
  dependsOn gradle.includedBuilds*.task(":clean")
}

// Source or data regeneration tasks
apply from: file('gradle/generation/regenerate.gradle')
apply from: file('gradle/generation/javacc.gradle')

// Additional development aids.
apply from: file('gradle/maven/maven-local.gradle')
apply from: file('gradle/testing/per-project-summary.gradle')
apply from: file('gradle/testing/slowest-tests-at-end.gradle')
apply from: file('gradle/testing/failed-tests-at-end.gradle')
apply from: file('gradle/testing/profiling.gradle')
apply from: file('gradle/testing/beasting.gradle')
apply from: file('gradle/help.gradle')

// Configures development for joint Lucene/ Solr composite build.
apply from: file('gradle/lucene-dev/lucene-dev-repo-composite.gradle')

// Ant-compatibility layer. ALL OF THESE SHOULD BE GONE at some point. They are
// here so that we can coexist with current ant build but they are indicative
// of potential problems with the build conventions, dependencies, etc.
apply from: file('gradle/ant-compat/misc.gradle')

apply from: file('gradle/ant-compat/artifact-naming.gradle')

apply from: file('gradle/documentation/pull-lucene-javadocs.gradle')
apply from: file('gradle/documentation/documentation.gradle')
apply from: file('gradle/documentation/changes-to-html.gradle')
apply from: file('gradle/documentation/markdown.gradle')
apply from: file('gradle/documentation/render-javadoc.gradle')

apply from: file('gradle/hacks/global-exclude-dependencies.gradle')
apply from: file('gradle/hacks/gradle-archives.gradle')

apply from: file('gradle/hacks/wipe-temp.gradle')
apply from: file('gradle/hacks/hashmapAssertions.gradle')
//apply from: file('gradle/hacks/turbocharge-jvm-opts.gradle')
//apply from: file('gradle/hacks/dummy-outputs.gradle')

apply from: file('gradle/solr/packaging.gradle')
apply from: file('gradle/solr/solr-forbidden-apis.gradle')

apply from: file('gradle/node.gradle')<|MERGE_RESOLUTION|>--- conflicted
+++ resolved
@@ -21,25 +21,13 @@
 plugins {
   id 'base'
   id 'solr.build-infra'
-<<<<<<< HEAD
-  alias(libs.plugins.kotlinMultiplatform) apply false
-  alias(libs.plugins.jetbrainsCompose) apply false
-  id 'com.palantir.consistent-versions' version '2.16.0'
-  id 'org.owasp.dependencycheck' version '9.0.8'
-  id 'ca.cutterslade.analyze' version '1.10.0'
-  id 'de.thetaphi.forbiddenapis' version '3.7' apply false
-  id 'de.undercouch.download' version '5.5.0' apply false
-  id 'net.ltgt.errorprone' version '3.1.0' apply false
-  id 'com.diffplug.spotless' version '6.5.2' apply false
-  id 'com.github.node-gradle.node' version '7.0.1' apply false
-}
-=======
->>>>>>> c9d3885f
 
   alias(libs.plugins.carrotsearch.dependencychecks)
   alias(libs.plugins.owasp.dependencycheck)
   alias(libs.plugins.cutterslade.analyze)
   alias(libs.plugins.benmanes.versions)
+  alias(libs.plugins.kotlinMultiplatform) apply false
+  alias(libs.plugins.jetbrainsCompose) apply false
   alias(libs.plugins.littlerobots.versioncatalogupdate) apply false
   alias(libs.plugins.thetaphi.forbiddenapis) apply false
   alias(libs.plugins.undercouch.download) apply false
