--- conflicted
+++ resolved
@@ -26,12 +26,8 @@
   id 'de.thetaphi.forbiddenapis' version '3.2' apply false
   id "de.undercouch.download" version "4.0.2" apply false
   id "net.ltgt.errorprone" version "2.0.2" apply false
-<<<<<<< HEAD
-  id 'com.diffplug.spotless' version "5.14.3" apply false
+  id 'com.diffplug.spotless' version "6.3.0" apply false
   id 'com.github.node-gradle.node' version '3.1.1' apply false
-=======
-  id 'com.diffplug.spotless' version "6.3.0" apply false
->>>>>>> 7561f5ff
 }
 
 apply from: file('gradle/globals.gradle')
