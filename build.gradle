--- conflicted
+++ resolved
@@ -19,18 +19,6 @@
 import java.time.format.DateTimeFormatter
 
 plugins {
-<<<<<<< HEAD
-  id "base"
-  id "com.palantir.consistent-versions" version "2.11.0"
-  id "org.owasp.dependencycheck" version "8.0.1"
-  id 'ca.cutterslade.analyze' version "1.9.0"
-  id 'de.thetaphi.forbiddenapis' version '3.5' apply false
-  id "de.undercouch.download" version "5.2.0" apply false
-  id "net.ltgt.errorprone" version "3.0.1" apply false
-  id 'com.diffplug.spotless' version "6.5.2" apply false
-  id 'com.github.node-gradle.node' version '3.4.0' apply false
-  id 'org.cyclonedx.bom' version '1.7.3'
-=======
   id 'base'
   id 'com.palantir.consistent-versions' version '2.16.0'
   id 'org.owasp.dependencycheck' version '8.4.0'
@@ -40,7 +28,7 @@
   id 'net.ltgt.errorprone' version '3.1.0' apply false
   id 'com.diffplug.spotless' version '6.5.2' apply false
   id 'com.github.node-gradle.node' version '7.0.1' apply false
->>>>>>> ca768ebc
+  id 'org.cyclonedx.bom' version '1.7.3'
 }
 
 apply from: file('gradle/globals.gradle')
