/*
 * Licensed to the Apache Software Foundation (ASF) under one or more
 * contributor license agreements.  See the NOTICE file distributed with
 * this work for additional information regarding copyright ownership.
 * The ASF licenses this file to You under the Apache License, Version 2.0
 * (the "License"); you may not use this file except in compliance with
 * the License.  You may obtain a copy of the License at
 *
 *     http://www.apache.org/licenses/LICENSE-2.0
 *
 * Unless required by applicable law or agreed to in writing, software
 * distributed under the License is distributed on an "AS IS" BASIS,
 * WITHOUT WARRANTIES OR CONDITIONS OF ANY KIND, either express or implied.
 * See the License for the specific language governing permissions and
 * limitations under the License.
 */

import java.time.ZonedDateTime
import java.time.format.DateTimeFormatter

plugins {
  id 'base'
  id 'com.palantir.consistent-versions' version '2.16.0'
  id 'org.owasp.dependencycheck' version '12.1.3'
  id 'ca.cutterslade.analyze' version '1.10.0'
  id 'de.thetaphi.forbiddenapis' version '3.10' apply false
  id 'de.undercouch.download' version '5.6.0' apply false
  id 'net.ltgt.errorprone' version '3.1.0' apply false
<<<<<<< HEAD
  id 'com.diffplug.spotless' version '6.5.2' apply false
  id 'com.github.node-gradle.node' version '7.1.0' apply false
=======
  id 'com.diffplug.spotless' version '7.2.1' apply false
  id 'com.github.node-gradle.node' version '7.1.0' apply false
  id 'dev.logchange' version '1.19.10'
>>>>>>> 0ec98033
}

apply from: file('gradle/globals.gradle')

// General metadata.

// Calculate project version:
version = {
  // Release manager: update base version here after release:
  String baseVersion = '9.10.0'

  // On a release explicitly set release version in one go:
  //  -Dversion.release=x.y.z

  // Jenkins can just set just a suffix, overriding SNAPSHOT, e.g. using build id:
  //  -Dversion.suffix=jenkins123

  String versionSuffix = propertyOrDefault('version.suffix', 'SNAPSHOT')
  String v = propertyOrDefault('version.release', "${baseVersion}-${versionSuffix}")
  if (v.endsWith("-")) {
    v = v.substring(0, v.length() - 1)
  }
  return v
}()
description = 'Grandparent project for Apache Solr'

// Propagate version and derived properties across projects.
allprojects {
  version = rootProject.version
}

ext {
  // "base" version is stripped of the qualifier. Compute it.
  baseVersion = {
    def m = (version =~ /^(\d+\.\d+\.\d+)(-(.+))?/)
    if (!m) {
      throw GradleException("Can't strip version to just x.y.z: " + rootProject.version)
    }
    return m[0][1]
  }()
  // "majorVersion" is an integer with just the major version. Compute it.
  majorVersion = {
    def m = (version =~ /^(\d+)\.\d+\.\d+(-(.+))?/)
    if (!m) {
      throw GradleException("Can't strip version to just major version: " + rootProject.version)
    }
    return m[0][1] as int
  }
  // snapshot build marker used in scripts.
  snapshotBuild = version.contains("SNAPSHOT")

  // Build timestamp.
  def tstamp = ZonedDateTime.now()
  buildDate = DateTimeFormatter.ofPattern("yyyy-MM-dd").format(tstamp)
  buildTime = DateTimeFormatter.ofPattern("HH:mm:ss").format(tstamp)
  buildYear = DateTimeFormatter.ofPattern("yyyy").format(tstamp)

  minJavaVersion = JavaVersion.VERSION_11

  // Allow definiting external tool locations using system props.
  externalTool = { name ->
    def resolved = propertyOrDefault("${name}.exe", name as String)
    logger.info("External tool '${name}' resolved to: ${resolved}")
    return resolved
  }

  luceneBaseVersionProvider = project.provider {
    def luceneVersion = getVersion('org.apache.lucene:lucene-core')
    def m = (luceneVersion =~ /^\d+\.\d+\.\d+\b/)
    if (!m) {
      throw GradleException("Can't strip base version from " + luceneVersion)
    }
    def luceneBaseVersion = m[0]
    logger.debug('Lucene base version (without suffix): {}', luceneBaseVersion)
    return luceneBaseVersion
  }

  // For testing code
  vectorIncubatorJavaVersions = [ JavaVersion.VERSION_21, JavaVersion.VERSION_22, JavaVersion.VERSION_23, JavaVersion.VERSION_24, JavaVersion.VERSION_25 ] as Set
}

apply from: file('buildSrc/scriptDepVersions.gradle')

// Include smaller chunks configuring dedicated build areas.
// Some of these intersect or add additional functionality.
// The order of inclusion of these files shouldn't matter (but may
// if the build file is incorrectly written and evaluates something
// eagerly).

apply from: file('gradle/generation/local-settings.gradle')

// Ant-compatibility layer: apply folder layout early so that
// evaluation of other scripts doesn't need to be deferred.
apply from: file('gradle/ant-compat/solr.folder-layout.gradle')

// Set up defaults and configure aspects for certain modules or functionality
// (java, tests)
apply from: file('gradle/java/folder-layout.gradle')
apply from: file('gradle/java/javac.gradle')
apply from: file('gradle/testing/defaults-tests.gradle')
apply from: file('gradle/testing/randomization.gradle')
apply from: file('gradle/testing/fail-on-no-tests.gradle')
apply from: file('gradle/testing/fail-on-unsupported-jdk.gradle')
apply from: file('gradle/testing/alternative-jdk-support.gradle')
apply from: file('gradle/java/jar-manifest.gradle')
apply from: file('gradle/testing/retry-test.gradle')

// Publishing and releasing
apply from: file('gradle/maven/defaults-maven.gradle')

// IDE support, settings and specials.
apply from: file('gradle/ide/intellij-idea.gradle')
apply from: file('gradle/ide/eclipse.gradle')

// Validation tasks
apply from: file('gradle/validation/measure-task-times.gradle')
apply from: file('gradle/validation/error-prone.gradle')
apply from: file('gradle/validation/precommit.gradle')
apply from: file('gradle/validation/forbidden-apis.gradle')
apply from: file('gradle/validation/jar-checks.gradle')
apply from: file('gradle/validation/git-status.gradle')
apply from: file('gradle/validation/versions-props-sorted.gradle')
apply from: file('gradle/validation/validate-source-patterns.gradle')
apply from: file('gradle/validation/rat-sources.gradle')
apply from: file('gradle/validation/owasp-dependency-check.gradle')
apply from: file('gradle/validation/dependency-analyze.gradle')
apply from: file('gradle/validation/ecj-lint.gradle')
apply from: file('gradle/validation/gradlew-scripts-tweaked.gradle')
apply from: file('gradle/validation/validate-log-calls.gradle')
apply from: file('gradle/validation/check-broken-links.gradle')

apply from: file('gradle/validation/solr.config-file-sanity.gradle')

apply from: file('gradle/validation/spotless.gradle')

// Source or data regeneration tasks
apply from: file('gradle/generation/regenerate.gradle')
apply from: file('gradle/generation/javacc.gradle')

// Additional development aids.
apply from: file('gradle/maven/maven-local.gradle')
apply from: file('gradle/testing/per-project-summary.gradle')
apply from: file('gradle/testing/slowest-tests-at-end.gradle')
apply from: file('gradle/testing/failed-tests-at-end.gradle')
apply from: file('gradle/testing/profiling.gradle')
apply from: file('gradle/testing/beasting.gradle')
apply from: file('gradle/help.gradle')

// Configures development for joint Lucene/ Solr composite build.
apply from: file('gradle/lucene-dev/lucene-dev-repo-composite.gradle')

// Ant-compatibility layer. ALL OF THESE SHOULD BE GONE at some point. They are
// here so that we can coexist with current ant build but they are indicative
// of potential problems with the build conventions, dependencies, etc.
apply from: file('gradle/ant-compat/misc.gradle')

apply from: file('gradle/ant-compat/artifact-naming.gradle')

apply from: file('gradle/documentation/pull-lucene-javadocs.gradle')
apply from: file('gradle/documentation/documentation.gradle')
apply from: file('gradle/documentation/changes-to-html.gradle')
apply from: file('gradle/documentation/markdown.gradle')
apply from: file('gradle/documentation/render-javadoc.gradle')

apply from: file('gradle/hacks/global-exclude-dependencies.gradle')
apply from: file('gradle/hacks/gradle-archives.gradle')

apply from: file('gradle/hacks/wipe-temp.gradle')
apply from: file('gradle/hacks/hashmapAssertions.gradle')
apply from: file('gradle/hacks/turbocharge-jvm-opts.gradle')
apply from: file('gradle/hacks/dummy-outputs.gradle')

apply from: file('gradle/solr/packaging.gradle')
apply from: file('gradle/solr/solr-forbidden-apis.gradle')

apply from: file('gradle/ant-compat/solr.post-jar.gradle')

apply from: file('gradle/node.gradle')

apply from: file('gradle/changelog.gradle')<|MERGE_RESOLUTION|>--- conflicted
+++ resolved
@@ -26,14 +26,9 @@
   id 'de.thetaphi.forbiddenapis' version '3.10' apply false
   id 'de.undercouch.download' version '5.6.0' apply false
   id 'net.ltgt.errorprone' version '3.1.0' apply false
-<<<<<<< HEAD
-  id 'com.diffplug.spotless' version '6.5.2' apply false
-  id 'com.github.node-gradle.node' version '7.1.0' apply false
-=======
   id 'com.diffplug.spotless' version '7.2.1' apply false
   id 'com.github.node-gradle.node' version '7.1.0' apply false
   id 'dev.logchange' version '1.19.10'
->>>>>>> 0ec98033
 }
 
 apply from: file('gradle/globals.gradle')
